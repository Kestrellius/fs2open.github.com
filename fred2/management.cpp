--- conflicted
+++ resolved
@@ -427,11 +427,8 @@
 	techroom_intel_init();
 	hud_positions_init();
 	asteroid_init();
-<<<<<<< HEAD
 	lighting_profiles::load_profiles();
-=======
 	traitor_init();
->>>>>>> d784f18a
 
 	// get fireball IDs for sexpression usage
 	// (we don't need to init the entire system via fireball_init, we just need the information)
