--- conflicted
+++ resolved
@@ -3356,11 +3356,13 @@
     0
 END
 
-<<<<<<< HEAD
+
 IDD_LOADOUT_EDITOR AFX_DIALOG_LAYOUT
-=======
+BEGIN
+    0
+END
+
 IDD_MISSION_CUTSCENES AFX_DIALOG_LAYOUT
->>>>>>> 5bc12007
 BEGIN
     0
 END
