--- conflicted
+++ resolved
@@ -1,984 +1,972 @@
-﻿<?xml version="1.0" encoding="utf-8"?>
-<Project DefaultTargets="Build" ToolsVersion="4.0" xmlns="http://schemas.microsoft.com/developer/msbuild/2003">
-  <ItemGroup Label="ProjectConfigurations">
-    <ProjectConfiguration Include="Debug SSE2|Win32">
-      <Configuration>Debug SSE2</Configuration>
-      <Platform>Win32</Platform>
-    </ProjectConfiguration>
-    <ProjectConfiguration Include="Debug SSE|Win32">
-      <Configuration>Debug SSE</Configuration>
-      <Platform>Win32</Platform>
-    </ProjectConfiguration>
-    <ProjectConfiguration Include="Debug|Win32">
-      <Configuration>Debug</Configuration>
-      <Platform>Win32</Platform>
-    </ProjectConfiguration>
-    <ProjectConfiguration Include="Release SSE2|Win32">
-      <Configuration>Release SSE2</Configuration>
-      <Platform>Win32</Platform>
-    </ProjectConfiguration>
-    <ProjectConfiguration Include="Release SSE|Win32">
-      <Configuration>Release SSE</Configuration>
-      <Platform>Win32</Platform>
-    </ProjectConfiguration>
-    <ProjectConfiguration Include="Release|Win32">
-      <Configuration>Release</Configuration>
-      <Platform>Win32</Platform>
-    </ProjectConfiguration>
-  </ItemGroup>
-  <PropertyGroup Label="Globals">
-    <ProjectGuid>{C55F5706-E947-41EF-A3E8-6D711CD4ECD8}</ProjectGuid>
-    <RootNamespace>code</RootNamespace>
-  </PropertyGroup>
-  <Import Project="$(VCTargetsPath)\Microsoft.Cpp.Default.props" />
-  <PropertyGroup Condition="'$(Configuration)|$(Platform)'=='Release SSE2|Win32'" Label="Configuration">
-    <ConfigurationType>StaticLibrary</ConfigurationType>
-    <UseOfMfc>false</UseOfMfc>
-    <WholeProgramOptimization>true</WholeProgramOptimization>
-  </PropertyGroup>
-  <PropertyGroup Condition="'$(Configuration)|$(Platform)'=='Release SSE|Win32'" Label="Configuration">
-    <ConfigurationType>StaticLibrary</ConfigurationType>
-    <UseOfMfc>false</UseOfMfc>
-    <WholeProgramOptimization>true</WholeProgramOptimization>
-  </PropertyGroup>
-  <PropertyGroup Condition="'$(Configuration)|$(Platform)'=='Release|Win32'" Label="Configuration">
-    <ConfigurationType>StaticLibrary</ConfigurationType>
-    <UseOfMfc>false</UseOfMfc>
-    <WholeProgramOptimization>true</WholeProgramOptimization>
-  </PropertyGroup>
-  <PropertyGroup Condition="'$(Configuration)|$(Platform)'=='Debug SSE2|Win32'" Label="Configuration">
-    <ConfigurationType>StaticLibrary</ConfigurationType>
-    <UseOfMfc>false</UseOfMfc>
-  </PropertyGroup>
-  <PropertyGroup Condition="'$(Configuration)|$(Platform)'=='Debug SSE|Win32'" Label="Configuration">
-    <ConfigurationType>StaticLibrary</ConfigurationType>
-    <UseOfMfc>false</UseOfMfc>
-  </PropertyGroup>
-  <PropertyGroup Condition="'$(Configuration)|$(Platform)'=='Debug|Win32'" Label="Configuration">
-    <ConfigurationType>StaticLibrary</ConfigurationType>
-    <UseOfMfc>false</UseOfMfc>
-  </PropertyGroup>
-  <Import Project="$(VCTargetsPath)\Microsoft.Cpp.props" />
-  <ImportGroup Label="ExtensionSettings">
-  </ImportGroup>
-  <ImportGroup Condition="'$(Configuration)|$(Platform)'=='Release SSE2|Win32'" Label="PropertySheets">
-    <Import Project="$(UserRootDir)\Microsoft.Cpp.$(Platform).user.props" Condition="exists('$(UserRootDir)\Microsoft.Cpp.$(Platform).user.props')" Label="LocalAppDataPlatform" />
-  </ImportGroup>
-  <ImportGroup Condition="'$(Configuration)|$(Platform)'=='Release SSE|Win32'" Label="PropertySheets">
-    <Import Project="$(UserRootDir)\Microsoft.Cpp.$(Platform).user.props" Condition="exists('$(UserRootDir)\Microsoft.Cpp.$(Platform).user.props')" Label="LocalAppDataPlatform" />
-  </ImportGroup>
-  <ImportGroup Condition="'$(Configuration)|$(Platform)'=='Release|Win32'" Label="PropertySheets">
-    <Import Project="$(UserRootDir)\Microsoft.Cpp.$(Platform).user.props" Condition="exists('$(UserRootDir)\Microsoft.Cpp.$(Platform).user.props')" Label="LocalAppDataPlatform" />
-  </ImportGroup>
-  <ImportGroup Condition="'$(Configuration)|$(Platform)'=='Debug SSE2|Win32'" Label="PropertySheets">
-    <Import Project="$(UserRootDir)\Microsoft.Cpp.$(Platform).user.props" Condition="exists('$(UserRootDir)\Microsoft.Cpp.$(Platform).user.props')" Label="LocalAppDataPlatform" />
-  </ImportGroup>
-  <ImportGroup Condition="'$(Configuration)|$(Platform)'=='Debug SSE|Win32'" Label="PropertySheets">
-    <Import Project="$(UserRootDir)\Microsoft.Cpp.$(Platform).user.props" Condition="exists('$(UserRootDir)\Microsoft.Cpp.$(Platform).user.props')" Label="LocalAppDataPlatform" />
-  </ImportGroup>
-  <ImportGroup Condition="'$(Configuration)|$(Platform)'=='Debug|Win32'" Label="PropertySheets">
-    <Import Project="$(UserRootDir)\Microsoft.Cpp.$(Platform).user.props" Condition="exists('$(UserRootDir)\Microsoft.Cpp.$(Platform).user.props')" Label="LocalAppDataPlatform" />
-  </ImportGroup>
-  <PropertyGroup Label="UserMacros" />
-  <PropertyGroup>
-    <_ProjectFileVersion>10.0.30319.1</_ProjectFileVersion>
-    <OutDir Condition="'$(Configuration)|$(Platform)'=='Debug|Win32'">$(SolutionDir)$(Configuration)\</OutDir>
-    <IntDir Condition="'$(Configuration)|$(Platform)'=='Debug|Win32'">$(Configuration)\$(ProjectName)\</IntDir>
-    <OutDir Condition="'$(Configuration)|$(Platform)'=='Debug SSE|Win32'">$(SolutionDir)$(Configuration)\</OutDir>
-    <IntDir Condition="'$(Configuration)|$(Platform)'=='Debug SSE|Win32'">$(Configuration)\$(ProjectName)\</IntDir>
-    <OutDir Condition="'$(Configuration)|$(Platform)'=='Debug SSE2|Win32'">$(SolutionDir)$(Configuration)\</OutDir>
-    <IntDir Condition="'$(Configuration)|$(Platform)'=='Debug SSE2|Win32'">$(Configuration)\$(ProjectName)\</IntDir>
-    <OutDir Condition="'$(Configuration)|$(Platform)'=='Release|Win32'">$(SolutionDir)$(Configuration)\</OutDir>
-    <IntDir Condition="'$(Configuration)|$(Platform)'=='Release|Win32'">$(Configuration)\$(ProjectName)\</IntDir>
-    <OutDir Condition="'$(Configuration)|$(Platform)'=='Release SSE|Win32'">$(SolutionDir)$(Configuration)\</OutDir>
-    <IntDir Condition="'$(Configuration)|$(Platform)'=='Release SSE|Win32'">$(Configuration)\$(ProjectName)\</IntDir>
-    <OutDir Condition="'$(Configuration)|$(Platform)'=='Release SSE2|Win32'">$(SolutionDir)$(Configuration)\</OutDir>
-    <IntDir Condition="'$(Configuration)|$(Platform)'=='Release SSE2|Win32'">$(Configuration)\$(ProjectName)\</IntDir>
-    <CodeAnalysisRuleSet Condition="'$(Configuration)|$(Platform)'=='Debug SSE2|Win32'">AllRules.ruleset</CodeAnalysisRuleSet>
-    <CodeAnalysisRules Condition="'$(Configuration)|$(Platform)'=='Debug SSE2|Win32'" />
-    <CodeAnalysisRuleAssemblies Condition="'$(Configuration)|$(Platform)'=='Debug SSE2|Win32'" />
-    <CodeAnalysisRuleSet Condition="'$(Configuration)|$(Platform)'=='Debug SSE|Win32'">AllRules.ruleset</CodeAnalysisRuleSet>
-    <CodeAnalysisRules Condition="'$(Configuration)|$(Platform)'=='Debug SSE|Win32'" />
-    <CodeAnalysisRuleAssemblies Condition="'$(Configuration)|$(Platform)'=='Debug SSE|Win32'" />
-    <CodeAnalysisRuleSet Condition="'$(Configuration)|$(Platform)'=='Debug|Win32'">AllRules.ruleset</CodeAnalysisRuleSet>
-    <CodeAnalysisRules Condition="'$(Configuration)|$(Platform)'=='Debug|Win32'" />
-    <CodeAnalysisRuleAssemblies Condition="'$(Configuration)|$(Platform)'=='Debug|Win32'" />
-    <CodeAnalysisRuleSet Condition="'$(Configuration)|$(Platform)'=='Release SSE2|Win32'">AllRules.ruleset</CodeAnalysisRuleSet>
-    <CodeAnalysisRules Condition="'$(Configuration)|$(Platform)'=='Release SSE2|Win32'" />
-    <CodeAnalysisRuleAssemblies Condition="'$(Configuration)|$(Platform)'=='Release SSE2|Win32'" />
-    <CodeAnalysisRuleSet Condition="'$(Configuration)|$(Platform)'=='Release SSE|Win32'">AllRules.ruleset</CodeAnalysisRuleSet>
-    <CodeAnalysisRules Condition="'$(Configuration)|$(Platform)'=='Release SSE|Win32'" />
-    <CodeAnalysisRuleAssemblies Condition="'$(Configuration)|$(Platform)'=='Release SSE|Win32'" />
-    <CodeAnalysisRuleSet Condition="'$(Configuration)|$(Platform)'=='Release|Win32'">AllRules.ruleset</CodeAnalysisRuleSet>
-    <CodeAnalysisRules Condition="'$(Configuration)|$(Platform)'=='Release|Win32'" />
-    <CodeAnalysisRuleAssemblies Condition="'$(Configuration)|$(Platform)'=='Release|Win32'" />
-  </PropertyGroup>
-  <ItemDefinitionGroup Condition="'$(Configuration)|$(Platform)'=='Debug|Win32'">
-    <ClCompile>
-      <Optimization>Disabled</Optimization>
-      <AdditionalIncludeDirectories>../../libsdl/include;../../code;../../libjpeg;../../libpng;../../lua;../../oggvorbis/include;../../openal/include;../../zlib;%(AdditionalIncludeDirectories)</AdditionalIncludeDirectories>
-      <PreprocessorDefinitions>_WINDOWS;WIN32;_DEBUG;PDB_DEBUGGING;_CRT_SECURE_NO_DEPRECATE;_SECURE_SCL=0;_HAS_ITERATOR_DEBUGGING=0;%(PreprocessorDefinitions)</PreprocessorDefinitions>
-      <MinimalRebuild>true</MinimalRebuild>
-      <BasicRuntimeChecks>EnableFastChecks</BasicRuntimeChecks>
-      <RuntimeLibrary>MultiThreadedDebug</RuntimeLibrary>
-      <BufferSecurityCheck>true</BufferSecurityCheck>
-      <FunctionLevelLinking>true</FunctionLevelLinking>
-      <PrecompiledHeaderOutputFile>$(OutDir)$(ProjectName).pch</PrecompiledHeaderOutputFile>
-      <AssemblerListingLocation>$(IntDir)</AssemblerListingLocation>
-      <ObjectFileName>$(IntDir)</ObjectFileName>
-      <ProgramDataBaseFileName>$(IntDir)</ProgramDataBaseFileName>
-      <BrowseInformation>
-      </BrowseInformation>
-      <BrowseInformationFile>$(IntDir)</BrowseInformationFile>
-      <WarningLevel>Level4</WarningLevel>
-      <SuppressStartupBanner>true</SuppressStartupBanner>
-      <DebugInformationFormat>EditAndContinue</DebugInformationFormat>
-      <UndefinePreprocessorDefinitions>NDEBUG;%(UndefinePreprocessorDefinitions)</UndefinePreprocessorDefinitions>
-    </ClCompile>
-    <ResourceCompile>
-      <PreprocessorDefinitions>_DEBUG;%(PreprocessorDefinitions)</PreprocessorDefinitions>
-      <Culture>0x0409</Culture>
-    </ResourceCompile>
-    <ProjectReference>
-      <LinkLibraryDependencies>true</LinkLibraryDependencies>
-    </ProjectReference>
-    <Lib>
-      <OutputFile>$(OutDir)code.lib</OutputFile>
-      <SuppressStartupBanner>true</SuppressStartupBanner>
-      <IgnoreSpecificDefaultLibraries>%(IgnoreSpecificDefaultLibraries)</IgnoreSpecificDefaultLibraries>
-    </Lib>
-    <Bscmake>
-      <AdditionalOptions>
- %(AdditionalOptions)</AdditionalOptions>
-      <SuppressStartupBanner>true</SuppressStartupBanner>
-      <OutputFile>$(IntDir)$(ProjectName).bsc</OutputFile>
-    </Bscmake>
-  </ItemDefinitionGroup>
-  <ItemDefinitionGroup Condition="'$(Configuration)|$(Platform)'=='Debug SSE|Win32'">
-    <ClCompile>
-      <Optimization>Disabled</Optimization>
-      <AdditionalIncludeDirectories>../../libsdl/include;../../code;../../libjpeg;../../libpng;../../lua;../../oggvorbis/include;../../openal/include;../../zlib;%(AdditionalIncludeDirectories)</AdditionalIncludeDirectories>
-      <PreprocessorDefinitions>_WINDOWS;WIN32;_DEBUG;PDB_DEBUGGING;_CRT_SECURE_NO_DEPRECATE;_SECURE_SCL=0;_HAS_ITERATOR_DEBUGGING=0;%(PreprocessorDefinitions)</PreprocessorDefinitions>
-      <MinimalRebuild>true</MinimalRebuild>
-      <BasicRuntimeChecks>EnableFastChecks</BasicRuntimeChecks>
-      <RuntimeLibrary>MultiThreadedDebug</RuntimeLibrary>
-      <BufferSecurityCheck>true</BufferSecurityCheck>
-      <FunctionLevelLinking>true</FunctionLevelLinking>
-      <EnableEnhancedInstructionSet>StreamingSIMDExtensions</EnableEnhancedInstructionSet>
-      <FloatingPointModel>Precise</FloatingPointModel>
-      <PrecompiledHeaderOutputFile>$(OutDir)$(ProjectName).pch</PrecompiledHeaderOutputFile>
-      <AssemblerListingLocation>$(IntDir)</AssemblerListingLocation>
-      <ObjectFileName>$(IntDir)</ObjectFileName>
-      <ProgramDataBaseFileName>$(IntDir)</ProgramDataBaseFileName>
-      <BrowseInformation>
-      </BrowseInformation>
-      <BrowseInformationFile>$(IntDir)</BrowseInformationFile>
-      <WarningLevel>Level4</WarningLevel>
-      <SuppressStartupBanner>true</SuppressStartupBanner>
-      <DebugInformationFormat>EditAndContinue</DebugInformationFormat>
-      <UndefinePreprocessorDefinitions>NDEBUG;%(UndefinePreprocessorDefinitions)</UndefinePreprocessorDefinitions>
-    </ClCompile>
-    <ResourceCompile>
-      <PreprocessorDefinitions>_DEBUG;%(PreprocessorDefinitions)</PreprocessorDefinitions>
-      <Culture>0x0409</Culture>
-    </ResourceCompile>
-    <ProjectReference>
-      <LinkLibraryDependencies>true</LinkLibraryDependencies>
-    </ProjectReference>
-    <Lib>
-      <OutputFile>$(OutDir)code.lib</OutputFile>
-      <SuppressStartupBanner>true</SuppressStartupBanner>
-      <IgnoreSpecificDefaultLibraries>%(IgnoreSpecificDefaultLibraries)</IgnoreSpecificDefaultLibraries>
-    </Lib>
-    <Bscmake>
-      <AdditionalOptions>
- %(AdditionalOptions)</AdditionalOptions>
-      <SuppressStartupBanner>true</SuppressStartupBanner>
-      <OutputFile>$(IntDir)$(ProjectName).bsc</OutputFile>
-    </Bscmake>
-  </ItemDefinitionGroup>
-  <ItemDefinitionGroup Condition="'$(Configuration)|$(Platform)'=='Debug SSE2|Win32'">
-    <ClCompile>
-      <Optimization>Disabled</Optimization>
-      <AdditionalIncludeDirectories>../../libsdl/include;../../code;../../libjpeg;../../libpng;../../lua;../../oggvorbis/include;../../openal/include;../../zlib;%(AdditionalIncludeDirectories)</AdditionalIncludeDirectories>
-      <PreprocessorDefinitions>_WINDOWS;WIN32;_DEBUG;PDB_DEBUGGING;_CRT_SECURE_NO_DEPRECATE;_SECURE_SCL=0;_HAS_ITERATOR_DEBUGGING=0;%(PreprocessorDefinitions)</PreprocessorDefinitions>
-      <MinimalRebuild>true</MinimalRebuild>
-      <BasicRuntimeChecks>EnableFastChecks</BasicRuntimeChecks>
-      <RuntimeLibrary>MultiThreadedDebug</RuntimeLibrary>
-      <BufferSecurityCheck>true</BufferSecurityCheck>
-      <FunctionLevelLinking>true</FunctionLevelLinking>
-      <EnableEnhancedInstructionSet>StreamingSIMDExtensions2</EnableEnhancedInstructionSet>
-      <FloatingPointModel>Precise</FloatingPointModel>
-      <PrecompiledHeaderOutputFile>$(OutDir)$(ProjectName).pch</PrecompiledHeaderOutputFile>
-      <AssemblerListingLocation>$(IntDir)</AssemblerListingLocation>
-      <ObjectFileName>$(IntDir)</ObjectFileName>
-      <ProgramDataBaseFileName>$(IntDir)</ProgramDataBaseFileName>
-      <BrowseInformation>
-      </BrowseInformation>
-      <BrowseInformationFile>$(IntDir)</BrowseInformationFile>
-      <WarningLevel>Level4</WarningLevel>
-      <SuppressStartupBanner>true</SuppressStartupBanner>
-      <DebugInformationFormat>EditAndContinue</DebugInformationFormat>
-      <UndefinePreprocessorDefinitions>NDEBUG;%(UndefinePreprocessorDefinitions)</UndefinePreprocessorDefinitions>
-    </ClCompile>
-    <ResourceCompile>
-      <PreprocessorDefinitions>_DEBUG;%(PreprocessorDefinitions)</PreprocessorDefinitions>
-      <Culture>0x0409</Culture>
-    </ResourceCompile>
-    <ProjectReference>
-      <LinkLibraryDependencies>true</LinkLibraryDependencies>
-    </ProjectReference>
-    <Lib>
-      <OutputFile>$(OutDir)code.lib</OutputFile>
-      <SuppressStartupBanner>true</SuppressStartupBanner>
-      <IgnoreSpecificDefaultLibraries>%(IgnoreSpecificDefaultLibraries)</IgnoreSpecificDefaultLibraries>
-    </Lib>
-    <Bscmake>
-      <AdditionalOptions>
- %(AdditionalOptions)</AdditionalOptions>
-      <SuppressStartupBanner>true</SuppressStartupBanner>
-      <OutputFile>$(IntDir)$(ProjectName).bsc</OutputFile>
-    </Bscmake>
-  </ItemDefinitionGroup>
-  <ItemDefinitionGroup Condition="'$(Configuration)|$(Platform)'=='Release|Win32'">
-    <ClCompile>
-      <AdditionalOptions>/MP %(AdditionalOptions)</AdditionalOptions>
-      <Optimization>MaxSpeed</Optimization>
-      <InlineFunctionExpansion>AnySuitable</InlineFunctionExpansion>
-      <IntrinsicFunctions>true</IntrinsicFunctions>
-      <FavorSizeOrSpeed>Speed</FavorSizeOrSpeed>
-      <OmitFramePointers>true</OmitFramePointers>
-      <WholeProgramOptimization>true</WholeProgramOptimization>
-      <AdditionalIncludeDirectories>../../libsdl/include;../../code;../../libjpeg;../../libpng;../../lua;../../oggvorbis/include;../../openal/include;../../zlib;%(AdditionalIncludeDirectories)</AdditionalIncludeDirectories>
-      <PreprocessorDefinitions>NDEBUG;WIN32;_WINDOWS;PDB_DEBUGGING;_CRT_SECURE_NO_DEPRECATE;_SECURE_SCL=0;_HAS_ITERATOR_DEBUGGING=0;%(PreprocessorDefinitions)</PreprocessorDefinitions>
-      <StringPooling>true</StringPooling>
-      <ExceptionHandling>Sync</ExceptionHandling>
-      <RuntimeLibrary>MultiThreaded</RuntimeLibrary>
-      <BufferSecurityCheck>false</BufferSecurityCheck>
-      <FunctionLevelLinking>false</FunctionLevelLinking>
-      <FloatingPointModel>Fast</FloatingPointModel>
-      <PrecompiledHeaderOutputFile>$(OutDir)$(ProjectName).pch</PrecompiledHeaderOutputFile>
-      <AssemblerListingLocation>$(IntDir)</AssemblerListingLocation>
-      <ObjectFileName>$(IntDir)</ObjectFileName>
-      <ProgramDataBaseFileName>$(IntDir)</ProgramDataBaseFileName>
-      <BrowseInformation>
-      </BrowseInformation>
-      <BrowseInformationFile>$(IntDir)</BrowseInformationFile>
-      <WarningLevel>Level3</WarningLevel>
-      <SuppressStartupBanner>true</SuppressStartupBanner>
-      <DebugInformationFormat>
-      </DebugInformationFormat>
-      <UndefinePreprocessorDefinitions>_DEBUG;%(UndefinePreprocessorDefinitions)</UndefinePreprocessorDefinitions>
-    </ClCompile>
-    <ResourceCompile>
-      <PreprocessorDefinitions>NDEBUG;%(PreprocessorDefinitions)</PreprocessorDefinitions>
-      <Culture>0x0409</Culture>
-    </ResourceCompile>
-    <Lib>
-      <OutputFile>$(OutDir)code.lib</OutputFile>
-      <SuppressStartupBanner>true</SuppressStartupBanner>
-    </Lib>
-    <Bscmake>
-      <SuppressStartupBanner>true</SuppressStartupBanner>
-      <OutputFile>$(IntDir)$(ProjectName).bsc</OutputFile>
-    </Bscmake>
-  </ItemDefinitionGroup>
-  <ItemDefinitionGroup Condition="'$(Configuration)|$(Platform)'=='Release SSE|Win32'">
-    <ClCompile>
-      <AdditionalOptions>/MP %(AdditionalOptions)</AdditionalOptions>
-      <Optimization>Full</Optimization>
-      <InlineFunctionExpansion>AnySuitable</InlineFunctionExpansion>
-      <IntrinsicFunctions>true</IntrinsicFunctions>
-      <FavorSizeOrSpeed>Speed</FavorSizeOrSpeed>
-      <OmitFramePointers>true</OmitFramePointers>
-      <WholeProgramOptimization>true</WholeProgramOptimization>
-      <AdditionalIncludeDirectories>../../libsdl/include;../../code;../../libjpeg;../../libpng;../../lua;../../oggvorbis/include;../../openal/include;../../zlib;%(AdditionalIncludeDirectories)</AdditionalIncludeDirectories>
-      <PreprocessorDefinitions>NDEBUG;WIN32;_WINDOWS;PDB_DEBUGGING;_CRT_SECURE_NO_DEPRECATE;_SECURE_SCL=0;_HAS_ITERATOR_DEBUGGING=0;%(PreprocessorDefinitions)</PreprocessorDefinitions>
-      <StringPooling>true</StringPooling>
-      <ExceptionHandling>Sync</ExceptionHandling>
-      <RuntimeLibrary>MultiThreaded</RuntimeLibrary>
-      <BufferSecurityCheck>false</BufferSecurityCheck>
-      <FunctionLevelLinking>false</FunctionLevelLinking>
-      <EnableEnhancedInstructionSet>StreamingSIMDExtensions</EnableEnhancedInstructionSet>
-      <FloatingPointModel>Precise</FloatingPointModel>
-      <PrecompiledHeaderOutputFile>$(OutDir)$(ProjectName).pch</PrecompiledHeaderOutputFile>
-      <AssemblerListingLocation>$(IntDir)</AssemblerListingLocation>
-      <ObjectFileName>$(IntDir)</ObjectFileName>
-      <ProgramDataBaseFileName>$(IntDir)</ProgramDataBaseFileName>
-      <BrowseInformation>
-      </BrowseInformation>
-      <BrowseInformationFile>$(IntDir)</BrowseInformationFile>
-      <WarningLevel>Level3</WarningLevel>
-      <SuppressStartupBanner>true</SuppressStartupBanner>
-      <DebugInformationFormat>
-      </DebugInformationFormat>
-      <UndefinePreprocessorDefinitions>_DEBUG;%(UndefinePreprocessorDefinitions)</UndefinePreprocessorDefinitions>
-    </ClCompile>
-    <ResourceCompile>
-      <PreprocessorDefinitions>NDEBUG;%(PreprocessorDefinitions)</PreprocessorDefinitions>
-      <Culture>0x0409</Culture>
-    </ResourceCompile>
-    <Lib>
-      <OutputFile>$(OutDir)code.lib</OutputFile>
-      <SuppressStartupBanner>true</SuppressStartupBanner>
-    </Lib>
-    <Bscmake>
-      <SuppressStartupBanner>true</SuppressStartupBanner>
-      <OutputFile>$(IntDir)$(ProjectName).bsc</OutputFile>
-    </Bscmake>
-  </ItemDefinitionGroup>
-  <ItemDefinitionGroup Condition="'$(Configuration)|$(Platform)'=='Release SSE2|Win32'">
-    <ClCompile>
-      <AdditionalOptions>/MP %(AdditionalOptions)</AdditionalOptions>
-      <Optimization>Full</Optimization>
-      <InlineFunctionExpansion>AnySuitable</InlineFunctionExpansion>
-      <IntrinsicFunctions>true</IntrinsicFunctions>
-      <FavorSizeOrSpeed>Speed</FavorSizeOrSpeed>
-      <OmitFramePointers>true</OmitFramePointers>
-      <WholeProgramOptimization>true</WholeProgramOptimization>
-      <AdditionalIncludeDirectories>../../libsdl/include;../../code;../../libjpeg;../../libpng;../../lua;../../oggvorbis/include;../../openal/include;../../zlib;%(AdditionalIncludeDirectories)</AdditionalIncludeDirectories>
-      <PreprocessorDefinitions>NDEBUG;WIN32;_WINDOWS;PDB_DEBUGGING;_CRT_SECURE_NO_DEPRECATE;_SECURE_SCL=0;_HAS_ITERATOR_DEBUGGING=0;%(PreprocessorDefinitions)</PreprocessorDefinitions>
-      <StringPooling>true</StringPooling>
-      <ExceptionHandling>Sync</ExceptionHandling>
-      <RuntimeLibrary>MultiThreaded</RuntimeLibrary>
-      <BufferSecurityCheck>false</BufferSecurityCheck>
-      <FunctionLevelLinking>false</FunctionLevelLinking>
-      <EnableEnhancedInstructionSet>StreamingSIMDExtensions2</EnableEnhancedInstructionSet>
-      <FloatingPointModel>Precise</FloatingPointModel>
-      <PrecompiledHeaderOutputFile>$(OutDir)$(ProjectName).pch</PrecompiledHeaderOutputFile>
-      <AssemblerListingLocation>$(IntDir)</AssemblerListingLocation>
-      <ObjectFileName>$(IntDir)</ObjectFileName>
-      <ProgramDataBaseFileName>$(IntDir)</ProgramDataBaseFileName>
-      <BrowseInformation>
-      </BrowseInformation>
-      <BrowseInformationFile>$(IntDir)</BrowseInformationFile>
-      <WarningLevel>Level3</WarningLevel>
-      <SuppressStartupBanner>true</SuppressStartupBanner>
-      <DebugInformationFormat>
-      </DebugInformationFormat>
-      <UndefinePreprocessorDefinitions>_DEBUG;%(UndefinePreprocessorDefinitions)</UndefinePreprocessorDefinitions>
-    </ClCompile>
-    <ResourceCompile>
-      <PreprocessorDefinitions>NDEBUG;%(PreprocessorDefinitions)</PreprocessorDefinitions>
-      <Culture>0x0409</Culture>
-    </ResourceCompile>
-    <Lib>
-      <OutputFile>$(OutDir)code.lib</OutputFile>
-      <SuppressStartupBanner>true</SuppressStartupBanner>
-    </Lib>
-    <Bscmake>
-      <SuppressStartupBanner>true</SuppressStartupBanner>
-      <OutputFile>$(IntDir)$(ProjectName).bsc</OutputFile>
-    </Bscmake>
-  </ItemDefinitionGroup>
-  <ItemGroup>
-    <ClCompile Include="..\..\code\ai\ai.cpp" />
-    <ClCompile Include="..\..\code\ai\ai_profiles.cpp" />
-    <ClCompile Include="..\..\code\ai\aibig.cpp" />
-    <ClCompile Include="..\..\code\ai\aicode.cpp" />
-    <ClCompile Include="..\..\code\ai\aigoals.cpp" />
-    <ClCompile Include="..\..\code\ai\aiturret.cpp" />
-    <ClCompile Include="..\..\code\anim\animplay.cpp" />
-    <ClCompile Include="..\..\code\anim\packunpack.cpp" />
-    <ClCompile Include="..\..\code\Asteroid\asteroid.cpp" />
-    <ClCompile Include="..\..\code\Bmpman\bmpman.cpp" />
-    <ClCompile Include="..\..\code\camera\camera.cpp" />
-    <ClCompile Include="..\..\code\cfile\cfile.cpp" />
-    <ClCompile Include="..\..\code\cfile\cfilearchive.cpp" />
-    <ClCompile Include="..\..\code\cfile\cfilelist.cpp" />
-    <ClCompile Include="..\..\code\cfile\cfilesystem.cpp" />
-    <ClCompile Include="..\..\code\CMeasure\cmeasure.cpp" />
-    <ClCompile Include="..\..\code\controlconfig\controlsconfig.cpp" />
-    <ClCompile Include="..\..\code\controlconfig\controlsconfigcommon.cpp" />
-    <ClCompile Include="..\..\code\Cutscene\cutscenes.cpp" />
-    <ClCompile Include="..\..\code\cutscene\decoder16.cpp" />
-    <ClCompile Include="..\..\code\cutscene\decoder8.cpp" />
-    <ClCompile Include="..\..\code\cutscene\movie.cpp" />
-    <ClCompile Include="..\..\code\cutscene\mve_audio.cpp" />
-    <ClCompile Include="..\..\code\cutscene\mvelib.cpp" />
-    <ClCompile Include="..\..\code\cutscene\mveplayer.cpp" />
-    <ClCompile Include="..\..\code\cutscene\oggplayer.cpp" />
-    <ClCompile Include="..\..\code\Debris\debris.cpp" />
-    <ClCompile Include="..\..\code\debugconsole\console.cpp" />
-<<<<<<< HEAD
-    <ClCompile Include="..\..\code\debugconsole\consolecmds.cpp" />
-    <ClCompile Include="..\..\code\debugconsole\consoleparse.cpp" />
-    <ClCompile Include="..\..\code\debugconsole\timerbar.cpp" />
-=======
-	<ClCompile Include="..\..\code\debugconsole\consolecmds.cpp" />
-	<ClCompile Include="..\..\code\debugconsole\consoleparse.cpp" />
->>>>>>> 661b6509
-    <ClCompile Include="..\..\code\fireball\fireballs.cpp" />
-    <ClCompile Include="..\..\code\fireball\warpineffect.cpp" />
-    <ClCompile Include="..\..\code\gamehelp\contexthelp.cpp" />
-    <ClCompile Include="..\..\code\gamehelp\gameplayhelp.cpp" />
-    <ClCompile Include="..\..\code\gamesequence\gamesequence.cpp" />
-    <ClCompile Include="..\..\code\gamesnd\eventmusic.cpp" />
-    <ClCompile Include="..\..\code\gamesnd\gamesnd.cpp" />
-    <ClCompile Include="..\..\code\globalincs\alphacolors.cpp" />
-    <ClCompile Include="..\..\code\globalincs\def_files.cpp" />
-    <ClCompile Include="..\..\code\globalincs\fsmemory.cpp" />
-    <ClCompile Include="..\..\code\globalincs\mspdb_callstack.cpp" />
-    <ClCompile Include="..\..\code\globalincs\profiling.cpp" />
-    <ClCompile Include="..\..\code\globalincs\safe_strings.cpp" />
-    <ClCompile Include="..\..\code\globalincs\safe_strings_test.cpp" />
-    <ClCompile Include="..\..\code\globalincs\systemvars.cpp" />
-    <ClCompile Include="..\..\code\globalincs\version.cpp" />
-    <ClCompile Include="..\..\code\globalincs\windebug.cpp" />
-    <ClCompile Include="..\..\code\graphics\2d.cpp" />
-    <ClCompile Include="..\..\code\graphics\grbatch.cpp" />
-    <ClCompile Include="..\..\code\Graphics\font.cpp" />
-    <ClCompile Include="..\..\code\graphics\generic.cpp" />
-    <ClCompile Include="..\..\code\graphics\grstub.cpp" />
-    <ClCompile Include="..\..\code\graphics\gropengl.cpp" />
-    <ClCompile Include="..\..\code\graphics\gropenglbmpman.cpp" />
-    <ClCompile Include="..\..\code\graphics\gropengldraw.cpp" />
-    <ClCompile Include="..\..\code\graphics\gropenglextension.cpp" />
-    <ClCompile Include="..\..\code\graphics\gropengllight.cpp" />
-    <ClCompile Include="..\..\code\graphics\gropenglpostprocessing.cpp" />
-    <ClCompile Include="..\..\code\graphics\gropenglshader.cpp" />
-    <ClCompile Include="..\..\code\graphics\gropenglstate.cpp" />
-    <ClCompile Include="..\..\code\graphics\gropengltexture.cpp" />
-    <ClCompile Include="..\..\code\graphics\gropengltnl.cpp" />
-    <ClCompile Include="..\..\code\graphics\shadows.cpp" />
-    <ClCompile Include="..\..\code\hud\hud.cpp" />
-    <ClCompile Include="..\..\code\hud\hudartillery.cpp" />
-    <ClCompile Include="..\..\code\hud\hudbrackets.cpp" />
-    <ClCompile Include="..\..\code\hud\hudconfig.cpp" />
-    <ClCompile Include="..\..\code\hud\hudescort.cpp" />
-    <ClCompile Include="..\..\code\hud\hudets.cpp" />
-    <ClCompile Include="..\..\code\hud\hudlock.cpp" />
-    <ClCompile Include="..\..\code\hud\hudmessage.cpp" />
-    <ClCompile Include="..\..\code\hud\hudnavigation.cpp" />
-    <ClCompile Include="..\..\code\hud\hudobserver.cpp" />
-    <ClCompile Include="..\..\code\hud\hudparse.cpp" />
-    <ClCompile Include="..\..\code\hud\hudreticle.cpp" />
-    <ClCompile Include="..\..\code\hud\hudshield.cpp" />
-    <ClCompile Include="..\..\code\hud\hudsquadmsg.cpp" />
-    <ClCompile Include="..\..\code\hud\hudtarget.cpp" />
-    <ClCompile Include="..\..\code\hud\hudtargetbox.cpp" />
-    <ClCompile Include="..\..\code\hud\hudwingmanstatus.cpp" />
-    <ClCompile Include="..\..\code\io\cursor.cpp" />
-    <ClCompile Include="..\..\code\io\joy-sdl.cpp" />
-    <ClCompile Include="..\..\code\io\joy_ff-sdl.cpp" />
-    <ClCompile Include="..\..\code\io\key.cpp" />
-    <ClCompile Include="..\..\code\io\keycontrol.cpp" />
-    <ClCompile Include="..\..\code\io\mouse.cpp" />
-    <ClCompile Include="..\..\code\io\swff_lib.cpp" />
-    <ClCompile Include="..\..\code\io\timer.cpp" />
-    <ClCompile Include="..\..\code\jumpnode\jumpnode.cpp" />
-    <ClCompile Include="..\..\code\lab\lab.cpp" />
-    <ClCompile Include="..\..\code\lab\wmcgui.cpp" />
-    <ClCompile Include="..\..\code\Lighting\lighting.cpp" />
-    <ClCompile Include="..\..\code\Math\fix.cpp" />
-    <ClCompile Include="..\..\code\Math\floating.cpp" />
-    <ClCompile Include="..\..\code\Math\fvi.cpp" />
-    <ClCompile Include="..\..\code\Math\spline.cpp" />
-    <ClCompile Include="..\..\code\Math\staticrand.cpp" />
-    <ClCompile Include="..\..\code\Math\vecmat.cpp" />
-    <ClCompile Include="..\..\code\menuui\barracks.cpp" />
-    <ClCompile Include="..\..\code\menuui\credits.cpp" />
-    <ClCompile Include="..\..\code\menuui\fishtank.cpp" />
-    <ClCompile Include="..\..\code\menuui\mainhallmenu.cpp" />
-    <ClCompile Include="..\..\code\menuui\mainhalltemp.cpp" />
-    <ClCompile Include="..\..\code\menuui\optionsmenu.cpp" />
-    <ClCompile Include="..\..\code\menuui\optionsmenumulti.cpp" />
-    <ClCompile Include="..\..\code\menuui\playermenu.cpp" />
-    <ClCompile Include="..\..\code\menuui\readyroom.cpp" />
-    <ClCompile Include="..\..\code\menuui\snazzyui.cpp" />
-    <ClCompile Include="..\..\code\menuui\techmenu.cpp" />
-    <ClCompile Include="..\..\code\menuui\trainingmenu.cpp" />
-    <ClCompile Include="..\..\code\mission\missionbriefcommon.cpp" />
-    <ClCompile Include="..\..\code\mission\missioncampaign.cpp" />
-    <ClCompile Include="..\..\code\mission\missiongoals.cpp" />
-    <ClCompile Include="..\..\code\mission\missiongrid.cpp" />
-    <ClCompile Include="..\..\code\mission\missionhotkey.cpp" />
-    <ClCompile Include="..\..\code\mission\missionload.cpp" />
-    <ClCompile Include="..\..\code\mission\missionlog.cpp" />
-    <ClCompile Include="..\..\code\mission\missionmessage.cpp" />
-    <ClCompile Include="..\..\code\mission\missionparse.cpp" />
-    <ClCompile Include="..\..\code\mission\missiontraining.cpp" />
-    <ClCompile Include="..\..\code\missionui\chatbox.cpp" />
-    <ClCompile Include="..\..\code\missionui\fictionviewer.cpp" />
-    <ClCompile Include="..\..\code\missionui\missionbrief.cpp" />
-    <ClCompile Include="..\..\code\missionui\missioncmdbrief.cpp" />
-    <ClCompile Include="..\..\code\missionui\missiondebrief.cpp" />
-    <ClCompile Include="..\..\code\missionui\missionloopbrief.cpp" />
-    <ClCompile Include="..\..\code\missionui\missionpause.cpp" />
-    <ClCompile Include="..\..\code\missionui\missionrecommend.cpp" />
-    <ClCompile Include="..\..\code\missionui\missionscreencommon.cpp" />
-    <ClCompile Include="..\..\code\missionui\missionshipchoice.cpp" />
-    <ClCompile Include="..\..\code\missionui\missionstats.cpp" />
-    <ClCompile Include="..\..\code\missionui\missionweaponchoice.cpp" />
-    <ClCompile Include="..\..\code\missionui\redalert.cpp" />
-    <ClCompile Include="..\..\code\model\modelanim.cpp" />
-    <ClCompile Include="..\..\code\model\modelcollide.cpp" />
-    <ClCompile Include="..\..\code\model\modelinterp.cpp" />
-    <ClCompile Include="..\..\code\model\modeloctant.cpp" />
-    <ClCompile Include="..\..\code\model\modelread.cpp" />
-    <ClCompile Include="..\..\code\model\modelrender.cpp" />
-    <ClCompile Include="..\..\code\mod_table\mod_table.cpp" />
-    <ClCompile Include="..\..\code\object\collidedebrisship.cpp" />
-    <ClCompile Include="..\..\code\object\collidedebrisweapon.cpp" />
-    <ClCompile Include="..\..\code\object\collideshipship.cpp" />
-    <ClCompile Include="..\..\code\object\collideshipweapon.cpp" />
-    <ClCompile Include="..\..\code\object\collideweaponweapon.cpp" />
-    <ClCompile Include="..\..\code\object\deadobjectdock.cpp" />
-    <ClCompile Include="..\..\code\object\objcollide.cpp" />
-    <ClCompile Include="..\..\code\object\object.cpp" />
-    <ClCompile Include="..\..\code\object\objectdock.cpp" />
-    <ClCompile Include="..\..\code\object\objectshield.cpp" />
-    <ClCompile Include="..\..\code\object\objectsnd.cpp" />
-    <ClCompile Include="..\..\code\object\objectsort.cpp" />
-    <ClCompile Include="..\..\code\object\parseobjectdock.cpp" />
-    <ClCompile Include="..\..\code\object\waypoint.cpp" />
-    <ClCompile Include="..\..\code\Observer\observer.cpp" />
-    <ClCompile Include="..\..\code\osapi\osapi.cpp" />
-    <ClCompile Include="..\..\code\osapi\osregistry.cpp" />
-    <ClCompile Include="..\..\code\osapi\osregistry_unix.cpp" />
-    <ClCompile Include="..\..\code\osapi\outwnd.cpp" />
-    <ClCompile Include="..\..\code\Palman\palman.cpp" />
-    <ClCompile Include="..\..\code\parse\encrypt.cpp" />
-    <ClCompile Include="..\..\code\parse\generic_log.cpp" />
-    <ClCompile Include="..\..\code\parse\lua.cpp" />
-    <ClCompile Include="..\..\code\parse\parselo.cpp" />
-    <ClCompile Include="..\..\code\parse\scripting.cpp" />
-    <ClCompile Include="..\..\code\parse\sexp.cpp" />
-    <ClCompile Include="..\..\code\Particle\particle.cpp" />
-    <ClCompile Include="..\..\code\PcxUtils\pcxutils.cpp" />
-    <ClCompile Include="..\..\code\Physics\physics.cpp" />
-    <ClCompile Include="..\..\code\PilotFile\csg.cpp" />
-    <ClCompile Include="..\..\code\PilotFile\csg_convert.cpp" />
-    <ClCompile Include="..\..\code\PilotFile\pilotfile.cpp" />
-    <ClCompile Include="..\..\code\PilotFile\pilotfile_convert.cpp" />
-    <ClCompile Include="..\..\code\PilotFile\plr.cpp" />
-    <ClCompile Include="..\..\code\PilotFile\plr_convert.cpp" />
-    <ClCompile Include="..\..\code\playerman\managepilot.cpp" />
-    <ClCompile Include="..\..\code\playerman\playercontrol.cpp" />
-    <ClCompile Include="..\..\code\popup\popup.cpp" />
-    <ClCompile Include="..\..\code\popup\popupdead.cpp" />
-    <ClCompile Include="..\..\code\Radar\radar.cpp" />
-    <ClCompile Include="..\..\code\radar\radardradis.cpp" />
-    <ClCompile Include="..\..\code\radar\radarorb.cpp" />
-    <ClCompile Include="..\..\code\radar\radarsetup.cpp" />
-    <ClCompile Include="..\..\code\render\3dclipper.cpp" />
-    <ClCompile Include="..\..\code\render\3ddraw.cpp" />
-    <ClCompile Include="..\..\code\render\3dlaser.cpp" />
-    <ClCompile Include="..\..\code\render\3dmath.cpp" />
-    <ClCompile Include="..\..\code\render\3dsetup.cpp" />
-    <ClCompile Include="..\..\code\ship\afterburner.cpp" />
-    <ClCompile Include="..\..\code\ship\awacs.cpp" />
-    <ClCompile Include="..\..\code\ship\shield.cpp" />
-    <ClCompile Include="..\..\code\ship\ship.cpp" />
-    <ClCompile Include="..\..\code\ship\shipcontrails.cpp" />
-    <ClCompile Include="..\..\code\ship\shipfx.cpp" />
-    <ClCompile Include="..\..\code\ship\shiphit.cpp" />
-    <ClCompile Include="..\..\code\sound\acm.cpp" />
-    <ClCompile Include="..\..\code\sound\audiostr.cpp" />
-    <ClCompile Include="..\..\code\sound\ds.cpp" />
-    <ClCompile Include="..\..\code\sound\ds3d.cpp" />
-    <ClCompile Include="..\..\code\sound\dscap.cpp" />
-    <ClCompile Include="..\..\code\sound\fsspeech.cpp" />
-    <ClCompile Include="..\..\code\sound\openal.cpp" />
-    <ClCompile Include="..\..\code\sound\rtvoice.cpp" />
-    <ClCompile Include="..\..\code\sound\sound.cpp" />
-    <ClCompile Include="..\..\code\sound\speech.cpp" />
-    <ClCompile Include="..\..\code\sound\voicerec.cpp" />
-    <ClCompile Include="..\..\code\sound\ogg\ogg.cpp" />
-    <ClCompile Include="..\..\code\Starfield\nebula.cpp" />
-    <ClCompile Include="..\..\code\Starfield\starfield.cpp" />
-    <ClCompile Include="..\..\code\Starfield\supernova.cpp" />
-    <ClCompile Include="..\..\code\Stats\medals.cpp" />
-    <ClCompile Include="..\..\code\Stats\scoring.cpp" />
-    <ClCompile Include="..\..\code\Stats\stats.cpp" />
-    <ClCompile Include="..\..\code\ui\button.cpp" />
-    <ClCompile Include="..\..\code\ui\checkbox.cpp" />
-    <ClCompile Include="..\..\code\ui\gadget.cpp" />
-    <ClCompile Include="..\..\code\ui\icon.cpp" />
-    <ClCompile Include="..\..\code\ui\inputbox.cpp" />
-    <ClCompile Include="..\..\code\ui\keytrap.cpp" />
-    <ClCompile Include="..\..\code\ui\listbox.cpp" />
-    <ClCompile Include="..\..\code\ui\radio.cpp" />
-    <ClCompile Include="..\..\code\ui\scroll.cpp" />
-    <ClCompile Include="..\..\code\ui\slider.cpp" />
-    <ClCompile Include="..\..\code\ui\slider2.cpp" />
-    <ClCompile Include="..\..\code\ui\uidraw.cpp" />
-    <ClCompile Include="..\..\code\ui\uimouse.cpp" />
-    <ClCompile Include="..\..\code\ui\window.cpp" />
-    <ClCompile Include="..\..\code\weapon\beam.cpp" />
-    <ClCompile Include="..\..\code\weapon\corkscrew.cpp" />
-    <ClCompile Include="..\..\code\weapon\emp.cpp" />
-    <ClCompile Include="..\..\code\weapon\flak.cpp" />
-    <ClCompile Include="..\..\code\weapon\muzzleflash.cpp" />
-    <ClCompile Include="..\..\code\weapon\shockwave.cpp" />
-    <ClCompile Include="..\..\code\weapon\swarm.cpp" />
-    <ClCompile Include="..\..\code\weapon\trails.cpp" />
-    <ClCompile Include="..\..\code\weapon\weapons.cpp" />
-    <ClCompile Include="..\..\code\nebula\neb.cpp" />
-    <ClCompile Include="..\..\code\nebula\neblightning.cpp" />
-    <ClCompile Include="..\..\code\Localization\fhash.cpp" />
-    <ClCompile Include="..\..\code\Localization\localize.cpp" />
-    <ClCompile Include="..\..\code\TgaUtils\tgautils.cpp" />
-    <ClCompile Include="..\..\code\inetfile\cftp.cpp" />
-    <ClCompile Include="..\..\code\inetfile\chttpget.cpp" />
-    <ClCompile Include="..\..\code\inetfile\inetgetfile.cpp" />
-    <ClCompile Include="..\..\code\exceptionhandler\exceptionhandler.cpp" />
-    <ClCompile Include="..\..\code\network\chat_api.cpp" />
-    <ClCompile Include="..\..\code\network\multi.cpp" />
-    <ClCompile Include="..\..\code\network\multi_campaign.cpp" />
-    <ClCompile Include="..\..\code\network\multi_data.cpp" />
-    <ClCompile Include="..\..\code\network\multi_dogfight.cpp" />
-    <ClCompile Include="..\..\code\network\multi_endgame.cpp" />
-    <ClCompile Include="..\..\code\network\multi_ingame.cpp" />
-    <ClCompile Include="..\..\code\network\multi_kick.cpp" />
-    <ClCompile Include="..\..\code\network\multi_log.cpp" />
-    <ClCompile Include="..\..\code\network\multi_obj.cpp" />
-    <ClCompile Include="..\..\code\network\multi_observer.cpp" />
-    <ClCompile Include="..\..\code\network\multi_options.cpp" />
-    <ClCompile Include="..\..\code\network\multi_pause.cpp" />
-    <ClCompile Include="..\..\code\network\multi_pinfo.cpp" />
-    <ClCompile Include="..\..\code\network\multi_ping.cpp" />
-    <ClCompile Include="..\..\code\network\multi_pmsg.cpp" />
-    <ClCompile Include="..\..\code\network\multi_pxo.cpp" />
-    <ClCompile Include="..\..\code\network\multi_rate.cpp" />
-    <ClCompile Include="..\..\code\network\multi_respawn.cpp" />
-    <ClCompile Include="..\..\code\network\multi_sexp.cpp" />
-    <ClCompile Include="..\..\code\network\multi_team.cpp" />
-    <ClCompile Include="..\..\code\network\multi_update.cpp" />
-    <ClCompile Include="..\..\code\network\multi_voice.cpp" />
-    <ClCompile Include="..\..\code\network\multi_xfer.cpp" />
-    <ClCompile Include="..\..\code\network\multilag.cpp" />
-    <ClCompile Include="..\..\code\network\multimsgs.cpp" />
-    <ClCompile Include="..\..\code\network\multiteamselect.cpp" />
-    <ClCompile Include="..\..\code\network\multiui.cpp" />
-    <ClCompile Include="..\..\code\network\multiutil.cpp" />
-    <ClCompile Include="..\..\code\network\psnet2.cpp" />
-    <ClCompile Include="..\..\code\network\stand_gui.cpp" />
-    <ClCompile Include="..\..\code\ddsutils\ddsutils.cpp" />
-    <ClCompile Include="..\..\code\pngutils\pngutils.cpp" />
-    <ClCompile Include="..\..\code\Cmdline\cmdline.cpp" />
-    <ClCompile Include="..\..\code\fs2netd\fs2netd_client.cpp" />
-    <ClCompile Include="..\..\code\fs2netd\tcp_client.cpp" />
-    <ClCompile Include="..\..\code\fs2netd\tcp_socket.cpp" />
-    <ClCompile Include="..\..\code\species_defs\species_defs.cpp" />
-    <ClCompile Include="..\..\code\jpgutils\jpgutils.cpp" />
-    <ClCompile Include="..\..\code\Autopilot\autopilot.cpp" />
-    <ClCompile Include="..\..\code\iff_defs\iff_defs.cpp" />
-    <ClCompile Include="..\..\code\external_dll\trackirglobal.cpp" />
-  </ItemGroup>
-  <ItemGroup>
-    <ClInclude Include="..\..\code\ai\ai.h" />
-    <ClInclude Include="..\..\code\ai\ai_profiles.h" />
-    <ClInclude Include="..\..\code\ai\aibig.h" />
-    <ClInclude Include="..\..\code\ai\aigoals.h" />
-    <ClInclude Include="..\..\code\ai\aiinternal.h" />
-    <ClInclude Include="..\..\code\ai\ailocal.h" />
-    <ClInclude Include="..\..\code\anim\animplay.h" />
-    <ClInclude Include="..\..\code\anim\packunpack.h" />
-    <ClInclude Include="..\..\code\Asteroid\asteroid.h" />
-    <ClInclude Include="..\..\code\bmpman\bm_internal.h" />
-    <ClInclude Include="..\..\code\Bmpman\bmpman.h" />
-    <ClInclude Include="..\..\code\camera\camera.h" />
-    <ClInclude Include="..\..\code\cfile\cfile.h" />
-    <ClInclude Include="..\..\code\cfile\cfilearchive.h" />
-    <ClInclude Include="..\..\code\cfile\cfilesystem.h" />
-    <ClInclude Include="..\..\code\CMeasure\cmeasure.h" />
-    <ClInclude Include="..\..\code\controlconfig\controlsconfig.h" />
-    <ClInclude Include="..\..\code\Cutscene\cutscenes.h" />
-    <ClInclude Include="..\..\code\cutscene\movie.h" />
-    <ClInclude Include="..\..\code\cutscene\mvelib.h" />
-    <ClInclude Include="..\..\code\cutscene\oggplayer.h" />
-    <ClInclude Include="..\..\code\Debris\debris.h" />
-<<<<<<< HEAD
-    <ClInclude Include="..\..\code\debugconsole\console.h" />
-    <ClInclude Include="..\..\code\debugconsole\consoleparse.h" />
-    <ClInclude Include="..\..\code\debugconsole\timerbar.h" />
-=======
-	<ClInclude Include="..\..\code\debugconsole\console.h" />
-	<ClInclude Include="..\..\code\debugconsole\consoleparse.h" />
->>>>>>> 661b6509
-    <ClInclude Include="..\..\code\DirectX\vasync.h" />
-    <ClInclude Include="..\..\code\DirectX\vdinput.h" />
-    <ClInclude Include="..\..\code\DirectX\vdplay.h" />
-    <ClInclude Include="..\..\code\DirectX\vdplobby.h" />
-    <ClInclude Include="..\..\code\DirectX\vdsetup.h" />
-    <ClInclude Include="..\..\code\DirectX\vdvp.h" />
-    <ClInclude Include="..\..\code\fireball\fireballs.h" />
-    <ClInclude Include="..\..\code\gamehelp\contexthelp.h" />
-    <ClInclude Include="..\..\code\gamehelp\gameplayhelp.h" />
-    <ClInclude Include="..\..\code\GameSequence\gamesequence.h" />
-    <ClInclude Include="..\..\code\gamesnd\eventmusic.h" />
-    <ClInclude Include="..\..\code\gamesnd\gamesnd.h" />
-    <ClInclude Include="..\..\code\globalincs\alphacolors.h" />
-    <ClInclude Include="..\..\code\globalincs\def_files.h" />
-    <ClInclude Include="..\..\code\globalincs\fsmemory.h" />
-    <ClInclude Include="..\..\code\globalincs\globals.h" />
-    <ClInclude Include="..\..\code\globalincs\linklist.h" />
-    <ClInclude Include="..\..\code\globalincs\mspdb_callstack.h" />
-    <ClInclude Include="..\..\code\globalincs\pstypes.h" />
-    <ClInclude Include="..\..\code\globalincs\safe_strings.h" />
-    <ClInclude Include="..\..\code\globalincs\systemvars.h" />
-    <ClInclude Include="..\..\code\globalincs\version.h" />
-    <ClInclude Include="..\..\code\globalincs\vmallocator.h" />
-    <ClInclude Include="..\..\code\Graphics\2d.h" />
-    <ClInclude Include="..\..\code\graphics\grbatch.h" />
-    <ClInclude Include="..\..\code\graphics\grinternal.h" />
-    <ClInclude Include="..\..\code\graphics\shadows.h" />
-    <ClInclude Include="..\..\code\graphics\tmapper.h" />
-    <ClInclude Include="..\..\code\Graphics\font.h" />
-    <ClInclude Include="..\..\code\graphics\generic.h" />
-    <ClInclude Include="..\..\code\graphics\grstub.h" />
-    <ClInclude Include="..\..\code\Graphics\line.h" />
-    <ClInclude Include="..\..\code\graphics\gropengl.h" />
-    <ClInclude Include="..\..\code\graphics\gropenglbmpman.h" />
-    <ClInclude Include="..\..\code\graphics\gropengldraw.h" />
-    <ClInclude Include="..\..\code\graphics\gropenglextension.h" />
-    <ClInclude Include="..\..\code\graphics\gropengllight.h" />
-    <ClInclude Include="..\..\code\graphics\gropenglpostprocessing.h" />
-    <ClInclude Include="..\..\code\graphics\gropenglshader.h" />
-    <ClInclude Include="..\..\code\graphics\gropenglstate.h" />
-    <ClInclude Include="..\..\code\graphics\gropengltexture.h" />
-    <ClInclude Include="..\..\code\graphics\gropengltnl.h" />
-    <ClInclude Include="..\..\code\hud\hud.h" />
-    <ClInclude Include="..\..\code\hud\hudartillery.h" />
-    <ClInclude Include="..\..\code\hud\hudbrackets.h" />
-    <ClInclude Include="..\..\code\hud\hudconfig.h" />
-    <ClInclude Include="..\..\code\hud\hudescort.h" />
-    <ClInclude Include="..\..\code\hud\hudets.h" />
-    <ClInclude Include="..\..\code\hud\hudgauges.h" />
-    <ClInclude Include="..\..\code\hud\hudlock.h" />
-    <ClInclude Include="..\..\code\hud\hudmessage.h" />
-    <ClInclude Include="..\..\code\hud\hudnavigation.h" />
-    <ClInclude Include="..\..\code\hud\hudobserver.h" />
-    <ClInclude Include="..\..\code\hud\hudparse.h" />
-    <ClInclude Include="..\..\code\hud\hudreticle.h" />
-    <ClInclude Include="..\..\code\hud\hudshield.h" />
-    <ClInclude Include="..\..\code\hud\hudsquadmsg.h" />
-    <ClInclude Include="..\..\code\hud\hudtarget.h" />
-    <ClInclude Include="..\..\code\hud\hudtargetbox.h" />
-    <ClInclude Include="..\..\code\hud\hudwingmanstatus.h" />
-    <ClInclude Include="..\..\code\io\cursor.h" />
-    <ClInclude Include="..\..\code\io\joy.h" />
-    <ClInclude Include="..\..\code\io\joy_ff.h" />
-    <ClInclude Include="..\..\code\io\key.h" />
-    <ClInclude Include="..\..\code\io\keycontrol.h" />
-    <ClInclude Include="..\..\code\io\mouse.h" />
-    <ClInclude Include="..\..\code\io\sw_error.hpp" />
-    <ClInclude Include="..\..\code\io\sw_force.h" />
-    <ClInclude Include="..\..\code\io\sw_guid.hpp" />
-    <ClInclude Include="..\..\code\io\timer.h" />
-    <ClInclude Include="..\..\code\jumpnode\jumpnode.h" />
-    <ClInclude Include="..\..\code\lab\lab.h" />
-    <ClInclude Include="..\..\code\lab\wmcgui.h" />
-    <ClInclude Include="..\..\code\Lighting\lighting.h" />
-    <ClInclude Include="..\..\code\math\bitarray.h" />
-    <ClInclude Include="..\..\code\Math\fix.h" />
-    <ClInclude Include="..\..\code\Math\floating.h" />
-    <ClInclude Include="..\..\code\Math\fvi.h" />
-    <ClInclude Include="..\..\code\Math\spline.h" />
-    <ClInclude Include="..\..\code\Math\staticrand.h" />
-    <ClInclude Include="..\..\code\Math\vecmat.h" />
-    <ClInclude Include="..\..\code\menuui\barracks.h" />
-    <ClInclude Include="..\..\code\menuui\credits.h" />
-    <ClInclude Include="..\..\code\menuui\fishtank.h" />
-    <ClInclude Include="..\..\code\menuui\mainhallmenu.h" />
-    <ClInclude Include="..\..\code\menuui\mainhalltemp.h" />
-    <ClInclude Include="..\..\code\menuui\optionsmenu.h" />
-    <ClInclude Include="..\..\code\menuui\optionsmenumulti.h" />
-    <ClInclude Include="..\..\code\menuui\playermenu.h" />
-    <ClInclude Include="..\..\code\menuui\readyroom.h" />
-    <ClInclude Include="..\..\code\menuui\snazzyui.h" />
-    <ClInclude Include="..\..\code\menuui\techmenu.h" />
-    <ClInclude Include="..\..\code\menuui\trainingmenu.h" />
-    <ClInclude Include="..\..\code\mission\missionbriefcommon.h" />
-    <ClInclude Include="..\..\code\mission\missioncampaign.h" />
-    <ClInclude Include="..\..\code\mission\missiongoals.h" />
-    <ClInclude Include="..\..\code\mission\missiongrid.h" />
-    <ClInclude Include="..\..\code\mission\missionhotkey.h" />
-    <ClInclude Include="..\..\code\mission\missionload.h" />
-    <ClInclude Include="..\..\code\mission\missionlog.h" />
-    <ClInclude Include="..\..\code\mission\missionmessage.h" />
-    <ClInclude Include="..\..\code\mission\missionparse.h" />
-    <ClInclude Include="..\..\code\mission\missiontraining.h" />
-    <ClInclude Include="..\..\code\missionui\chatbox.h" />
-    <ClInclude Include="..\..\code\missionui\fictionviewer.h" />
-    <ClInclude Include="..\..\code\missionui\missionbrief.h" />
-    <ClInclude Include="..\..\code\missionui\missioncmdbrief.h" />
-    <ClInclude Include="..\..\code\missionui\missiondebrief.h" />
-    <ClInclude Include="..\..\code\missionui\missionloopbrief.h" />
-    <ClInclude Include="..\..\code\missionui\missionpause.h" />
-    <ClInclude Include="..\..\code\missionui\missionrecommend.h" />
-    <ClInclude Include="..\..\code\missionui\missionscreencommon.h" />
-    <ClInclude Include="..\..\code\missionui\missionshipchoice.h" />
-    <ClInclude Include="..\..\code\missionui\missionstats.h" />
-    <ClInclude Include="..\..\code\missionui\missionweaponchoice.h" />
-    <ClInclude Include="..\..\code\missionui\redalert.h" />
-    <ClInclude Include="..\..\code\model\model.h" />
-    <ClInclude Include="..\..\code\model\modelanim.h" />
-    <ClInclude Include="..\..\code\model\modelrender.h" />
-    <ClInclude Include="..\..\code\model\modelsinc.h" />
-    <ClInclude Include="..\..\code\mod_table\mod_table.h" />
-    <ClInclude Include="..\..\code\object\deadobjectdock.h" />
-    <ClInclude Include="..\..\code\object\objcollide.h" />
-    <ClInclude Include="..\..\code\object\object.h" />
-    <ClInclude Include="..\..\code\object\objectdock.h" />
-    <ClInclude Include="..\..\code\object\objectshield.h" />
-    <ClInclude Include="..\..\code\object\objectsnd.h" />
-    <ClInclude Include="..\..\code\object\parseobjectdock.h" />
-    <ClInclude Include="..\..\code\object\waypoint.h" />
-    <ClInclude Include="..\..\code\Observer\observer.h" />
-    <ClInclude Include="..\..\code\osapi\monopub.h" />
-    <ClInclude Include="..\..\code\osapi\osapi.h" />
-    <ClInclude Include="..\..\code\osapi\osregistry.h" />
-    <ClInclude Include="..\..\code\osapi\outwnd.h" />
-    <ClInclude Include="..\..\code\Palman\palman.h" />
-    <ClInclude Include="..\..\code\parse\encrypt.h" />
-    <ClInclude Include="..\..\code\parse\generic_log.h" />
-    <ClInclude Include="..\..\code\parse\lua.h" />
-    <ClInclude Include="..\..\code\parse\parselo.h" />
-    <ClInclude Include="..\..\code\parse\scripting.h" />
-    <ClInclude Include="..\..\code\parse\sexp.h" />
-    <ClInclude Include="..\..\code\Particle\particle.h" />
-    <ClInclude Include="..\..\code\PcxUtils\pcxutils.h" />
-    <ClInclude Include="..\..\code\Physics\physics.h" />
-    <ClInclude Include="..\..\code\PilotFile\pilotfile.h" />
-    <ClInclude Include="..\..\code\PilotFile\pilotfile_convert.h" />
-    <ClInclude Include="..\..\code\playerman\managepilot.h" />
-    <ClInclude Include="..\..\code\playerman\player.h" />
-    <ClInclude Include="..\..\code\popup\popup.h" />
-    <ClInclude Include="..\..\code\popup\popupdead.h" />
-    <ClInclude Include="..\..\code\Radar\radar.h" />
-    <ClInclude Include="..\..\code\radar\radardradis.h" />
-    <ClInclude Include="..\..\code\radar\radarorb.h" />
-    <ClInclude Include="..\..\code\radar\radarsetup.h" />
-    <ClInclude Include="..\..\code\render\3d.h" />
-    <ClInclude Include="..\..\code\render\3dinternal.h" />
-    <ClInclude Include="..\..\code\ship\afterburner.h" />
-    <ClInclude Include="..\..\code\ship\awacs.h" />
-    <ClInclude Include="..\..\code\ship\ship.h" />
-    <ClInclude Include="..\..\code\ship\shipcontrails.h" />
-    <ClInclude Include="..\..\code\ship\shipfx.h" />
-    <ClInclude Include="..\..\code\ship\shiphit.h" />
-    <ClInclude Include="..\..\code\ship\subsysdamage.h" />
-    <ClInclude Include="..\..\code\sound\acm.h" />
-    <ClInclude Include="..\..\code\sound\audiostr.h" />
-    <ClInclude Include="..\..\code\sound\channel.h" />
-    <ClInclude Include="..\..\code\sound\ds.h" />
-    <ClInclude Include="..\..\code\sound\ds3d.h" />
-    <ClInclude Include="..\..\code\sound\dscap.h" />
-    <ClInclude Include="..\..\code\sound\fsspeech.h" />
-    <ClInclude Include="..\..\code\sound\grammar.h" />
-    <ClInclude Include="..\..\code\sound\openal.h" />
-    <ClInclude Include="..\..\code\sound\rtvoice.h" />
-    <ClInclude Include="..\..\code\sound\sound.h" />
-    <ClInclude Include="..\..\code\sound\speech.h" />
-    <ClInclude Include="..\..\code\sound\voicerec.h" />
-    <ClInclude Include="..\..\code\sound\ogg\ogg.h" />
-    <ClInclude Include="..\..\code\Starfield\nebula.h" />
-    <ClInclude Include="..\..\code\Starfield\starfield.h" />
-    <ClInclude Include="..\..\code\Starfield\supernova.h" />
-    <ClInclude Include="..\..\code\Stats\medals.h" />
-    <ClInclude Include="..\..\code\stats\scoring.h" />
-    <ClInclude Include="..\..\code\Stats\stats.h" />
-    <ClInclude Include="..\..\code\ui\ui.h" />
-    <ClInclude Include="..\..\code\ui\uidefs.h" />
-    <ClInclude Include="..\..\code\weapon\beam.h" />
-    <ClInclude Include="..\..\code\weapon\corkscrew.h" />
-    <ClInclude Include="..\..\code\weapon\emp.h" />
-    <ClInclude Include="..\..\code\weapon\flak.h" />
-    <ClInclude Include="..\..\code\weapon\muzzleflash.h" />
-    <ClInclude Include="..\..\code\weapon\shockwave.h" />
-    <ClInclude Include="..\..\code\weapon\swarm.h" />
-    <ClInclude Include="..\..\code\weapon\trails.h" />
-    <ClInclude Include="..\..\code\weapon\weapon.h" />
-    <ClInclude Include="..\..\code\nebula\neb.h" />
-    <ClInclude Include="..\..\code\nebula\neblightning.h" />
-    <ClInclude Include="..\..\code\Localization\fhash.h" />
-    <ClInclude Include="..\..\code\Localization\localize.h" />
-    <ClInclude Include="..\..\code\TgaUtils\tgautils.h" />
-    <ClInclude Include="..\..\code\inetfile\cftp.h" />
-    <ClInclude Include="..\..\code\inetfile\chttpget.h" />
-    <ClInclude Include="..\..\code\inetfile\inetgetfile.h" />
-    <ClInclude Include="..\..\code\ExceptionHandler\exceptionhandler.h" />
-    <ClInclude Include="..\..\code\network\chat_api.h" />
-    <ClInclude Include="..\..\code\network\multi.h" />
-    <ClInclude Include="..\..\code\network\multi_campaign.h" />
-    <ClInclude Include="..\..\code\network\multi_data.h" />
-    <ClInclude Include="..\..\code\network\multi_dogfight.h" />
-    <ClInclude Include="..\..\code\network\multi_endgame.h" />
-    <ClInclude Include="..\..\code\network\multi_ingame.h" />
-    <ClInclude Include="..\..\code\network\multi_kick.h" />
-    <ClInclude Include="..\..\code\network\multi_log.h" />
-    <ClInclude Include="..\..\code\network\multi_obj.h" />
-    <ClInclude Include="..\..\code\network\multi_observer.h" />
-    <ClInclude Include="..\..\code\network\multi_options.h" />
-    <ClInclude Include="..\..\code\network\multi_pause.h" />
-    <ClInclude Include="..\..\code\network\multi_pinfo.h" />
-    <ClInclude Include="..\..\code\network\multi_ping.h" />
-    <ClInclude Include="..\..\code\network\multi_pmsg.h" />
-    <ClInclude Include="..\..\code\network\multi_pxo.h" />
-    <ClInclude Include="..\..\code\network\multi_rate.h" />
-    <ClInclude Include="..\..\code\network\multi_respawn.h" />
-    <ClInclude Include="..\..\code\network\multi_sexp.h" />
-    <ClInclude Include="..\..\code\network\multi_team.h" />
-    <ClInclude Include="..\..\code\network\multi_update.h" />
-    <ClInclude Include="..\..\code\network\multi_voice.h" />
-    <ClInclude Include="..\..\code\network\multi_xfer.h" />
-    <ClInclude Include="..\..\code\network\multilag.h" />
-    <ClInclude Include="..\..\code\network\multimsgs.h" />
-    <ClInclude Include="..\..\code\network\multiteamselect.h" />
-    <ClInclude Include="..\..\code\network\multiui.h" />
-    <ClInclude Include="..\..\code\network\multiutil.h" />
-    <ClInclude Include="..\..\code\network\psnet2.h" />
-    <ClInclude Include="..\..\code\network\stand_gui.h" />
-    <ClInclude Include="..\..\code\ddsutils\ddsutils.h" />
-    <ClInclude Include="..\..\code\pngutils\pngutils.h" />
-    <ClInclude Include="..\..\code\Cmdline\cmdline.h" />
-    <ClInclude Include="..\..\code\fs2netd\fs2netd_client.h" />
-    <ClInclude Include="..\..\code\fs2netd\protocol.h" />
-    <ClInclude Include="..\..\code\fs2netd\tcp_client.h" />
-    <ClInclude Include="..\..\code\fs2netd\tcp_socket.h" />
-    <ClInclude Include="..\..\code\species_defs\species_defs.h" />
-    <ClInclude Include="..\..\code\jpgutils\jpgutils.h" />
-    <ClInclude Include="..\..\code\Autopilot\autopilot.h" />
-    <ClInclude Include="..\..\code\iff_defs\iff_defs.h" />
-    <ClInclude Include="..\..\code\external_dll\externalcode.h" />
-    <ClInclude Include="..\..\code\external_dll\trackirpublic.h" />
-  </ItemGroup>
-  <ItemGroup>
-    <Library Include="..\..\code\directx\dxguid.lib" />
-    <Library Include="..\..\code\directx\strmiids.lib" />
-    <Library Include="..\..\code\DirectX\vdinput.lib" />
-  </ItemGroup>
-  <ItemGroup>
-    <CustomBuild Include="..\..\code\sound\phrases.xml">
-      <Command Condition="'$(Configuration)|$(Platform)'=='Debug SSE2|Win32'">"%(RootDir)%(Directory)gc" "%(RootDir)%(Directory)%(Filename)"
-"%(RootDir)%(Directory)gc" /h "%(RootDir)%(Directory)grammar.h" "%(RootDir)%(Directory)%(Filename)"
-</Command>
-      <Outputs Condition="'$(Configuration)|$(Platform)'=='Debug SSE2|Win32'">%(RootDir)%(Directory)phrases.cfg;%(RootDir)%(Directory)grammar.h;%(Outputs)</Outputs>
-      <Command Condition="'$(Configuration)|$(Platform)'=='Debug SSE|Win32'">"%(RootDir)%(Directory)gc" "%(RootDir)%(Directory)%(Filename)"
-"%(RootDir)%(Directory)gc" /h "%(RootDir)%(Directory)grammar.h" "%(RootDir)%(Directory)%(Filename)"
-</Command>
-      <Outputs Condition="'$(Configuration)|$(Platform)'=='Debug SSE|Win32'">%(RootDir)%(Directory)phrases.cfg;%(RootDir)%(Directory)grammar.h;%(Outputs)</Outputs>
-      <Command Condition="'$(Configuration)|$(Platform)'=='Debug|Win32'">"%(RootDir)%(Directory)gc" "%(RootDir)%(Directory)%(Filename)"
-"%(RootDir)%(Directory)gc" /h "%(RootDir)%(Directory)grammar.h" "%(RootDir)%(Directory)%(Filename)"
-</Command>
-      <Outputs Condition="'$(Configuration)|$(Platform)'=='Debug|Win32'">%(RootDir)%(Directory)phrases.cfg;%(RootDir)%(Directory)grammar.h;%(Outputs)</Outputs>
-      <Command Condition="'$(Configuration)|$(Platform)'=='Release SSE2|Win32'">"%(RootDir)%(Directory)gc" "%(RootDir)%(Directory)%(Filename)"
-"%(RootDir)%(Directory)gc" /h "%(RootDir)%(Directory)grammar.h" "%(RootDir)%(Directory)%(Filename)"
-</Command>
-      <Outputs Condition="'$(Configuration)|$(Platform)'=='Release SSE2|Win32'">%(RootDir)%(Directory)phrases.cfg;%(RootDir)%(Directory)grammar.h;%(Outputs)</Outputs>
-      <Command Condition="'$(Configuration)|$(Platform)'=='Release SSE|Win32'">"%(RootDir)%(Directory)gc" "%(RootDir)%(Directory)%(Filename)"
-"%(RootDir)%(Directory)gc" /h "%(RootDir)%(Directory)grammar.h" "%(RootDir)%(Directory)%(Filename)"
-</Command>
-      <Outputs Condition="'$(Configuration)|$(Platform)'=='Release SSE|Win32'">%(RootDir)%(Directory)phrases.cfg;%(RootDir)%(Directory)grammar.h;%(Outputs)</Outputs>
-      <Command Condition="'$(Configuration)|$(Platform)'=='Release|Win32'">"%(RootDir)%(Directory)gc" "%(RootDir)%(Directory)%(Filename)"
-"%(RootDir)%(Directory)gc" /h "%(RootDir)%(Directory)grammar.h" "%(RootDir)%(Directory)%(Filename)"
-</Command>
-      <Outputs Condition="'$(Configuration)|$(Platform)'=='Release|Win32'">%(RootDir)%(Directory)phrases.cfg;%(RootDir)%(Directory)grammar.h;%(Outputs)</Outputs>
-    </CustomBuild>
-  </ItemGroup>
-  <Import Project="$(VCTargetsPath)\Microsoft.Cpp.targets" />
-  <ImportGroup Label="ExtensionTargets">
-  </ImportGroup>
-</Project>
+﻿<?xml version="1.0" encoding="utf-8"?>
+<Project DefaultTargets="Build" ToolsVersion="4.0" xmlns="http://schemas.microsoft.com/developer/msbuild/2003">
+  <ItemGroup Label="ProjectConfigurations">
+    <ProjectConfiguration Include="Debug SSE2|Win32">
+      <Configuration>Debug SSE2</Configuration>
+      <Platform>Win32</Platform>
+    </ProjectConfiguration>
+    <ProjectConfiguration Include="Debug SSE|Win32">
+      <Configuration>Debug SSE</Configuration>
+      <Platform>Win32</Platform>
+    </ProjectConfiguration>
+    <ProjectConfiguration Include="Debug|Win32">
+      <Configuration>Debug</Configuration>
+      <Platform>Win32</Platform>
+    </ProjectConfiguration>
+    <ProjectConfiguration Include="Release SSE2|Win32">
+      <Configuration>Release SSE2</Configuration>
+      <Platform>Win32</Platform>
+    </ProjectConfiguration>
+    <ProjectConfiguration Include="Release SSE|Win32">
+      <Configuration>Release SSE</Configuration>
+      <Platform>Win32</Platform>
+    </ProjectConfiguration>
+    <ProjectConfiguration Include="Release|Win32">
+      <Configuration>Release</Configuration>
+      <Platform>Win32</Platform>
+    </ProjectConfiguration>
+  </ItemGroup>
+  <PropertyGroup Label="Globals">
+    <ProjectGuid>{C55F5706-E947-41EF-A3E8-6D711CD4ECD8}</ProjectGuid>
+    <RootNamespace>code</RootNamespace>
+  </PropertyGroup>
+  <Import Project="$(VCTargetsPath)\Microsoft.Cpp.Default.props" />
+  <PropertyGroup Condition="'$(Configuration)|$(Platform)'=='Release SSE2|Win32'" Label="Configuration">
+    <ConfigurationType>StaticLibrary</ConfigurationType>
+    <UseOfMfc>false</UseOfMfc>
+    <WholeProgramOptimization>true</WholeProgramOptimization>
+  </PropertyGroup>
+  <PropertyGroup Condition="'$(Configuration)|$(Platform)'=='Release SSE|Win32'" Label="Configuration">
+    <ConfigurationType>StaticLibrary</ConfigurationType>
+    <UseOfMfc>false</UseOfMfc>
+    <WholeProgramOptimization>true</WholeProgramOptimization>
+  </PropertyGroup>
+  <PropertyGroup Condition="'$(Configuration)|$(Platform)'=='Release|Win32'" Label="Configuration">
+    <ConfigurationType>StaticLibrary</ConfigurationType>
+    <UseOfMfc>false</UseOfMfc>
+    <WholeProgramOptimization>true</WholeProgramOptimization>
+  </PropertyGroup>
+  <PropertyGroup Condition="'$(Configuration)|$(Platform)'=='Debug SSE2|Win32'" Label="Configuration">
+    <ConfigurationType>StaticLibrary</ConfigurationType>
+    <UseOfMfc>false</UseOfMfc>
+  </PropertyGroup>
+  <PropertyGroup Condition="'$(Configuration)|$(Platform)'=='Debug SSE|Win32'" Label="Configuration">
+    <ConfigurationType>StaticLibrary</ConfigurationType>
+    <UseOfMfc>false</UseOfMfc>
+  </PropertyGroup>
+  <PropertyGroup Condition="'$(Configuration)|$(Platform)'=='Debug|Win32'" Label="Configuration">
+    <ConfigurationType>StaticLibrary</ConfigurationType>
+    <UseOfMfc>false</UseOfMfc>
+  </PropertyGroup>
+  <Import Project="$(VCTargetsPath)\Microsoft.Cpp.props" />
+  <ImportGroup Label="ExtensionSettings">
+  </ImportGroup>
+  <ImportGroup Condition="'$(Configuration)|$(Platform)'=='Release SSE2|Win32'" Label="PropertySheets">
+    <Import Project="$(UserRootDir)\Microsoft.Cpp.$(Platform).user.props" Condition="exists('$(UserRootDir)\Microsoft.Cpp.$(Platform).user.props')" Label="LocalAppDataPlatform" />
+  </ImportGroup>
+  <ImportGroup Condition="'$(Configuration)|$(Platform)'=='Release SSE|Win32'" Label="PropertySheets">
+    <Import Project="$(UserRootDir)\Microsoft.Cpp.$(Platform).user.props" Condition="exists('$(UserRootDir)\Microsoft.Cpp.$(Platform).user.props')" Label="LocalAppDataPlatform" />
+  </ImportGroup>
+  <ImportGroup Condition="'$(Configuration)|$(Platform)'=='Release|Win32'" Label="PropertySheets">
+    <Import Project="$(UserRootDir)\Microsoft.Cpp.$(Platform).user.props" Condition="exists('$(UserRootDir)\Microsoft.Cpp.$(Platform).user.props')" Label="LocalAppDataPlatform" />
+  </ImportGroup>
+  <ImportGroup Condition="'$(Configuration)|$(Platform)'=='Debug SSE2|Win32'" Label="PropertySheets">
+    <Import Project="$(UserRootDir)\Microsoft.Cpp.$(Platform).user.props" Condition="exists('$(UserRootDir)\Microsoft.Cpp.$(Platform).user.props')" Label="LocalAppDataPlatform" />
+  </ImportGroup>
+  <ImportGroup Condition="'$(Configuration)|$(Platform)'=='Debug SSE|Win32'" Label="PropertySheets">
+    <Import Project="$(UserRootDir)\Microsoft.Cpp.$(Platform).user.props" Condition="exists('$(UserRootDir)\Microsoft.Cpp.$(Platform).user.props')" Label="LocalAppDataPlatform" />
+  </ImportGroup>
+  <ImportGroup Condition="'$(Configuration)|$(Platform)'=='Debug|Win32'" Label="PropertySheets">
+    <Import Project="$(UserRootDir)\Microsoft.Cpp.$(Platform).user.props" Condition="exists('$(UserRootDir)\Microsoft.Cpp.$(Platform).user.props')" Label="LocalAppDataPlatform" />
+  </ImportGroup>
+  <PropertyGroup Label="UserMacros" />
+  <PropertyGroup>
+    <_ProjectFileVersion>10.0.30319.1</_ProjectFileVersion>
+    <OutDir Condition="'$(Configuration)|$(Platform)'=='Debug|Win32'">$(SolutionDir)$(Configuration)\</OutDir>
+    <IntDir Condition="'$(Configuration)|$(Platform)'=='Debug|Win32'">$(Configuration)\$(ProjectName)\</IntDir>
+    <OutDir Condition="'$(Configuration)|$(Platform)'=='Debug SSE|Win32'">$(SolutionDir)$(Configuration)\</OutDir>
+    <IntDir Condition="'$(Configuration)|$(Platform)'=='Debug SSE|Win32'">$(Configuration)\$(ProjectName)\</IntDir>
+    <OutDir Condition="'$(Configuration)|$(Platform)'=='Debug SSE2|Win32'">$(SolutionDir)$(Configuration)\</OutDir>
+    <IntDir Condition="'$(Configuration)|$(Platform)'=='Debug SSE2|Win32'">$(Configuration)\$(ProjectName)\</IntDir>
+    <OutDir Condition="'$(Configuration)|$(Platform)'=='Release|Win32'">$(SolutionDir)$(Configuration)\</OutDir>
+    <IntDir Condition="'$(Configuration)|$(Platform)'=='Release|Win32'">$(Configuration)\$(ProjectName)\</IntDir>
+    <OutDir Condition="'$(Configuration)|$(Platform)'=='Release SSE|Win32'">$(SolutionDir)$(Configuration)\</OutDir>
+    <IntDir Condition="'$(Configuration)|$(Platform)'=='Release SSE|Win32'">$(Configuration)\$(ProjectName)\</IntDir>
+    <OutDir Condition="'$(Configuration)|$(Platform)'=='Release SSE2|Win32'">$(SolutionDir)$(Configuration)\</OutDir>
+    <IntDir Condition="'$(Configuration)|$(Platform)'=='Release SSE2|Win32'">$(Configuration)\$(ProjectName)\</IntDir>
+    <CodeAnalysisRuleSet Condition="'$(Configuration)|$(Platform)'=='Debug SSE2|Win32'">AllRules.ruleset</CodeAnalysisRuleSet>
+    <CodeAnalysisRules Condition="'$(Configuration)|$(Platform)'=='Debug SSE2|Win32'" />
+    <CodeAnalysisRuleAssemblies Condition="'$(Configuration)|$(Platform)'=='Debug SSE2|Win32'" />
+    <CodeAnalysisRuleSet Condition="'$(Configuration)|$(Platform)'=='Debug SSE|Win32'">AllRules.ruleset</CodeAnalysisRuleSet>
+    <CodeAnalysisRules Condition="'$(Configuration)|$(Platform)'=='Debug SSE|Win32'" />
+    <CodeAnalysisRuleAssemblies Condition="'$(Configuration)|$(Platform)'=='Debug SSE|Win32'" />
+    <CodeAnalysisRuleSet Condition="'$(Configuration)|$(Platform)'=='Debug|Win32'">AllRules.ruleset</CodeAnalysisRuleSet>
+    <CodeAnalysisRules Condition="'$(Configuration)|$(Platform)'=='Debug|Win32'" />
+    <CodeAnalysisRuleAssemblies Condition="'$(Configuration)|$(Platform)'=='Debug|Win32'" />
+    <CodeAnalysisRuleSet Condition="'$(Configuration)|$(Platform)'=='Release SSE2|Win32'">AllRules.ruleset</CodeAnalysisRuleSet>
+    <CodeAnalysisRules Condition="'$(Configuration)|$(Platform)'=='Release SSE2|Win32'" />
+    <CodeAnalysisRuleAssemblies Condition="'$(Configuration)|$(Platform)'=='Release SSE2|Win32'" />
+    <CodeAnalysisRuleSet Condition="'$(Configuration)|$(Platform)'=='Release SSE|Win32'">AllRules.ruleset</CodeAnalysisRuleSet>
+    <CodeAnalysisRules Condition="'$(Configuration)|$(Platform)'=='Release SSE|Win32'" />
+    <CodeAnalysisRuleAssemblies Condition="'$(Configuration)|$(Platform)'=='Release SSE|Win32'" />
+    <CodeAnalysisRuleSet Condition="'$(Configuration)|$(Platform)'=='Release|Win32'">AllRules.ruleset</CodeAnalysisRuleSet>
+    <CodeAnalysisRules Condition="'$(Configuration)|$(Platform)'=='Release|Win32'" />
+    <CodeAnalysisRuleAssemblies Condition="'$(Configuration)|$(Platform)'=='Release|Win32'" />
+  </PropertyGroup>
+  <ItemDefinitionGroup Condition="'$(Configuration)|$(Platform)'=='Debug|Win32'">
+    <ClCompile>
+      <Optimization>Disabled</Optimization>
+      <AdditionalIncludeDirectories>../../libsdl/include;../../code;../../libjpeg;../../libpng;../../lua;../../oggvorbis/include;../../openal/include;../../zlib;%(AdditionalIncludeDirectories)</AdditionalIncludeDirectories>
+      <PreprocessorDefinitions>_WINDOWS;WIN32;_DEBUG;PDB_DEBUGGING;_CRT_SECURE_NO_DEPRECATE;_SECURE_SCL=0;_HAS_ITERATOR_DEBUGGING=0;%(PreprocessorDefinitions)</PreprocessorDefinitions>
+      <MinimalRebuild>true</MinimalRebuild>
+      <BasicRuntimeChecks>EnableFastChecks</BasicRuntimeChecks>
+      <RuntimeLibrary>MultiThreadedDebug</RuntimeLibrary>
+      <BufferSecurityCheck>true</BufferSecurityCheck>
+      <FunctionLevelLinking>true</FunctionLevelLinking>
+      <PrecompiledHeaderOutputFile>$(OutDir)$(ProjectName).pch</PrecompiledHeaderOutputFile>
+      <AssemblerListingLocation>$(IntDir)</AssemblerListingLocation>
+      <ObjectFileName>$(IntDir)</ObjectFileName>
+      <ProgramDataBaseFileName>$(IntDir)</ProgramDataBaseFileName>
+      <BrowseInformation>
+      </BrowseInformation>
+      <BrowseInformationFile>$(IntDir)</BrowseInformationFile>
+      <WarningLevel>Level4</WarningLevel>
+      <SuppressStartupBanner>true</SuppressStartupBanner>
+      <DebugInformationFormat>EditAndContinue</DebugInformationFormat>
+      <UndefinePreprocessorDefinitions>NDEBUG;%(UndefinePreprocessorDefinitions)</UndefinePreprocessorDefinitions>
+    </ClCompile>
+    <ResourceCompile>
+      <PreprocessorDefinitions>_DEBUG;%(PreprocessorDefinitions)</PreprocessorDefinitions>
+      <Culture>0x0409</Culture>
+    </ResourceCompile>
+    <ProjectReference>
+      <LinkLibraryDependencies>true</LinkLibraryDependencies>
+    </ProjectReference>
+    <Lib>
+      <OutputFile>$(OutDir)code.lib</OutputFile>
+      <SuppressStartupBanner>true</SuppressStartupBanner>
+      <IgnoreSpecificDefaultLibraries>%(IgnoreSpecificDefaultLibraries)</IgnoreSpecificDefaultLibraries>
+    </Lib>
+    <Bscmake>
+      <AdditionalOptions>
+ %(AdditionalOptions)</AdditionalOptions>
+      <SuppressStartupBanner>true</SuppressStartupBanner>
+      <OutputFile>$(IntDir)$(ProjectName).bsc</OutputFile>
+    </Bscmake>
+  </ItemDefinitionGroup>
+  <ItemDefinitionGroup Condition="'$(Configuration)|$(Platform)'=='Debug SSE|Win32'">
+    <ClCompile>
+      <Optimization>Disabled</Optimization>
+      <AdditionalIncludeDirectories>../../libsdl/include;../../code;../../libjpeg;../../libpng;../../lua;../../oggvorbis/include;../../openal/include;../../zlib;%(AdditionalIncludeDirectories)</AdditionalIncludeDirectories>
+      <PreprocessorDefinitions>_WINDOWS;WIN32;_DEBUG;PDB_DEBUGGING;_CRT_SECURE_NO_DEPRECATE;_SECURE_SCL=0;_HAS_ITERATOR_DEBUGGING=0;%(PreprocessorDefinitions)</PreprocessorDefinitions>
+      <MinimalRebuild>true</MinimalRebuild>
+      <BasicRuntimeChecks>EnableFastChecks</BasicRuntimeChecks>
+      <RuntimeLibrary>MultiThreadedDebug</RuntimeLibrary>
+      <BufferSecurityCheck>true</BufferSecurityCheck>
+      <FunctionLevelLinking>true</FunctionLevelLinking>
+      <EnableEnhancedInstructionSet>StreamingSIMDExtensions</EnableEnhancedInstructionSet>
+      <FloatingPointModel>Precise</FloatingPointModel>
+      <PrecompiledHeaderOutputFile>$(OutDir)$(ProjectName).pch</PrecompiledHeaderOutputFile>
+      <AssemblerListingLocation>$(IntDir)</AssemblerListingLocation>
+      <ObjectFileName>$(IntDir)</ObjectFileName>
+      <ProgramDataBaseFileName>$(IntDir)</ProgramDataBaseFileName>
+      <BrowseInformation>
+      </BrowseInformation>
+      <BrowseInformationFile>$(IntDir)</BrowseInformationFile>
+      <WarningLevel>Level4</WarningLevel>
+      <SuppressStartupBanner>true</SuppressStartupBanner>
+      <DebugInformationFormat>EditAndContinue</DebugInformationFormat>
+      <UndefinePreprocessorDefinitions>NDEBUG;%(UndefinePreprocessorDefinitions)</UndefinePreprocessorDefinitions>
+    </ClCompile>
+    <ResourceCompile>
+      <PreprocessorDefinitions>_DEBUG;%(PreprocessorDefinitions)</PreprocessorDefinitions>
+      <Culture>0x0409</Culture>
+    </ResourceCompile>
+    <ProjectReference>
+      <LinkLibraryDependencies>true</LinkLibraryDependencies>
+    </ProjectReference>
+    <Lib>
+      <OutputFile>$(OutDir)code.lib</OutputFile>
+      <SuppressStartupBanner>true</SuppressStartupBanner>
+      <IgnoreSpecificDefaultLibraries>%(IgnoreSpecificDefaultLibraries)</IgnoreSpecificDefaultLibraries>
+    </Lib>
+    <Bscmake>
+      <AdditionalOptions>
+ %(AdditionalOptions)</AdditionalOptions>
+      <SuppressStartupBanner>true</SuppressStartupBanner>
+      <OutputFile>$(IntDir)$(ProjectName).bsc</OutputFile>
+    </Bscmake>
+  </ItemDefinitionGroup>
+  <ItemDefinitionGroup Condition="'$(Configuration)|$(Platform)'=='Debug SSE2|Win32'">
+    <ClCompile>
+      <Optimization>Disabled</Optimization>
+      <AdditionalIncludeDirectories>../../libsdl/include;../../code;../../libjpeg;../../libpng;../../lua;../../oggvorbis/include;../../openal/include;../../zlib;%(AdditionalIncludeDirectories)</AdditionalIncludeDirectories>
+      <PreprocessorDefinitions>_WINDOWS;WIN32;_DEBUG;PDB_DEBUGGING;_CRT_SECURE_NO_DEPRECATE;_SECURE_SCL=0;_HAS_ITERATOR_DEBUGGING=0;%(PreprocessorDefinitions)</PreprocessorDefinitions>
+      <MinimalRebuild>true</MinimalRebuild>
+      <BasicRuntimeChecks>EnableFastChecks</BasicRuntimeChecks>
+      <RuntimeLibrary>MultiThreadedDebug</RuntimeLibrary>
+      <BufferSecurityCheck>true</BufferSecurityCheck>
+      <FunctionLevelLinking>true</FunctionLevelLinking>
+      <EnableEnhancedInstructionSet>StreamingSIMDExtensions2</EnableEnhancedInstructionSet>
+      <FloatingPointModel>Precise</FloatingPointModel>
+      <PrecompiledHeaderOutputFile>$(OutDir)$(ProjectName).pch</PrecompiledHeaderOutputFile>
+      <AssemblerListingLocation>$(IntDir)</AssemblerListingLocation>
+      <ObjectFileName>$(IntDir)</ObjectFileName>
+      <ProgramDataBaseFileName>$(IntDir)</ProgramDataBaseFileName>
+      <BrowseInformation>
+      </BrowseInformation>
+      <BrowseInformationFile>$(IntDir)</BrowseInformationFile>
+      <WarningLevel>Level4</WarningLevel>
+      <SuppressStartupBanner>true</SuppressStartupBanner>
+      <DebugInformationFormat>EditAndContinue</DebugInformationFormat>
+      <UndefinePreprocessorDefinitions>NDEBUG;%(UndefinePreprocessorDefinitions)</UndefinePreprocessorDefinitions>
+    </ClCompile>
+    <ResourceCompile>
+      <PreprocessorDefinitions>_DEBUG;%(PreprocessorDefinitions)</PreprocessorDefinitions>
+      <Culture>0x0409</Culture>
+    </ResourceCompile>
+    <ProjectReference>
+      <LinkLibraryDependencies>true</LinkLibraryDependencies>
+    </ProjectReference>
+    <Lib>
+      <OutputFile>$(OutDir)code.lib</OutputFile>
+      <SuppressStartupBanner>true</SuppressStartupBanner>
+      <IgnoreSpecificDefaultLibraries>%(IgnoreSpecificDefaultLibraries)</IgnoreSpecificDefaultLibraries>
+    </Lib>
+    <Bscmake>
+      <AdditionalOptions>
+ %(AdditionalOptions)</AdditionalOptions>
+      <SuppressStartupBanner>true</SuppressStartupBanner>
+      <OutputFile>$(IntDir)$(ProjectName).bsc</OutputFile>
+    </Bscmake>
+  </ItemDefinitionGroup>
+  <ItemDefinitionGroup Condition="'$(Configuration)|$(Platform)'=='Release|Win32'">
+    <ClCompile>
+      <AdditionalOptions>/MP %(AdditionalOptions)</AdditionalOptions>
+      <Optimization>MaxSpeed</Optimization>
+      <InlineFunctionExpansion>AnySuitable</InlineFunctionExpansion>
+      <IntrinsicFunctions>true</IntrinsicFunctions>
+      <FavorSizeOrSpeed>Speed</FavorSizeOrSpeed>
+      <OmitFramePointers>true</OmitFramePointers>
+      <WholeProgramOptimization>true</WholeProgramOptimization>
+      <AdditionalIncludeDirectories>../../libsdl/include;../../code;../../libjpeg;../../libpng;../../lua;../../oggvorbis/include;../../openal/include;../../zlib;%(AdditionalIncludeDirectories)</AdditionalIncludeDirectories>
+      <PreprocessorDefinitions>NDEBUG;WIN32;_WINDOWS;PDB_DEBUGGING;_CRT_SECURE_NO_DEPRECATE;_SECURE_SCL=0;_HAS_ITERATOR_DEBUGGING=0;%(PreprocessorDefinitions)</PreprocessorDefinitions>
+      <StringPooling>true</StringPooling>
+      <ExceptionHandling>Sync</ExceptionHandling>
+      <RuntimeLibrary>MultiThreaded</RuntimeLibrary>
+      <BufferSecurityCheck>false</BufferSecurityCheck>
+      <FunctionLevelLinking>false</FunctionLevelLinking>
+      <FloatingPointModel>Fast</FloatingPointModel>
+      <PrecompiledHeaderOutputFile>$(OutDir)$(ProjectName).pch</PrecompiledHeaderOutputFile>
+      <AssemblerListingLocation>$(IntDir)</AssemblerListingLocation>
+      <ObjectFileName>$(IntDir)</ObjectFileName>
+      <ProgramDataBaseFileName>$(IntDir)</ProgramDataBaseFileName>
+      <BrowseInformation>
+      </BrowseInformation>
+      <BrowseInformationFile>$(IntDir)</BrowseInformationFile>
+      <WarningLevel>Level3</WarningLevel>
+      <SuppressStartupBanner>true</SuppressStartupBanner>
+      <DebugInformationFormat>
+      </DebugInformationFormat>
+      <UndefinePreprocessorDefinitions>_DEBUG;%(UndefinePreprocessorDefinitions)</UndefinePreprocessorDefinitions>
+    </ClCompile>
+    <ResourceCompile>
+      <PreprocessorDefinitions>NDEBUG;%(PreprocessorDefinitions)</PreprocessorDefinitions>
+      <Culture>0x0409</Culture>
+    </ResourceCompile>
+    <Lib>
+      <OutputFile>$(OutDir)code.lib</OutputFile>
+      <SuppressStartupBanner>true</SuppressStartupBanner>
+    </Lib>
+    <Bscmake>
+      <SuppressStartupBanner>true</SuppressStartupBanner>
+      <OutputFile>$(IntDir)$(ProjectName).bsc</OutputFile>
+    </Bscmake>
+  </ItemDefinitionGroup>
+  <ItemDefinitionGroup Condition="'$(Configuration)|$(Platform)'=='Release SSE|Win32'">
+    <ClCompile>
+      <AdditionalOptions>/MP %(AdditionalOptions)</AdditionalOptions>
+      <Optimization>Full</Optimization>
+      <InlineFunctionExpansion>AnySuitable</InlineFunctionExpansion>
+      <IntrinsicFunctions>true</IntrinsicFunctions>
+      <FavorSizeOrSpeed>Speed</FavorSizeOrSpeed>
+      <OmitFramePointers>true</OmitFramePointers>
+      <WholeProgramOptimization>true</WholeProgramOptimization>
+      <AdditionalIncludeDirectories>../../libsdl/include;../../code;../../libjpeg;../../libpng;../../lua;../../oggvorbis/include;../../openal/include;../../zlib;%(AdditionalIncludeDirectories)</AdditionalIncludeDirectories>
+      <PreprocessorDefinitions>NDEBUG;WIN32;_WINDOWS;PDB_DEBUGGING;_CRT_SECURE_NO_DEPRECATE;_SECURE_SCL=0;_HAS_ITERATOR_DEBUGGING=0;%(PreprocessorDefinitions)</PreprocessorDefinitions>
+      <StringPooling>true</StringPooling>
+      <ExceptionHandling>Sync</ExceptionHandling>
+      <RuntimeLibrary>MultiThreaded</RuntimeLibrary>
+      <BufferSecurityCheck>false</BufferSecurityCheck>
+      <FunctionLevelLinking>false</FunctionLevelLinking>
+      <EnableEnhancedInstructionSet>StreamingSIMDExtensions</EnableEnhancedInstructionSet>
+      <FloatingPointModel>Precise</FloatingPointModel>
+      <PrecompiledHeaderOutputFile>$(OutDir)$(ProjectName).pch</PrecompiledHeaderOutputFile>
+      <AssemblerListingLocation>$(IntDir)</AssemblerListingLocation>
+      <ObjectFileName>$(IntDir)</ObjectFileName>
+      <ProgramDataBaseFileName>$(IntDir)</ProgramDataBaseFileName>
+      <BrowseInformation>
+      </BrowseInformation>
+      <BrowseInformationFile>$(IntDir)</BrowseInformationFile>
+      <WarningLevel>Level3</WarningLevel>
+      <SuppressStartupBanner>true</SuppressStartupBanner>
+      <DebugInformationFormat>
+      </DebugInformationFormat>
+      <UndefinePreprocessorDefinitions>_DEBUG;%(UndefinePreprocessorDefinitions)</UndefinePreprocessorDefinitions>
+    </ClCompile>
+    <ResourceCompile>
+      <PreprocessorDefinitions>NDEBUG;%(PreprocessorDefinitions)</PreprocessorDefinitions>
+      <Culture>0x0409</Culture>
+    </ResourceCompile>
+    <Lib>
+      <OutputFile>$(OutDir)code.lib</OutputFile>
+      <SuppressStartupBanner>true</SuppressStartupBanner>
+    </Lib>
+    <Bscmake>
+      <SuppressStartupBanner>true</SuppressStartupBanner>
+      <OutputFile>$(IntDir)$(ProjectName).bsc</OutputFile>
+    </Bscmake>
+  </ItemDefinitionGroup>
+  <ItemDefinitionGroup Condition="'$(Configuration)|$(Platform)'=='Release SSE2|Win32'">
+    <ClCompile>
+      <AdditionalOptions>/MP %(AdditionalOptions)</AdditionalOptions>
+      <Optimization>Full</Optimization>
+      <InlineFunctionExpansion>AnySuitable</InlineFunctionExpansion>
+      <IntrinsicFunctions>true</IntrinsicFunctions>
+      <FavorSizeOrSpeed>Speed</FavorSizeOrSpeed>
+      <OmitFramePointers>true</OmitFramePointers>
+      <WholeProgramOptimization>true</WholeProgramOptimization>
+      <AdditionalIncludeDirectories>../../libsdl/include;../../code;../../libjpeg;../../libpng;../../lua;../../oggvorbis/include;../../openal/include;../../zlib;%(AdditionalIncludeDirectories)</AdditionalIncludeDirectories>
+      <PreprocessorDefinitions>NDEBUG;WIN32;_WINDOWS;PDB_DEBUGGING;_CRT_SECURE_NO_DEPRECATE;_SECURE_SCL=0;_HAS_ITERATOR_DEBUGGING=0;%(PreprocessorDefinitions)</PreprocessorDefinitions>
+      <StringPooling>true</StringPooling>
+      <ExceptionHandling>Sync</ExceptionHandling>
+      <RuntimeLibrary>MultiThreaded</RuntimeLibrary>
+      <BufferSecurityCheck>false</BufferSecurityCheck>
+      <FunctionLevelLinking>false</FunctionLevelLinking>
+      <EnableEnhancedInstructionSet>StreamingSIMDExtensions2</EnableEnhancedInstructionSet>
+      <FloatingPointModel>Precise</FloatingPointModel>
+      <PrecompiledHeaderOutputFile>$(OutDir)$(ProjectName).pch</PrecompiledHeaderOutputFile>
+      <AssemblerListingLocation>$(IntDir)</AssemblerListingLocation>
+      <ObjectFileName>$(IntDir)</ObjectFileName>
+      <ProgramDataBaseFileName>$(IntDir)</ProgramDataBaseFileName>
+      <BrowseInformation>
+      </BrowseInformation>
+      <BrowseInformationFile>$(IntDir)</BrowseInformationFile>
+      <WarningLevel>Level3</WarningLevel>
+      <SuppressStartupBanner>true</SuppressStartupBanner>
+      <DebugInformationFormat>
+      </DebugInformationFormat>
+      <UndefinePreprocessorDefinitions>_DEBUG;%(UndefinePreprocessorDefinitions)</UndefinePreprocessorDefinitions>
+    </ClCompile>
+    <ResourceCompile>
+      <PreprocessorDefinitions>NDEBUG;%(PreprocessorDefinitions)</PreprocessorDefinitions>
+      <Culture>0x0409</Culture>
+    </ResourceCompile>
+    <Lib>
+      <OutputFile>$(OutDir)code.lib</OutputFile>
+      <SuppressStartupBanner>true</SuppressStartupBanner>
+    </Lib>
+    <Bscmake>
+      <SuppressStartupBanner>true</SuppressStartupBanner>
+      <OutputFile>$(IntDir)$(ProjectName).bsc</OutputFile>
+    </Bscmake>
+  </ItemDefinitionGroup>
+  <ItemGroup>
+    <ClCompile Include="..\..\code\ai\ai.cpp" />
+    <ClCompile Include="..\..\code\ai\ai_profiles.cpp" />
+    <ClCompile Include="..\..\code\ai\aibig.cpp" />
+    <ClCompile Include="..\..\code\ai\aicode.cpp" />
+    <ClCompile Include="..\..\code\ai\aigoals.cpp" />
+    <ClCompile Include="..\..\code\ai\aiturret.cpp" />
+    <ClCompile Include="..\..\code\anim\animplay.cpp" />
+    <ClCompile Include="..\..\code\anim\packunpack.cpp" />
+    <ClCompile Include="..\..\code\Asteroid\asteroid.cpp" />
+    <ClCompile Include="..\..\code\Bmpman\bmpman.cpp" />
+    <ClCompile Include="..\..\code\camera\camera.cpp" />
+    <ClCompile Include="..\..\code\cfile\cfile.cpp" />
+    <ClCompile Include="..\..\code\cfile\cfilearchive.cpp" />
+    <ClCompile Include="..\..\code\cfile\cfilelist.cpp" />
+    <ClCompile Include="..\..\code\cfile\cfilesystem.cpp" />
+    <ClCompile Include="..\..\code\CMeasure\cmeasure.cpp" />
+    <ClCompile Include="..\..\code\controlconfig\controlsconfig.cpp" />
+    <ClCompile Include="..\..\code\controlconfig\controlsconfigcommon.cpp" />
+    <ClCompile Include="..\..\code\Cutscene\cutscenes.cpp" />
+    <ClCompile Include="..\..\code\cutscene\decoder16.cpp" />
+    <ClCompile Include="..\..\code\cutscene\decoder8.cpp" />
+    <ClCompile Include="..\..\code\cutscene\movie.cpp" />
+    <ClCompile Include="..\..\code\cutscene\mve_audio.cpp" />
+    <ClCompile Include="..\..\code\cutscene\mvelib.cpp" />
+    <ClCompile Include="..\..\code\cutscene\mveplayer.cpp" />
+    <ClCompile Include="..\..\code\cutscene\oggplayer.cpp" />
+    <ClCompile Include="..\..\code\Debris\debris.cpp" />
+    <ClCompile Include="..\..\code\debugconsole\console.cpp" />
+    <ClCompile Include="..\..\code\debugconsole\consolecmds.cpp" />
+    <ClCompile Include="..\..\code\debugconsole\consoleparse.cpp" />
+    <ClCompile Include="..\..\code\fireball\fireballs.cpp" />
+    <ClCompile Include="..\..\code\fireball\warpineffect.cpp" />
+    <ClCompile Include="..\..\code\gamehelp\contexthelp.cpp" />
+    <ClCompile Include="..\..\code\gamehelp\gameplayhelp.cpp" />
+    <ClCompile Include="..\..\code\gamesequence\gamesequence.cpp" />
+    <ClCompile Include="..\..\code\gamesnd\eventmusic.cpp" />
+    <ClCompile Include="..\..\code\gamesnd\gamesnd.cpp" />
+    <ClCompile Include="..\..\code\globalincs\alphacolors.cpp" />
+    <ClCompile Include="..\..\code\globalincs\def_files.cpp" />
+    <ClCompile Include="..\..\code\globalincs\fsmemory.cpp" />
+    <ClCompile Include="..\..\code\globalincs\mspdb_callstack.cpp" />
+    <ClCompile Include="..\..\code\globalincs\profiling.cpp" />
+    <ClCompile Include="..\..\code\globalincs\safe_strings.cpp" />
+    <ClCompile Include="..\..\code\globalincs\safe_strings_test.cpp" />
+    <ClCompile Include="..\..\code\globalincs\systemvars.cpp" />
+    <ClCompile Include="..\..\code\globalincs\version.cpp" />
+    <ClCompile Include="..\..\code\globalincs\windebug.cpp" />
+    <ClCompile Include="..\..\code\graphics\2d.cpp" />
+    <ClCompile Include="..\..\code\graphics\grbatch.cpp" />
+    <ClCompile Include="..\..\code\Graphics\font.cpp" />
+    <ClCompile Include="..\..\code\graphics\generic.cpp" />
+    <ClCompile Include="..\..\code\graphics\grstub.cpp" />
+    <ClCompile Include="..\..\code\graphics\gropengl.cpp" />
+    <ClCompile Include="..\..\code\graphics\gropenglbmpman.cpp" />
+    <ClCompile Include="..\..\code\graphics\gropengldraw.cpp" />
+    <ClCompile Include="..\..\code\graphics\gropenglextension.cpp" />
+    <ClCompile Include="..\..\code\graphics\gropengllight.cpp" />
+    <ClCompile Include="..\..\code\graphics\gropenglpostprocessing.cpp" />
+    <ClCompile Include="..\..\code\graphics\gropenglshader.cpp" />
+    <ClCompile Include="..\..\code\graphics\gropenglstate.cpp" />
+    <ClCompile Include="..\..\code\graphics\gropengltexture.cpp" />
+    <ClCompile Include="..\..\code\graphics\gropengltnl.cpp" />
+    <ClCompile Include="..\..\code\graphics\shadows.cpp" />
+    <ClCompile Include="..\..\code\hud\hud.cpp" />
+    <ClCompile Include="..\..\code\hud\hudartillery.cpp" />
+    <ClCompile Include="..\..\code\hud\hudbrackets.cpp" />
+    <ClCompile Include="..\..\code\hud\hudconfig.cpp" />
+    <ClCompile Include="..\..\code\hud\hudescort.cpp" />
+    <ClCompile Include="..\..\code\hud\hudets.cpp" />
+    <ClCompile Include="..\..\code\hud\hudlock.cpp" />
+    <ClCompile Include="..\..\code\hud\hudmessage.cpp" />
+    <ClCompile Include="..\..\code\hud\hudnavigation.cpp" />
+    <ClCompile Include="..\..\code\hud\hudobserver.cpp" />
+    <ClCompile Include="..\..\code\hud\hudparse.cpp" />
+    <ClCompile Include="..\..\code\hud\hudreticle.cpp" />
+    <ClCompile Include="..\..\code\hud\hudshield.cpp" />
+    <ClCompile Include="..\..\code\hud\hudsquadmsg.cpp" />
+    <ClCompile Include="..\..\code\hud\hudtarget.cpp" />
+    <ClCompile Include="..\..\code\hud\hudtargetbox.cpp" />
+    <ClCompile Include="..\..\code\hud\hudwingmanstatus.cpp" />
+    <ClCompile Include="..\..\code\io\cursor.cpp" />
+    <ClCompile Include="..\..\code\io\joy-sdl.cpp" />
+    <ClCompile Include="..\..\code\io\joy_ff-sdl.cpp" />
+    <ClCompile Include="..\..\code\io\key.cpp" />
+    <ClCompile Include="..\..\code\io\keycontrol.cpp" />
+    <ClCompile Include="..\..\code\io\mouse.cpp" />
+    <ClCompile Include="..\..\code\io\swff_lib.cpp" />
+    <ClCompile Include="..\..\code\io\timer.cpp" />
+    <ClCompile Include="..\..\code\jumpnode\jumpnode.cpp" />
+    <ClCompile Include="..\..\code\lab\lab.cpp" />
+    <ClCompile Include="..\..\code\lab\wmcgui.cpp" />
+    <ClCompile Include="..\..\code\Lighting\lighting.cpp" />
+    <ClCompile Include="..\..\code\Math\fix.cpp" />
+    <ClCompile Include="..\..\code\Math\floating.cpp" />
+    <ClCompile Include="..\..\code\Math\fvi.cpp" />
+    <ClCompile Include="..\..\code\Math\spline.cpp" />
+    <ClCompile Include="..\..\code\Math\staticrand.cpp" />
+    <ClCompile Include="..\..\code\Math\vecmat.cpp" />
+    <ClCompile Include="..\..\code\menuui\barracks.cpp" />
+    <ClCompile Include="..\..\code\menuui\credits.cpp" />
+    <ClCompile Include="..\..\code\menuui\fishtank.cpp" />
+    <ClCompile Include="..\..\code\menuui\mainhallmenu.cpp" />
+    <ClCompile Include="..\..\code\menuui\mainhalltemp.cpp" />
+    <ClCompile Include="..\..\code\menuui\optionsmenu.cpp" />
+    <ClCompile Include="..\..\code\menuui\optionsmenumulti.cpp" />
+    <ClCompile Include="..\..\code\menuui\playermenu.cpp" />
+    <ClCompile Include="..\..\code\menuui\readyroom.cpp" />
+    <ClCompile Include="..\..\code\menuui\snazzyui.cpp" />
+    <ClCompile Include="..\..\code\menuui\techmenu.cpp" />
+    <ClCompile Include="..\..\code\menuui\trainingmenu.cpp" />
+    <ClCompile Include="..\..\code\mission\missionbriefcommon.cpp" />
+    <ClCompile Include="..\..\code\mission\missioncampaign.cpp" />
+    <ClCompile Include="..\..\code\mission\missiongoals.cpp" />
+    <ClCompile Include="..\..\code\mission\missiongrid.cpp" />
+    <ClCompile Include="..\..\code\mission\missionhotkey.cpp" />
+    <ClCompile Include="..\..\code\mission\missionload.cpp" />
+    <ClCompile Include="..\..\code\mission\missionlog.cpp" />
+    <ClCompile Include="..\..\code\mission\missionmessage.cpp" />
+    <ClCompile Include="..\..\code\mission\missionparse.cpp" />
+    <ClCompile Include="..\..\code\mission\missiontraining.cpp" />
+    <ClCompile Include="..\..\code\missionui\chatbox.cpp" />
+    <ClCompile Include="..\..\code\missionui\fictionviewer.cpp" />
+    <ClCompile Include="..\..\code\missionui\missionbrief.cpp" />
+    <ClCompile Include="..\..\code\missionui\missioncmdbrief.cpp" />
+    <ClCompile Include="..\..\code\missionui\missiondebrief.cpp" />
+    <ClCompile Include="..\..\code\missionui\missionloopbrief.cpp" />
+    <ClCompile Include="..\..\code\missionui\missionpause.cpp" />
+    <ClCompile Include="..\..\code\missionui\missionrecommend.cpp" />
+    <ClCompile Include="..\..\code\missionui\missionscreencommon.cpp" />
+    <ClCompile Include="..\..\code\missionui\missionshipchoice.cpp" />
+    <ClCompile Include="..\..\code\missionui\missionstats.cpp" />
+    <ClCompile Include="..\..\code\missionui\missionweaponchoice.cpp" />
+    <ClCompile Include="..\..\code\missionui\redalert.cpp" />
+    <ClCompile Include="..\..\code\model\modelanim.cpp" />
+    <ClCompile Include="..\..\code\model\modelcollide.cpp" />
+    <ClCompile Include="..\..\code\model\modelinterp.cpp" />
+    <ClCompile Include="..\..\code\model\modeloctant.cpp" />
+    <ClCompile Include="..\..\code\model\modelread.cpp" />
+    <ClCompile Include="..\..\code\model\modelrender.cpp" />
+    <ClCompile Include="..\..\code\mod_table\mod_table.cpp" />
+    <ClCompile Include="..\..\code\object\collidedebrisship.cpp" />
+    <ClCompile Include="..\..\code\object\collidedebrisweapon.cpp" />
+    <ClCompile Include="..\..\code\object\collideshipship.cpp" />
+    <ClCompile Include="..\..\code\object\collideshipweapon.cpp" />
+    <ClCompile Include="..\..\code\object\collideweaponweapon.cpp" />
+    <ClCompile Include="..\..\code\object\deadobjectdock.cpp" />
+    <ClCompile Include="..\..\code\object\objcollide.cpp" />
+    <ClCompile Include="..\..\code\object\object.cpp" />
+    <ClCompile Include="..\..\code\object\objectdock.cpp" />
+    <ClCompile Include="..\..\code\object\objectshield.cpp" />
+    <ClCompile Include="..\..\code\object\objectsnd.cpp" />
+    <ClCompile Include="..\..\code\object\objectsort.cpp" />
+    <ClCompile Include="..\..\code\object\parseobjectdock.cpp" />
+    <ClCompile Include="..\..\code\object\waypoint.cpp" />
+    <ClCompile Include="..\..\code\Observer\observer.cpp" />
+    <ClCompile Include="..\..\code\osapi\osapi.cpp" />
+    <ClCompile Include="..\..\code\osapi\osregistry.cpp" />
+    <ClCompile Include="..\..\code\osapi\osregistry_unix.cpp" />
+    <ClCompile Include="..\..\code\osapi\outwnd.cpp" />
+    <ClCompile Include="..\..\code\Palman\palman.cpp" />
+    <ClCompile Include="..\..\code\parse\encrypt.cpp" />
+    <ClCompile Include="..\..\code\parse\generic_log.cpp" />
+    <ClCompile Include="..\..\code\parse\lua.cpp" />
+    <ClCompile Include="..\..\code\parse\parselo.cpp" />
+    <ClCompile Include="..\..\code\parse\scripting.cpp" />
+    <ClCompile Include="..\..\code\parse\sexp.cpp" />
+    <ClCompile Include="..\..\code\Particle\particle.cpp" />
+    <ClCompile Include="..\..\code\PcxUtils\pcxutils.cpp" />
+    <ClCompile Include="..\..\code\Physics\physics.cpp" />
+    <ClCompile Include="..\..\code\PilotFile\csg.cpp" />
+    <ClCompile Include="..\..\code\PilotFile\csg_convert.cpp" />
+    <ClCompile Include="..\..\code\PilotFile\pilotfile.cpp" />
+    <ClCompile Include="..\..\code\PilotFile\pilotfile_convert.cpp" />
+    <ClCompile Include="..\..\code\PilotFile\plr.cpp" />
+    <ClCompile Include="..\..\code\PilotFile\plr_convert.cpp" />
+    <ClCompile Include="..\..\code\playerman\managepilot.cpp" />
+    <ClCompile Include="..\..\code\playerman\playercontrol.cpp" />
+    <ClCompile Include="..\..\code\popup\popup.cpp" />
+    <ClCompile Include="..\..\code\popup\popupdead.cpp" />
+    <ClCompile Include="..\..\code\Radar\radar.cpp" />
+    <ClCompile Include="..\..\code\radar\radardradis.cpp" />
+    <ClCompile Include="..\..\code\radar\radarorb.cpp" />
+    <ClCompile Include="..\..\code\radar\radarsetup.cpp" />
+    <ClCompile Include="..\..\code\render\3dclipper.cpp" />
+    <ClCompile Include="..\..\code\render\3ddraw.cpp" />
+    <ClCompile Include="..\..\code\render\3dlaser.cpp" />
+    <ClCompile Include="..\..\code\render\3dmath.cpp" />
+    <ClCompile Include="..\..\code\render\3dsetup.cpp" />
+    <ClCompile Include="..\..\code\ship\afterburner.cpp" />
+    <ClCompile Include="..\..\code\ship\awacs.cpp" />
+    <ClCompile Include="..\..\code\ship\shield.cpp" />
+    <ClCompile Include="..\..\code\ship\ship.cpp" />
+    <ClCompile Include="..\..\code\ship\shipcontrails.cpp" />
+    <ClCompile Include="..\..\code\ship\shipfx.cpp" />
+    <ClCompile Include="..\..\code\ship\shiphit.cpp" />
+    <ClCompile Include="..\..\code\sound\acm.cpp" />
+    <ClCompile Include="..\..\code\sound\audiostr.cpp" />
+    <ClCompile Include="..\..\code\sound\ds.cpp" />
+    <ClCompile Include="..\..\code\sound\ds3d.cpp" />
+    <ClCompile Include="..\..\code\sound\dscap.cpp" />
+    <ClCompile Include="..\..\code\sound\fsspeech.cpp" />
+    <ClCompile Include="..\..\code\sound\openal.cpp" />
+    <ClCompile Include="..\..\code\sound\rtvoice.cpp" />
+    <ClCompile Include="..\..\code\sound\sound.cpp" />
+    <ClCompile Include="..\..\code\sound\speech.cpp" />
+    <ClCompile Include="..\..\code\sound\voicerec.cpp" />
+    <ClCompile Include="..\..\code\sound\ogg\ogg.cpp" />
+    <ClCompile Include="..\..\code\Starfield\nebula.cpp" />
+    <ClCompile Include="..\..\code\Starfield\starfield.cpp" />
+    <ClCompile Include="..\..\code\Starfield\supernova.cpp" />
+    <ClCompile Include="..\..\code\Stats\medals.cpp" />
+    <ClCompile Include="..\..\code\Stats\scoring.cpp" />
+    <ClCompile Include="..\..\code\Stats\stats.cpp" />
+    <ClCompile Include="..\..\code\ui\button.cpp" />
+    <ClCompile Include="..\..\code\ui\checkbox.cpp" />
+    <ClCompile Include="..\..\code\ui\gadget.cpp" />
+    <ClCompile Include="..\..\code\ui\icon.cpp" />
+    <ClCompile Include="..\..\code\ui\inputbox.cpp" />
+    <ClCompile Include="..\..\code\ui\keytrap.cpp" />
+    <ClCompile Include="..\..\code\ui\listbox.cpp" />
+    <ClCompile Include="..\..\code\ui\radio.cpp" />
+    <ClCompile Include="..\..\code\ui\scroll.cpp" />
+    <ClCompile Include="..\..\code\ui\slider.cpp" />
+    <ClCompile Include="..\..\code\ui\slider2.cpp" />
+    <ClCompile Include="..\..\code\ui\uidraw.cpp" />
+    <ClCompile Include="..\..\code\ui\uimouse.cpp" />
+    <ClCompile Include="..\..\code\ui\window.cpp" />
+    <ClCompile Include="..\..\code\weapon\beam.cpp" />
+    <ClCompile Include="..\..\code\weapon\corkscrew.cpp" />
+    <ClCompile Include="..\..\code\weapon\emp.cpp" />
+    <ClCompile Include="..\..\code\weapon\flak.cpp" />
+    <ClCompile Include="..\..\code\weapon\muzzleflash.cpp" />
+    <ClCompile Include="..\..\code\weapon\shockwave.cpp" />
+    <ClCompile Include="..\..\code\weapon\swarm.cpp" />
+    <ClCompile Include="..\..\code\weapon\trails.cpp" />
+    <ClCompile Include="..\..\code\weapon\weapons.cpp" />
+    <ClCompile Include="..\..\code\nebula\neb.cpp" />
+    <ClCompile Include="..\..\code\nebula\neblightning.cpp" />
+    <ClCompile Include="..\..\code\Localization\fhash.cpp" />
+    <ClCompile Include="..\..\code\Localization\localize.cpp" />
+    <ClCompile Include="..\..\code\TgaUtils\tgautils.cpp" />
+    <ClCompile Include="..\..\code\inetfile\cftp.cpp" />
+    <ClCompile Include="..\..\code\inetfile\chttpget.cpp" />
+    <ClCompile Include="..\..\code\inetfile\inetgetfile.cpp" />
+    <ClCompile Include="..\..\code\exceptionhandler\exceptionhandler.cpp" />
+    <ClCompile Include="..\..\code\network\chat_api.cpp" />
+    <ClCompile Include="..\..\code\network\multi.cpp" />
+    <ClCompile Include="..\..\code\network\multi_campaign.cpp" />
+    <ClCompile Include="..\..\code\network\multi_data.cpp" />
+    <ClCompile Include="..\..\code\network\multi_dogfight.cpp" />
+    <ClCompile Include="..\..\code\network\multi_endgame.cpp" />
+    <ClCompile Include="..\..\code\network\multi_ingame.cpp" />
+    <ClCompile Include="..\..\code\network\multi_kick.cpp" />
+    <ClCompile Include="..\..\code\network\multi_log.cpp" />
+    <ClCompile Include="..\..\code\network\multi_obj.cpp" />
+    <ClCompile Include="..\..\code\network\multi_observer.cpp" />
+    <ClCompile Include="..\..\code\network\multi_options.cpp" />
+    <ClCompile Include="..\..\code\network\multi_pause.cpp" />
+    <ClCompile Include="..\..\code\network\multi_pinfo.cpp" />
+    <ClCompile Include="..\..\code\network\multi_ping.cpp" />
+    <ClCompile Include="..\..\code\network\multi_pmsg.cpp" />
+    <ClCompile Include="..\..\code\network\multi_pxo.cpp" />
+    <ClCompile Include="..\..\code\network\multi_rate.cpp" />
+    <ClCompile Include="..\..\code\network\multi_respawn.cpp" />
+    <ClCompile Include="..\..\code\network\multi_sexp.cpp" />
+    <ClCompile Include="..\..\code\network\multi_team.cpp" />
+    <ClCompile Include="..\..\code\network\multi_update.cpp" />
+    <ClCompile Include="..\..\code\network\multi_voice.cpp" />
+    <ClCompile Include="..\..\code\network\multi_xfer.cpp" />
+    <ClCompile Include="..\..\code\network\multilag.cpp" />
+    <ClCompile Include="..\..\code\network\multimsgs.cpp" />
+    <ClCompile Include="..\..\code\network\multiteamselect.cpp" />
+    <ClCompile Include="..\..\code\network\multiui.cpp" />
+    <ClCompile Include="..\..\code\network\multiutil.cpp" />
+    <ClCompile Include="..\..\code\network\psnet2.cpp" />
+    <ClCompile Include="..\..\code\network\stand_gui.cpp" />
+    <ClCompile Include="..\..\code\ddsutils\ddsutils.cpp" />
+    <ClCompile Include="..\..\code\pngutils\pngutils.cpp" />
+    <ClCompile Include="..\..\code\Cmdline\cmdline.cpp" />
+    <ClCompile Include="..\..\code\fs2netd\fs2netd_client.cpp" />
+    <ClCompile Include="..\..\code\fs2netd\tcp_client.cpp" />
+    <ClCompile Include="..\..\code\fs2netd\tcp_socket.cpp" />
+    <ClCompile Include="..\..\code\species_defs\species_defs.cpp" />
+    <ClCompile Include="..\..\code\jpgutils\jpgutils.cpp" />
+    <ClCompile Include="..\..\code\Autopilot\autopilot.cpp" />
+    <ClCompile Include="..\..\code\iff_defs\iff_defs.cpp" />
+    <ClCompile Include="..\..\code\external_dll\trackirglobal.cpp" />
+  </ItemGroup>
+  <ItemGroup>
+    <ClInclude Include="..\..\code\ai\ai.h" />
+    <ClInclude Include="..\..\code\ai\ai_profiles.h" />
+    <ClInclude Include="..\..\code\ai\aibig.h" />
+    <ClInclude Include="..\..\code\ai\aigoals.h" />
+    <ClInclude Include="..\..\code\ai\aiinternal.h" />
+    <ClInclude Include="..\..\code\ai\ailocal.h" />
+    <ClInclude Include="..\..\code\anim\animplay.h" />
+    <ClInclude Include="..\..\code\anim\packunpack.h" />
+    <ClInclude Include="..\..\code\Asteroid\asteroid.h" />
+    <ClInclude Include="..\..\code\bmpman\bm_internal.h" />
+    <ClInclude Include="..\..\code\Bmpman\bmpman.h" />
+    <ClInclude Include="..\..\code\camera\camera.h" />
+    <ClInclude Include="..\..\code\cfile\cfile.h" />
+    <ClInclude Include="..\..\code\cfile\cfilearchive.h" />
+    <ClInclude Include="..\..\code\cfile\cfilesystem.h" />
+    <ClInclude Include="..\..\code\CMeasure\cmeasure.h" />
+    <ClInclude Include="..\..\code\controlconfig\controlsconfig.h" />
+    <ClInclude Include="..\..\code\Cutscene\cutscenes.h" />
+    <ClInclude Include="..\..\code\cutscene\movie.h" />
+    <ClInclude Include="..\..\code\cutscene\mvelib.h" />
+    <ClInclude Include="..\..\code\cutscene\oggplayer.h" />
+    <ClInclude Include="..\..\code\Debris\debris.h" />
+    <ClInclude Include="..\..\code\debugconsole\console.h" />
+    <ClInclude Include="..\..\code\debugconsole\consoleparse.h" />
+    <ClInclude Include="..\..\code\DirectX\vasync.h" />
+    <ClInclude Include="..\..\code\DirectX\vdinput.h" />
+    <ClInclude Include="..\..\code\DirectX\vdplay.h" />
+    <ClInclude Include="..\..\code\DirectX\vdplobby.h" />
+    <ClInclude Include="..\..\code\DirectX\vdsetup.h" />
+    <ClInclude Include="..\..\code\DirectX\vdvp.h" />
+    <ClInclude Include="..\..\code\fireball\fireballs.h" />
+    <ClInclude Include="..\..\code\gamehelp\contexthelp.h" />
+    <ClInclude Include="..\..\code\gamehelp\gameplayhelp.h" />
+    <ClInclude Include="..\..\code\GameSequence\gamesequence.h" />
+    <ClInclude Include="..\..\code\gamesnd\eventmusic.h" />
+    <ClInclude Include="..\..\code\gamesnd\gamesnd.h" />
+    <ClInclude Include="..\..\code\globalincs\alphacolors.h" />
+    <ClInclude Include="..\..\code\globalincs\def_files.h" />
+    <ClInclude Include="..\..\code\globalincs\fsmemory.h" />
+    <ClInclude Include="..\..\code\globalincs\globals.h" />
+    <ClInclude Include="..\..\code\globalincs\linklist.h" />
+    <ClInclude Include="..\..\code\globalincs\mspdb_callstack.h" />
+    <ClInclude Include="..\..\code\globalincs\pstypes.h" />
+    <ClInclude Include="..\..\code\globalincs\safe_strings.h" />
+    <ClInclude Include="..\..\code\globalincs\systemvars.h" />
+    <ClInclude Include="..\..\code\globalincs\version.h" />
+    <ClInclude Include="..\..\code\globalincs\vmallocator.h" />
+    <ClInclude Include="..\..\code\Graphics\2d.h" />
+    <ClInclude Include="..\..\code\graphics\grbatch.h" />
+    <ClInclude Include="..\..\code\graphics\grinternal.h" />
+    <ClInclude Include="..\..\code\graphics\shadows.h" />
+    <ClInclude Include="..\..\code\graphics\tmapper.h" />
+    <ClInclude Include="..\..\code\Graphics\font.h" />
+    <ClInclude Include="..\..\code\graphics\generic.h" />
+    <ClInclude Include="..\..\code\graphics\grstub.h" />
+    <ClInclude Include="..\..\code\Graphics\line.h" />
+    <ClInclude Include="..\..\code\graphics\gropengl.h" />
+    <ClInclude Include="..\..\code\graphics\gropenglbmpman.h" />
+    <ClInclude Include="..\..\code\graphics\gropengldraw.h" />
+    <ClInclude Include="..\..\code\graphics\gropenglextension.h" />
+    <ClInclude Include="..\..\code\graphics\gropengllight.h" />
+    <ClInclude Include="..\..\code\graphics\gropenglpostprocessing.h" />
+    <ClInclude Include="..\..\code\graphics\gropenglshader.h" />
+    <ClInclude Include="..\..\code\graphics\gropenglstate.h" />
+    <ClInclude Include="..\..\code\graphics\gropengltexture.h" />
+    <ClInclude Include="..\..\code\graphics\gropengltnl.h" />
+    <ClInclude Include="..\..\code\hud\hud.h" />
+    <ClInclude Include="..\..\code\hud\hudartillery.h" />
+    <ClInclude Include="..\..\code\hud\hudbrackets.h" />
+    <ClInclude Include="..\..\code\hud\hudconfig.h" />
+    <ClInclude Include="..\..\code\hud\hudescort.h" />
+    <ClInclude Include="..\..\code\hud\hudets.h" />
+    <ClInclude Include="..\..\code\hud\hudgauges.h" />
+    <ClInclude Include="..\..\code\hud\hudlock.h" />
+    <ClInclude Include="..\..\code\hud\hudmessage.h" />
+    <ClInclude Include="..\..\code\hud\hudnavigation.h" />
+    <ClInclude Include="..\..\code\hud\hudobserver.h" />
+    <ClInclude Include="..\..\code\hud\hudparse.h" />
+    <ClInclude Include="..\..\code\hud\hudreticle.h" />
+    <ClInclude Include="..\..\code\hud\hudshield.h" />
+    <ClInclude Include="..\..\code\hud\hudsquadmsg.h" />
+    <ClInclude Include="..\..\code\hud\hudtarget.h" />
+    <ClInclude Include="..\..\code\hud\hudtargetbox.h" />
+    <ClInclude Include="..\..\code\hud\hudwingmanstatus.h" />
+    <ClInclude Include="..\..\code\io\cursor.h" />
+    <ClInclude Include="..\..\code\io\joy.h" />
+    <ClInclude Include="..\..\code\io\joy_ff.h" />
+    <ClInclude Include="..\..\code\io\key.h" />
+    <ClInclude Include="..\..\code\io\keycontrol.h" />
+    <ClInclude Include="..\..\code\io\mouse.h" />
+    <ClInclude Include="..\..\code\io\sw_error.hpp" />
+    <ClInclude Include="..\..\code\io\sw_force.h" />
+    <ClInclude Include="..\..\code\io\sw_guid.hpp" />
+    <ClInclude Include="..\..\code\io\timer.h" />
+    <ClInclude Include="..\..\code\jumpnode\jumpnode.h" />
+    <ClInclude Include="..\..\code\lab\lab.h" />
+    <ClInclude Include="..\..\code\lab\wmcgui.h" />
+    <ClInclude Include="..\..\code\Lighting\lighting.h" />
+    <ClInclude Include="..\..\code\math\bitarray.h" />
+    <ClInclude Include="..\..\code\Math\fix.h" />
+    <ClInclude Include="..\..\code\Math\floating.h" />
+    <ClInclude Include="..\..\code\Math\fvi.h" />
+    <ClInclude Include="..\..\code\Math\spline.h" />
+    <ClInclude Include="..\..\code\Math\staticrand.h" />
+    <ClInclude Include="..\..\code\Math\vecmat.h" />
+    <ClInclude Include="..\..\code\menuui\barracks.h" />
+    <ClInclude Include="..\..\code\menuui\credits.h" />
+    <ClInclude Include="..\..\code\menuui\fishtank.h" />
+    <ClInclude Include="..\..\code\menuui\mainhallmenu.h" />
+    <ClInclude Include="..\..\code\menuui\mainhalltemp.h" />
+    <ClInclude Include="..\..\code\menuui\optionsmenu.h" />
+    <ClInclude Include="..\..\code\menuui\optionsmenumulti.h" />
+    <ClInclude Include="..\..\code\menuui\playermenu.h" />
+    <ClInclude Include="..\..\code\menuui\readyroom.h" />
+    <ClInclude Include="..\..\code\menuui\snazzyui.h" />
+    <ClInclude Include="..\..\code\menuui\techmenu.h" />
+    <ClInclude Include="..\..\code\menuui\trainingmenu.h" />
+    <ClInclude Include="..\..\code\mission\missionbriefcommon.h" />
+    <ClInclude Include="..\..\code\mission\missioncampaign.h" />
+    <ClInclude Include="..\..\code\mission\missiongoals.h" />
+    <ClInclude Include="..\..\code\mission\missiongrid.h" />
+    <ClInclude Include="..\..\code\mission\missionhotkey.h" />
+    <ClInclude Include="..\..\code\mission\missionload.h" />
+    <ClInclude Include="..\..\code\mission\missionlog.h" />
+    <ClInclude Include="..\..\code\mission\missionmessage.h" />
+    <ClInclude Include="..\..\code\mission\missionparse.h" />
+    <ClInclude Include="..\..\code\mission\missiontraining.h" />
+    <ClInclude Include="..\..\code\missionui\chatbox.h" />
+    <ClInclude Include="..\..\code\missionui\fictionviewer.h" />
+    <ClInclude Include="..\..\code\missionui\missionbrief.h" />
+    <ClInclude Include="..\..\code\missionui\missioncmdbrief.h" />
+    <ClInclude Include="..\..\code\missionui\missiondebrief.h" />
+    <ClInclude Include="..\..\code\missionui\missionloopbrief.h" />
+    <ClInclude Include="..\..\code\missionui\missionpause.h" />
+    <ClInclude Include="..\..\code\missionui\missionrecommend.h" />
+    <ClInclude Include="..\..\code\missionui\missionscreencommon.h" />
+    <ClInclude Include="..\..\code\missionui\missionshipchoice.h" />
+    <ClInclude Include="..\..\code\missionui\missionstats.h" />
+    <ClInclude Include="..\..\code\missionui\missionweaponchoice.h" />
+    <ClInclude Include="..\..\code\missionui\redalert.h" />
+    <ClInclude Include="..\..\code\model\model.h" />
+    <ClInclude Include="..\..\code\model\modelanim.h" />
+    <ClInclude Include="..\..\code\model\modelrender.h" />
+    <ClInclude Include="..\..\code\model\modelsinc.h" />
+    <ClInclude Include="..\..\code\mod_table\mod_table.h" />
+    <ClInclude Include="..\..\code\object\deadobjectdock.h" />
+    <ClInclude Include="..\..\code\object\objcollide.h" />
+    <ClInclude Include="..\..\code\object\object.h" />
+    <ClInclude Include="..\..\code\object\objectdock.h" />
+    <ClInclude Include="..\..\code\object\objectshield.h" />
+    <ClInclude Include="..\..\code\object\objectsnd.h" />
+    <ClInclude Include="..\..\code\object\parseobjectdock.h" />
+    <ClInclude Include="..\..\code\object\waypoint.h" />
+    <ClInclude Include="..\..\code\Observer\observer.h" />
+    <ClInclude Include="..\..\code\osapi\monopub.h" />
+    <ClInclude Include="..\..\code\osapi\osapi.h" />
+    <ClInclude Include="..\..\code\osapi\osregistry.h" />
+    <ClInclude Include="..\..\code\osapi\outwnd.h" />
+    <ClInclude Include="..\..\code\Palman\palman.h" />
+    <ClInclude Include="..\..\code\parse\encrypt.h" />
+    <ClInclude Include="..\..\code\parse\generic_log.h" />
+    <ClInclude Include="..\..\code\parse\lua.h" />
+    <ClInclude Include="..\..\code\parse\parselo.h" />
+    <ClInclude Include="..\..\code\parse\scripting.h" />
+    <ClInclude Include="..\..\code\parse\sexp.h" />
+    <ClInclude Include="..\..\code\Particle\particle.h" />
+    <ClInclude Include="..\..\code\PcxUtils\pcxutils.h" />
+    <ClInclude Include="..\..\code\Physics\physics.h" />
+    <ClInclude Include="..\..\code\PilotFile\pilotfile.h" />
+    <ClInclude Include="..\..\code\PilotFile\pilotfile_convert.h" />
+    <ClInclude Include="..\..\code\playerman\managepilot.h" />
+    <ClInclude Include="..\..\code\playerman\player.h" />
+    <ClInclude Include="..\..\code\popup\popup.h" />
+    <ClInclude Include="..\..\code\popup\popupdead.h" />
+    <ClInclude Include="..\..\code\Radar\radar.h" />
+    <ClInclude Include="..\..\code\radar\radardradis.h" />
+    <ClInclude Include="..\..\code\radar\radarorb.h" />
+    <ClInclude Include="..\..\code\radar\radarsetup.h" />
+    <ClInclude Include="..\..\code\render\3d.h" />
+    <ClInclude Include="..\..\code\render\3dinternal.h" />
+    <ClInclude Include="..\..\code\ship\afterburner.h" />
+    <ClInclude Include="..\..\code\ship\awacs.h" />
+    <ClInclude Include="..\..\code\ship\ship.h" />
+    <ClInclude Include="..\..\code\ship\shipcontrails.h" />
+    <ClInclude Include="..\..\code\ship\shipfx.h" />
+    <ClInclude Include="..\..\code\ship\shiphit.h" />
+    <ClInclude Include="..\..\code\ship\subsysdamage.h" />
+    <ClInclude Include="..\..\code\sound\acm.h" />
+    <ClInclude Include="..\..\code\sound\audiostr.h" />
+    <ClInclude Include="..\..\code\sound\channel.h" />
+    <ClInclude Include="..\..\code\sound\ds.h" />
+    <ClInclude Include="..\..\code\sound\ds3d.h" />
+    <ClInclude Include="..\..\code\sound\dscap.h" />
+    <ClInclude Include="..\..\code\sound\fsspeech.h" />
+    <ClInclude Include="..\..\code\sound\grammar.h" />
+    <ClInclude Include="..\..\code\sound\openal.h" />
+    <ClInclude Include="..\..\code\sound\rtvoice.h" />
+    <ClInclude Include="..\..\code\sound\sound.h" />
+    <ClInclude Include="..\..\code\sound\speech.h" />
+    <ClInclude Include="..\..\code\sound\voicerec.h" />
+    <ClInclude Include="..\..\code\sound\ogg\ogg.h" />
+    <ClInclude Include="..\..\code\Starfield\nebula.h" />
+    <ClInclude Include="..\..\code\Starfield\starfield.h" />
+    <ClInclude Include="..\..\code\Starfield\supernova.h" />
+    <ClInclude Include="..\..\code\Stats\medals.h" />
+    <ClInclude Include="..\..\code\stats\scoring.h" />
+    <ClInclude Include="..\..\code\Stats\stats.h" />
+    <ClInclude Include="..\..\code\ui\ui.h" />
+    <ClInclude Include="..\..\code\ui\uidefs.h" />
+    <ClInclude Include="..\..\code\weapon\beam.h" />
+    <ClInclude Include="..\..\code\weapon\corkscrew.h" />
+    <ClInclude Include="..\..\code\weapon\emp.h" />
+    <ClInclude Include="..\..\code\weapon\flak.h" />
+    <ClInclude Include="..\..\code\weapon\muzzleflash.h" />
+    <ClInclude Include="..\..\code\weapon\shockwave.h" />
+    <ClInclude Include="..\..\code\weapon\swarm.h" />
+    <ClInclude Include="..\..\code\weapon\trails.h" />
+    <ClInclude Include="..\..\code\weapon\weapon.h" />
+    <ClInclude Include="..\..\code\nebula\neb.h" />
+    <ClInclude Include="..\..\code\nebula\neblightning.h" />
+    <ClInclude Include="..\..\code\Localization\fhash.h" />
+    <ClInclude Include="..\..\code\Localization\localize.h" />
+    <ClInclude Include="..\..\code\TgaUtils\tgautils.h" />
+    <ClInclude Include="..\..\code\inetfile\cftp.h" />
+    <ClInclude Include="..\..\code\inetfile\chttpget.h" />
+    <ClInclude Include="..\..\code\inetfile\inetgetfile.h" />
+    <ClInclude Include="..\..\code\ExceptionHandler\exceptionhandler.h" />
+    <ClInclude Include="..\..\code\network\chat_api.h" />
+    <ClInclude Include="..\..\code\network\multi.h" />
+    <ClInclude Include="..\..\code\network\multi_campaign.h" />
+    <ClInclude Include="..\..\code\network\multi_data.h" />
+    <ClInclude Include="..\..\code\network\multi_dogfight.h" />
+    <ClInclude Include="..\..\code\network\multi_endgame.h" />
+    <ClInclude Include="..\..\code\network\multi_ingame.h" />
+    <ClInclude Include="..\..\code\network\multi_kick.h" />
+    <ClInclude Include="..\..\code\network\multi_log.h" />
+    <ClInclude Include="..\..\code\network\multi_obj.h" />
+    <ClInclude Include="..\..\code\network\multi_observer.h" />
+    <ClInclude Include="..\..\code\network\multi_options.h" />
+    <ClInclude Include="..\..\code\network\multi_pause.h" />
+    <ClInclude Include="..\..\code\network\multi_pinfo.h" />
+    <ClInclude Include="..\..\code\network\multi_ping.h" />
+    <ClInclude Include="..\..\code\network\multi_pmsg.h" />
+    <ClInclude Include="..\..\code\network\multi_pxo.h" />
+    <ClInclude Include="..\..\code\network\multi_rate.h" />
+    <ClInclude Include="..\..\code\network\multi_respawn.h" />
+    <ClInclude Include="..\..\code\network\multi_sexp.h" />
+    <ClInclude Include="..\..\code\network\multi_team.h" />
+    <ClInclude Include="..\..\code\network\multi_update.h" />
+    <ClInclude Include="..\..\code\network\multi_voice.h" />
+    <ClInclude Include="..\..\code\network\multi_xfer.h" />
+    <ClInclude Include="..\..\code\network\multilag.h" />
+    <ClInclude Include="..\..\code\network\multimsgs.h" />
+    <ClInclude Include="..\..\code\network\multiteamselect.h" />
+    <ClInclude Include="..\..\code\network\multiui.h" />
+    <ClInclude Include="..\..\code\network\multiutil.h" />
+    <ClInclude Include="..\..\code\network\psnet2.h" />
+    <ClInclude Include="..\..\code\network\stand_gui.h" />
+    <ClInclude Include="..\..\code\ddsutils\ddsutils.h" />
+    <ClInclude Include="..\..\code\pngutils\pngutils.h" />
+    <ClInclude Include="..\..\code\Cmdline\cmdline.h" />
+    <ClInclude Include="..\..\code\fs2netd\fs2netd_client.h" />
+    <ClInclude Include="..\..\code\fs2netd\protocol.h" />
+    <ClInclude Include="..\..\code\fs2netd\tcp_client.h" />
+    <ClInclude Include="..\..\code\fs2netd\tcp_socket.h" />
+    <ClInclude Include="..\..\code\species_defs\species_defs.h" />
+    <ClInclude Include="..\..\code\jpgutils\jpgutils.h" />
+    <ClInclude Include="..\..\code\Autopilot\autopilot.h" />
+    <ClInclude Include="..\..\code\iff_defs\iff_defs.h" />
+    <ClInclude Include="..\..\code\external_dll\externalcode.h" />
+    <ClInclude Include="..\..\code\external_dll\trackirpublic.h" />
+  </ItemGroup>
+  <ItemGroup>
+    <Library Include="..\..\code\directx\dxguid.lib" />
+    <Library Include="..\..\code\directx\strmiids.lib" />
+    <Library Include="..\..\code\DirectX\vdinput.lib" />
+  </ItemGroup>
+  <ItemGroup>
+    <CustomBuild Include="..\..\code\sound\phrases.xml">
+      <Command Condition="'$(Configuration)|$(Platform)'=='Debug SSE2|Win32'">"%(RootDir)%(Directory)gc" "%(RootDir)%(Directory)%(Filename)"
+"%(RootDir)%(Directory)gc" /h "%(RootDir)%(Directory)grammar.h" "%(RootDir)%(Directory)%(Filename)"
+</Command>
+      <Outputs Condition="'$(Configuration)|$(Platform)'=='Debug SSE2|Win32'">%(RootDir)%(Directory)phrases.cfg;%(RootDir)%(Directory)grammar.h;%(Outputs)</Outputs>
+      <Command Condition="'$(Configuration)|$(Platform)'=='Debug SSE|Win32'">"%(RootDir)%(Directory)gc" "%(RootDir)%(Directory)%(Filename)"
+"%(RootDir)%(Directory)gc" /h "%(RootDir)%(Directory)grammar.h" "%(RootDir)%(Directory)%(Filename)"
+</Command>
+      <Outputs Condition="'$(Configuration)|$(Platform)'=='Debug SSE|Win32'">%(RootDir)%(Directory)phrases.cfg;%(RootDir)%(Directory)grammar.h;%(Outputs)</Outputs>
+      <Command Condition="'$(Configuration)|$(Platform)'=='Debug|Win32'">"%(RootDir)%(Directory)gc" "%(RootDir)%(Directory)%(Filename)"
+"%(RootDir)%(Directory)gc" /h "%(RootDir)%(Directory)grammar.h" "%(RootDir)%(Directory)%(Filename)"
+</Command>
+      <Outputs Condition="'$(Configuration)|$(Platform)'=='Debug|Win32'">%(RootDir)%(Directory)phrases.cfg;%(RootDir)%(Directory)grammar.h;%(Outputs)</Outputs>
+      <Command Condition="'$(Configuration)|$(Platform)'=='Release SSE2|Win32'">"%(RootDir)%(Directory)gc" "%(RootDir)%(Directory)%(Filename)"
+"%(RootDir)%(Directory)gc" /h "%(RootDir)%(Directory)grammar.h" "%(RootDir)%(Directory)%(Filename)"
+</Command>
+      <Outputs Condition="'$(Configuration)|$(Platform)'=='Release SSE2|Win32'">%(RootDir)%(Directory)phrases.cfg;%(RootDir)%(Directory)grammar.h;%(Outputs)</Outputs>
+      <Command Condition="'$(Configuration)|$(Platform)'=='Release SSE|Win32'">"%(RootDir)%(Directory)gc" "%(RootDir)%(Directory)%(Filename)"
+"%(RootDir)%(Directory)gc" /h "%(RootDir)%(Directory)grammar.h" "%(RootDir)%(Directory)%(Filename)"
+</Command>
+      <Outputs Condition="'$(Configuration)|$(Platform)'=='Release SSE|Win32'">%(RootDir)%(Directory)phrases.cfg;%(RootDir)%(Directory)grammar.h;%(Outputs)</Outputs>
+      <Command Condition="'$(Configuration)|$(Platform)'=='Release|Win32'">"%(RootDir)%(Directory)gc" "%(RootDir)%(Directory)%(Filename)"
+"%(RootDir)%(Directory)gc" /h "%(RootDir)%(Directory)grammar.h" "%(RootDir)%(Directory)%(Filename)"
+</Command>
+      <Outputs Condition="'$(Configuration)|$(Platform)'=='Release|Win32'">%(RootDir)%(Directory)phrases.cfg;%(RootDir)%(Directory)grammar.h;%(Outputs)</Outputs>
+    </CustomBuild>
+  </ItemGroup>
+  <Import Project="$(VCTargetsPath)\Microsoft.Cpp.targets" />
+  <ImportGroup Label="ExtensionTargets">
+  </ImportGroup>
+</Project>