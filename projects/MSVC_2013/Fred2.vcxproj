--- conflicted
+++ resolved
@@ -1,1619 +1,899 @@
-<<<<<<< HEAD
-﻿<?xml version="1.0" encoding="utf-8"?>
-<Project DefaultTargets="Build" ToolsVersion="12.0" xmlns="http://schemas.microsoft.com/developer/msbuild/2003">
-  <ItemGroup Label="ProjectConfigurations">
-    <ProjectConfiguration Include="Debug AVX|Win32">
-      <Configuration>Debug AVX</Configuration>
-      <Platform>Win32</Platform>
-    </ProjectConfiguration>
-    <ProjectConfiguration Include="Debug SSE2|Win32">
-      <Configuration>Debug SSE2</Configuration>
-      <Platform>Win32</Platform>
-    </ProjectConfiguration>
-    <ProjectConfiguration Include="Debug SSE|Win32">
-      <Configuration>Debug SSE</Configuration>
-      <Platform>Win32</Platform>
-    </ProjectConfiguration>
-    <ProjectConfiguration Include="Debug|Win32">
-      <Configuration>Debug</Configuration>
-      <Platform>Win32</Platform>
-    </ProjectConfiguration>
-    <ProjectConfiguration Include="Release AVX|Win32">
-      <Configuration>Release AVX</Configuration>
-      <Platform>Win32</Platform>
-    </ProjectConfiguration>
-    <ProjectConfiguration Include="Release SSE2|Win32">
-      <Configuration>Release SSE2</Configuration>
-      <Platform>Win32</Platform>
-    </ProjectConfiguration>
-    <ProjectConfiguration Include="Release SSE|Win32">
-      <Configuration>Release SSE</Configuration>
-      <Platform>Win32</Platform>
-    </ProjectConfiguration>
-    <ProjectConfiguration Include="Release|Win32">
-      <Configuration>Release</Configuration>
-      <Platform>Win32</Platform>
-    </ProjectConfiguration>
-  </ItemGroup>
-  <PropertyGroup Label="Globals">
-    <ProjectGuid>{92C8C611-75AA-4BD7-9B73-584822AAAEB5}</ProjectGuid>
-    <RootNamespace>Fred2</RootNamespace>
-    <Keyword>MFCProj</Keyword>
-  </PropertyGroup>
-  <Import Project="$(VCTargetsPath)\Microsoft.Cpp.Default.props" />
-  <PropertyGroup Condition="'$(Configuration)|$(Platform)'=='Release SSE2|Win32'" Label="Configuration">
-    <ConfigurationType>Application</ConfigurationType>
-    <UseOfMfc>Static</UseOfMfc>
-    <CharacterSet>NotSet</CharacterSet>
-    <WholeProgramOptimization>true</WholeProgramOptimization>
-    <PlatformToolset>v120_xp</PlatformToolset>
-  </PropertyGroup>
-  <PropertyGroup Condition="'$(Configuration)|$(Platform)'=='Release AVX|Win32'" Label="Configuration">
-    <ConfigurationType>Application</ConfigurationType>
-    <UseOfMfc>Static</UseOfMfc>
-    <CharacterSet>NotSet</CharacterSet>
-    <WholeProgramOptimization>true</WholeProgramOptimization>
-    <PlatformToolset>v120_xp</PlatformToolset>
-  </PropertyGroup>
-  <PropertyGroup Condition="'$(Configuration)|$(Platform)'=='Release SSE|Win32'" Label="Configuration">
-    <ConfigurationType>Application</ConfigurationType>
-    <UseOfMfc>Static</UseOfMfc>
-    <CharacterSet>NotSet</CharacterSet>
-    <WholeProgramOptimization>true</WholeProgramOptimization>
-    <PlatformToolset>v120_xp</PlatformToolset>
-  </PropertyGroup>
-  <PropertyGroup Condition="'$(Configuration)|$(Platform)'=='Release|Win32'" Label="Configuration">
-    <ConfigurationType>Application</ConfigurationType>
-    <UseOfMfc>Static</UseOfMfc>
-    <CharacterSet>NotSet</CharacterSet>
-    <WholeProgramOptimization>true</WholeProgramOptimization>
-    <PlatformToolset>v120_xp</PlatformToolset>
-  </PropertyGroup>
-  <PropertyGroup Condition="'$(Configuration)|$(Platform)'=='Debug SSE2|Win32'" Label="Configuration">
-    <ConfigurationType>Application</ConfigurationType>
-    <UseOfMfc>Static</UseOfMfc>
-    <CharacterSet>NotSet</CharacterSet>
-    <PlatformToolset>v120_xp</PlatformToolset>
-  </PropertyGroup>
-  <PropertyGroup Condition="'$(Configuration)|$(Platform)'=='Debug AVX|Win32'" Label="Configuration">
-    <ConfigurationType>Application</ConfigurationType>
-    <UseOfMfc>Static</UseOfMfc>
-    <CharacterSet>NotSet</CharacterSet>
-    <PlatformToolset>v120_xp</PlatformToolset>
-  </PropertyGroup>
-  <PropertyGroup Condition="'$(Configuration)|$(Platform)'=='Debug SSE|Win32'" Label="Configuration">
-    <ConfigurationType>Application</ConfigurationType>
-    <UseOfMfc>Static</UseOfMfc>
-    <CharacterSet>NotSet</CharacterSet>
-    <PlatformToolset>v120_xp</PlatformToolset>
-  </PropertyGroup>
-  <PropertyGroup Condition="'$(Configuration)|$(Platform)'=='Debug|Win32'" Label="Configuration">
-    <ConfigurationType>Application</ConfigurationType>
-    <UseOfMfc>Static</UseOfMfc>
-    <CharacterSet>NotSet</CharacterSet>
-    <PlatformToolset>v120_xp</PlatformToolset>
-  </PropertyGroup>
-  <Import Project="$(VCTargetsPath)\Microsoft.Cpp.props" />
-  <ImportGroup Label="ExtensionSettings">
-  </ImportGroup>
-  <ImportGroup Condition="'$(Configuration)|$(Platform)'=='Release SSE2|Win32'" Label="PropertySheets">
-    <Import Project="$(UserRootDir)\Microsoft.Cpp.$(Platform).user.props" Condition="exists('$(UserRootDir)\Microsoft.Cpp.$(Platform).user.props')" Label="LocalAppDataPlatform" />
-  </ImportGroup>
-  <ImportGroup Condition="'$(Configuration)|$(Platform)'=='Release AVX|Win32'" Label="PropertySheets">
-    <Import Project="$(UserRootDir)\Microsoft.Cpp.$(Platform).user.props" Condition="exists('$(UserRootDir)\Microsoft.Cpp.$(Platform).user.props')" Label="LocalAppDataPlatform" />
-  </ImportGroup>
-  <ImportGroup Condition="'$(Configuration)|$(Platform)'=='Release SSE|Win32'" Label="PropertySheets">
-    <Import Project="$(UserRootDir)\Microsoft.Cpp.$(Platform).user.props" Condition="exists('$(UserRootDir)\Microsoft.Cpp.$(Platform).user.props')" Label="LocalAppDataPlatform" />
-  </ImportGroup>
-  <ImportGroup Condition="'$(Configuration)|$(Platform)'=='Release|Win32'" Label="PropertySheets">
-    <Import Project="$(UserRootDir)\Microsoft.Cpp.$(Platform).user.props" Condition="exists('$(UserRootDir)\Microsoft.Cpp.$(Platform).user.props')" Label="LocalAppDataPlatform" />
-  </ImportGroup>
-  <ImportGroup Condition="'$(Configuration)|$(Platform)'=='Debug SSE2|Win32'" Label="PropertySheets">
-    <Import Project="$(UserRootDir)\Microsoft.Cpp.$(Platform).user.props" Condition="exists('$(UserRootDir)\Microsoft.Cpp.$(Platform).user.props')" Label="LocalAppDataPlatform" />
-  </ImportGroup>
-  <ImportGroup Condition="'$(Configuration)|$(Platform)'=='Debug AVX|Win32'" Label="PropertySheets">
-    <Import Project="$(UserRootDir)\Microsoft.Cpp.$(Platform).user.props" Condition="exists('$(UserRootDir)\Microsoft.Cpp.$(Platform).user.props')" Label="LocalAppDataPlatform" />
-  </ImportGroup>
-  <ImportGroup Condition="'$(Configuration)|$(Platform)'=='Debug SSE|Win32'" Label="PropertySheets">
-    <Import Project="$(UserRootDir)\Microsoft.Cpp.$(Platform).user.props" Condition="exists('$(UserRootDir)\Microsoft.Cpp.$(Platform).user.props')" Label="LocalAppDataPlatform" />
-  </ImportGroup>
-  <ImportGroup Condition="'$(Configuration)|$(Platform)'=='Debug|Win32'" Label="PropertySheets">
-    <Import Project="$(UserRootDir)\Microsoft.Cpp.$(Platform).user.props" Condition="exists('$(UserRootDir)\Microsoft.Cpp.$(Platform).user.props')" Label="LocalAppDataPlatform" />
-  </ImportGroup>
-  <PropertyGroup Label="UserMacros" />
-  <PropertyGroup>
-    <_ProjectFileVersion>10.0.30319.1</_ProjectFileVersion>
-    <OutDir Condition="'$(Configuration)|$(Platform)'=='Debug|Win32'">$(SolutionDir)$(Configuration)\</OutDir>
-    <IntDir Condition="'$(Configuration)|$(Platform)'=='Debug|Win32'">$(Configuration)\$(ProjectName)\</IntDir>
-    <LinkIncremental Condition="'$(Configuration)|$(Platform)'=='Debug|Win32'">true</LinkIncremental>
-    <OutDir Condition="'$(Configuration)|$(Platform)'=='Debug SSE|Win32'">$(SolutionDir)$(Configuration)\</OutDir>
-    <IntDir Condition="'$(Configuration)|$(Platform)'=='Debug SSE|Win32'">$(Configuration)\$(ProjectName)\</IntDir>
-    <LinkIncremental Condition="'$(Configuration)|$(Platform)'=='Debug SSE|Win32'">true</LinkIncremental>
-    <OutDir Condition="'$(Configuration)|$(Platform)'=='Debug SSE2|Win32'">$(SolutionDir)$(Configuration)\</OutDir>
-    <OutDir Condition="'$(Configuration)|$(Platform)'=='Debug AVX|Win32'">$(SolutionDir)$(Configuration)\</OutDir>
-    <IntDir Condition="'$(Configuration)|$(Platform)'=='Debug SSE2|Win32'">$(Configuration)\$(ProjectName)\</IntDir>
-    <IntDir Condition="'$(Configuration)|$(Platform)'=='Debug AVX|Win32'">$(Configuration)\$(ProjectName)\</IntDir>
-    <LinkIncremental Condition="'$(Configuration)|$(Platform)'=='Debug SSE2|Win32'">true</LinkIncremental>
-    <LinkIncremental Condition="'$(Configuration)|$(Platform)'=='Debug AVX|Win32'">true</LinkIncremental>
-    <OutDir Condition="'$(Configuration)|$(Platform)'=='Release|Win32'">$(SolutionDir)$(Configuration)\</OutDir>
-    <IntDir Condition="'$(Configuration)|$(Platform)'=='Release|Win32'">$(Configuration)\$(ProjectName)\</IntDir>
-    <LinkIncremental Condition="'$(Configuration)|$(Platform)'=='Release|Win32'">false</LinkIncremental>
-    <OutDir Condition="'$(Configuration)|$(Platform)'=='Release SSE|Win32'">$(SolutionDir)$(Configuration)\</OutDir>
-    <IntDir Condition="'$(Configuration)|$(Platform)'=='Release SSE|Win32'">$(Configuration)\$(ProjectName)\</IntDir>
-    <LinkIncremental Condition="'$(Configuration)|$(Platform)'=='Release SSE|Win32'">false</LinkIncremental>
-    <OutDir Condition="'$(Configuration)|$(Platform)'=='Release SSE2|Win32'">$(SolutionDir)$(Configuration)\</OutDir>
-    <OutDir Condition="'$(Configuration)|$(Platform)'=='Release AVX|Win32'">$(SolutionDir)$(Configuration)\</OutDir>
-    <IntDir Condition="'$(Configuration)|$(Platform)'=='Release SSE2|Win32'">$(Configuration)\$(ProjectName)\</IntDir>
-    <IntDir Condition="'$(Configuration)|$(Platform)'=='Release AVX|Win32'">$(Configuration)\$(ProjectName)\</IntDir>
-    <LinkIncremental Condition="'$(Configuration)|$(Platform)'=='Release SSE2|Win32'">false</LinkIncremental>
-    <LinkIncremental Condition="'$(Configuration)|$(Platform)'=='Release AVX|Win32'">false</LinkIncremental>
-    <CodeAnalysisRuleSet Condition="'$(Configuration)|$(Platform)'=='Debug SSE2|Win32'">AllRules.ruleset</CodeAnalysisRuleSet>
-    <CodeAnalysisRuleSet Condition="'$(Configuration)|$(Platform)'=='Debug AVX|Win32'">AllRules.ruleset</CodeAnalysisRuleSet>
-    <CodeAnalysisRules Condition="'$(Configuration)|$(Platform)'=='Debug SSE2|Win32'" />
-    <CodeAnalysisRules Condition="'$(Configuration)|$(Platform)'=='Debug AVX|Win32'" />
-    <CodeAnalysisRuleAssemblies Condition="'$(Configuration)|$(Platform)'=='Debug SSE2|Win32'" />
-    <CodeAnalysisRuleAssemblies Condition="'$(Configuration)|$(Platform)'=='Debug AVX|Win32'" />
-    <CodeAnalysisRuleSet Condition="'$(Configuration)|$(Platform)'=='Debug SSE|Win32'">AllRules.ruleset</CodeAnalysisRuleSet>
-    <CodeAnalysisRules Condition="'$(Configuration)|$(Platform)'=='Debug SSE|Win32'" />
-    <CodeAnalysisRuleAssemblies Condition="'$(Configuration)|$(Platform)'=='Debug SSE|Win32'" />
-    <CodeAnalysisRuleSet Condition="'$(Configuration)|$(Platform)'=='Debug|Win32'">AllRules.ruleset</CodeAnalysisRuleSet>
-    <CodeAnalysisRules Condition="'$(Configuration)|$(Platform)'=='Debug|Win32'" />
-    <CodeAnalysisRuleAssemblies Condition="'$(Configuration)|$(Platform)'=='Debug|Win32'" />
-    <CodeAnalysisRuleSet Condition="'$(Configuration)|$(Platform)'=='Release SSE2|Win32'">AllRules.ruleset</CodeAnalysisRuleSet>
-    <CodeAnalysisRuleSet Condition="'$(Configuration)|$(Platform)'=='Release AVX|Win32'">AllRules.ruleset</CodeAnalysisRuleSet>
-    <CodeAnalysisRules Condition="'$(Configuration)|$(Platform)'=='Release SSE2|Win32'" />
-    <CodeAnalysisRules Condition="'$(Configuration)|$(Platform)'=='Release AVX|Win32'" />
-    <CodeAnalysisRuleAssemblies Condition="'$(Configuration)|$(Platform)'=='Release SSE2|Win32'" />
-    <CodeAnalysisRuleAssemblies Condition="'$(Configuration)|$(Platform)'=='Release AVX|Win32'" />
-    <CodeAnalysisRuleSet Condition="'$(Configuration)|$(Platform)'=='Release SSE|Win32'">AllRules.ruleset</CodeAnalysisRuleSet>
-    <CodeAnalysisRules Condition="'$(Configuration)|$(Platform)'=='Release SSE|Win32'" />
-    <CodeAnalysisRuleAssemblies Condition="'$(Configuration)|$(Platform)'=='Release SSE|Win32'" />
-    <CodeAnalysisRuleSet Condition="'$(Configuration)|$(Platform)'=='Release|Win32'">AllRules.ruleset</CodeAnalysisRuleSet>
-    <CodeAnalysisRules Condition="'$(Configuration)|$(Platform)'=='Release|Win32'" />
-    <CodeAnalysisRuleAssemblies Condition="'$(Configuration)|$(Platform)'=='Release|Win32'" />
-    <TargetName Condition="'$(Configuration)|$(Platform)'=='Debug|Win32'">fred2_open_3_7_3-DEBUG</TargetName>
-    <TargetName Condition="'$(Configuration)|$(Platform)'=='Debug SSE|Win32'">fred2_open_3_7_3_SSE-DEBUG</TargetName>
-    <TargetName Condition="'$(Configuration)|$(Platform)'=='Debug SSE2|Win32'">fred2_open_3_7_3_SSE2-DEBUG</TargetName>
-    <TargetName Condition="'$(Configuration)|$(Platform)'=='Debug AVX|Win32'">fred2_open_3_7_3_AVX-DEBUG</TargetName>
-    <TargetName Condition="'$(Configuration)|$(Platform)'=='Release|Win32'">fred2_open_3_7_3</TargetName>
-    <TargetName Condition="'$(Configuration)|$(Platform)'=='Release SSE|Win32'">fred2_open_3_7_3_SSE2</TargetName>
-    <TargetName Condition="'$(Configuration)|$(Platform)'=='Release SSE2|Win32'">fred2_open_3_7_3_SSE2</TargetName>
-    <TargetName Condition="'$(Configuration)|$(Platform)'=='Release AVX|Win32'">fred2_open_3_7_3_AVX</TargetName>
-  </PropertyGroup>
-  <ItemDefinitionGroup Condition="'$(Configuration)|$(Platform)'=='Debug|Win32'">
-    <CustomBuildStep />
-    <Midl>
-      <PreprocessorDefinitions>_DEBUG;%(PreprocessorDefinitions)</PreprocessorDefinitions>
-      <MkTypLibCompatible>true</MkTypLibCompatible>
-      <SuppressStartupBanner>true</SuppressStartupBanner>
-      <TargetEnvironment>Win32</TargetEnvironment>
-      <TypeLibraryName>$(OutDir)$(ProjectName).tlb</TypeLibraryName>
-      <HeaderFileName>
-      </HeaderFileName>
-    </Midl>
-    <ClCompile>
-      <Optimization>Disabled</Optimization>
-      <AdditionalIncludeDirectories>../../code;../../libjpeg;../../libpng;../../lua;../../oggvorbis/include;../../openal/include;../../zlib;../../libsdl/include;%(AdditionalIncludeDirectories)</AdditionalIncludeDirectories>
-      <PreprocessorDefinitions>_DEBUG;WIN32;_WINDOWS;FRED;WINVER=0x501;_WIN32_WINNT=0x501;_SECURE_SCL=0;_HAS_ITERATOR_DEBUGGING=0;%(PreprocessorDefinitions)</PreprocessorDefinitions>
-      <BasicRuntimeChecks>EnableFastChecks</BasicRuntimeChecks>
-      <RuntimeLibrary>MultiThreadedDebug</RuntimeLibrary>
-      <BufferSecurityCheck>false</BufferSecurityCheck>
-      <FunctionLevelLinking>true</FunctionLevelLinking>
-      <PrecompiledHeaderOutputFile>$(OutDir)$(ProjectName).pch</PrecompiledHeaderOutputFile>
-      <AssemblerListingLocation>$(IntDir)</AssemblerListingLocation>
-      <ObjectFileName>$(IntDir)</ObjectFileName>
-      <ProgramDataBaseFileName>$(IntDir)</ProgramDataBaseFileName>
-      <BrowseInformation>
-      </BrowseInformation>
-      <BrowseInformationFile>$(IntDir)</BrowseInformationFile>
-      <WarningLevel>Level4</WarningLevel>
-      <SuppressStartupBanner>true</SuppressStartupBanner>
-      <DebugInformationFormat>EditAndContinue</DebugInformationFormat>
-      <EnablePREfast>false</EnablePREfast>
-    </ClCompile>
-    <ResourceCompile>
-      <PreprocessorDefinitions>_DEBUG;_VC08;%(PreprocessorDefinitions)</PreprocessorDefinitions>
-      <Culture>0x0409</Culture>
-    </ResourceCompile>
-    <Link>
-      <AdditionalDependencies>sdl2.lib;kernel32.lib;user32.lib;gdi32.lib;winspool.lib;comdlg32.lib;advapi32.lib;shell32.lib;ole32.lib;oleaut32.lib;uuid.lib;odbc32.lib;odbccp32.lib;wsock32.lib;winmm.lib;vfw32.lib;msacm32.lib;comctl32.lib;openal32.lib;ogg_static.lib;vorbis_static.lib;vorbisfile_static.lib;theora_static.lib;code.lib;libjpeg.lib;liblua.lib;libpng.lib;zlib.lib</AdditionalDependencies>
-      <OutputFile>$(OutDir)\$(TargetFileName)</OutputFile>
-      <SuppressStartupBanner>true</SuppressStartupBanner>
-      <AdditionalLibraryDirectories>$(Configuration);../../oggvorbis/lib;../../openal/libs/win32;../../openal/libs/win64;../../libsdl/lib/x86;%(AdditionalLibraryDirectories)</AdditionalLibraryDirectories>
-      <EnableUAC>false</EnableUAC>
-      <IgnoreSpecificDefaultLibraries>libc.lib;libcd.lib;msvcrt.lib;libcmt.lib;libci.lib;%(IgnoreSpecificDefaultLibraries)</IgnoreSpecificDefaultLibraries>
-      <GenerateDebugInformation>true</GenerateDebugInformation>
-      <ProgramDatabaseFile>$(TargetDir)$(TargetName).pdb</ProgramDatabaseFile>
-      <MapFileName>$(TargetDir)$(TargetName).map</MapFileName>
-      <SubSystem>Windows</SubSystem>
-      <RandomizedBaseAddress>false</RandomizedBaseAddress>
-      <DataExecutionPrevention>
-      </DataExecutionPrevention>
-      <TargetMachine>MachineX86</TargetMachine>
-      <AdditionalOptions>/FORCE:MULTIPLE %(AdditionalOptions)</AdditionalOptions>
-      <ImageHasSafeExceptionHandlers>false</ImageHasSafeExceptionHandlers>
-    </Link>
-    <Bscmake>
-      <SuppressStartupBanner>true</SuppressStartupBanner>
-      <OutputFile>$(IntDir)$(ProjectName).bsc</OutputFile>
-    </Bscmake>
-    <PostBuildEvent>
+﻿<?xml version="1.0" encoding="utf-8"?>
+<Project DefaultTargets="Build" ToolsVersion="12.0" xmlns="http://schemas.microsoft.com/developer/msbuild/2003">
+  <ItemGroup Label="ProjectConfigurations">
+    <ProjectConfiguration Include="Debug AVX|Win32">
+      <Configuration>Debug AVX</Configuration>
+      <Platform>Win32</Platform>
+    </ProjectConfiguration>
+    <ProjectConfiguration Include="Debug SSE2|Win32">
+      <Configuration>Debug SSE2</Configuration>
+      <Platform>Win32</Platform>
+    </ProjectConfiguration>
+    <ProjectConfiguration Include="Debug SSE|Win32">
+      <Configuration>Debug SSE</Configuration>
+      <Platform>Win32</Platform>
+    </ProjectConfiguration>
+    <ProjectConfiguration Include="Debug|Win32">
+      <Configuration>Debug</Configuration>
+      <Platform>Win32</Platform>
+    </ProjectConfiguration>
+    <ProjectConfiguration Include="Release AVX|Win32">
+      <Configuration>Release AVX</Configuration>
+      <Platform>Win32</Platform>
+    </ProjectConfiguration>
+    <ProjectConfiguration Include="Release SSE2|Win32">
+      <Configuration>Release SSE2</Configuration>
+      <Platform>Win32</Platform>
+    </ProjectConfiguration>
+    <ProjectConfiguration Include="Release SSE|Win32">
+      <Configuration>Release SSE</Configuration>
+      <Platform>Win32</Platform>
+    </ProjectConfiguration>
+    <ProjectConfiguration Include="Release|Win32">
+      <Configuration>Release</Configuration>
+      <Platform>Win32</Platform>
+    </ProjectConfiguration>
+  </ItemGroup>
+  <PropertyGroup Label="Globals">
+    <ProjectGuid>{92C8C611-75AA-4BD7-9B73-584822AAAEB5}</ProjectGuid>
+    <RootNamespace>Fred2</RootNamespace>
+    <Keyword>MFCProj</Keyword>
+  </PropertyGroup>
+  <Import Project="$(VCTargetsPath)\Microsoft.Cpp.Default.props" />
+  <PropertyGroup Condition="'$(Configuration)|$(Platform)'=='Release SSE2|Win32'" Label="Configuration">
+    <ConfigurationType>Application</ConfigurationType>
+    <UseOfMfc>Static</UseOfMfc>
+    <CharacterSet>NotSet</CharacterSet>
+    <WholeProgramOptimization>true</WholeProgramOptimization>
+    <PlatformToolset>v120_xp</PlatformToolset>
+  </PropertyGroup>
+  <PropertyGroup Condition="'$(Configuration)|$(Platform)'=='Release AVX|Win32'" Label="Configuration">
+    <ConfigurationType>Application</ConfigurationType>
+    <UseOfMfc>Static</UseOfMfc>
+    <CharacterSet>NotSet</CharacterSet>
+    <WholeProgramOptimization>true</WholeProgramOptimization>
+    <PlatformToolset>v120_xp</PlatformToolset>
+  </PropertyGroup>
+  <PropertyGroup Condition="'$(Configuration)|$(Platform)'=='Release SSE|Win32'" Label="Configuration">
+    <ConfigurationType>Application</ConfigurationType>
+    <UseOfMfc>Static</UseOfMfc>
+    <CharacterSet>NotSet</CharacterSet>
+    <WholeProgramOptimization>true</WholeProgramOptimization>
+    <PlatformToolset>v120_xp</PlatformToolset>
+  </PropertyGroup>
+  <PropertyGroup Condition="'$(Configuration)|$(Platform)'=='Release|Win32'" Label="Configuration">
+    <ConfigurationType>Application</ConfigurationType>
+    <UseOfMfc>Static</UseOfMfc>
+    <CharacterSet>NotSet</CharacterSet>
+    <WholeProgramOptimization>true</WholeProgramOptimization>
+    <PlatformToolset>v120_xp</PlatformToolset>
+  </PropertyGroup>
+  <PropertyGroup Condition="'$(Configuration)|$(Platform)'=='Debug SSE2|Win32'" Label="Configuration">
+    <ConfigurationType>Application</ConfigurationType>
+    <UseOfMfc>Static</UseOfMfc>
+    <CharacterSet>NotSet</CharacterSet>
+    <PlatformToolset>v120_xp</PlatformToolset>
+  </PropertyGroup>
+  <PropertyGroup Condition="'$(Configuration)|$(Platform)'=='Debug AVX|Win32'" Label="Configuration">
+    <ConfigurationType>Application</ConfigurationType>
+    <UseOfMfc>Static</UseOfMfc>
+    <CharacterSet>NotSet</CharacterSet>
+    <PlatformToolset>v120_xp</PlatformToolset>
+  </PropertyGroup>
+  <PropertyGroup Condition="'$(Configuration)|$(Platform)'=='Debug SSE|Win32'" Label="Configuration">
+    <ConfigurationType>Application</ConfigurationType>
+    <UseOfMfc>Static</UseOfMfc>
+    <CharacterSet>NotSet</CharacterSet>
+    <PlatformToolset>v120_xp</PlatformToolset>
+  </PropertyGroup>
+  <PropertyGroup Condition="'$(Configuration)|$(Platform)'=='Debug|Win32'" Label="Configuration">
+    <ConfigurationType>Application</ConfigurationType>
+    <UseOfMfc>Static</UseOfMfc>
+    <CharacterSet>NotSet</CharacterSet>
+    <PlatformToolset>v120_xp</PlatformToolset>
+  </PropertyGroup>
+  <Import Project="$(VCTargetsPath)\Microsoft.Cpp.props" />
+  <ImportGroup Label="ExtensionSettings">
+  </ImportGroup>
+  <ImportGroup Condition="'$(Configuration)|$(Platform)'=='Release SSE2|Win32'" Label="PropertySheets">
+    <Import Project="$(UserRootDir)\Microsoft.Cpp.$(Platform).user.props" Condition="exists('$(UserRootDir)\Microsoft.Cpp.$(Platform).user.props')" Label="LocalAppDataPlatform" />
+  </ImportGroup>
+  <ImportGroup Condition="'$(Configuration)|$(Platform)'=='Release AVX|Win32'" Label="PropertySheets">
+    <Import Project="$(UserRootDir)\Microsoft.Cpp.$(Platform).user.props" Condition="exists('$(UserRootDir)\Microsoft.Cpp.$(Platform).user.props')" Label="LocalAppDataPlatform" />
+  </ImportGroup>
+  <ImportGroup Condition="'$(Configuration)|$(Platform)'=='Release SSE|Win32'" Label="PropertySheets">
+    <Import Project="$(UserRootDir)\Microsoft.Cpp.$(Platform).user.props" Condition="exists('$(UserRootDir)\Microsoft.Cpp.$(Platform).user.props')" Label="LocalAppDataPlatform" />
+  </ImportGroup>
+  <ImportGroup Condition="'$(Configuration)|$(Platform)'=='Release|Win32'" Label="PropertySheets">
+    <Import Project="$(UserRootDir)\Microsoft.Cpp.$(Platform).user.props" Condition="exists('$(UserRootDir)\Microsoft.Cpp.$(Platform).user.props')" Label="LocalAppDataPlatform" />
+  </ImportGroup>
+  <ImportGroup Condition="'$(Configuration)|$(Platform)'=='Debug SSE2|Win32'" Label="PropertySheets">
+    <Import Project="$(UserRootDir)\Microsoft.Cpp.$(Platform).user.props" Condition="exists('$(UserRootDir)\Microsoft.Cpp.$(Platform).user.props')" Label="LocalAppDataPlatform" />
+  </ImportGroup>
+  <ImportGroup Condition="'$(Configuration)|$(Platform)'=='Debug AVX|Win32'" Label="PropertySheets">
+    <Import Project="$(UserRootDir)\Microsoft.Cpp.$(Platform).user.props" Condition="exists('$(UserRootDir)\Microsoft.Cpp.$(Platform).user.props')" Label="LocalAppDataPlatform" />
+  </ImportGroup>
+  <ImportGroup Condition="'$(Configuration)|$(Platform)'=='Debug SSE|Win32'" Label="PropertySheets">
+    <Import Project="$(UserRootDir)\Microsoft.Cpp.$(Platform).user.props" Condition="exists('$(UserRootDir)\Microsoft.Cpp.$(Platform).user.props')" Label="LocalAppDataPlatform" />
+  </ImportGroup>
+  <ImportGroup Condition="'$(Configuration)|$(Platform)'=='Debug|Win32'" Label="PropertySheets">
+    <Import Project="$(UserRootDir)\Microsoft.Cpp.$(Platform).user.props" Condition="exists('$(UserRootDir)\Microsoft.Cpp.$(Platform).user.props')" Label="LocalAppDataPlatform" />
+  </ImportGroup>
+  <PropertyGroup Label="UserMacros" />
+  <PropertyGroup>
+    <_ProjectFileVersion>10.0.30319.1</_ProjectFileVersion>
+    <OutDir Condition="'$(Configuration)|$(Platform)'=='Debug|Win32'">$(SolutionDir)$(Configuration)\</OutDir>
+    <IntDir Condition="'$(Configuration)|$(Platform)'=='Debug|Win32'">$(Configuration)\$(ProjectName)\</IntDir>
+    <LinkIncremental Condition="'$(Configuration)|$(Platform)'=='Debug|Win32'">true</LinkIncremental>
+    <OutDir Condition="'$(Configuration)|$(Platform)'=='Debug SSE|Win32'">$(SolutionDir)$(Configuration)\</OutDir>
+    <IntDir Condition="'$(Configuration)|$(Platform)'=='Debug SSE|Win32'">$(Configuration)\$(ProjectName)\</IntDir>
+    <LinkIncremental Condition="'$(Configuration)|$(Platform)'=='Debug SSE|Win32'">true</LinkIncremental>
+    <OutDir Condition="'$(Configuration)|$(Platform)'=='Debug SSE2|Win32'">$(SolutionDir)$(Configuration)\</OutDir>
+    <OutDir Condition="'$(Configuration)|$(Platform)'=='Debug AVX|Win32'">$(SolutionDir)$(Configuration)\</OutDir>
+    <IntDir Condition="'$(Configuration)|$(Platform)'=='Debug SSE2|Win32'">$(Configuration)\$(ProjectName)\</IntDir>
+    <IntDir Condition="'$(Configuration)|$(Platform)'=='Debug AVX|Win32'">$(Configuration)\$(ProjectName)\</IntDir>
+    <LinkIncremental Condition="'$(Configuration)|$(Platform)'=='Debug SSE2|Win32'">true</LinkIncremental>
+    <LinkIncremental Condition="'$(Configuration)|$(Platform)'=='Debug AVX|Win32'">true</LinkIncremental>
+    <OutDir Condition="'$(Configuration)|$(Platform)'=='Release|Win32'">$(SolutionDir)$(Configuration)\</OutDir>
+    <IntDir Condition="'$(Configuration)|$(Platform)'=='Release|Win32'">$(Configuration)\$(ProjectName)\</IntDir>
+    <LinkIncremental Condition="'$(Configuration)|$(Platform)'=='Release|Win32'">false</LinkIncremental>
+    <OutDir Condition="'$(Configuration)|$(Platform)'=='Release SSE|Win32'">$(SolutionDir)$(Configuration)\</OutDir>
+    <IntDir Condition="'$(Configuration)|$(Platform)'=='Release SSE|Win32'">$(Configuration)\$(ProjectName)\</IntDir>
+    <LinkIncremental Condition="'$(Configuration)|$(Platform)'=='Release SSE|Win32'">false</LinkIncremental>
+    <OutDir Condition="'$(Configuration)|$(Platform)'=='Release SSE2|Win32'">$(SolutionDir)$(Configuration)\</OutDir>
+    <OutDir Condition="'$(Configuration)|$(Platform)'=='Release AVX|Win32'">$(SolutionDir)$(Configuration)\</OutDir>
+    <IntDir Condition="'$(Configuration)|$(Platform)'=='Release SSE2|Win32'">$(Configuration)\$(ProjectName)\</IntDir>
+    <IntDir Condition="'$(Configuration)|$(Platform)'=='Release AVX|Win32'">$(Configuration)\$(ProjectName)\</IntDir>
+    <LinkIncremental Condition="'$(Configuration)|$(Platform)'=='Release SSE2|Win32'">false</LinkIncremental>
+    <LinkIncremental Condition="'$(Configuration)|$(Platform)'=='Release AVX|Win32'">false</LinkIncremental>
+    <CodeAnalysisRuleSet Condition="'$(Configuration)|$(Platform)'=='Debug SSE2|Win32'">AllRules.ruleset</CodeAnalysisRuleSet>
+    <CodeAnalysisRuleSet Condition="'$(Configuration)|$(Platform)'=='Debug AVX|Win32'">AllRules.ruleset</CodeAnalysisRuleSet>
+    <CodeAnalysisRules Condition="'$(Configuration)|$(Platform)'=='Debug SSE2|Win32'" />
+    <CodeAnalysisRules Condition="'$(Configuration)|$(Platform)'=='Debug AVX|Win32'" />
+    <CodeAnalysisRuleAssemblies Condition="'$(Configuration)|$(Platform)'=='Debug SSE2|Win32'" />
+    <CodeAnalysisRuleAssemblies Condition="'$(Configuration)|$(Platform)'=='Debug AVX|Win32'" />
+    <CodeAnalysisRuleSet Condition="'$(Configuration)|$(Platform)'=='Debug SSE|Win32'">AllRules.ruleset</CodeAnalysisRuleSet>
+    <CodeAnalysisRules Condition="'$(Configuration)|$(Platform)'=='Debug SSE|Win32'" />
+    <CodeAnalysisRuleAssemblies Condition="'$(Configuration)|$(Platform)'=='Debug SSE|Win32'" />
+    <CodeAnalysisRuleSet Condition="'$(Configuration)|$(Platform)'=='Debug|Win32'">AllRules.ruleset</CodeAnalysisRuleSet>
+    <CodeAnalysisRules Condition="'$(Configuration)|$(Platform)'=='Debug|Win32'" />
+    <CodeAnalysisRuleAssemblies Condition="'$(Configuration)|$(Platform)'=='Debug|Win32'" />
+    <CodeAnalysisRuleSet Condition="'$(Configuration)|$(Platform)'=='Release SSE2|Win32'">AllRules.ruleset</CodeAnalysisRuleSet>
+    <CodeAnalysisRuleSet Condition="'$(Configuration)|$(Platform)'=='Release AVX|Win32'">AllRules.ruleset</CodeAnalysisRuleSet>
+    <CodeAnalysisRules Condition="'$(Configuration)|$(Platform)'=='Release SSE2|Win32'" />
+    <CodeAnalysisRules Condition="'$(Configuration)|$(Platform)'=='Release AVX|Win32'" />
+    <CodeAnalysisRuleAssemblies Condition="'$(Configuration)|$(Platform)'=='Release SSE2|Win32'" />
+    <CodeAnalysisRuleAssemblies Condition="'$(Configuration)|$(Platform)'=='Release AVX|Win32'" />
+    <CodeAnalysisRuleSet Condition="'$(Configuration)|$(Platform)'=='Release SSE|Win32'">AllRules.ruleset</CodeAnalysisRuleSet>
+    <CodeAnalysisRules Condition="'$(Configuration)|$(Platform)'=='Release SSE|Win32'" />
+    <CodeAnalysisRuleAssemblies Condition="'$(Configuration)|$(Platform)'=='Release SSE|Win32'" />
+    <CodeAnalysisRuleSet Condition="'$(Configuration)|$(Platform)'=='Release|Win32'">AllRules.ruleset</CodeAnalysisRuleSet>
+    <CodeAnalysisRules Condition="'$(Configuration)|$(Platform)'=='Release|Win32'" />
+    <CodeAnalysisRuleAssemblies Condition="'$(Configuration)|$(Platform)'=='Release|Win32'" />
+    <TargetName Condition="'$(Configuration)|$(Platform)'=='Debug|Win32'">fred2_open_3_7_3-DEBUG</TargetName>
+    <TargetName Condition="'$(Configuration)|$(Platform)'=='Debug SSE|Win32'">fred2_open_3_7_3_SSE-DEBUG</TargetName>
+    <TargetName Condition="'$(Configuration)|$(Platform)'=='Debug SSE2|Win32'">fred2_open_3_7_3_SSE2-DEBUG</TargetName>
+    <TargetName Condition="'$(Configuration)|$(Platform)'=='Debug AVX|Win32'">fred2_open_3_7_3_AVX-DEBUG</TargetName>
+    <TargetName Condition="'$(Configuration)|$(Platform)'=='Release|Win32'">fred2_open_3_7_3</TargetName>
+    <TargetName Condition="'$(Configuration)|$(Platform)'=='Release SSE|Win32'">fred2_open_3_7_3_SSE</TargetName>
+    <TargetName Condition="'$(Configuration)|$(Platform)'=='Release SSE2|Win32'">fred2_open_3_7_3_SSE2</TargetName>
+    <TargetName Condition="'$(Configuration)|$(Platform)'=='Release AVX|Win32'">fred2_open_3_7_3_AVX</TargetName>
+  </PropertyGroup>
+  <ItemDefinitionGroup Condition="'$(Configuration)|$(Platform)'=='Debug|Win32'">
+    <CustomBuildStep />
+    <Midl>
+      <PreprocessorDefinitions>_DEBUG;%(PreprocessorDefinitions)</PreprocessorDefinitions>
+      <MkTypLibCompatible>true</MkTypLibCompatible>
+      <SuppressStartupBanner>true</SuppressStartupBanner>
+      <TargetEnvironment>Win32</TargetEnvironment>
+      <TypeLibraryName>$(OutDir)$(ProjectName).tlb</TypeLibraryName>
+      <HeaderFileName>
+      </HeaderFileName>
+    </Midl>
+    <ClCompile>
+      <Optimization>Disabled</Optimization>
+      <AdditionalIncludeDirectories>../../code;../../libjpeg;../../libpng;../../lua;../../oggvorbis/include;../../openal/include;../../zlib;../../libsdl/include;%(AdditionalIncludeDirectories)</AdditionalIncludeDirectories>
+      <PreprocessorDefinitions>_DEBUG;WIN32;_WINDOWS;FRED;WINVER=0x501;_WIN32_WINNT=0x501;_SECURE_SCL=0;_HAS_ITERATOR_DEBUGGING=0;%(PreprocessorDefinitions)</PreprocessorDefinitions>
+      <BasicRuntimeChecks>EnableFastChecks</BasicRuntimeChecks>
+      <RuntimeLibrary>MultiThreadedDebug</RuntimeLibrary>
+      <BufferSecurityCheck>false</BufferSecurityCheck>
+      <FunctionLevelLinking>true</FunctionLevelLinking>
+      <PrecompiledHeaderOutputFile>$(OutDir)$(ProjectName).pch</PrecompiledHeaderOutputFile>
+      <AssemblerListingLocation>$(IntDir)</AssemblerListingLocation>
+      <ObjectFileName>$(IntDir)</ObjectFileName>
+      <ProgramDataBaseFileName>$(IntDir)</ProgramDataBaseFileName>
+      <BrowseInformation>
+      </BrowseInformation>
+      <BrowseInformationFile>$(IntDir)</BrowseInformationFile>
+      <WarningLevel>Level4</WarningLevel>
+      <SuppressStartupBanner>true</SuppressStartupBanner>
+      <DebugInformationFormat>EditAndContinue</DebugInformationFormat>
+      <EnablePREfast>false</EnablePREfast>
+    </ClCompile>
+    <ResourceCompile>
+      <PreprocessorDefinitions>_DEBUG;_VC08;%(PreprocessorDefinitions)</PreprocessorDefinitions>
+      <Culture>0x0409</Culture>
+    </ResourceCompile>
+    <Link>
+      <AdditionalDependencies>sdl2.lib;kernel32.lib;user32.lib;gdi32.lib;winspool.lib;comdlg32.lib;advapi32.lib;shell32.lib;ole32.lib;oleaut32.lib;uuid.lib;odbc32.lib;odbccp32.lib;wsock32.lib;winmm.lib;vfw32.lib;msacm32.lib;comctl32.lib;openal32.lib;ogg_static.lib;vorbis_static.lib;vorbisfile_static.lib;theora_static.lib;code.lib;libjpeg.lib;liblua.lib;libpng.lib;zlib.lib</AdditionalDependencies>
+      <OutputFile>$(OutDir)\$(TargetFileName)</OutputFile>
+      <SuppressStartupBanner>true</SuppressStartupBanner>
+      <AdditionalLibraryDirectories>$(Configuration);../../oggvorbis/lib;../../openal/libs/win32;../../openal/libs/win64;../../libsdl/lib/x86;%(AdditionalLibraryDirectories)</AdditionalLibraryDirectories>
+      <EnableUAC>false</EnableUAC>
+      <IgnoreSpecificDefaultLibraries>libc.lib;libcd.lib;msvcrt.lib;libcmt.lib;libci.lib;%(IgnoreSpecificDefaultLibraries)</IgnoreSpecificDefaultLibraries>
+      <GenerateDebugInformation>true</GenerateDebugInformation>
+      <ProgramDatabaseFile>$(TargetDir)$(TargetName).pdb</ProgramDatabaseFile>
+      <MapFileName>$(TargetDir)$(TargetName).map</MapFileName>
+      <SubSystem>Windows</SubSystem>
+      <RandomizedBaseAddress>false</RandomizedBaseAddress>
+      <DataExecutionPrevention>
+      </DataExecutionPrevention>
+      <TargetMachine>MachineX86</TargetMachine>
+      <AdditionalOptions>/FORCE:MULTIPLE %(AdditionalOptions)</AdditionalOptions>
+      <ImageHasSafeExceptionHandlers>false</ImageHasSafeExceptionHandlers>
+    </Link>
+    <Bscmake>
+      <SuppressStartupBanner>true</SuppressStartupBanner>
+      <OutputFile>$(IntDir)$(ProjectName).bsc</OutputFile>
+    </Bscmake>
+    <PostBuildEvent>
       <Command>copy /y "$(TargetPath)" "$(FS2PATH)\$(TargetFileName)"
-copy /y "$(OutputPath)$(TargetName).pdb" "$(FS2PATH)\$(TargetName).pdb"</Command>
-      <Message>Copying FRED build...</Message>
-    </PostBuildEvent>
-  </ItemDefinitionGroup>
-  <ItemDefinitionGroup Condition="'$(Configuration)|$(Platform)'=='Debug SSE|Win32'">
-    <CustomBuildStep />
-    <Midl>
-      <PreprocessorDefinitions>_DEBUG;%(PreprocessorDefinitions)</PreprocessorDefinitions>
-      <MkTypLibCompatible>true</MkTypLibCompatible>
-      <SuppressStartupBanner>true</SuppressStartupBanner>
-      <TargetEnvironment>Win32</TargetEnvironment>
-      <TypeLibraryName>$(OutDir)$(ProjectName).tlb</TypeLibraryName>
-      <HeaderFileName>
-      </HeaderFileName>
-    </Midl>
-    <ClCompile>
-      <Optimization>Disabled</Optimization>
-      <AdditionalIncludeDirectories>../../code;../../libjpeg;../../libpng;../../lua;../../oggvorbis/include;../../openal/include;../../zlib;../../libsdl/include;%(AdditionalIncludeDirectories)</AdditionalIncludeDirectories>
-      <PreprocessorDefinitions>_DEBUG;WIN32;_WINDOWS;FRED;WINVER=0x501;_WIN32_WINNT=0x501;_SECURE_SCL=0;_HAS_ITERATOR_DEBUGGING=0;%(PreprocessorDefinitions)</PreprocessorDefinitions>
-      <BasicRuntimeChecks>EnableFastChecks</BasicRuntimeChecks>
-      <RuntimeLibrary>MultiThreadedDebug</RuntimeLibrary>
-      <BufferSecurityCheck>false</BufferSecurityCheck>
-      <FunctionLevelLinking>true</FunctionLevelLinking>
-      <EnableEnhancedInstructionSet>StreamingSIMDExtensions</EnableEnhancedInstructionSet>
-      <FloatingPointModel>Precise</FloatingPointModel>
-      <PrecompiledHeaderOutputFile>$(OutDir)$(ProjectName).pch</PrecompiledHeaderOutputFile>
-      <AssemblerListingLocation>$(IntDir)</AssemblerListingLocation>
-      <ObjectFileName>$(IntDir)</ObjectFileName>
-      <ProgramDataBaseFileName>$(IntDir)</ProgramDataBaseFileName>
-      <BrowseInformation>
-      </BrowseInformation>
-      <BrowseInformationFile>$(IntDir)</BrowseInformationFile>
-      <WarningLevel>Level4</WarningLevel>
-      <SuppressStartupBanner>true</SuppressStartupBanner>
-      <DebugInformationFormat>EditAndContinue</DebugInformationFormat>
-      <EnablePREfast>false</EnablePREfast>
-    </ClCompile>
-    <ResourceCompile>
-      <PreprocessorDefinitions>_DEBUG;_VC08;%(PreprocessorDefinitions)</PreprocessorDefinitions>
-      <Culture>0x0409</Culture>
-    </ResourceCompile>
-    <Link>
-      <AdditionalDependencies>sdl2.lib;kernel32.lib;user32.lib;gdi32.lib;winspool.lib;comdlg32.lib;advapi32.lib;shell32.lib;ole32.lib;oleaut32.lib;uuid.lib;odbc32.lib;odbccp32.lib;wsock32.lib;winmm.lib;vfw32.lib;msacm32.lib;comctl32.lib;openal32.lib;ogg_static.lib;vorbis_static.lib;vorbisfile_static.lib;theora_static.lib;code.lib;libjpeg.lib;liblua.lib;libpng.lib;zlib.lib</AdditionalDependencies>
-      <OutputFile>$(OutDir)\$(TargetFileName)</OutputFile>
-      <SuppressStartupBanner>true</SuppressStartupBanner>
-      <AdditionalLibraryDirectories>$(Configuration);../../oggvorbis/lib;../../openal/libs/win32;../../openal/libs/win64;../../libsdl/lib/x86;%(AdditionalLibraryDirectories)</AdditionalLibraryDirectories>
-      <EnableUAC>false</EnableUAC>
-      <IgnoreSpecificDefaultLibraries>libc.lib;libcd.lib;msvcrt.lib;libcmt.lib;libci.lib;%(IgnoreSpecificDefaultLibraries)</IgnoreSpecificDefaultLibraries>
-      <GenerateDebugInformation>true</GenerateDebugInformation>
-      <ProgramDatabaseFile>$(TargetDir)$(TargetName).pdb</ProgramDatabaseFile>
-      <MapFileName>$(TargetDir)$(TargetName).map</MapFileName>
-      <SubSystem>Windows</SubSystem>
-      <RandomizedBaseAddress>false</RandomizedBaseAddress>
-      <DataExecutionPrevention>
-      </DataExecutionPrevention>
-      <TargetMachine>MachineX86</TargetMachine>
-      <AdditionalOptions>/FORCE:MULTIPLE %(AdditionalOptions)</AdditionalOptions>
-      <ImageHasSafeExceptionHandlers>false</ImageHasSafeExceptionHandlers>
-    </Link>
-    <Bscmake>
-      <SuppressStartupBanner>true</SuppressStartupBanner>
-      <OutputFile>$(IntDir)$(ProjectName).bsc</OutputFile>
-    </Bscmake>
-    <PostBuildEvent>
+copy /y "$(OutputPath)$(TargetName).pdb" "$(FS2PATH)\$(TargetName).pdb"</Command>
+      <Message>Copying FRED build...</Message>
+    </PostBuildEvent>
+  </ItemDefinitionGroup>
+  <ItemDefinitionGroup Condition="'$(Configuration)|$(Platform)'=='Debug SSE|Win32'">
+    <CustomBuildStep />
+    <Midl>
+      <PreprocessorDefinitions>_DEBUG;%(PreprocessorDefinitions)</PreprocessorDefinitions>
+      <MkTypLibCompatible>true</MkTypLibCompatible>
+      <SuppressStartupBanner>true</SuppressStartupBanner>
+      <TargetEnvironment>Win32</TargetEnvironment>
+      <TypeLibraryName>$(OutDir)$(ProjectName).tlb</TypeLibraryName>
+      <HeaderFileName>
+      </HeaderFileName>
+    </Midl>
+    <ClCompile>
+      <Optimization>Disabled</Optimization>
+      <AdditionalIncludeDirectories>../../code;../../libjpeg;../../libpng;../../lua;../../oggvorbis/include;../../openal/include;../../zlib;../../libsdl/include;%(AdditionalIncludeDirectories)</AdditionalIncludeDirectories>
+      <PreprocessorDefinitions>_DEBUG;WIN32;_WINDOWS;FRED;WINVER=0x501;_WIN32_WINNT=0x501;_SECURE_SCL=0;_HAS_ITERATOR_DEBUGGING=0;%(PreprocessorDefinitions)</PreprocessorDefinitions>
+      <BasicRuntimeChecks>EnableFastChecks</BasicRuntimeChecks>
+      <RuntimeLibrary>MultiThreadedDebug</RuntimeLibrary>
+      <BufferSecurityCheck>false</BufferSecurityCheck>
+      <FunctionLevelLinking>true</FunctionLevelLinking>
+      <EnableEnhancedInstructionSet>StreamingSIMDExtensions</EnableEnhancedInstructionSet>
+      <FloatingPointModel>Precise</FloatingPointModel>
+      <PrecompiledHeaderOutputFile>$(OutDir)$(ProjectName).pch</PrecompiledHeaderOutputFile>
+      <AssemblerListingLocation>$(IntDir)</AssemblerListingLocation>
+      <ObjectFileName>$(IntDir)</ObjectFileName>
+      <ProgramDataBaseFileName>$(IntDir)</ProgramDataBaseFileName>
+      <BrowseInformation>
+      </BrowseInformation>
+      <BrowseInformationFile>$(IntDir)</BrowseInformationFile>
+      <WarningLevel>Level4</WarningLevel>
+      <SuppressStartupBanner>true</SuppressStartupBanner>
+      <DebugInformationFormat>EditAndContinue</DebugInformationFormat>
+      <EnablePREfast>false</EnablePREfast>
+    </ClCompile>
+    <ResourceCompile>
+      <PreprocessorDefinitions>_DEBUG;_VC08;%(PreprocessorDefinitions)</PreprocessorDefinitions>
+      <Culture>0x0409</Culture>
+    </ResourceCompile>
+    <Link>
+      <AdditionalDependencies>sdl2.lib;kernel32.lib;user32.lib;gdi32.lib;winspool.lib;comdlg32.lib;advapi32.lib;shell32.lib;ole32.lib;oleaut32.lib;uuid.lib;odbc32.lib;odbccp32.lib;wsock32.lib;winmm.lib;vfw32.lib;msacm32.lib;comctl32.lib;openal32.lib;ogg_static.lib;vorbis_static.lib;vorbisfile_static.lib;theora_static.lib;code.lib;libjpeg.lib;liblua.lib;libpng.lib;zlib.lib</AdditionalDependencies>
+      <OutputFile>$(OutDir)\$(TargetFileName)</OutputFile>
+      <SuppressStartupBanner>true</SuppressStartupBanner>
+      <AdditionalLibraryDirectories>$(Configuration);../../oggvorbis/lib;../../openal/libs/win32;../../openal/libs/win64;../../libsdl/lib/x86;%(AdditionalLibraryDirectories)</AdditionalLibraryDirectories>
+      <EnableUAC>false</EnableUAC>
+      <IgnoreSpecificDefaultLibraries>libc.lib;libcd.lib;msvcrt.lib;libcmt.lib;libci.lib;%(IgnoreSpecificDefaultLibraries)</IgnoreSpecificDefaultLibraries>
+      <GenerateDebugInformation>true</GenerateDebugInformation>
+      <ProgramDatabaseFile>$(TargetDir)$(TargetName).pdb</ProgramDatabaseFile>
+      <MapFileName>$(TargetDir)$(TargetName).map</MapFileName>
+      <SubSystem>Windows</SubSystem>
+      <RandomizedBaseAddress>false</RandomizedBaseAddress>
+      <DataExecutionPrevention>
+      </DataExecutionPrevention>
+      <TargetMachine>MachineX86</TargetMachine>
+      <AdditionalOptions>/FORCE:MULTIPLE %(AdditionalOptions)</AdditionalOptions>
+      <ImageHasSafeExceptionHandlers>false</ImageHasSafeExceptionHandlers>
+    </Link>
+    <Bscmake>
+      <SuppressStartupBanner>true</SuppressStartupBanner>
+      <OutputFile>$(IntDir)$(ProjectName).bsc</OutputFile>
+    </Bscmake>
+    <PostBuildEvent>
       <Command>copy /y "$(TargetPath)" "$(FS2PATH)\$(TargetFileName)"
-copy /y "$(OutputPath)$(TargetName).pdb" "$(FS2PATH)\$(TargetName).pdb"</Command>
-      <Message>Copying FRED build...</Message>
-    </PostBuildEvent>
-  </ItemDefinitionGroup>
-  <ItemDefinitionGroup Condition="'$(Configuration)|$(Platform)'=='Debug SSE2|Win32'">
-    <CustomBuildStep />
-    <Midl>
-      <PreprocessorDefinitions>_DEBUG;%(PreprocessorDefinitions)</PreprocessorDefinitions>
-      <MkTypLibCompatible>true</MkTypLibCompatible>
-      <SuppressStartupBanner>true</SuppressStartupBanner>
-      <TargetEnvironment>Win32</TargetEnvironment>
-      <TypeLibraryName>$(OutDir)$(ProjectName).tlb</TypeLibraryName>
-      <HeaderFileName>
-      </HeaderFileName>
-    </Midl>
-    <ClCompile>
-      <Optimization>Disabled</Optimization>
-      <AdditionalIncludeDirectories>../../code;../../libjpeg;../../libpng;../../lua;../../oggvorbis/include;../../openal/include;../../zlib;../../libsdl/include;%(AdditionalIncludeDirectories)</AdditionalIncludeDirectories>
-      <PreprocessorDefinitions>_DEBUG;WIN32;_WINDOWS;FRED;WINVER=0x501;_WIN32_WINNT=0x501;_SECURE_SCL=0;_HAS_ITERATOR_DEBUGGING=0;%(PreprocessorDefinitions)</PreprocessorDefinitions>
-      <BasicRuntimeChecks>EnableFastChecks</BasicRuntimeChecks>
-      <RuntimeLibrary>MultiThreadedDebug</RuntimeLibrary>
-      <BufferSecurityCheck>false</BufferSecurityCheck>
-      <FunctionLevelLinking>true</FunctionLevelLinking>
-      <EnableEnhancedInstructionSet>StreamingSIMDExtensions2</EnableEnhancedInstructionSet>
-      <FloatingPointModel>Precise</FloatingPointModel>
-      <PrecompiledHeaderOutputFile>$(OutDir)$(ProjectName).pch</PrecompiledHeaderOutputFile>
-      <AssemblerListingLocation>$(IntDir)</AssemblerListingLocation>
-      <ObjectFileName>$(IntDir)</ObjectFileName>
-      <ProgramDataBaseFileName>$(IntDir)</ProgramDataBaseFileName>
-      <BrowseInformation>
-      </BrowseInformation>
-      <BrowseInformationFile>$(IntDir)</BrowseInformationFile>
-      <WarningLevel>Level4</WarningLevel>
-      <SuppressStartupBanner>true</SuppressStartupBanner>
-      <DebugInformationFormat>EditAndContinue</DebugInformationFormat>
-      <EnablePREfast>false</EnablePREfast>
-    </ClCompile>
-    <ResourceCompile>
-      <PreprocessorDefinitions>_DEBUG;_VC08;_SSE2;%(PreprocessorDefinitions)</PreprocessorDefinitions>
-      <Culture>0x0409</Culture>
-    </ResourceCompile>
-    <Link>
-      <AdditionalDependencies>sdl2.lib;kernel32.lib;user32.lib;gdi32.lib;winspool.lib;comdlg32.lib;advapi32.lib;shell32.lib;ole32.lib;oleaut32.lib;uuid.lib;odbc32.lib;odbccp32.lib;wsock32.lib;winmm.lib;vfw32.lib;msacm32.lib;comctl32.lib;openal32.lib;ogg_static.lib;vorbis_static.lib;vorbisfile_static.lib;theora_static.lib;code.lib;libjpeg.lib;liblua.lib;libpng.lib;zlib.lib</AdditionalDependencies>
-      <OutputFile>$(OutDir)\$(TargetFileName)</OutputFile>
-      <SuppressStartupBanner>true</SuppressStartupBanner>
-      <AdditionalLibraryDirectories>$(Configuration);../../oggvorbis/lib;../../openal/libs/win32;../../openal/libs/win64;../../libsdl/lib/x86;%(AdditionalLibraryDirectories)</AdditionalLibraryDirectories>
-      <EnableUAC>false</EnableUAC>
-      <IgnoreSpecificDefaultLibraries>libc.lib;libcd.lib;msvcrt.lib;libcmt.lib;libci.lib;%(IgnoreSpecificDefaultLibraries)</IgnoreSpecificDefaultLibraries>
-      <GenerateDebugInformation>true</GenerateDebugInformation>
-      <ProgramDatabaseFile>$(TargetDir)$(TargetName).pdb</ProgramDatabaseFile>
-      <MapFileName>$(TargetDir)$(TargetName).map</MapFileName>
-      <SubSystem>Windows</SubSystem>
-      <RandomizedBaseAddress>false</RandomizedBaseAddress>
-      <DataExecutionPrevention>
-      </DataExecutionPrevention>
-      <TargetMachine>MachineX86</TargetMachine>
-      <AdditionalOptions>/FORCE:MULTIPLE %(AdditionalOptions)</AdditionalOptions>
-      <ImageHasSafeExceptionHandlers>false</ImageHasSafeExceptionHandlers>
-    </Link>
-    <Bscmake>
-      <SuppressStartupBanner>true</SuppressStartupBanner>
-      <OutputFile>$(IntDir)$(ProjectName).bsc</OutputFile>
-    </Bscmake>
-    <PostBuildEvent>
+copy /y "$(OutputPath)$(TargetName).pdb" "$(FS2PATH)\$(TargetName).pdb"</Command>
+      <Message>Copying FRED build...</Message>
+    </PostBuildEvent>
+  </ItemDefinitionGroup>
+  <ItemDefinitionGroup Condition="'$(Configuration)|$(Platform)'=='Debug SSE2|Win32'">
+    <CustomBuildStep />
+    <Midl>
+      <PreprocessorDefinitions>_DEBUG;%(PreprocessorDefinitions)</PreprocessorDefinitions>
+      <MkTypLibCompatible>true</MkTypLibCompatible>
+      <SuppressStartupBanner>true</SuppressStartupBanner>
+      <TargetEnvironment>Win32</TargetEnvironment>
+      <TypeLibraryName>$(OutDir)$(ProjectName).tlb</TypeLibraryName>
+      <HeaderFileName>
+      </HeaderFileName>
+    </Midl>
+    <ClCompile>
+      <Optimization>Disabled</Optimization>
+      <AdditionalIncludeDirectories>../../code;../../libjpeg;../../libpng;../../lua;../../oggvorbis/include;../../openal/include;../../zlib;../../libsdl/include;%(AdditionalIncludeDirectories)</AdditionalIncludeDirectories>
+      <PreprocessorDefinitions>_DEBUG;WIN32;_WINDOWS;FRED;WINVER=0x501;_WIN32_WINNT=0x501;_SECURE_SCL=0;_HAS_ITERATOR_DEBUGGING=0;%(PreprocessorDefinitions)</PreprocessorDefinitions>
+      <BasicRuntimeChecks>EnableFastChecks</BasicRuntimeChecks>
+      <RuntimeLibrary>MultiThreadedDebug</RuntimeLibrary>
+      <BufferSecurityCheck>false</BufferSecurityCheck>
+      <FunctionLevelLinking>true</FunctionLevelLinking>
+      <EnableEnhancedInstructionSet>StreamingSIMDExtensions2</EnableEnhancedInstructionSet>
+      <FloatingPointModel>Precise</FloatingPointModel>
+      <PrecompiledHeaderOutputFile>$(OutDir)$(ProjectName).pch</PrecompiledHeaderOutputFile>
+      <AssemblerListingLocation>$(IntDir)</AssemblerListingLocation>
+      <ObjectFileName>$(IntDir)</ObjectFileName>
+      <ProgramDataBaseFileName>$(IntDir)</ProgramDataBaseFileName>
+      <BrowseInformation>
+      </BrowseInformation>
+      <BrowseInformationFile>$(IntDir)</BrowseInformationFile>
+      <WarningLevel>Level4</WarningLevel>
+      <SuppressStartupBanner>true</SuppressStartupBanner>
+      <DebugInformationFormat>EditAndContinue</DebugInformationFormat>
+      <EnablePREfast>false</EnablePREfast>
+    </ClCompile>
+    <ResourceCompile>
+      <PreprocessorDefinitions>_DEBUG;_VC08;_SSE2;%(PreprocessorDefinitions)</PreprocessorDefinitions>
+      <Culture>0x0409</Culture>
+    </ResourceCompile>
+    <Link>
+      <AdditionalDependencies>sdl2.lib;kernel32.lib;user32.lib;gdi32.lib;winspool.lib;comdlg32.lib;advapi32.lib;shell32.lib;ole32.lib;oleaut32.lib;uuid.lib;odbc32.lib;odbccp32.lib;wsock32.lib;winmm.lib;vfw32.lib;msacm32.lib;comctl32.lib;openal32.lib;ogg_static.lib;vorbis_static.lib;vorbisfile_static.lib;theora_static.lib;code.lib;libjpeg.lib;liblua.lib;libpng.lib;zlib.lib</AdditionalDependencies>
+      <OutputFile>$(OutDir)\$(TargetFileName)</OutputFile>
+      <SuppressStartupBanner>true</SuppressStartupBanner>
+      <AdditionalLibraryDirectories>$(Configuration);../../oggvorbis/lib;../../openal/libs/win32;../../openal/libs/win64;../../libsdl/lib/x86;%(AdditionalLibraryDirectories)</AdditionalLibraryDirectories>
+      <EnableUAC>false</EnableUAC>
+      <IgnoreSpecificDefaultLibraries>libc.lib;libcd.lib;msvcrt.lib;libcmt.lib;libci.lib;%(IgnoreSpecificDefaultLibraries)</IgnoreSpecificDefaultLibraries>
+      <GenerateDebugInformation>true</GenerateDebugInformation>
+      <ProgramDatabaseFile>$(TargetDir)$(TargetName).pdb</ProgramDatabaseFile>
+      <MapFileName>$(TargetDir)$(TargetName).map</MapFileName>
+      <SubSystem>Windows</SubSystem>
+      <RandomizedBaseAddress>false</RandomizedBaseAddress>
+      <DataExecutionPrevention>
+      </DataExecutionPrevention>
+      <TargetMachine>MachineX86</TargetMachine>
+      <AdditionalOptions>/FORCE:MULTIPLE %(AdditionalOptions)</AdditionalOptions>
+      <ImageHasSafeExceptionHandlers>false</ImageHasSafeExceptionHandlers>
+    </Link>
+    <Bscmake>
+      <SuppressStartupBanner>true</SuppressStartupBanner>
+      <OutputFile>$(IntDir)$(ProjectName).bsc</OutputFile>
+    </Bscmake>
+    <PostBuildEvent>
       <Command>copy /y "$(TargetPath)" "$(FS2PATH)\$(TargetFileName)"
-copy /y "$(OutputPath)$(TargetName).pdb" "$(FS2PATH)\$(TargetName).pdb"</Command>
-      <Message>Copying FRED build...</Message>
-    </PostBuildEvent>
-  </ItemDefinitionGroup>
-  <ItemDefinitionGroup Condition="'$(Configuration)|$(Platform)'=='Debug AVX|Win32'">
-    <CustomBuildStep />
-    <Midl>
-      <PreprocessorDefinitions>_DEBUG;%(PreprocessorDefinitions)</PreprocessorDefinitions>
-      <MkTypLibCompatible>true</MkTypLibCompatible>
-      <SuppressStartupBanner>true</SuppressStartupBanner>
-      <TargetEnvironment>Win32</TargetEnvironment>
-      <TypeLibraryName>$(OutDir)$(ProjectName).tlb</TypeLibraryName>
-      <HeaderFileName>
-      </HeaderFileName>
-    </Midl>
-    <ClCompile>
-      <Optimization>Disabled</Optimization>
-      <AdditionalIncludeDirectories>../../code;../../libjpeg;../../libpng;../../lua;../../oggvorbis/include;../../openal/include;../../zlib;../../libsdl/include;%(AdditionalIncludeDirectories)</AdditionalIncludeDirectories>
-      <PreprocessorDefinitions>_DEBUG;WIN32;_WINDOWS;FRED;WINVER=0x501;_WIN32_WINNT=0x501;_SECURE_SCL=0;_HAS_ITERATOR_DEBUGGING=0;%(PreprocessorDefinitions)</PreprocessorDefinitions>
-      <BasicRuntimeChecks>EnableFastChecks</BasicRuntimeChecks>
-      <RuntimeLibrary>MultiThreadedDebug</RuntimeLibrary>
-      <BufferSecurityCheck>false</BufferSecurityCheck>
-      <FunctionLevelLinking>true</FunctionLevelLinking>
-      <EnableEnhancedInstructionSet>AdvancedVectorExtensions</EnableEnhancedInstructionSet>
-      <FloatingPointModel>Precise</FloatingPointModel>
-      <PrecompiledHeaderOutputFile>$(OutDir)$(ProjectName).pch</PrecompiledHeaderOutputFile>
-      <AssemblerListingLocation>$(IntDir)</AssemblerListingLocation>
-      <ObjectFileName>$(IntDir)</ObjectFileName>
-      <ProgramDataBaseFileName>$(IntDir)</ProgramDataBaseFileName>
-      <BrowseInformation>
-      </BrowseInformation>
-      <BrowseInformationFile>$(IntDir)</BrowseInformationFile>
-      <WarningLevel>Level4</WarningLevel>
-      <SuppressStartupBanner>true</SuppressStartupBanner>
-      <DebugInformationFormat>EditAndContinue</DebugInformationFormat>
-      <EnablePREfast>false</EnablePREfast>
-    </ClCompile>
-    <ResourceCompile>
-      <PreprocessorDefinitions>_DEBUG;_VC08;_SSE2;%(PreprocessorDefinitions)</PreprocessorDefinitions>
-      <Culture>0x0409</Culture>
-    </ResourceCompile>
-    <Link>
-      <AdditionalDependencies>sdl2.lib;kernel32.lib;user32.lib;gdi32.lib;winspool.lib;comdlg32.lib;advapi32.lib;shell32.lib;ole32.lib;oleaut32.lib;uuid.lib;odbc32.lib;odbccp32.lib;wsock32.lib;winmm.lib;vfw32.lib;msacm32.lib;comctl32.lib;openal32.lib;ogg_static.lib;vorbis_static.lib;vorbisfile_static.lib;theora_static.lib;code.lib;libjpeg.lib;liblua.lib;libpng.lib;zlib.lib</AdditionalDependencies>
-      <OutputFile>$(OutDir)\$(TargetFileName)</OutputFile>
-      <SuppressStartupBanner>true</SuppressStartupBanner>
-      <AdditionalLibraryDirectories>$(Configuration);../../oggvorbis/lib;../../openal/libs/win32;../../openal/libs/win64;../../libsdl/lib/x86;%(AdditionalLibraryDirectories)</AdditionalLibraryDirectories>
-      <EnableUAC>false</EnableUAC>
-      <IgnoreSpecificDefaultLibraries>libc.lib;libcd.lib;msvcrt.lib;libcmt.lib;libci.lib;%(IgnoreSpecificDefaultLibraries)</IgnoreSpecificDefaultLibraries>
-      <GenerateDebugInformation>true</GenerateDebugInformation>
-      <ProgramDatabaseFile>$(TargetDir)$(TargetName).pdb</ProgramDatabaseFile>
-      <MapFileName>$(TargetDir)$(TargetName).map</MapFileName>
-      <SubSystem>Windows</SubSystem>
-      <RandomizedBaseAddress>false</RandomizedBaseAddress>
-      <DataExecutionPrevention>
-      </DataExecutionPrevention>
-      <TargetMachine>MachineX86</TargetMachine>
-      <AdditionalOptions>/FORCE:MULTIPLE %(AdditionalOptions)</AdditionalOptions>
-      <ImageHasSafeExceptionHandlers>false</ImageHasSafeExceptionHandlers>
-    </Link>
-    <Bscmake>
-      <SuppressStartupBanner>true</SuppressStartupBanner>
-      <OutputFile>$(IntDir)$(ProjectName).bsc</OutputFile>
-    </Bscmake>
-    <PostBuildEvent>
+copy /y "$(OutputPath)$(TargetName).pdb" "$(FS2PATH)\$(TargetName).pdb"</Command>
+      <Message>Copying FRED build...</Message>
+    </PostBuildEvent>
+  </ItemDefinitionGroup>
+  <ItemDefinitionGroup Condition="'$(Configuration)|$(Platform)'=='Debug AVX|Win32'">
+    <CustomBuildStep />
+    <Midl>
+      <PreprocessorDefinitions>_DEBUG;%(PreprocessorDefinitions)</PreprocessorDefinitions>
+      <MkTypLibCompatible>true</MkTypLibCompatible>
+      <SuppressStartupBanner>true</SuppressStartupBanner>
+      <TargetEnvironment>Win32</TargetEnvironment>
+      <TypeLibraryName>$(OutDir)$(ProjectName).tlb</TypeLibraryName>
+      <HeaderFileName>
+      </HeaderFileName>
+    </Midl>
+    <ClCompile>
+      <Optimization>Disabled</Optimization>
+      <AdditionalIncludeDirectories>../../code;../../libjpeg;../../libpng;../../lua;../../oggvorbis/include;../../openal/include;../../zlib;../../libsdl/include;%(AdditionalIncludeDirectories)</AdditionalIncludeDirectories>
+      <PreprocessorDefinitions>_DEBUG;WIN32;_WINDOWS;FRED;WINVER=0x501;_WIN32_WINNT=0x501;_SECURE_SCL=0;_HAS_ITERATOR_DEBUGGING=0;%(PreprocessorDefinitions)</PreprocessorDefinitions>
+      <BasicRuntimeChecks>EnableFastChecks</BasicRuntimeChecks>
+      <RuntimeLibrary>MultiThreadedDebug</RuntimeLibrary>
+      <BufferSecurityCheck>false</BufferSecurityCheck>
+      <FunctionLevelLinking>true</FunctionLevelLinking>
+      <EnableEnhancedInstructionSet>AdvancedVectorExtensions</EnableEnhancedInstructionSet>
+      <FloatingPointModel>Precise</FloatingPointModel>
+      <PrecompiledHeaderOutputFile>$(OutDir)$(ProjectName).pch</PrecompiledHeaderOutputFile>
+      <AssemblerListingLocation>$(IntDir)</AssemblerListingLocation>
+      <ObjectFileName>$(IntDir)</ObjectFileName>
+      <ProgramDataBaseFileName>$(IntDir)</ProgramDataBaseFileName>
+      <BrowseInformation>
+      </BrowseInformation>
+      <BrowseInformationFile>$(IntDir)</BrowseInformationFile>
+      <WarningLevel>Level4</WarningLevel>
+      <SuppressStartupBanner>true</SuppressStartupBanner>
+      <DebugInformationFormat>EditAndContinue</DebugInformationFormat>
+      <EnablePREfast>false</EnablePREfast>
+    </ClCompile>
+    <ResourceCompile>
+      <PreprocessorDefinitions>_DEBUG;_VC08;_SSE2;%(PreprocessorDefinitions)</PreprocessorDefinitions>
+      <Culture>0x0409</Culture>
+    </ResourceCompile>
+    <Link>
+      <AdditionalDependencies>sdl2.lib;kernel32.lib;user32.lib;gdi32.lib;winspool.lib;comdlg32.lib;advapi32.lib;shell32.lib;ole32.lib;oleaut32.lib;uuid.lib;odbc32.lib;odbccp32.lib;wsock32.lib;winmm.lib;vfw32.lib;msacm32.lib;comctl32.lib;openal32.lib;ogg_static.lib;vorbis_static.lib;vorbisfile_static.lib;theora_static.lib;code.lib;libjpeg.lib;liblua.lib;libpng.lib;zlib.lib</AdditionalDependencies>
+      <OutputFile>$(OutDir)\$(TargetFileName)</OutputFile>
+      <SuppressStartupBanner>true</SuppressStartupBanner>
+      <AdditionalLibraryDirectories>$(Configuration);../../oggvorbis/lib;../../openal/libs/win32;../../openal/libs/win64;../../libsdl/lib/x86;%(AdditionalLibraryDirectories)</AdditionalLibraryDirectories>
+      <EnableUAC>false</EnableUAC>
+      <IgnoreSpecificDefaultLibraries>libc.lib;libcd.lib;msvcrt.lib;libcmt.lib;libci.lib;%(IgnoreSpecificDefaultLibraries)</IgnoreSpecificDefaultLibraries>
+      <GenerateDebugInformation>true</GenerateDebugInformation>
+      <ProgramDatabaseFile>$(TargetDir)$(TargetName).pdb</ProgramDatabaseFile>
+      <MapFileName>$(TargetDir)$(TargetName).map</MapFileName>
+      <SubSystem>Windows</SubSystem>
+      <RandomizedBaseAddress>false</RandomizedBaseAddress>
+      <DataExecutionPrevention>
+      </DataExecutionPrevention>
+      <TargetMachine>MachineX86</TargetMachine>
+      <AdditionalOptions>/FORCE:MULTIPLE %(AdditionalOptions)</AdditionalOptions>
+      <ImageHasSafeExceptionHandlers>false</ImageHasSafeExceptionHandlers>
+    </Link>
+    <Bscmake>
+      <SuppressStartupBanner>true</SuppressStartupBanner>
+      <OutputFile>$(IntDir)$(ProjectName).bsc</OutputFile>
+    </Bscmake>
+    <PostBuildEvent>
       <Command>copy /y "$(TargetPath)" "$(FS2PATH)\$(TargetFileName)"
-copy /y "$(OutputPath)$(TargetName).pdb" "$(FS2PATH)\$(TargetName).pdb"</Command>
-      <Message>Copying FRED build...</Message>
-    </PostBuildEvent>
-  </ItemDefinitionGroup>
-  <ItemDefinitionGroup Condition="'$(Configuration)|$(Platform)'=='Release|Win32'">
-    <CustomBuildStep />
-    <Midl>
-      <PreprocessorDefinitions>NDEBUG;%(PreprocessorDefinitions)</PreprocessorDefinitions>
-      <MkTypLibCompatible>true</MkTypLibCompatible>
-      <SuppressStartupBanner>true</SuppressStartupBanner>
-      <TargetEnvironment>Win32</TargetEnvironment>
-      <TypeLibraryName>$(OutDir)$(ProjectName).tlb</TypeLibraryName>
-      <HeaderFileName>
-      </HeaderFileName>
-    </Midl>
-    <ClCompile>
-      <AdditionalOptions>/MP %(AdditionalOptions)</AdditionalOptions>
-      <Optimization>MaxSpeed</Optimization>
-      <InlineFunctionExpansion>AnySuitable</InlineFunctionExpansion>
-      <IntrinsicFunctions>true</IntrinsicFunctions>
-      <FavorSizeOrSpeed>Speed</FavorSizeOrSpeed>
-      <OmitFramePointers>true</OmitFramePointers>
-      <WholeProgramOptimization>true</WholeProgramOptimization>
-      <AdditionalIncludeDirectories>../../code;../../libjpeg;../../libpng;../../lua;../../oggvorbis/include;../../openal/include;../../zlib;../../libsdl/include;%(AdditionalIncludeDirectories)</AdditionalIncludeDirectories>
-      <PreprocessorDefinitions>NDEBUG;WIN32;_WINDOWS;FRED;WINVER=0x501;_WIN32_WINNT=0x501;_SECURE_SCL=0;_HAS_ITERATOR_DEBUGGING=0;%(PreprocessorDefinitions)</PreprocessorDefinitions>
-      <StringPooling>true</StringPooling>
-      <RuntimeLibrary>MultiThreaded</RuntimeLibrary>
-      <BufferSecurityCheck>false</BufferSecurityCheck>
-      <FunctionLevelLinking>false</FunctionLevelLinking>
-      <FloatingPointModel>Precise</FloatingPointModel>
-      <PrecompiledHeaderOutputFile>$(OutDir)$(ProjectName).pch</PrecompiledHeaderOutputFile>
-      <AssemblerListingLocation>$(IntDir)</AssemblerListingLocation>
-      <ObjectFileName>$(IntDir)</ObjectFileName>
-      <ProgramDataBaseFileName>$(IntDir)</ProgramDataBaseFileName>
-      <BrowseInformation>
-      </BrowseInformation>
-      <BrowseInformationFile>$(IntDir)</BrowseInformationFile>
-      <WarningLevel>Level3</WarningLevel>
-      <SuppressStartupBanner>true</SuppressStartupBanner>
-      <DebugInformationFormat>ProgramDatabase</DebugInformationFormat>
-      <EnablePREfast>false</EnablePREfast>
-    </ClCompile>
-    <ResourceCompile>
-      <PreprocessorDefinitions>NDEBUG;_VC08;%(PreprocessorDefinitions)</PreprocessorDefinitions>
-      <Culture>0x0409</Culture>
-    </ResourceCompile>
-    <Link>
-      <AdditionalDependencies>sdl2.lib;wsock32.lib;winmm.lib;msacm32.lib;vfw32.lib;comctl32.lib;openal32.lib;ogg_static.lib;vorbis_static.lib;vorbisfile_static.lib;theora_static.lib;code.lib;libjpeg.lib;liblua.lib;libpng.lib;zlib.lib</AdditionalDependencies>
-      <OutputFile>$(OutDir)\$(TargetFileName)</OutputFile>
-      <SuppressStartupBanner>true</SuppressStartupBanner>
-      <AdditionalLibraryDirectories>$(Configuration);../../oggvorbis/lib;../../openal/libs/win32;../../openal/libs/win64;../../libsdl/lib/x86;%(AdditionalLibraryDirectories)</AdditionalLibraryDirectories>
-      <EnableUAC>false</EnableUAC>
-      <IgnoreSpecificDefaultLibraries>libc.lib;libcd.lib;msvcrt.lib;libci.lib;%(IgnoreSpecificDefaultLibraries)</IgnoreSpecificDefaultLibraries>
-      <ProgramDatabaseFile>$(TargetDir)$(TargetName).pdb</ProgramDatabaseFile>
-      <MapFileName>$(TargetDir)$(TargetName).map</MapFileName>
-      <SubSystem>Windows</SubSystem>
-      <RandomizedBaseAddress>false</RandomizedBaseAddress>
-      <DataExecutionPrevention>
-      </DataExecutionPrevention>
-      <TargetMachine>MachineX86</TargetMachine>
-      <AdditionalOptions>/FORCE:MULTIPLE %(AdditionalOptions)</AdditionalOptions>
-      <ImageHasSafeExceptionHandlers>false</ImageHasSafeExceptionHandlers>
-      <GenerateDebugInformation>true</GenerateDebugInformation>
-    </Link>
-    <Bscmake>
-      <SuppressStartupBanner>true</SuppressStartupBanner>
-      <OutputFile>$(IntDir)$(ProjectName).bsc</OutputFile>
-    </Bscmake>
-    <PostBuildEvent>
+copy /y "$(OutputPath)$(TargetName).pdb" "$(FS2PATH)\$(TargetName).pdb"</Command>
+      <Message>Copying FRED build...</Message>
+    </PostBuildEvent>
+  </ItemDefinitionGroup>
+  <ItemDefinitionGroup Condition="'$(Configuration)|$(Platform)'=='Release|Win32'">
+    <CustomBuildStep />
+    <Midl>
+      <PreprocessorDefinitions>NDEBUG;%(PreprocessorDefinitions)</PreprocessorDefinitions>
+      <MkTypLibCompatible>true</MkTypLibCompatible>
+      <SuppressStartupBanner>true</SuppressStartupBanner>
+      <TargetEnvironment>Win32</TargetEnvironment>
+      <TypeLibraryName>$(OutDir)$(ProjectName).tlb</TypeLibraryName>
+      <HeaderFileName>
+      </HeaderFileName>
+    </Midl>
+    <ClCompile>
+      <AdditionalOptions>/MP %(AdditionalOptions)</AdditionalOptions>
+      <Optimization>MaxSpeed</Optimization>
+      <InlineFunctionExpansion>AnySuitable</InlineFunctionExpansion>
+      <IntrinsicFunctions>true</IntrinsicFunctions>
+      <FavorSizeOrSpeed>Speed</FavorSizeOrSpeed>
+      <OmitFramePointers>true</OmitFramePointers>
+      <WholeProgramOptimization>true</WholeProgramOptimization>
+      <AdditionalIncludeDirectories>../../code;../../libjpeg;../../libpng;../../lua;../../oggvorbis/include;../../openal/include;../../zlib;../../libsdl/include;%(AdditionalIncludeDirectories)</AdditionalIncludeDirectories>
+      <PreprocessorDefinitions>NDEBUG;WIN32;_WINDOWS;FRED;WINVER=0x501;_WIN32_WINNT=0x501;_SECURE_SCL=0;_HAS_ITERATOR_DEBUGGING=0;%(PreprocessorDefinitions)</PreprocessorDefinitions>
+      <StringPooling>true</StringPooling>
+      <RuntimeLibrary>MultiThreaded</RuntimeLibrary>
+      <BufferSecurityCheck>false</BufferSecurityCheck>
+      <FunctionLevelLinking>false</FunctionLevelLinking>
+      <FloatingPointModel>Precise</FloatingPointModel>
+      <PrecompiledHeaderOutputFile>$(OutDir)$(ProjectName).pch</PrecompiledHeaderOutputFile>
+      <AssemblerListingLocation>$(IntDir)</AssemblerListingLocation>
+      <ObjectFileName>$(IntDir)</ObjectFileName>
+      <ProgramDataBaseFileName>$(IntDir)</ProgramDataBaseFileName>
+      <BrowseInformation>
+      </BrowseInformation>
+      <BrowseInformationFile>$(IntDir)</BrowseInformationFile>
+      <WarningLevel>Level3</WarningLevel>
+      <SuppressStartupBanner>true</SuppressStartupBanner>
+      <DebugInformationFormat>ProgramDatabase</DebugInformationFormat>
+      <EnablePREfast>false</EnablePREfast>
+    </ClCompile>
+    <ResourceCompile>
+      <PreprocessorDefinitions>NDEBUG;_VC08;%(PreprocessorDefinitions)</PreprocessorDefinitions>
+      <Culture>0x0409</Culture>
+    </ResourceCompile>
+    <Link>
+      <AdditionalDependencies>sdl2.lib;wsock32.lib;winmm.lib;msacm32.lib;vfw32.lib;comctl32.lib;openal32.lib;ogg_static.lib;vorbis_static.lib;vorbisfile_static.lib;theora_static.lib;code.lib;libjpeg.lib;liblua.lib;libpng.lib;zlib.lib</AdditionalDependencies>
+      <OutputFile>$(OutDir)\$(TargetFileName)</OutputFile>
+      <SuppressStartupBanner>true</SuppressStartupBanner>
+      <AdditionalLibraryDirectories>$(Configuration);../../oggvorbis/lib;../../openal/libs/win32;../../openal/libs/win64;../../libsdl/lib/x86;%(AdditionalLibraryDirectories)</AdditionalLibraryDirectories>
+      <EnableUAC>false</EnableUAC>
+      <IgnoreSpecificDefaultLibraries>libc.lib;libcd.lib;msvcrt.lib;libci.lib;%(IgnoreSpecificDefaultLibraries)</IgnoreSpecificDefaultLibraries>
+      <ProgramDatabaseFile>$(TargetDir)$(TargetName).pdb</ProgramDatabaseFile>
+      <MapFileName>$(TargetDir)$(TargetName).map</MapFileName>
+      <SubSystem>Windows</SubSystem>
+      <RandomizedBaseAddress>false</RandomizedBaseAddress>
+      <DataExecutionPrevention>
+      </DataExecutionPrevention>
+      <TargetMachine>MachineX86</TargetMachine>
+      <AdditionalOptions>/FORCE:MULTIPLE %(AdditionalOptions)</AdditionalOptions>
+      <ImageHasSafeExceptionHandlers>false</ImageHasSafeExceptionHandlers>
+      <GenerateDebugInformation>true</GenerateDebugInformation>
+    </Link>
+    <Bscmake>
+      <SuppressStartupBanner>true</SuppressStartupBanner>
+      <OutputFile>$(IntDir)$(ProjectName).bsc</OutputFile>
+    </Bscmake>
+    <PostBuildEvent>
       <Command>copy /y "$(TargetPath)" "$(FS2PATH)\$(TargetFileName)"
-copy /y "$(OutputPath)$(TargetName).pdb" "$(FS2PATH)\$(TargetName).pdb"</Command>
-      <Message>Copying FRED build...</Message>
-    </PostBuildEvent>
-  </ItemDefinitionGroup>
-  <ItemDefinitionGroup Condition="'$(Configuration)|$(Platform)'=='Release SSE|Win32'">
-    <CustomBuildStep />
-    <Midl>
-      <PreprocessorDefinitions>NDEBUG;%(PreprocessorDefinitions)</PreprocessorDefinitions>
-      <MkTypLibCompatible>true</MkTypLibCompatible>
-      <SuppressStartupBanner>true</SuppressStartupBanner>
-      <TargetEnvironment>Win32</TargetEnvironment>
-      <TypeLibraryName>$(OutDir)$(ProjectName).tlb</TypeLibraryName>
-      <HeaderFileName>
-      </HeaderFileName>
-    </Midl>
-    <ClCompile>
-      <AdditionalOptions>/MP %(AdditionalOptions)</AdditionalOptions>
-      <Optimization>Full</Optimization>
-      <InlineFunctionExpansion>AnySuitable</InlineFunctionExpansion>
-      <IntrinsicFunctions>true</IntrinsicFunctions>
-      <FavorSizeOrSpeed>Speed</FavorSizeOrSpeed>
-      <OmitFramePointers>true</OmitFramePointers>
-      <WholeProgramOptimization>true</WholeProgramOptimization>
-      <AdditionalIncludeDirectories>../../code;../../libjpeg;../../libpng;../../lua;../../oggvorbis/include;../../openal/include;../../zlib;../../libsdl/include;%(AdditionalIncludeDirectories)</AdditionalIncludeDirectories>
-      <PreprocessorDefinitions>NDEBUG;WIN32;_WINDOWS;FRED;WINVER=0x501;_WIN32_WINNT=0x501;_SECURE_SCL=0;_HAS_ITERATOR_DEBUGGING=0;%(PreprocessorDefinitions)</PreprocessorDefinitions>
-      <StringPooling>true</StringPooling>
-      <RuntimeLibrary>MultiThreaded</RuntimeLibrary>
-      <BufferSecurityCheck>false</BufferSecurityCheck>
-      <FunctionLevelLinking>false</FunctionLevelLinking>
-      <EnableEnhancedInstructionSet>StreamingSIMDExtensions</EnableEnhancedInstructionSet>
-      <FloatingPointModel>Precise</FloatingPointModel>
-      <PrecompiledHeaderOutputFile>$(OutDir)$(ProjectName).pch</PrecompiledHeaderOutputFile>
-      <AssemblerListingLocation>$(IntDir)</AssemblerListingLocation>
-      <ObjectFileName>$(IntDir)</ObjectFileName>
-      <ProgramDataBaseFileName>$(IntDir)</ProgramDataBaseFileName>
-      <BrowseInformation>
-      </BrowseInformation>
-      <BrowseInformationFile>$(IntDir)</BrowseInformationFile>
-      <WarningLevel>Level3</WarningLevel>
-      <SuppressStartupBanner>true</SuppressStartupBanner>
-      <DebugInformationFormat>ProgramDatabase</DebugInformationFormat>
-      <EnablePREfast>false</EnablePREfast>
-    </ClCompile>
-    <ResourceCompile>
-      <PreprocessorDefinitions>NDEBUG;_VC08;%(PreprocessorDefinitions)</PreprocessorDefinitions>
-      <Culture>0x0409</Culture>
-    </ResourceCompile>
-    <Link>
-      <AdditionalDependencies>sdl2.lib;wsock32.lib;winmm.lib;msacm32.lib;vfw32.lib;comctl32.lib;openal32.lib;ogg_static.lib;vorbis_static.lib;vorbisfile_static.lib;theora_static.lib;code.lib;libjpeg.lib;liblua.lib;libpng.lib;zlib.lib</AdditionalDependencies>
-      <OutputFile>$(OutDir)\$(TargetFileName)</OutputFile>
-      <SuppressStartupBanner>true</SuppressStartupBanner>
-      <AdditionalLibraryDirectories>$(Configuration);../../oggvorbis/lib;../../openal/libs/win32;../../openal/libs/win64;../../libsdl/lib/x86;%(AdditionalLibraryDirectories)</AdditionalLibraryDirectories>
-      <EnableUAC>false</EnableUAC>
-      <IgnoreSpecificDefaultLibraries>libc.lib;libcd.lib;msvcrt.lib;libci.lib;%(IgnoreSpecificDefaultLibraries)</IgnoreSpecificDefaultLibraries>
-      <ProgramDatabaseFile>$(TargetDir)$(TargetName).pdb</ProgramDatabaseFile>
-      <MapFileName>$(TargetDir)$(TargetName).map</MapFileName>
-      <SubSystem>Windows</SubSystem>
-      <RandomizedBaseAddress>false</RandomizedBaseAddress>
-      <DataExecutionPrevention>
-      </DataExecutionPrevention>
-      <TargetMachine>MachineX86</TargetMachine>
-      <AdditionalOptions>/FORCE:MULTIPLE %(AdditionalOptions)</AdditionalOptions>
-      <ImageHasSafeExceptionHandlers>false</ImageHasSafeExceptionHandlers>
-      <GenerateDebugInformation>true</GenerateDebugInformation>
-    </Link>
-    <Bscmake>
-      <SuppressStartupBanner>true</SuppressStartupBanner>
-      <OutputFile>$(IntDir)$(ProjectName).bsc</OutputFile>
-    </Bscmake>
-    <PostBuildEvent>
+copy /y "$(OutputPath)$(TargetName).pdb" "$(FS2PATH)\$(TargetName).pdb"</Command>
+      <Message>Copying FRED build...</Message>
+    </PostBuildEvent>
+  </ItemDefinitionGroup>
+  <ItemDefinitionGroup Condition="'$(Configuration)|$(Platform)'=='Release SSE|Win32'">
+    <CustomBuildStep />
+    <Midl>
+      <PreprocessorDefinitions>NDEBUG;%(PreprocessorDefinitions)</PreprocessorDefinitions>
+      <MkTypLibCompatible>true</MkTypLibCompatible>
+      <SuppressStartupBanner>true</SuppressStartupBanner>
+      <TargetEnvironment>Win32</TargetEnvironment>
+      <TypeLibraryName>$(OutDir)$(ProjectName).tlb</TypeLibraryName>
+      <HeaderFileName>
+      </HeaderFileName>
+    </Midl>
+    <ClCompile>
+      <AdditionalOptions>/MP %(AdditionalOptions)</AdditionalOptions>
+      <Optimization>Full</Optimization>
+      <InlineFunctionExpansion>AnySuitable</InlineFunctionExpansion>
+      <IntrinsicFunctions>true</IntrinsicFunctions>
+      <FavorSizeOrSpeed>Speed</FavorSizeOrSpeed>
+      <OmitFramePointers>true</OmitFramePointers>
+      <WholeProgramOptimization>true</WholeProgramOptimization>
+      <AdditionalIncludeDirectories>../../code;../../libjpeg;../../libpng;../../lua;../../oggvorbis/include;../../openal/include;../../zlib;../../libsdl/include;%(AdditionalIncludeDirectories)</AdditionalIncludeDirectories>
+      <PreprocessorDefinitions>NDEBUG;WIN32;_WINDOWS;FRED;WINVER=0x501;_WIN32_WINNT=0x501;_SECURE_SCL=0;_HAS_ITERATOR_DEBUGGING=0;%(PreprocessorDefinitions)</PreprocessorDefinitions>
+      <StringPooling>true</StringPooling>
+      <RuntimeLibrary>MultiThreaded</RuntimeLibrary>
+      <BufferSecurityCheck>false</BufferSecurityCheck>
+      <FunctionLevelLinking>false</FunctionLevelLinking>
+      <EnableEnhancedInstructionSet>StreamingSIMDExtensions</EnableEnhancedInstructionSet>
+      <FloatingPointModel>Precise</FloatingPointModel>
+      <PrecompiledHeaderOutputFile>$(OutDir)$(ProjectName).pch</PrecompiledHeaderOutputFile>
+      <AssemblerListingLocation>$(IntDir)</AssemblerListingLocation>
+      <ObjectFileName>$(IntDir)</ObjectFileName>
+      <ProgramDataBaseFileName>$(IntDir)</ProgramDataBaseFileName>
+      <BrowseInformation>
+      </BrowseInformation>
+      <BrowseInformationFile>$(IntDir)</BrowseInformationFile>
+      <WarningLevel>Level3</WarningLevel>
+      <SuppressStartupBanner>true</SuppressStartupBanner>
+      <DebugInformationFormat>ProgramDatabase</DebugInformationFormat>
+      <EnablePREfast>false</EnablePREfast>
+    </ClCompile>
+    <ResourceCompile>
+      <PreprocessorDefinitions>NDEBUG;_VC08;%(PreprocessorDefinitions)</PreprocessorDefinitions>
+      <Culture>0x0409</Culture>
+    </ResourceCompile>
+    <Link>
+      <AdditionalDependencies>sdl2.lib;wsock32.lib;winmm.lib;msacm32.lib;vfw32.lib;comctl32.lib;openal32.lib;ogg_static.lib;vorbis_static.lib;vorbisfile_static.lib;theora_static.lib;code.lib;libjpeg.lib;liblua.lib;libpng.lib;zlib.lib</AdditionalDependencies>
+      <OutputFile>$(OutDir)\$(TargetFileName)</OutputFile>
+      <SuppressStartupBanner>true</SuppressStartupBanner>
+      <AdditionalLibraryDirectories>$(Configuration);../../oggvorbis/lib;../../openal/libs/win32;../../openal/libs/win64;../../libsdl/lib/x86;%(AdditionalLibraryDirectories)</AdditionalLibraryDirectories>
+      <EnableUAC>false</EnableUAC>
+      <IgnoreSpecificDefaultLibraries>libc.lib;libcd.lib;msvcrt.lib;libci.lib;%(IgnoreSpecificDefaultLibraries)</IgnoreSpecificDefaultLibraries>
+      <ProgramDatabaseFile>$(TargetDir)$(TargetName).pdb</ProgramDatabaseFile>
+      <MapFileName>$(TargetDir)$(TargetName).map</MapFileName>
+      <SubSystem>Windows</SubSystem>
+      <RandomizedBaseAddress>false</RandomizedBaseAddress>
+      <DataExecutionPrevention>
+      </DataExecutionPrevention>
+      <TargetMachine>MachineX86</TargetMachine>
+      <AdditionalOptions>/FORCE:MULTIPLE %(AdditionalOptions)</AdditionalOptions>
+      <ImageHasSafeExceptionHandlers>false</ImageHasSafeExceptionHandlers>
+      <GenerateDebugInformation>true</GenerateDebugInformation>
+    </Link>
+    <Bscmake>
+      <SuppressStartupBanner>true</SuppressStartupBanner>
+      <OutputFile>$(IntDir)$(ProjectName).bsc</OutputFile>
+    </Bscmake>
+    <PostBuildEvent>
       <Command>copy /y "$(TargetPath)" "$(FS2PATH)\$(TargetFileName)"
-copy /y "$(OutputPath)$(TargetName).pdb" "$(FS2PATH)\$(TargetName).pdb"</Command>
-      <Message>Copying FRED build...</Message>
-    </PostBuildEvent>
-  </ItemDefinitionGroup>
-  <ItemDefinitionGroup Condition="'$(Configuration)|$(Platform)'=='Release SSE2|Win32'">
-    <CustomBuildStep />
-    <Midl>
-      <PreprocessorDefinitions>NDEBUG;%(PreprocessorDefinitions)</PreprocessorDefinitions>
-      <MkTypLibCompatible>true</MkTypLibCompatible>
-      <SuppressStartupBanner>true</SuppressStartupBanner>
-      <TargetEnvironment>Win32</TargetEnvironment>
-      <TypeLibraryName>$(OutDir)$(ProjectName).tlb</TypeLibraryName>
-      <HeaderFileName>
-      </HeaderFileName>
-    </Midl>
-    <ClCompile>
-      <AdditionalOptions>/MP %(AdditionalOptions)</AdditionalOptions>
-      <Optimization>Full</Optimization>
-      <InlineFunctionExpansion>AnySuitable</InlineFunctionExpansion>
-      <IntrinsicFunctions>true</IntrinsicFunctions>
-      <FavorSizeOrSpeed>Speed</FavorSizeOrSpeed>
-      <OmitFramePointers>true</OmitFramePointers>
-      <WholeProgramOptimization>true</WholeProgramOptimization>
-      <AdditionalIncludeDirectories>../../code;../../libjpeg;../../libpng;../../lua;../../oggvorbis/include;../../openal/include;../../zlib;../../libsdl/include;%(AdditionalIncludeDirectories)</AdditionalIncludeDirectories>
-      <PreprocessorDefinitions>NDEBUG;WIN32;_WINDOWS;FRED;WINVER=0x501;_WIN32_WINNT=0x501;_SECURE_SCL=0;_HAS_ITERATOR_DEBUGGING=0;%(PreprocessorDefinitions)</PreprocessorDefinitions>
-      <StringPooling>true</StringPooling>
-      <RuntimeLibrary>MultiThreaded</RuntimeLibrary>
-      <BufferSecurityCheck>false</BufferSecurityCheck>
-      <FunctionLevelLinking>false</FunctionLevelLinking>
-      <EnableEnhancedInstructionSet>StreamingSIMDExtensions2</EnableEnhancedInstructionSet>
-      <FloatingPointModel>Precise</FloatingPointModel>
-      <PrecompiledHeaderOutputFile>$(OutDir)$(ProjectName).pch</PrecompiledHeaderOutputFile>
-      <AssemblerListingLocation>$(IntDir)</AssemblerListingLocation>
-      <ObjectFileName>$(IntDir)</ObjectFileName>
-      <ProgramDataBaseFileName>$(IntDir)</ProgramDataBaseFileName>
-      <BrowseInformation>
-      </BrowseInformation>
-      <BrowseInformationFile>$(IntDir)</BrowseInformationFile>
-      <WarningLevel>Level3</WarningLevel>
-      <SuppressStartupBanner>true</SuppressStartupBanner>
-      <DebugInformationFormat>ProgramDatabase</DebugInformationFormat>
-      <EnablePREfast>false</EnablePREfast>
-    </ClCompile>
-    <ResourceCompile>
-      <PreprocessorDefinitions>NDEBUG;_VC08;_SSE2;%(PreprocessorDefinitions)</PreprocessorDefinitions>
-      <Culture>0x0409</Culture>
-    </ResourceCompile>
-    <Link>
-      <AdditionalDependencies>sdl2.lib;wsock32.lib;winmm.lib;msacm32.lib;vfw32.lib;comctl32.lib;openal32.lib;ogg_static.lib;vorbis_static.lib;vorbisfile_static.lib;theora_static.lib;code.lib;libjpeg.lib;liblua.lib;libpng.lib;zlib.lib</AdditionalDependencies>
-      <OutputFile>$(OutDir)\$(TargetFileName)</OutputFile>
-      <SuppressStartupBanner>true</SuppressStartupBanner>
-      <AdditionalLibraryDirectories>$(Configuration);../../oggvorbis/lib;../../openal/libs/win32;../../openal/libs/win64;../../libsdl/lib/x86;%(AdditionalLibraryDirectories)</AdditionalLibraryDirectories>
-      <EnableUAC>false</EnableUAC>
-      <IgnoreSpecificDefaultLibraries>libc.lib;libcd.lib;msvcrt.lib;libci.lib;%(IgnoreSpecificDefaultLibraries)</IgnoreSpecificDefaultLibraries>
-      <ProgramDatabaseFile>$(TargetDir)$(TargetName).pdb</ProgramDatabaseFile>
-      <MapFileName>$(TargetDir)$(TargetName).map</MapFileName>
-      <SubSystem>Windows</SubSystem>
-      <RandomizedBaseAddress>false</RandomizedBaseAddress>
-      <DataExecutionPrevention>
-      </DataExecutionPrevention>
-      <TargetMachine>MachineX86</TargetMachine>
-      <AdditionalOptions>/FORCE:MULTIPLE %(AdditionalOptions)</AdditionalOptions>
-      <ImageHasSafeExceptionHandlers>false</ImageHasSafeExceptionHandlers>
-      <GenerateDebugInformation>true</GenerateDebugInformation>
-    </Link>
-    <Bscmake>
-      <SuppressStartupBanner>true</SuppressStartupBanner>
-      <OutputFile>$(IntDir)$(ProjectName).bsc</OutputFile>
-    </Bscmake>
-    <PostBuildEvent>
+copy /y "$(OutputPath)$(TargetName).pdb" "$(FS2PATH)\$(TargetName).pdb"</Command>
+      <Message>Copying FRED build...</Message>
+    </PostBuildEvent>
+  </ItemDefinitionGroup>
+  <ItemDefinitionGroup Condition="'$(Configuration)|$(Platform)'=='Release SSE2|Win32'">
+    <CustomBuildStep />
+    <Midl>
+      <PreprocessorDefinitions>NDEBUG;%(PreprocessorDefinitions)</PreprocessorDefinitions>
+      <MkTypLibCompatible>true</MkTypLibCompatible>
+      <SuppressStartupBanner>true</SuppressStartupBanner>
+      <TargetEnvironment>Win32</TargetEnvironment>
+      <TypeLibraryName>$(OutDir)$(ProjectName).tlb</TypeLibraryName>
+      <HeaderFileName>
+      </HeaderFileName>
+    </Midl>
+    <ClCompile>
+      <AdditionalOptions>/MP %(AdditionalOptions)</AdditionalOptions>
+      <Optimization>Full</Optimization>
+      <InlineFunctionExpansion>AnySuitable</InlineFunctionExpansion>
+      <IntrinsicFunctions>true</IntrinsicFunctions>
+      <FavorSizeOrSpeed>Speed</FavorSizeOrSpeed>
+      <OmitFramePointers>true</OmitFramePointers>
+      <WholeProgramOptimization>true</WholeProgramOptimization>
+      <AdditionalIncludeDirectories>../../code;../../libjpeg;../../libpng;../../lua;../../oggvorbis/include;../../openal/include;../../zlib;../../libsdl/include;%(AdditionalIncludeDirectories)</AdditionalIncludeDirectories>
+      <PreprocessorDefinitions>NDEBUG;WIN32;_WINDOWS;FRED;WINVER=0x501;_WIN32_WINNT=0x501;_SECURE_SCL=0;_HAS_ITERATOR_DEBUGGING=0;%(PreprocessorDefinitions)</PreprocessorDefinitions>
+      <StringPooling>true</StringPooling>
+      <RuntimeLibrary>MultiThreaded</RuntimeLibrary>
+      <BufferSecurityCheck>false</BufferSecurityCheck>
+      <FunctionLevelLinking>false</FunctionLevelLinking>
+      <EnableEnhancedInstructionSet>StreamingSIMDExtensions2</EnableEnhancedInstructionSet>
+      <FloatingPointModel>Precise</FloatingPointModel>
+      <PrecompiledHeaderOutputFile>$(OutDir)$(ProjectName).pch</PrecompiledHeaderOutputFile>
+      <AssemblerListingLocation>$(IntDir)</AssemblerListingLocation>
+      <ObjectFileName>$(IntDir)</ObjectFileName>
+      <ProgramDataBaseFileName>$(IntDir)</ProgramDataBaseFileName>
+      <BrowseInformation>
+      </BrowseInformation>
+      <BrowseInformationFile>$(IntDir)</BrowseInformationFile>
+      <WarningLevel>Level3</WarningLevel>
+      <SuppressStartupBanner>true</SuppressStartupBanner>
+      <DebugInformationFormat>ProgramDatabase</DebugInformationFormat>
+      <EnablePREfast>false</EnablePREfast>
+    </ClCompile>
+    <ResourceCompile>
+      <PreprocessorDefinitions>NDEBUG;_VC08;_SSE2;%(PreprocessorDefinitions)</PreprocessorDefinitions>
+      <Culture>0x0409</Culture>
+    </ResourceCompile>
+    <Link>
+      <AdditionalDependencies>sdl2.lib;wsock32.lib;winmm.lib;msacm32.lib;vfw32.lib;comctl32.lib;openal32.lib;ogg_static.lib;vorbis_static.lib;vorbisfile_static.lib;theora_static.lib;code.lib;libjpeg.lib;liblua.lib;libpng.lib;zlib.lib</AdditionalDependencies>
+      <OutputFile>$(OutDir)\$(TargetFileName)</OutputFile>
+      <SuppressStartupBanner>true</SuppressStartupBanner>
+      <AdditionalLibraryDirectories>$(Configuration);../../oggvorbis/lib;../../openal/libs/win32;../../openal/libs/win64;../../libsdl/lib/x86;%(AdditionalLibraryDirectories)</AdditionalLibraryDirectories>
+      <EnableUAC>false</EnableUAC>
+      <IgnoreSpecificDefaultLibraries>libc.lib;libcd.lib;msvcrt.lib;libci.lib;%(IgnoreSpecificDefaultLibraries)</IgnoreSpecificDefaultLibraries>
+      <ProgramDatabaseFile>$(TargetDir)$(TargetName).pdb</ProgramDatabaseFile>
+      <MapFileName>$(TargetDir)$(TargetName).map</MapFileName>
+      <SubSystem>Windows</SubSystem>
+      <RandomizedBaseAddress>false</RandomizedBaseAddress>
+      <DataExecutionPrevention>
+      </DataExecutionPrevention>
+      <TargetMachine>MachineX86</TargetMachine>
+      <AdditionalOptions>/FORCE:MULTIPLE %(AdditionalOptions)</AdditionalOptions>
+      <ImageHasSafeExceptionHandlers>false</ImageHasSafeExceptionHandlers>
+      <GenerateDebugInformation>true</GenerateDebugInformation>
+    </Link>
+    <Bscmake>
+      <SuppressStartupBanner>true</SuppressStartupBanner>
+      <OutputFile>$(IntDir)$(ProjectName).bsc</OutputFile>
+    </Bscmake>
+    <PostBuildEvent>
       <Command>copy /y "$(TargetPath)" "$(FS2PATH)\$(TargetFileName)"
-copy /y "$(OutputPath)$(TargetName).pdb" "$(FS2PATH)\$(TargetName).pdb"</Command>
-      <Message>Copying FRED build...</Message>
-    </PostBuildEvent>
-  </ItemDefinitionGroup>
-  <ItemDefinitionGroup Condition="'$(Configuration)|$(Platform)'=='Release AVX|Win32'">
-    <CustomBuildStep />
-    <Midl>
-      <PreprocessorDefinitions>NDEBUG;%(PreprocessorDefinitions)</PreprocessorDefinitions>
-      <MkTypLibCompatible>true</MkTypLibCompatible>
-      <SuppressStartupBanner>true</SuppressStartupBanner>
-      <TargetEnvironment>Win32</TargetEnvironment>
-      <TypeLibraryName>$(OutDir)$(ProjectName).tlb</TypeLibraryName>
-      <HeaderFileName>
-      </HeaderFileName>
-    </Midl>
-    <ClCompile>
-      <AdditionalOptions>/MP %(AdditionalOptions)</AdditionalOptions>
-      <Optimization>Full</Optimization>
-      <InlineFunctionExpansion>AnySuitable</InlineFunctionExpansion>
-      <IntrinsicFunctions>true</IntrinsicFunctions>
-      <FavorSizeOrSpeed>Speed</FavorSizeOrSpeed>
-      <OmitFramePointers>true</OmitFramePointers>
-      <WholeProgramOptimization>true</WholeProgramOptimization>
-      <AdditionalIncludeDirectories>../../code;../../libjpeg;../../libpng;../../lua;../../oggvorbis/include;../../openal/include;../../zlib;../../libsdl/include;%(AdditionalIncludeDirectories)</AdditionalIncludeDirectories>
-      <PreprocessorDefinitions>NDEBUG;WIN32;_WINDOWS;FRED;WINVER=0x501;_WIN32_WINNT=0x501;_SECURE_SCL=0;_HAS_ITERATOR_DEBUGGING=0;%(PreprocessorDefinitions)</PreprocessorDefinitions>
-      <StringPooling>true</StringPooling>
-      <RuntimeLibrary>MultiThreaded</RuntimeLibrary>
-      <BufferSecurityCheck>false</BufferSecurityCheck>
-      <FunctionLevelLinking>false</FunctionLevelLinking>
-      <EnableEnhancedInstructionSet>AdvancedVectorExtensions</EnableEnhancedInstructionSet>
-      <FloatingPointModel>Precise</FloatingPointModel>
-      <PrecompiledHeaderOutputFile>$(OutDir)$(ProjectName).pch</PrecompiledHeaderOutputFile>
-      <AssemblerListingLocation>$(IntDir)</AssemblerListingLocation>
-      <ObjectFileName>$(IntDir)</ObjectFileName>
-      <ProgramDataBaseFileName>$(IntDir)</ProgramDataBaseFileName>
-      <BrowseInformation>
-      </BrowseInformation>
-      <BrowseInformationFile>$(IntDir)</BrowseInformationFile>
-      <WarningLevel>Level3</WarningLevel>
-      <SuppressStartupBanner>true</SuppressStartupBanner>
-      <DebugInformationFormat>ProgramDatabase</DebugInformationFormat>
-      <EnablePREfast>false</EnablePREfast>
-    </ClCompile>
-    <ResourceCompile>
-      <PreprocessorDefinitions>NDEBUG;_VC08;_SSE2;%(PreprocessorDefinitions)</PreprocessorDefinitions>
-      <Culture>0x0409</Culture>
-    </ResourceCompile>
-    <Link>
-      <AdditionalDependencies>sdl2.lib;wsock32.lib;winmm.lib;msacm32.lib;vfw32.lib;comctl32.lib;openal32.lib;ogg_static.lib;vorbis_static.lib;vorbisfile_static.lib;theora_static.lib;code.lib;libjpeg.lib;liblua.lib;libpng.lib;zlib.lib</AdditionalDependencies>
-      <OutputFile>$(OutDir)\$(TargetFileName)</OutputFile>
-      <SuppressStartupBanner>true</SuppressStartupBanner>
-      <AdditionalLibraryDirectories>$(Configuration);../../oggvorbis/lib;../../openal/libs/win32;../../openal/libs/win64;../../libsdl/lib/x86;%(AdditionalLibraryDirectories)</AdditionalLibraryDirectories>
-      <EnableUAC>false</EnableUAC>
-      <IgnoreSpecificDefaultLibraries>libc.lib;libcd.lib;msvcrt.lib;libci.lib;%(IgnoreSpecificDefaultLibraries)</IgnoreSpecificDefaultLibraries>
-      <ProgramDatabaseFile>$(TargetDir)$(TargetName).pdb</ProgramDatabaseFile>
-      <MapFileName>$(TargetDir)$(TargetName).map</MapFileName>
-      <SubSystem>Windows</SubSystem>
-      <RandomizedBaseAddress>false</RandomizedBaseAddress>
-      <DataExecutionPrevention>
-      </DataExecutionPrevention>
-      <TargetMachine>MachineX86</TargetMachine>
-      <AdditionalOptions>/FORCE:MULTIPLE %(AdditionalOptions)</AdditionalOptions>
-      <ImageHasSafeExceptionHandlers>false</ImageHasSafeExceptionHandlers>
-      <GenerateDebugInformation>true</GenerateDebugInformation>
-    </Link>
-    <Bscmake>
-      <SuppressStartupBanner>true</SuppressStartupBanner>
-      <OutputFile>$(IntDir)$(ProjectName).bsc</OutputFile>
-    </Bscmake>
-    <PostBuildEvent>
-=======
-﻿<?xml version="1.0" encoding="utf-8"?>
-<Project DefaultTargets="Build" ToolsVersion="12.0" xmlns="http://schemas.microsoft.com/developer/msbuild/2003">
-  <ItemGroup Label="ProjectConfigurations">
-    <ProjectConfiguration Include="Debug AVX|Win32">
-      <Configuration>Debug AVX</Configuration>
-      <Platform>Win32</Platform>
-    </ProjectConfiguration>
-    <ProjectConfiguration Include="Debug SSE2|Win32">
-      <Configuration>Debug SSE2</Configuration>
-      <Platform>Win32</Platform>
-    </ProjectConfiguration>
-    <ProjectConfiguration Include="Debug SSE|Win32">
-      <Configuration>Debug SSE</Configuration>
-      <Platform>Win32</Platform>
-    </ProjectConfiguration>
-    <ProjectConfiguration Include="Debug|Win32">
-      <Configuration>Debug</Configuration>
-      <Platform>Win32</Platform>
-    </ProjectConfiguration>
-    <ProjectConfiguration Include="Release AVX|Win32">
-      <Configuration>Release AVX</Configuration>
-      <Platform>Win32</Platform>
-    </ProjectConfiguration>
-    <ProjectConfiguration Include="Release SSE2|Win32">
-      <Configuration>Release SSE2</Configuration>
-      <Platform>Win32</Platform>
-    </ProjectConfiguration>
-    <ProjectConfiguration Include="Release SSE|Win32">
-      <Configuration>Release SSE</Configuration>
-      <Platform>Win32</Platform>
-    </ProjectConfiguration>
-    <ProjectConfiguration Include="Release|Win32">
-      <Configuration>Release</Configuration>
-      <Platform>Win32</Platform>
-    </ProjectConfiguration>
-  </ItemGroup>
-  <PropertyGroup Label="Globals">
-    <ProjectGuid>{92C8C611-75AA-4BD7-9B73-584822AAAEB5}</ProjectGuid>
-    <RootNamespace>Fred2</RootNamespace>
-    <Keyword>MFCProj</Keyword>
-  </PropertyGroup>
-  <Import Project="$(VCTargetsPath)\Microsoft.Cpp.Default.props" />
-  <PropertyGroup Condition="'$(Configuration)|$(Platform)'=='Release SSE2|Win32'" Label="Configuration">
-    <ConfigurationType>Application</ConfigurationType>
-    <UseOfMfc>Static</UseOfMfc>
-    <CharacterSet>NotSet</CharacterSet>
-    <WholeProgramOptimization>true</WholeProgramOptimization>
-    <PlatformToolset>v120_xp</PlatformToolset>
-  </PropertyGroup>
-  <PropertyGroup Condition="'$(Configuration)|$(Platform)'=='Release AVX|Win32'" Label="Configuration">
-    <ConfigurationType>Application</ConfigurationType>
-    <UseOfMfc>Static</UseOfMfc>
-    <CharacterSet>NotSet</CharacterSet>
-    <WholeProgramOptimization>true</WholeProgramOptimization>
-    <PlatformToolset>v120_xp</PlatformToolset>
-  </PropertyGroup>
-  <PropertyGroup Condition="'$(Configuration)|$(Platform)'=='Release SSE|Win32'" Label="Configuration">
-    <ConfigurationType>Application</ConfigurationType>
-    <UseOfMfc>Static</UseOfMfc>
-    <CharacterSet>NotSet</CharacterSet>
-    <WholeProgramOptimization>true</WholeProgramOptimization>
-    <PlatformToolset>v120_xp</PlatformToolset>
-  </PropertyGroup>
-  <PropertyGroup Condition="'$(Configuration)|$(Platform)'=='Release|Win32'" Label="Configuration">
-    <ConfigurationType>Application</ConfigurationType>
-    <UseOfMfc>Static</UseOfMfc>
-    <CharacterSet>NotSet</CharacterSet>
-    <WholeProgramOptimization>true</WholeProgramOptimization>
-    <PlatformToolset>v120_xp</PlatformToolset>
-  </PropertyGroup>
-  <PropertyGroup Condition="'$(Configuration)|$(Platform)'=='Debug SSE2|Win32'" Label="Configuration">
-    <ConfigurationType>Application</ConfigurationType>
-    <UseOfMfc>Static</UseOfMfc>
-    <CharacterSet>NotSet</CharacterSet>
-    <PlatformToolset>v120_xp</PlatformToolset>
-  </PropertyGroup>
-  <PropertyGroup Condition="'$(Configuration)|$(Platform)'=='Debug AVX|Win32'" Label="Configuration">
-    <ConfigurationType>Application</ConfigurationType>
-    <UseOfMfc>Static</UseOfMfc>
-    <CharacterSet>NotSet</CharacterSet>
-    <PlatformToolset>v120_xp</PlatformToolset>
-  </PropertyGroup>
-  <PropertyGroup Condition="'$(Configuration)|$(Platform)'=='Debug SSE|Win32'" Label="Configuration">
-    <ConfigurationType>Application</ConfigurationType>
-    <UseOfMfc>Static</UseOfMfc>
-    <CharacterSet>NotSet</CharacterSet>
-    <PlatformToolset>v120_xp</PlatformToolset>
-  </PropertyGroup>
-  <PropertyGroup Condition="'$(Configuration)|$(Platform)'=='Debug|Win32'" Label="Configuration">
-    <ConfigurationType>Application</ConfigurationType>
-    <UseOfMfc>Static</UseOfMfc>
-    <CharacterSet>NotSet</CharacterSet>
-    <PlatformToolset>v120_xp</PlatformToolset>
-  </PropertyGroup>
-  <Import Project="$(VCTargetsPath)\Microsoft.Cpp.props" />
-  <ImportGroup Label="ExtensionSettings">
-  </ImportGroup>
-  <ImportGroup Condition="'$(Configuration)|$(Platform)'=='Release SSE2|Win32'" Label="PropertySheets">
-    <Import Project="$(UserRootDir)\Microsoft.Cpp.$(Platform).user.props" Condition="exists('$(UserRootDir)\Microsoft.Cpp.$(Platform).user.props')" Label="LocalAppDataPlatform" />
-  </ImportGroup>
-  <ImportGroup Condition="'$(Configuration)|$(Platform)'=='Release AVX|Win32'" Label="PropertySheets">
-    <Import Project="$(UserRootDir)\Microsoft.Cpp.$(Platform).user.props" Condition="exists('$(UserRootDir)\Microsoft.Cpp.$(Platform).user.props')" Label="LocalAppDataPlatform" />
-  </ImportGroup>
-  <ImportGroup Condition="'$(Configuration)|$(Platform)'=='Release SSE|Win32'" Label="PropertySheets">
-    <Import Project="$(UserRootDir)\Microsoft.Cpp.$(Platform).user.props" Condition="exists('$(UserRootDir)\Microsoft.Cpp.$(Platform).user.props')" Label="LocalAppDataPlatform" />
-  </ImportGroup>
-  <ImportGroup Condition="'$(Configuration)|$(Platform)'=='Release|Win32'" Label="PropertySheets">
-    <Import Project="$(UserRootDir)\Microsoft.Cpp.$(Platform).user.props" Condition="exists('$(UserRootDir)\Microsoft.Cpp.$(Platform).user.props')" Label="LocalAppDataPlatform" />
-  </ImportGroup>
-  <ImportGroup Condition="'$(Configuration)|$(Platform)'=='Debug SSE2|Win32'" Label="PropertySheets">
-    <Import Project="$(UserRootDir)\Microsoft.Cpp.$(Platform).user.props" Condition="exists('$(UserRootDir)\Microsoft.Cpp.$(Platform).user.props')" Label="LocalAppDataPlatform" />
-  </ImportGroup>
-  <ImportGroup Condition="'$(Configuration)|$(Platform)'=='Debug AVX|Win32'" Label="PropertySheets">
-    <Import Project="$(UserRootDir)\Microsoft.Cpp.$(Platform).user.props" Condition="exists('$(UserRootDir)\Microsoft.Cpp.$(Platform).user.props')" Label="LocalAppDataPlatform" />
-  </ImportGroup>
-  <ImportGroup Condition="'$(Configuration)|$(Platform)'=='Debug SSE|Win32'" Label="PropertySheets">
-    <Import Project="$(UserRootDir)\Microsoft.Cpp.$(Platform).user.props" Condition="exists('$(UserRootDir)\Microsoft.Cpp.$(Platform).user.props')" Label="LocalAppDataPlatform" />
-  </ImportGroup>
-  <ImportGroup Condition="'$(Configuration)|$(Platform)'=='Debug|Win32'" Label="PropertySheets">
-    <Import Project="$(UserRootDir)\Microsoft.Cpp.$(Platform).user.props" Condition="exists('$(UserRootDir)\Microsoft.Cpp.$(Platform).user.props')" Label="LocalAppDataPlatform" />
-  </ImportGroup>
-  <PropertyGroup Label="UserMacros" />
-  <PropertyGroup>
-    <_ProjectFileVersion>10.0.30319.1</_ProjectFileVersion>
-    <OutDir Condition="'$(Configuration)|$(Platform)'=='Debug|Win32'">$(SolutionDir)$(Configuration)\</OutDir>
-    <IntDir Condition="'$(Configuration)|$(Platform)'=='Debug|Win32'">$(Configuration)\$(ProjectName)\</IntDir>
-    <LinkIncremental Condition="'$(Configuration)|$(Platform)'=='Debug|Win32'">true</LinkIncremental>
-    <OutDir Condition="'$(Configuration)|$(Platform)'=='Debug SSE|Win32'">$(SolutionDir)$(Configuration)\</OutDir>
-    <IntDir Condition="'$(Configuration)|$(Platform)'=='Debug SSE|Win32'">$(Configuration)\$(ProjectName)\</IntDir>
-    <LinkIncremental Condition="'$(Configuration)|$(Platform)'=='Debug SSE|Win32'">true</LinkIncremental>
-    <OutDir Condition="'$(Configuration)|$(Platform)'=='Debug SSE2|Win32'">$(SolutionDir)$(Configuration)\</OutDir>
-    <OutDir Condition="'$(Configuration)|$(Platform)'=='Debug AVX|Win32'">$(SolutionDir)$(Configuration)\</OutDir>
-    <IntDir Condition="'$(Configuration)|$(Platform)'=='Debug SSE2|Win32'">$(Configuration)\$(ProjectName)\</IntDir>
-    <IntDir Condition="'$(Configuration)|$(Platform)'=='Debug AVX|Win32'">$(Configuration)\$(ProjectName)\</IntDir>
-    <LinkIncremental Condition="'$(Configuration)|$(Platform)'=='Debug SSE2|Win32'">true</LinkIncremental>
-    <LinkIncremental Condition="'$(Configuration)|$(Platform)'=='Debug AVX|Win32'">true</LinkIncremental>
-    <OutDir Condition="'$(Configuration)|$(Platform)'=='Release|Win32'">$(SolutionDir)$(Configuration)\</OutDir>
-    <IntDir Condition="'$(Configuration)|$(Platform)'=='Release|Win32'">$(Configuration)\$(ProjectName)\</IntDir>
-    <LinkIncremental Condition="'$(Configuration)|$(Platform)'=='Release|Win32'">false</LinkIncremental>
-    <OutDir Condition="'$(Configuration)|$(Platform)'=='Release SSE|Win32'">$(SolutionDir)$(Configuration)\</OutDir>
-    <IntDir Condition="'$(Configuration)|$(Platform)'=='Release SSE|Win32'">$(Configuration)\$(ProjectName)\</IntDir>
-    <LinkIncremental Condition="'$(Configuration)|$(Platform)'=='Release SSE|Win32'">false</LinkIncremental>
-    <OutDir Condition="'$(Configuration)|$(Platform)'=='Release SSE2|Win32'">$(SolutionDir)$(Configuration)\</OutDir>
-    <OutDir Condition="'$(Configuration)|$(Platform)'=='Release AVX|Win32'">$(SolutionDir)$(Configuration)\</OutDir>
-    <IntDir Condition="'$(Configuration)|$(Platform)'=='Release SSE2|Win32'">$(Configuration)\$(ProjectName)\</IntDir>
-    <IntDir Condition="'$(Configuration)|$(Platform)'=='Release AVX|Win32'">$(Configuration)\$(ProjectName)\</IntDir>
-    <LinkIncremental Condition="'$(Configuration)|$(Platform)'=='Release SSE2|Win32'">false</LinkIncremental>
-    <LinkIncremental Condition="'$(Configuration)|$(Platform)'=='Release AVX|Win32'">false</LinkIncremental>
-    <CodeAnalysisRuleSet Condition="'$(Configuration)|$(Platform)'=='Debug SSE2|Win32'">AllRules.ruleset</CodeAnalysisRuleSet>
-    <CodeAnalysisRuleSet Condition="'$(Configuration)|$(Platform)'=='Debug AVX|Win32'">AllRules.ruleset</CodeAnalysisRuleSet>
-    <CodeAnalysisRules Condition="'$(Configuration)|$(Platform)'=='Debug SSE2|Win32'" />
-    <CodeAnalysisRules Condition="'$(Configuration)|$(Platform)'=='Debug AVX|Win32'" />
-    <CodeAnalysisRuleAssemblies Condition="'$(Configuration)|$(Platform)'=='Debug SSE2|Win32'" />
-    <CodeAnalysisRuleAssemblies Condition="'$(Configuration)|$(Platform)'=='Debug AVX|Win32'" />
-    <CodeAnalysisRuleSet Condition="'$(Configuration)|$(Platform)'=='Debug SSE|Win32'">AllRules.ruleset</CodeAnalysisRuleSet>
-    <CodeAnalysisRules Condition="'$(Configuration)|$(Platform)'=='Debug SSE|Win32'" />
-    <CodeAnalysisRuleAssemblies Condition="'$(Configuration)|$(Platform)'=='Debug SSE|Win32'" />
-    <CodeAnalysisRuleSet Condition="'$(Configuration)|$(Platform)'=='Debug|Win32'">AllRules.ruleset</CodeAnalysisRuleSet>
-    <CodeAnalysisRules Condition="'$(Configuration)|$(Platform)'=='Debug|Win32'" />
-    <CodeAnalysisRuleAssemblies Condition="'$(Configuration)|$(Platform)'=='Debug|Win32'" />
-    <CodeAnalysisRuleSet Condition="'$(Configuration)|$(Platform)'=='Release SSE2|Win32'">AllRules.ruleset</CodeAnalysisRuleSet>
-    <CodeAnalysisRuleSet Condition="'$(Configuration)|$(Platform)'=='Release AVX|Win32'">AllRules.ruleset</CodeAnalysisRuleSet>
-    <CodeAnalysisRules Condition="'$(Configuration)|$(Platform)'=='Release SSE2|Win32'" />
-    <CodeAnalysisRules Condition="'$(Configuration)|$(Platform)'=='Release AVX|Win32'" />
-    <CodeAnalysisRuleAssemblies Condition="'$(Configuration)|$(Platform)'=='Release SSE2|Win32'" />
-    <CodeAnalysisRuleAssemblies Condition="'$(Configuration)|$(Platform)'=='Release AVX|Win32'" />
-    <CodeAnalysisRuleSet Condition="'$(Configuration)|$(Platform)'=='Release SSE|Win32'">AllRules.ruleset</CodeAnalysisRuleSet>
-    <CodeAnalysisRules Condition="'$(Configuration)|$(Platform)'=='Release SSE|Win32'" />
-    <CodeAnalysisRuleAssemblies Condition="'$(Configuration)|$(Platform)'=='Release SSE|Win32'" />
-    <CodeAnalysisRuleSet Condition="'$(Configuration)|$(Platform)'=='Release|Win32'">AllRules.ruleset</CodeAnalysisRuleSet>
-    <CodeAnalysisRules Condition="'$(Configuration)|$(Platform)'=='Release|Win32'" />
-    <CodeAnalysisRuleAssemblies Condition="'$(Configuration)|$(Platform)'=='Release|Win32'" />
-    <TargetName Condition="'$(Configuration)|$(Platform)'=='Debug|Win32'">fred2_open_3_7_3-DEBUG</TargetName>
-    <TargetName Condition="'$(Configuration)|$(Platform)'=='Debug SSE|Win32'">fred2_open_3_7_3_SSE-DEBUG</TargetName>
-    <TargetName Condition="'$(Configuration)|$(Platform)'=='Debug SSE2|Win32'">fred2_open_3_7_3_SSE2-DEBUG</TargetName>
-    <TargetName Condition="'$(Configuration)|$(Platform)'=='Debug AVX|Win32'">fred2_open_3_7_3_AVX-DEBUG</TargetName>
-    <TargetName Condition="'$(Configuration)|$(Platform)'=='Release|Win32'">fred2_open_3_7_3</TargetName>
-    <TargetName Condition="'$(Configuration)|$(Platform)'=='Release SSE|Win32'">fred2_open_3_7_3_SSE</TargetName>
-    <TargetName Condition="'$(Configuration)|$(Platform)'=='Release SSE2|Win32'">fred2_open_3_7_3_SSE2</TargetName>
-    <TargetName Condition="'$(Configuration)|$(Platform)'=='Release AVX|Win32'">fred2_open_3_7_3_AVX</TargetName>
-  </PropertyGroup>
-  <ItemDefinitionGroup Condition="'$(Configuration)|$(Platform)'=='Debug|Win32'">
-    <CustomBuildStep />
-    <Midl>
-      <PreprocessorDefinitions>_DEBUG;%(PreprocessorDefinitions)</PreprocessorDefinitions>
-      <MkTypLibCompatible>true</MkTypLibCompatible>
-      <SuppressStartupBanner>true</SuppressStartupBanner>
-      <TargetEnvironment>Win32</TargetEnvironment>
-      <TypeLibraryName>$(OutDir)$(ProjectName).tlb</TypeLibraryName>
-      <HeaderFileName>
-      </HeaderFileName>
-    </Midl>
-    <ClCompile>
-      <Optimization>Disabled</Optimization>
-      <AdditionalIncludeDirectories>../../code;../../libjpeg;../../libpng;../../lua;../../oggvorbis/include;../../openal/include;../../zlib;%(AdditionalIncludeDirectories)</AdditionalIncludeDirectories>
-      <PreprocessorDefinitions>_DEBUG;WIN32;_WINDOWS;FRED;WINVER=0x501;_WIN32_WINNT=0x501;_SECURE_SCL=0;_HAS_ITERATOR_DEBUGGING=0;%(PreprocessorDefinitions)</PreprocessorDefinitions>
-      <BasicRuntimeChecks>EnableFastChecks</BasicRuntimeChecks>
-      <RuntimeLibrary>MultiThreadedDebug</RuntimeLibrary>
-      <BufferSecurityCheck>false</BufferSecurityCheck>
-      <FunctionLevelLinking>true</FunctionLevelLinking>
-      <PrecompiledHeaderOutputFile>$(OutDir)$(ProjectName).pch</PrecompiledHeaderOutputFile>
-      <AssemblerListingLocation>$(IntDir)</AssemblerListingLocation>
-      <ObjectFileName>$(IntDir)</ObjectFileName>
-      <ProgramDataBaseFileName>$(IntDir)</ProgramDataBaseFileName>
-      <BrowseInformation>
-      </BrowseInformation>
-      <BrowseInformationFile>$(IntDir)</BrowseInformationFile>
-      <WarningLevel>Level4</WarningLevel>
-      <SuppressStartupBanner>true</SuppressStartupBanner>
-      <DebugInformationFormat>EditAndContinue</DebugInformationFormat>
-      <EnablePREfast>false</EnablePREfast>
-    </ClCompile>
-    <ResourceCompile>
-      <PreprocessorDefinitions>_DEBUG;_VC08;%(PreprocessorDefinitions)</PreprocessorDefinitions>
-      <Culture>0x0409</Culture>
-    </ResourceCompile>
-    <Link>
-      <AdditionalDependencies>kernel32.lib;user32.lib;gdi32.lib;winspool.lib;comdlg32.lib;advapi32.lib;shell32.lib;ole32.lib;oleaut32.lib;uuid.lib;odbc32.lib;odbccp32.lib;wsock32.lib;winmm.lib;vfw32.lib;msacm32.lib;comctl32.lib;openal32.lib;ogg_static.lib;vorbis_static.lib;vorbisfile_static.lib;theora_static.lib;code.lib;libjpeg.lib;liblua.lib;libpng.lib;zlib.lib</AdditionalDependencies>
-      <OutputFile>$(OutDir)\$(TargetFileName)</OutputFile>
-      <SuppressStartupBanner>true</SuppressStartupBanner>
-      <AdditionalLibraryDirectories>$(Configuration);../../oggvorbis/lib;../../openal/libs/win32;../../openal/libs/win64;%(AdditionalLibraryDirectories)</AdditionalLibraryDirectories>
-      <EnableUAC>false</EnableUAC>
-      <IgnoreSpecificDefaultLibraries>libc.lib;libcd.lib;libcmt.lib;libci.lib;%(IgnoreSpecificDefaultLibraries)</IgnoreSpecificDefaultLibraries>
-      <GenerateDebugInformation>true</GenerateDebugInformation>
-      <ProgramDatabaseFile>$(TargetDir)$(TargetName).pdb</ProgramDatabaseFile>
-      <MapFileName>$(TargetDir)$(TargetName).map</MapFileName>
-      <SubSystem>Windows</SubSystem>
-      <RandomizedBaseAddress>false</RandomizedBaseAddress>
-      <DataExecutionPrevention>
-      </DataExecutionPrevention>
-      <TargetMachine>MachineX86</TargetMachine>
-      <AdditionalOptions>/FORCE:MULTIPLE %(AdditionalOptions)</AdditionalOptions>
-      <ImageHasSafeExceptionHandlers>false</ImageHasSafeExceptionHandlers>
-    </Link>
-    <Bscmake>
-      <SuppressStartupBanner>true</SuppressStartupBanner>
-      <OutputFile>$(IntDir)$(ProjectName).bsc</OutputFile>
-    </Bscmake>
-    <PostBuildEvent>
+copy /y "$(OutputPath)$(TargetName).pdb" "$(FS2PATH)\$(TargetName).pdb"</Command>
+      <Message>Copying FRED build...</Message>
+    </PostBuildEvent>
+  </ItemDefinitionGroup>
+  <ItemDefinitionGroup Condition="'$(Configuration)|$(Platform)'=='Release AVX|Win32'">
+    <CustomBuildStep />
+    <Midl>
+      <PreprocessorDefinitions>NDEBUG;%(PreprocessorDefinitions)</PreprocessorDefinitions>
+      <MkTypLibCompatible>true</MkTypLibCompatible>
+      <SuppressStartupBanner>true</SuppressStartupBanner>
+      <TargetEnvironment>Win32</TargetEnvironment>
+      <TypeLibraryName>$(OutDir)$(ProjectName).tlb</TypeLibraryName>
+      <HeaderFileName>
+      </HeaderFileName>
+    </Midl>
+    <ClCompile>
+      <AdditionalOptions>/MP %(AdditionalOptions)</AdditionalOptions>
+      <Optimization>Full</Optimization>
+      <InlineFunctionExpansion>AnySuitable</InlineFunctionExpansion>
+      <IntrinsicFunctions>true</IntrinsicFunctions>
+      <FavorSizeOrSpeed>Speed</FavorSizeOrSpeed>
+      <OmitFramePointers>true</OmitFramePointers>
+      <WholeProgramOptimization>true</WholeProgramOptimization>
+      <AdditionalIncludeDirectories>../../code;../../libjpeg;../../libpng;../../lua;../../oggvorbis/include;../../openal/include;../../zlib;../../libsdl/include;%(AdditionalIncludeDirectories)</AdditionalIncludeDirectories>
+      <PreprocessorDefinitions>NDEBUG;WIN32;_WINDOWS;FRED;WINVER=0x501;_WIN32_WINNT=0x501;_SECURE_SCL=0;_HAS_ITERATOR_DEBUGGING=0;%(PreprocessorDefinitions)</PreprocessorDefinitions>
+      <StringPooling>true</StringPooling>
+      <RuntimeLibrary>MultiThreaded</RuntimeLibrary>
+      <BufferSecurityCheck>false</BufferSecurityCheck>
+      <FunctionLevelLinking>false</FunctionLevelLinking>
+      <EnableEnhancedInstructionSet>AdvancedVectorExtensions</EnableEnhancedInstructionSet>
+      <FloatingPointModel>Precise</FloatingPointModel>
+      <PrecompiledHeaderOutputFile>$(OutDir)$(ProjectName).pch</PrecompiledHeaderOutputFile>
+      <AssemblerListingLocation>$(IntDir)</AssemblerListingLocation>
+      <ObjectFileName>$(IntDir)</ObjectFileName>
+      <ProgramDataBaseFileName>$(IntDir)</ProgramDataBaseFileName>
+      <BrowseInformation>
+      </BrowseInformation>
+      <BrowseInformationFile>$(IntDir)</BrowseInformationFile>
+      <WarningLevel>Level3</WarningLevel>
+      <SuppressStartupBanner>true</SuppressStartupBanner>
+      <DebugInformationFormat>ProgramDatabase</DebugInformationFormat>
+      <EnablePREfast>false</EnablePREfast>
+    </ClCompile>
+    <ResourceCompile>
+      <PreprocessorDefinitions>NDEBUG;_VC08;_SSE2;%(PreprocessorDefinitions)</PreprocessorDefinitions>
+      <Culture>0x0409</Culture>
+    </ResourceCompile>
+    <Link>
+      <AdditionalDependencies>sdl2.lib;wsock32.lib;winmm.lib;msacm32.lib;vfw32.lib;comctl32.lib;openal32.lib;ogg_static.lib;vorbis_static.lib;vorbisfile_static.lib;theora_static.lib;code.lib;libjpeg.lib;liblua.lib;libpng.lib;zlib.lib</AdditionalDependencies>
+      <OutputFile>$(OutDir)\$(TargetFileName)</OutputFile>
+      <SuppressStartupBanner>true</SuppressStartupBanner>
+      <AdditionalLibraryDirectories>$(Configuration);../../oggvorbis/lib;../../openal/libs/win32;../../openal/libs/win64;../../libsdl/lib/x86;%(AdditionalLibraryDirectories)</AdditionalLibraryDirectories>
+      <EnableUAC>false</EnableUAC>
+      <IgnoreSpecificDefaultLibraries>libc.lib;libcd.lib;msvcrt.lib;libci.lib;%(IgnoreSpecificDefaultLibraries)</IgnoreSpecificDefaultLibraries>
+      <ProgramDatabaseFile>$(TargetDir)$(TargetName).pdb</ProgramDatabaseFile>
+      <MapFileName>$(TargetDir)$(TargetName).map</MapFileName>
+      <SubSystem>Windows</SubSystem>
+      <RandomizedBaseAddress>false</RandomizedBaseAddress>
+      <DataExecutionPrevention>
+      </DataExecutionPrevention>
+      <TargetMachine>MachineX86</TargetMachine>
+      <AdditionalOptions>/FORCE:MULTIPLE %(AdditionalOptions)</AdditionalOptions>
+      <ImageHasSafeExceptionHandlers>false</ImageHasSafeExceptionHandlers>
+      <GenerateDebugInformation>true</GenerateDebugInformation>
+    </Link>
+    <Bscmake>
+      <SuppressStartupBanner>true</SuppressStartupBanner>
+      <OutputFile>$(IntDir)$(ProjectName).bsc</OutputFile>
+    </Bscmake>
+    <PostBuildEvent>
       <Command>copy /y "$(TargetPath)" "$(FS2PATH)\$(TargetFileName)"
-copy /y "$(OutputPath)$(TargetName).pdb" "$(FS2PATH)\$(TargetName).pdb"</Command>
-      <Message>Copying FRED build...</Message>
-    </PostBuildEvent>
-  </ItemDefinitionGroup>
-  <ItemDefinitionGroup Condition="'$(Configuration)|$(Platform)'=='Debug SSE|Win32'">
-    <CustomBuildStep />
-    <Midl>
-      <PreprocessorDefinitions>_DEBUG;%(PreprocessorDefinitions)</PreprocessorDefinitions>
-      <MkTypLibCompatible>true</MkTypLibCompatible>
-      <SuppressStartupBanner>true</SuppressStartupBanner>
-      <TargetEnvironment>Win32</TargetEnvironment>
-      <TypeLibraryName>$(OutDir)$(ProjectName).tlb</TypeLibraryName>
-      <HeaderFileName>
-      </HeaderFileName>
-    </Midl>
-    <ClCompile>
-      <Optimization>Disabled</Optimization>
-      <AdditionalIncludeDirectories>../../code;../../libjpeg;../../libpng;../../lua;../../oggvorbis/include;../../openal/include;../../zlib;%(AdditionalIncludeDirectories)</AdditionalIncludeDirectories>
-      <PreprocessorDefinitions>_DEBUG;WIN32;_WINDOWS;FRED;WINVER=0x501;_WIN32_WINNT=0x501;_SECURE_SCL=0;_HAS_ITERATOR_DEBUGGING=0;%(PreprocessorDefinitions)</PreprocessorDefinitions>
-      <BasicRuntimeChecks>EnableFastChecks</BasicRuntimeChecks>
-      <RuntimeLibrary>MultiThreadedDebug</RuntimeLibrary>
-      <BufferSecurityCheck>false</BufferSecurityCheck>
-      <FunctionLevelLinking>true</FunctionLevelLinking>
-      <EnableEnhancedInstructionSet>StreamingSIMDExtensions</EnableEnhancedInstructionSet>
-      <FloatingPointModel>Precise</FloatingPointModel>
-      <PrecompiledHeaderOutputFile>$(OutDir)$(ProjectName).pch</PrecompiledHeaderOutputFile>
-      <AssemblerListingLocation>$(IntDir)</AssemblerListingLocation>
-      <ObjectFileName>$(IntDir)</ObjectFileName>
-      <ProgramDataBaseFileName>$(IntDir)</ProgramDataBaseFileName>
-      <BrowseInformation>
-      </BrowseInformation>
-      <BrowseInformationFile>$(IntDir)</BrowseInformationFile>
-      <WarningLevel>Level4</WarningLevel>
-      <SuppressStartupBanner>true</SuppressStartupBanner>
-      <DebugInformationFormat>EditAndContinue</DebugInformationFormat>
-      <EnablePREfast>false</EnablePREfast>
-    </ClCompile>
-    <ResourceCompile>
-      <PreprocessorDefinitions>_DEBUG;_VC08;%(PreprocessorDefinitions)</PreprocessorDefinitions>
-      <Culture>0x0409</Culture>
-    </ResourceCompile>
-    <Link>
-      <AdditionalDependencies>kernel32.lib;user32.lib;gdi32.lib;winspool.lib;comdlg32.lib;advapi32.lib;shell32.lib;ole32.lib;oleaut32.lib;uuid.lib;odbc32.lib;odbccp32.lib;wsock32.lib;winmm.lib;vfw32.lib;msacm32.lib;comctl32.lib;openal32.lib;ogg_static.lib;vorbis_static.lib;vorbisfile_static.lib;theora_static.lib;code.lib;libjpeg.lib;liblua.lib;libpng.lib;zlib.lib</AdditionalDependencies>
-      <OutputFile>$(OutDir)\$(TargetFileName)</OutputFile>
-      <SuppressStartupBanner>true</SuppressStartupBanner>
-      <AdditionalLibraryDirectories>$(Configuration);../../oggvorbis/lib;../../openal/libs/win32;../../openal/libs/win64;%(AdditionalLibraryDirectories)</AdditionalLibraryDirectories>
-      <EnableUAC>false</EnableUAC>
-      <IgnoreSpecificDefaultLibraries>libc.lib;libcd.lib;libcmt.lib;libci.lib;%(IgnoreSpecificDefaultLibraries)</IgnoreSpecificDefaultLibraries>
-      <GenerateDebugInformation>true</GenerateDebugInformation>
-      <ProgramDatabaseFile>$(TargetDir)$(TargetName).pdb</ProgramDatabaseFile>
-      <MapFileName>$(TargetDir)$(TargetName).map</MapFileName>
-      <SubSystem>Windows</SubSystem>
-      <RandomizedBaseAddress>false</RandomizedBaseAddress>
-      <DataExecutionPrevention>
-      </DataExecutionPrevention>
-      <TargetMachine>MachineX86</TargetMachine>
-      <AdditionalOptions>/FORCE:MULTIPLE %(AdditionalOptions)</AdditionalOptions>
-      <ImageHasSafeExceptionHandlers>false</ImageHasSafeExceptionHandlers>
-    </Link>
-    <Bscmake>
-      <SuppressStartupBanner>true</SuppressStartupBanner>
-      <OutputFile>$(IntDir)$(ProjectName).bsc</OutputFile>
-    </Bscmake>
-    <PostBuildEvent>
-      <Command>copy /y "$(TargetPath)" "$(FS2PATH)\$(TargetFileName)"
-copy /y "$(OutputPath)$(TargetName).pdb" "$(FS2PATH)\$(TargetName).pdb"</Command>
-      <Message>Copying FRED build...</Message>
-    </PostBuildEvent>
-  </ItemDefinitionGroup>
-  <ItemDefinitionGroup Condition="'$(Configuration)|$(Platform)'=='Debug SSE2|Win32'">
-    <CustomBuildStep />
-    <Midl>
-      <PreprocessorDefinitions>_DEBUG;%(PreprocessorDefinitions)</PreprocessorDefinitions>
-      <MkTypLibCompatible>true</MkTypLibCompatible>
-      <SuppressStartupBanner>true</SuppressStartupBanner>
-      <TargetEnvironment>Win32</TargetEnvironment>
-      <TypeLibraryName>$(OutDir)$(ProjectName).tlb</TypeLibraryName>
-      <HeaderFileName>
-      </HeaderFileName>
-    </Midl>
-    <ClCompile>
-      <Optimization>Disabled</Optimization>
-      <AdditionalIncludeDirectories>../../code;../../libjpeg;../../libpng;../../lua;../../oggvorbis/include;../../openal/include;../../zlib;%(AdditionalIncludeDirectories)</AdditionalIncludeDirectories>
-      <PreprocessorDefinitions>_DEBUG;WIN32;_WINDOWS;FRED;WINVER=0x501;_WIN32_WINNT=0x501;_SECURE_SCL=0;_HAS_ITERATOR_DEBUGGING=0;%(PreprocessorDefinitions)</PreprocessorDefinitions>
-      <BasicRuntimeChecks>EnableFastChecks</BasicRuntimeChecks>
-      <RuntimeLibrary>MultiThreadedDebug</RuntimeLibrary>
-      <BufferSecurityCheck>false</BufferSecurityCheck>
-      <FunctionLevelLinking>true</FunctionLevelLinking>
-      <EnableEnhancedInstructionSet>StreamingSIMDExtensions2</EnableEnhancedInstructionSet>
-      <FloatingPointModel>Precise</FloatingPointModel>
-      <PrecompiledHeaderOutputFile>$(OutDir)$(ProjectName).pch</PrecompiledHeaderOutputFile>
-      <AssemblerListingLocation>$(IntDir)</AssemblerListingLocation>
-      <ObjectFileName>$(IntDir)</ObjectFileName>
-      <ProgramDataBaseFileName>$(IntDir)</ProgramDataBaseFileName>
-      <BrowseInformation>
-      </BrowseInformation>
-      <BrowseInformationFile>$(IntDir)</BrowseInformationFile>
-      <WarningLevel>Level4</WarningLevel>
-      <SuppressStartupBanner>true</SuppressStartupBanner>
-      <DebugInformationFormat>EditAndContinue</DebugInformationFormat>
-      <EnablePREfast>false</EnablePREfast>
-    </ClCompile>
-    <ResourceCompile>
-      <PreprocessorDefinitions>_DEBUG;_VC08;_SSE2;%(PreprocessorDefinitions)</PreprocessorDefinitions>
-      <Culture>0x0409</Culture>
-    </ResourceCompile>
-    <Link>
-      <AdditionalDependencies>kernel32.lib;user32.lib;gdi32.lib;winspool.lib;comdlg32.lib;advapi32.lib;shell32.lib;ole32.lib;oleaut32.lib;uuid.lib;odbc32.lib;odbccp32.lib;wsock32.lib;winmm.lib;vfw32.lib;msacm32.lib;comctl32.lib;openal32.lib;ogg_static.lib;vorbis_static.lib;vorbisfile_static.lib;theora_static.lib;code.lib;libjpeg.lib;liblua.lib;libpng.lib;zlib.lib</AdditionalDependencies>
-      <OutputFile>$(OutDir)\$(TargetFileName)</OutputFile>
-      <SuppressStartupBanner>true</SuppressStartupBanner>
-      <AdditionalLibraryDirectories>$(Configuration);../../oggvorbis/lib;../../openal/libs/win32;../../openal/libs/win64;%(AdditionalLibraryDirectories)</AdditionalLibraryDirectories>
-      <EnableUAC>false</EnableUAC>
-      <IgnoreSpecificDefaultLibraries>libc.lib;libcd.lib;libcmt.lib;libci.lib;%(IgnoreSpecificDefaultLibraries)</IgnoreSpecificDefaultLibraries>
-      <GenerateDebugInformation>true</GenerateDebugInformation>
-      <ProgramDatabaseFile>$(TargetDir)$(TargetName).pdb</ProgramDatabaseFile>
-      <MapFileName>$(TargetDir)$(TargetName).map</MapFileName>
-      <SubSystem>Windows</SubSystem>
-      <RandomizedBaseAddress>false</RandomizedBaseAddress>
-      <DataExecutionPrevention>
-      </DataExecutionPrevention>
-      <TargetMachine>MachineX86</TargetMachine>
-      <AdditionalOptions>/FORCE:MULTIPLE %(AdditionalOptions)</AdditionalOptions>
-      <ImageHasSafeExceptionHandlers>false</ImageHasSafeExceptionHandlers>
-    </Link>
-    <Bscmake>
-      <SuppressStartupBanner>true</SuppressStartupBanner>
-      <OutputFile>$(IntDir)$(ProjectName).bsc</OutputFile>
-    </Bscmake>
-    <PostBuildEvent>
-      <Command>copy /y "$(TargetPath)" "$(FS2PATH)\$(TargetFileName)"
-copy /y "$(OutputPath)$(TargetName).pdb" "$(FS2PATH)\$(TargetName).pdb"</Command>
-      <Message>Copying FRED build...</Message>
-    </PostBuildEvent>
-  </ItemDefinitionGroup>
-  <ItemDefinitionGroup Condition="'$(Configuration)|$(Platform)'=='Debug AVX|Win32'">
-    <CustomBuildStep />
-    <Midl>
-      <PreprocessorDefinitions>_DEBUG;%(PreprocessorDefinitions)</PreprocessorDefinitions>
-      <MkTypLibCompatible>true</MkTypLibCompatible>
-      <SuppressStartupBanner>true</SuppressStartupBanner>
-      <TargetEnvironment>Win32</TargetEnvironment>
-      <TypeLibraryName>$(OutDir)$(ProjectName).tlb</TypeLibraryName>
-      <HeaderFileName>
-      </HeaderFileName>
-    </Midl>
-    <ClCompile>
-      <Optimization>Disabled</Optimization>
-      <AdditionalIncludeDirectories>../../code;../../libjpeg;../../libpng;../../lua;../../oggvorbis/include;../../openal/include;../../zlib;%(AdditionalIncludeDirectories)</AdditionalIncludeDirectories>
-      <PreprocessorDefinitions>_DEBUG;WIN32;_WINDOWS;FRED;WINVER=0x501;_WIN32_WINNT=0x501;_SECURE_SCL=0;_HAS_ITERATOR_DEBUGGING=0;%(PreprocessorDefinitions)</PreprocessorDefinitions>
-      <BasicRuntimeChecks>EnableFastChecks</BasicRuntimeChecks>
-      <RuntimeLibrary>MultiThreadedDebug</RuntimeLibrary>
-      <BufferSecurityCheck>false</BufferSecurityCheck>
-      <FunctionLevelLinking>true</FunctionLevelLinking>
-      <EnableEnhancedInstructionSet>AdvancedVectorExtensions</EnableEnhancedInstructionSet>
-      <FloatingPointModel>Precise</FloatingPointModel>
-      <PrecompiledHeaderOutputFile>$(OutDir)$(ProjectName).pch</PrecompiledHeaderOutputFile>
-      <AssemblerListingLocation>$(IntDir)</AssemblerListingLocation>
-      <ObjectFileName>$(IntDir)</ObjectFileName>
-      <ProgramDataBaseFileName>$(IntDir)</ProgramDataBaseFileName>
-      <BrowseInformation>
-      </BrowseInformation>
-      <BrowseInformationFile>$(IntDir)</BrowseInformationFile>
-      <WarningLevel>Level4</WarningLevel>
-      <SuppressStartupBanner>true</SuppressStartupBanner>
-      <DebugInformationFormat>EditAndContinue</DebugInformationFormat>
-      <EnablePREfast>false</EnablePREfast>
-    </ClCompile>
-    <ResourceCompile>
-      <PreprocessorDefinitions>_DEBUG;_VC08;_SSE2;%(PreprocessorDefinitions)</PreprocessorDefinitions>
-      <Culture>0x0409</Culture>
-    </ResourceCompile>
-    <Link>
-      <AdditionalDependencies>kernel32.lib;user32.lib;gdi32.lib;winspool.lib;comdlg32.lib;advapi32.lib;shell32.lib;ole32.lib;oleaut32.lib;uuid.lib;odbc32.lib;odbccp32.lib;wsock32.lib;winmm.lib;vfw32.lib;msacm32.lib;comctl32.lib;openal32.lib;ogg_static.lib;vorbis_static.lib;vorbisfile_static.lib;theora_static.lib;code.lib;libjpeg.lib;liblua.lib;libpng.lib;zlib.lib</AdditionalDependencies>
-      <OutputFile>$(OutDir)\$(TargetFileName)</OutputFile>
-      <SuppressStartupBanner>true</SuppressStartupBanner>
-      <AdditionalLibraryDirectories>$(Configuration);../../oggvorbis/lib;../../openal/libs/win32;../../openal/libs/win64;%(AdditionalLibraryDirectories)</AdditionalLibraryDirectories>
-      <EnableUAC>false</EnableUAC>
-      <IgnoreSpecificDefaultLibraries>libc.lib;libcd.lib;libcmt.lib;libci.lib;%(IgnoreSpecificDefaultLibraries)</IgnoreSpecificDefaultLibraries>
-      <GenerateDebugInformation>true</GenerateDebugInformation>
-      <ProgramDatabaseFile>$(TargetDir)$(TargetName).pdb</ProgramDatabaseFile>
-      <MapFileName>$(TargetDir)$(TargetName).map</MapFileName>
-      <SubSystem>Windows</SubSystem>
-      <RandomizedBaseAddress>false</RandomizedBaseAddress>
-      <DataExecutionPrevention>
-      </DataExecutionPrevention>
-      <TargetMachine>MachineX86</TargetMachine>
-      <AdditionalOptions>/FORCE:MULTIPLE %(AdditionalOptions)</AdditionalOptions>
-      <ImageHasSafeExceptionHandlers>false</ImageHasSafeExceptionHandlers>
-    </Link>
-    <Bscmake>
-      <SuppressStartupBanner>true</SuppressStartupBanner>
-      <OutputFile>$(IntDir)$(ProjectName).bsc</OutputFile>
-    </Bscmake>
-    <PostBuildEvent>
-      <Command>copy /y "$(TargetPath)" "$(FS2PATH)\$(TargetFileName)"
-copy /y "$(OutputPath)$(TargetName).pdb" "$(FS2PATH)\$(TargetName).pdb"</Command>
-      <Message>Copying FRED build...</Message>
-    </PostBuildEvent>
-  </ItemDefinitionGroup>
-  <ItemDefinitionGroup Condition="'$(Configuration)|$(Platform)'=='Release|Win32'">
-    <CustomBuildStep />
-    <Midl>
-      <PreprocessorDefinitions>NDEBUG;%(PreprocessorDefinitions)</PreprocessorDefinitions>
-      <MkTypLibCompatible>true</MkTypLibCompatible>
-      <SuppressStartupBanner>true</SuppressStartupBanner>
-      <TargetEnvironment>Win32</TargetEnvironment>
-      <TypeLibraryName>$(OutDir)$(ProjectName).tlb</TypeLibraryName>
-      <HeaderFileName>
-      </HeaderFileName>
-    </Midl>
-    <ClCompile>
-      <AdditionalOptions>/MP %(AdditionalOptions)</AdditionalOptions>
-      <Optimization>MaxSpeed</Optimization>
-      <InlineFunctionExpansion>AnySuitable</InlineFunctionExpansion>
-      <IntrinsicFunctions>true</IntrinsicFunctions>
-      <FavorSizeOrSpeed>Speed</FavorSizeOrSpeed>
-      <OmitFramePointers>true</OmitFramePointers>
-      <WholeProgramOptimization>true</WholeProgramOptimization>
-      <AdditionalIncludeDirectories>../../code;../../libjpeg;../../libpng;../../lua;../../oggvorbis/include;../../openal/include;../../zlib;%(AdditionalIncludeDirectories)</AdditionalIncludeDirectories>
-      <PreprocessorDefinitions>NDEBUG;WIN32;_WINDOWS;FRED;WINVER=0x501;_WIN32_WINNT=0x501;_SECURE_SCL=0;_HAS_ITERATOR_DEBUGGING=0;%(PreprocessorDefinitions)</PreprocessorDefinitions>
-      <StringPooling>true</StringPooling>
-      <RuntimeLibrary>MultiThreaded</RuntimeLibrary>
-      <BufferSecurityCheck>false</BufferSecurityCheck>
-      <FunctionLevelLinking>false</FunctionLevelLinking>
-      <FloatingPointModel>Precise</FloatingPointModel>
-      <PrecompiledHeaderOutputFile>$(OutDir)$(ProjectName).pch</PrecompiledHeaderOutputFile>
-      <AssemblerListingLocation>$(IntDir)</AssemblerListingLocation>
-      <ObjectFileName>$(IntDir)</ObjectFileName>
-      <ProgramDataBaseFileName>$(IntDir)</ProgramDataBaseFileName>
-      <BrowseInformation>
-      </BrowseInformation>
-      <BrowseInformationFile>$(IntDir)</BrowseInformationFile>
-      <WarningLevel>Level3</WarningLevel>
-      <SuppressStartupBanner>true</SuppressStartupBanner>
-      <DebugInformationFormat>ProgramDatabase</DebugInformationFormat>
-      <EnablePREfast>false</EnablePREfast>
-    </ClCompile>
-    <ResourceCompile>
-      <PreprocessorDefinitions>NDEBUG;_VC08;%(PreprocessorDefinitions)</PreprocessorDefinitions>
-      <Culture>0x0409</Culture>
-    </ResourceCompile>
-    <Link>
-      <AdditionalDependencies>wsock32.lib;winmm.lib;msacm32.lib;vfw32.lib;comctl32.lib;openal32.lib;ogg_static.lib;vorbis_static.lib;vorbisfile_static.lib;theora_static.lib;code.lib;libjpeg.lib;liblua.lib;libpng.lib;zlib.lib</AdditionalDependencies>
-      <OutputFile>$(OutDir)\$(TargetFileName)</OutputFile>
-      <SuppressStartupBanner>true</SuppressStartupBanner>
-      <AdditionalLibraryDirectories>$(Configuration);../../oggvorbis/lib;../../openal/libs/win32;../../openal/libs/win64;%(AdditionalLibraryDirectories)</AdditionalLibraryDirectories>
-      <EnableUAC>false</EnableUAC>
-      <IgnoreSpecificDefaultLibraries>libc.lib;libcd.lib;libci.lib;%(IgnoreSpecificDefaultLibraries)</IgnoreSpecificDefaultLibraries>
-      <ProgramDatabaseFile>$(TargetDir)$(TargetName).pdb</ProgramDatabaseFile>
-      <MapFileName>$(TargetDir)$(TargetName).map</MapFileName>
-      <SubSystem>Windows</SubSystem>
-      <RandomizedBaseAddress>false</RandomizedBaseAddress>
-      <DataExecutionPrevention>
-      </DataExecutionPrevention>
-      <TargetMachine>MachineX86</TargetMachine>
-      <AdditionalOptions>/FORCE:MULTIPLE %(AdditionalOptions)</AdditionalOptions>
-      <ImageHasSafeExceptionHandlers>false</ImageHasSafeExceptionHandlers>
-      <GenerateDebugInformation>true</GenerateDebugInformation>
-    </Link>
-    <Bscmake>
-      <SuppressStartupBanner>true</SuppressStartupBanner>
-      <OutputFile>$(IntDir)$(ProjectName).bsc</OutputFile>
-    </Bscmake>
-    <PostBuildEvent>
-      <Command>copy /y "$(TargetPath)" "$(FS2PATH)\$(TargetFileName)"
-copy /y "$(OutputPath)$(TargetName).pdb" "$(FS2PATH)\$(TargetName).pdb"</Command>
-      <Message>Copying FRED build...</Message>
-    </PostBuildEvent>
-  </ItemDefinitionGroup>
-  <ItemDefinitionGroup Condition="'$(Configuration)|$(Platform)'=='Release SSE|Win32'">
-    <CustomBuildStep />
-    <Midl>
-      <PreprocessorDefinitions>NDEBUG;%(PreprocessorDefinitions)</PreprocessorDefinitions>
-      <MkTypLibCompatible>true</MkTypLibCompatible>
-      <SuppressStartupBanner>true</SuppressStartupBanner>
-      <TargetEnvironment>Win32</TargetEnvironment>
-      <TypeLibraryName>$(OutDir)$(ProjectName).tlb</TypeLibraryName>
-      <HeaderFileName>
-      </HeaderFileName>
-    </Midl>
-    <ClCompile>
-      <AdditionalOptions>/MP %(AdditionalOptions)</AdditionalOptions>
-      <Optimization>Full</Optimization>
-      <InlineFunctionExpansion>AnySuitable</InlineFunctionExpansion>
-      <IntrinsicFunctions>true</IntrinsicFunctions>
-      <FavorSizeOrSpeed>Speed</FavorSizeOrSpeed>
-      <OmitFramePointers>true</OmitFramePointers>
-      <WholeProgramOptimization>true</WholeProgramOptimization>
-      <AdditionalIncludeDirectories>../../code;../../libjpeg;../../libpng;../../lua;../../oggvorbis/include;../../openal/include;../../zlib;%(AdditionalIncludeDirectories)</AdditionalIncludeDirectories>
-      <PreprocessorDefinitions>NDEBUG;WIN32;_WINDOWS;FRED;WINVER=0x501;_WIN32_WINNT=0x501;_SECURE_SCL=0;_HAS_ITERATOR_DEBUGGING=0;%(PreprocessorDefinitions)</PreprocessorDefinitions>
-      <StringPooling>true</StringPooling>
-      <RuntimeLibrary>MultiThreaded</RuntimeLibrary>
-      <BufferSecurityCheck>false</BufferSecurityCheck>
-      <FunctionLevelLinking>false</FunctionLevelLinking>
-      <EnableEnhancedInstructionSet>StreamingSIMDExtensions</EnableEnhancedInstructionSet>
-      <FloatingPointModel>Precise</FloatingPointModel>
-      <PrecompiledHeaderOutputFile>$(OutDir)$(ProjectName).pch</PrecompiledHeaderOutputFile>
-      <AssemblerListingLocation>$(IntDir)</AssemblerListingLocation>
-      <ObjectFileName>$(IntDir)</ObjectFileName>
-      <ProgramDataBaseFileName>$(IntDir)</ProgramDataBaseFileName>
-      <BrowseInformation>
-      </BrowseInformation>
-      <BrowseInformationFile>$(IntDir)</BrowseInformationFile>
-      <WarningLevel>Level3</WarningLevel>
-      <SuppressStartupBanner>true</SuppressStartupBanner>
-      <DebugInformationFormat>ProgramDatabase</DebugInformationFormat>
-      <EnablePREfast>false</EnablePREfast>
-    </ClCompile>
-    <ResourceCompile>
-      <PreprocessorDefinitions>NDEBUG;_VC08;%(PreprocessorDefinitions)</PreprocessorDefinitions>
-      <Culture>0x0409</Culture>
-    </ResourceCompile>
-    <Link>
-      <AdditionalDependencies>wsock32.lib;winmm.lib;msacm32.lib;vfw32.lib;comctl32.lib;openal32.lib;ogg_static.lib;vorbis_static.lib;vorbisfile_static.lib;theora_static.lib;code.lib;libjpeg.lib;liblua.lib;libpng.lib;zlib.lib</AdditionalDependencies>
-      <OutputFile>$(OutDir)\$(TargetFileName)</OutputFile>
-      <SuppressStartupBanner>true</SuppressStartupBanner>
-      <AdditionalLibraryDirectories>$(Configuration);../../oggvorbis/lib;../../openal/libs/win32;../../openal/libs/win64;%(AdditionalLibraryDirectories)</AdditionalLibraryDirectories>
-      <EnableUAC>false</EnableUAC>
-      <IgnoreSpecificDefaultLibraries>libc.lib;libcd.lib;libci.lib;%(IgnoreSpecificDefaultLibraries)</IgnoreSpecificDefaultLibraries>
-      <ProgramDatabaseFile>$(TargetDir)$(TargetName).pdb</ProgramDatabaseFile>
-      <MapFileName>$(TargetDir)$(TargetName).map</MapFileName>
-      <SubSystem>Windows</SubSystem>
-      <RandomizedBaseAddress>false</RandomizedBaseAddress>
-      <DataExecutionPrevention>
-      </DataExecutionPrevention>
-      <TargetMachine>MachineX86</TargetMachine>
-      <AdditionalOptions>/FORCE:MULTIPLE %(AdditionalOptions)</AdditionalOptions>
-      <ImageHasSafeExceptionHandlers>false</ImageHasSafeExceptionHandlers>
-      <GenerateDebugInformation>true</GenerateDebugInformation>
-    </Link>
-    <Bscmake>
-      <SuppressStartupBanner>true</SuppressStartupBanner>
-      <OutputFile>$(IntDir)$(ProjectName).bsc</OutputFile>
-    </Bscmake>
-    <PostBuildEvent>
-      <Command>copy /y "$(TargetPath)" "$(FS2PATH)\$(TargetFileName)"
-copy /y "$(OutputPath)$(TargetName).pdb" "$(FS2PATH)\$(TargetName).pdb"</Command>
-      <Message>Copying FRED build...</Message>
-    </PostBuildEvent>
-  </ItemDefinitionGroup>
-  <ItemDefinitionGroup Condition="'$(Configuration)|$(Platform)'=='Release SSE2|Win32'">
-    <CustomBuildStep />
-    <Midl>
-      <PreprocessorDefinitions>NDEBUG;%(PreprocessorDefinitions)</PreprocessorDefinitions>
-      <MkTypLibCompatible>true</MkTypLibCompatible>
-      <SuppressStartupBanner>true</SuppressStartupBanner>
-      <TargetEnvironment>Win32</TargetEnvironment>
-      <TypeLibraryName>$(OutDir)$(ProjectName).tlb</TypeLibraryName>
-      <HeaderFileName>
-      </HeaderFileName>
-    </Midl>
-    <ClCompile>
-      <AdditionalOptions>/MP %(AdditionalOptions)</AdditionalOptions>
-      <Optimization>Full</Optimization>
-      <InlineFunctionExpansion>AnySuitable</InlineFunctionExpansion>
-      <IntrinsicFunctions>true</IntrinsicFunctions>
-      <FavorSizeOrSpeed>Speed</FavorSizeOrSpeed>
-      <OmitFramePointers>true</OmitFramePointers>
-      <WholeProgramOptimization>true</WholeProgramOptimization>
-      <AdditionalIncludeDirectories>../../code;../../libjpeg;../../libpng;../../lua;../../oggvorbis/include;../../openal/include;../../zlib;%(AdditionalIncludeDirectories)</AdditionalIncludeDirectories>
-      <PreprocessorDefinitions>NDEBUG;WIN32;_WINDOWS;FRED;WINVER=0x501;_WIN32_WINNT=0x501;_SECURE_SCL=0;_HAS_ITERATOR_DEBUGGING=0;%(PreprocessorDefinitions)</PreprocessorDefinitions>
-      <StringPooling>true</StringPooling>
-      <RuntimeLibrary>MultiThreaded</RuntimeLibrary>
-      <BufferSecurityCheck>false</BufferSecurityCheck>
-      <FunctionLevelLinking>false</FunctionLevelLinking>
-      <EnableEnhancedInstructionSet>StreamingSIMDExtensions2</EnableEnhancedInstructionSet>
-      <FloatingPointModel>Precise</FloatingPointModel>
-      <PrecompiledHeaderOutputFile>$(OutDir)$(ProjectName).pch</PrecompiledHeaderOutputFile>
-      <AssemblerListingLocation>$(IntDir)</AssemblerListingLocation>
-      <ObjectFileName>$(IntDir)</ObjectFileName>
-      <ProgramDataBaseFileName>$(IntDir)</ProgramDataBaseFileName>
-      <BrowseInformation>
-      </BrowseInformation>
-      <BrowseInformationFile>$(IntDir)</BrowseInformationFile>
-      <WarningLevel>Level3</WarningLevel>
-      <SuppressStartupBanner>true</SuppressStartupBanner>
-      <DebugInformationFormat>ProgramDatabase</DebugInformationFormat>
-      <EnablePREfast>false</EnablePREfast>
-    </ClCompile>
-    <ResourceCompile>
-      <PreprocessorDefinitions>NDEBUG;_VC08;_SSE2;%(PreprocessorDefinitions)</PreprocessorDefinitions>
-      <Culture>0x0409</Culture>
-    </ResourceCompile>
-    <Link>
-      <AdditionalDependencies>wsock32.lib;winmm.lib;msacm32.lib;vfw32.lib;comctl32.lib;openal32.lib;ogg_static.lib;vorbis_static.lib;vorbisfile_static.lib;theora_static.lib;code.lib;libjpeg.lib;liblua.lib;libpng.lib;zlib.lib</AdditionalDependencies>
-      <OutputFile>$(OutDir)\$(TargetFileName)</OutputFile>
-      <SuppressStartupBanner>true</SuppressStartupBanner>
-      <AdditionalLibraryDirectories>$(Configuration);../../oggvorbis/lib;../../openal/libs/win32;../../openal/libs/win64;%(AdditionalLibraryDirectories)</AdditionalLibraryDirectories>
-      <EnableUAC>false</EnableUAC>
-      <IgnoreSpecificDefaultLibraries>libc.lib;libcd.lib;libci.lib;%(IgnoreSpecificDefaultLibraries)</IgnoreSpecificDefaultLibraries>
-      <ProgramDatabaseFile>$(TargetDir)$(TargetName).pdb</ProgramDatabaseFile>
-      <MapFileName>$(TargetDir)$(TargetName).map</MapFileName>
-      <SubSystem>Windows</SubSystem>
-      <RandomizedBaseAddress>false</RandomizedBaseAddress>
-      <DataExecutionPrevention>
-      </DataExecutionPrevention>
-      <TargetMachine>MachineX86</TargetMachine>
-      <AdditionalOptions>/FORCE:MULTIPLE %(AdditionalOptions)</AdditionalOptions>
-      <ImageHasSafeExceptionHandlers>false</ImageHasSafeExceptionHandlers>
-      <GenerateDebugInformation>true</GenerateDebugInformation>
-    </Link>
-    <Bscmake>
-      <SuppressStartupBanner>true</SuppressStartupBanner>
-      <OutputFile>$(IntDir)$(ProjectName).bsc</OutputFile>
-    </Bscmake>
-    <PostBuildEvent>
-      <Command>copy /y "$(TargetPath)" "$(FS2PATH)\$(TargetFileName)"
-copy /y "$(OutputPath)$(TargetName).pdb" "$(FS2PATH)\$(TargetName).pdb"</Command>
-      <Message>Copying FRED build...</Message>
-    </PostBuildEvent>
-  </ItemDefinitionGroup>
-  <ItemDefinitionGroup Condition="'$(Configuration)|$(Platform)'=='Release AVX|Win32'">
-    <CustomBuildStep />
-    <Midl>
-      <PreprocessorDefinitions>NDEBUG;%(PreprocessorDefinitions)</PreprocessorDefinitions>
-      <MkTypLibCompatible>true</MkTypLibCompatible>
-      <SuppressStartupBanner>true</SuppressStartupBanner>
-      <TargetEnvironment>Win32</TargetEnvironment>
-      <TypeLibraryName>$(OutDir)$(ProjectName).tlb</TypeLibraryName>
-      <HeaderFileName>
-      </HeaderFileName>
-    </Midl>
-    <ClCompile>
-      <AdditionalOptions>/MP %(AdditionalOptions)</AdditionalOptions>
-      <Optimization>Full</Optimization>
-      <InlineFunctionExpansion>AnySuitable</InlineFunctionExpansion>
-      <IntrinsicFunctions>true</IntrinsicFunctions>
-      <FavorSizeOrSpeed>Speed</FavorSizeOrSpeed>
-      <OmitFramePointers>true</OmitFramePointers>
-      <WholeProgramOptimization>true</WholeProgramOptimization>
-      <AdditionalIncludeDirectories>../../code;../../libjpeg;../../libpng;../../lua;../../oggvorbis/include;../../openal/include;../../zlib;%(AdditionalIncludeDirectories)</AdditionalIncludeDirectories>
-      <PreprocessorDefinitions>NDEBUG;WIN32;_WINDOWS;FRED;WINVER=0x501;_WIN32_WINNT=0x501;_SECURE_SCL=0;_HAS_ITERATOR_DEBUGGING=0;%(PreprocessorDefinitions)</PreprocessorDefinitions>
-      <StringPooling>true</StringPooling>
-      <RuntimeLibrary>MultiThreaded</RuntimeLibrary>
-      <BufferSecurityCheck>false</BufferSecurityCheck>
-      <FunctionLevelLinking>false</FunctionLevelLinking>
-      <EnableEnhancedInstructionSet>AdvancedVectorExtensions</EnableEnhancedInstructionSet>
-      <FloatingPointModel>Precise</FloatingPointModel>
-      <PrecompiledHeaderOutputFile>$(OutDir)$(ProjectName).pch</PrecompiledHeaderOutputFile>
-      <AssemblerListingLocation>$(IntDir)</AssemblerListingLocation>
-      <ObjectFileName>$(IntDir)</ObjectFileName>
-      <ProgramDataBaseFileName>$(IntDir)</ProgramDataBaseFileName>
-      <BrowseInformation>
-      </BrowseInformation>
-      <BrowseInformationFile>$(IntDir)</BrowseInformationFile>
-      <WarningLevel>Level3</WarningLevel>
-      <SuppressStartupBanner>true</SuppressStartupBanner>
-      <DebugInformationFormat>ProgramDatabase</DebugInformationFormat>
-      <EnablePREfast>false</EnablePREfast>
-    </ClCompile>
-    <ResourceCompile>
-      <PreprocessorDefinitions>NDEBUG;_VC08;_SSE2;%(PreprocessorDefinitions)</PreprocessorDefinitions>
-      <Culture>0x0409</Culture>
-    </ResourceCompile>
-    <Link>
-      <AdditionalDependencies>wsock32.lib;winmm.lib;msacm32.lib;vfw32.lib;comctl32.lib;openal32.lib;ogg_static.lib;vorbis_static.lib;vorbisfile_static.lib;theora_static.lib;code.lib;libjpeg.lib;liblua.lib;libpng.lib;zlib.lib</AdditionalDependencies>
-      <OutputFile>$(OutDir)\$(TargetFileName)</OutputFile>
-      <SuppressStartupBanner>true</SuppressStartupBanner>
-      <AdditionalLibraryDirectories>$(Configuration);../../oggvorbis/lib;../../openal/libs/win32;../../openal/libs/win64;%(AdditionalLibraryDirectories)</AdditionalLibraryDirectories>
-      <EnableUAC>false</EnableUAC>
-      <IgnoreSpecificDefaultLibraries>libc.lib;libcd.lib;libci.lib;%(IgnoreSpecificDefaultLibraries)</IgnoreSpecificDefaultLibraries>
-      <ProgramDatabaseFile>$(TargetDir)$(TargetName).pdb</ProgramDatabaseFile>
-      <MapFileName>$(TargetDir)$(TargetName).map</MapFileName>
-      <SubSystem>Windows</SubSystem>
-      <RandomizedBaseAddress>false</RandomizedBaseAddress>
-      <DataExecutionPrevention>
-      </DataExecutionPrevention>
-      <TargetMachine>MachineX86</TargetMachine>
-      <AdditionalOptions>/FORCE:MULTIPLE %(AdditionalOptions)</AdditionalOptions>
-      <ImageHasSafeExceptionHandlers>false</ImageHasSafeExceptionHandlers>
-      <GenerateDebugInformation>true</GenerateDebugInformation>
-    </Link>
-    <Bscmake>
-      <SuppressStartupBanner>true</SuppressStartupBanner>
-      <OutputFile>$(IntDir)$(ProjectName).bsc</OutputFile>
-    </Bscmake>
-    <PostBuildEvent>
->>>>>>> ce69e717
-      <Command>copy /y "$(TargetPath)" "$(FS2PATH)\$(TargetFileName)"
-copy /y "$(OutputPath)$(TargetName).pdb" "$(FS2PATH)\$(TargetName).pdb"</Command>
-      <Message>Copying FRED build...</Message>
-    </PostBuildEvent>
-  </ItemDefinitionGroup>
-  <ItemGroup>
-    <ClCompile Include="..\..\code\fred2\addvariabledlg.cpp" />
-    <ClCompile Include="..\..\code\fred2\adjustgriddlg.cpp" />
-    <ClCompile Include="..\..\code\fred2\AltShipClassDlg.cpp" />
-    <ClCompile Include="..\..\code\fred2\asteroideditordlg.cpp" />
-    <ClCompile Include="..\..\code\fred2\backgroundchooser.cpp" />
-    <ClCompile Include="..\..\code\fred2\bgbitmapdlg.cpp" />
-    <ClCompile Include="..\..\code\fred2\briefingeditordlg.cpp" />
-    <ClCompile Include="..\..\code\fred2\campaigneditordlg.cpp" />
-    <ClCompile Include="..\..\code\fred2\campaignfilelistbox.cpp" />
-    <ClCompile Include="..\..\code\fred2\campaigntreeview.cpp" />
-    <ClCompile Include="..\..\code\fred2\campaigntreewnd.cpp" />
-    <ClCompile Include="..\..\code\fred2\cmdbrief.cpp" />
-    <ClCompile Include="..\..\code\fred2\createwingdlg.cpp" />
-    <ClCompile Include="..\..\code\fred2\customwingnames.cpp" />
-    <ClCompile Include="..\..\code\fred2\debriefingeditordlg.cpp" />
-    <ClCompile Include="..\..\code\fred2\dialog1.cpp" />
-    <ClCompile Include="..\..\code\fred2\dumpstats.cpp" />
-    <ClCompile Include="..\..\code\fred2\eventeditor.cpp" />
-    <ClCompile Include="..\..\code\fred2\FictionViewerDlg.cpp" />
-    <ClCompile Include="..\..\code\fred2\folderdlg.cpp" />
-    <ClCompile Include="..\..\code\fred2\fred.cpp" />
-    <ClCompile Include="..\..\code\fred2\freddoc.cpp" />
-    <ClCompile Include="..\..\code\fred2\fredrender.cpp" />
-    <ClCompile Include="..\..\code\fred2\fredstubs.cpp" />
-    <ClCompile Include="..\..\code\fred2\fredview.cpp" />
-    <ClCompile Include="..\..\code\fred2\grid.cpp" />
-    <ClCompile Include="..\..\code\fred2\ignoreordersdlg.cpp" />
-    <ClCompile Include="..\..\code\fred2\initialships.cpp" />
-    <ClCompile Include="..\..\code\fred2\initialstatus.cpp" />
-    <ClCompile Include="..\..\code\fred2\mainfrm.cpp" />
-    <ClCompile Include="..\..\code\fred2\management.cpp" />
-    <ClCompile Include="..\..\code\fred2\messageeditordlg.cpp" />
-    <ClCompile Include="..\..\code\fred2\missiongoalsdlg.cpp" />
-    <ClCompile Include="..\..\code\fred2\missionnotesdlg.cpp" />
-    <ClCompile Include="..\..\code\fred2\missionsave.cpp" />
-    <ClCompile Include="..\..\code\fred2\modifyvariabledlg.cpp" />
-    <ClCompile Include="..\..\code\fred2\operatorargtypeselect.cpp" />
-    <ClCompile Include="..\..\code\fred2\orienteditor.cpp" />
-    <ClCompile Include="..\..\code\fred2\playerstarteditor.cpp" />
-    <ClCompile Include="..\..\code\fred2\prefsdlg.cpp" />
-    <ClCompile Include="..\..\code\fred2\reinforcementeditordlg.cpp" />
-    <ClCompile Include="..\..\code\fred2\restrictpaths.cpp" />
-    <ClCompile Include="..\..\code\fred2\setglobalshipflags.cpp" />
-    <ClCompile Include="..\..\code\fred2\sexp_tree.cpp" />
-    <ClCompile Include="..\..\code\fred2\shieldsysdlg.cpp" />
-    <ClCompile Include="..\..\code\fred2\ship_select.cpp" />
-    <ClCompile Include="..\..\code\fred2\shipchecklistbox.cpp" />
-    <ClCompile Include="..\..\code\fred2\shipclasseditordlg.cpp" />
-    <ClCompile Include="..\..\code\fred2\shipeditordlg.cpp" />
-    <ClCompile Include="..\..\code\fred2\shipflagsdlg.cpp" />
-    <ClCompile Include="..\..\code\fred2\shipgoalsdlg.cpp" />
-    <ClCompile Include="..\..\code\fred2\shipspecialdamage.cpp" />
-    <ClCompile Include="..\..\code\fred2\shipspecialhitpoints.cpp" />
-    <ClCompile Include="..\..\code\fred2\shiptexturesdlg.cpp" />
-    <ClCompile Include="..\..\code\fred2\soundenvironmentdlg.cpp" />
-    <ClCompile Include="..\..\code\fred2\starfieldeditor.cpp" />
-    <ClCompile Include="..\..\code\fred2\stdafx.cpp" />
-    <ClCompile Include="..\..\code\fred2\textviewdlg.cpp" />
-    <ClCompile Include="..\..\code\fred2\voiceactingmanager.cpp" />
-    <ClCompile Include="..\..\code\fred2\waypointpathdlg.cpp" />
-    <ClCompile Include="..\..\code\fred2\weaponeditordlg.cpp" />
-    <ClCompile Include="..\..\code\fred2\wing.cpp" />
-    <ClCompile Include="..\..\code\fred2\wing_editor.cpp" />
-  </ItemGroup>
-  <ItemGroup>
-    <ResourceCompile Include="..\..\code\fred2\fred.rc" />
-  </ItemGroup>
-  <ItemGroup>
-    <ClInclude Include="..\..\code\fred2\addvariabledlg.h" />
-    <ClInclude Include="..\..\code\fred2\adjustgriddlg.h" />
-    <ClInclude Include="..\..\code\fred2\AltShipClassDlg.h" />
-    <ClInclude Include="..\..\code\fred2\asteroideditordlg.h" />
-    <ClInclude Include="..\..\code\fred2\backgroundchooser.h" />
-    <ClInclude Include="..\..\code\fred2\bgbitmapdlg.h" />
-    <ClInclude Include="..\..\code\fred2\briefingeditordlg.h" />
-    <ClInclude Include="..\..\code\fred2\campaigneditordlg.h" />
-    <ClInclude Include="..\..\code\fred2\campaignfilelistbox.h" />
-    <ClInclude Include="..\..\code\fred2\campaigntreeview.h" />
-    <ClInclude Include="..\..\code\fred2\campaigntreewnd.h" />
-    <ClInclude Include="..\..\code\fred2\cmdbrief.h" />
-    <ClInclude Include="..\..\code\fred2\createwingdlg.h" />
-    <ClInclude Include="..\..\code\fred2\customwingnames.h" />
-    <ClInclude Include="..\..\code\fred2\debriefingeditordlg.h" />
-    <ClInclude Include="..\..\code\fred2\dialog1.h" />
-    <ClInclude Include="..\..\code\fred2\dumpstats.h" />
-    <ClInclude Include="..\..\code\fred2\editor.h" />
-    <ClInclude Include="..\..\code\fred2\eventeditor.h" />
-    <ClInclude Include="..\..\code\fred2\FictionViewerDlg.h" />
-    <ClInclude Include="..\..\code\fred2\folderdlg.h" />
-    <ClInclude Include="..\..\code\fred2\fred.h" />
-    <ClInclude Include="..\..\code\fred2\freddoc.h" />
-    <ClInclude Include="..\..\code\fred2\fredrender.h" />
-    <ClInclude Include="..\..\code\fred2\fredview.h" />
-    <ClInclude Include="..\..\code\fred2\grid.h" />
-    <ClInclude Include="..\..\code\fred2\ignoreordersdlg.h" />
-    <ClInclude Include="..\..\code\fred2\initialships.h" />
-    <ClInclude Include="..\..\code\fred2\initialstatus.h" />
-    <ClInclude Include="..\..\code\fred2\mainfrm.h" />
-    <ClInclude Include="..\..\code\fred2\management.h" />
-    <ClInclude Include="..\..\code\fred2\messageeditordlg.h" />
-    <ClInclude Include="..\..\code\fred2\missiongoalsdlg.h" />
-    <ClInclude Include="..\..\code\fred2\missionnotesdlg.h" />
-    <ClInclude Include="..\..\code\fred2\missionsave.h" />
-    <ClInclude Include="..\..\code\fred2\modifyvariabledlg.h" />
-    <ClInclude Include="..\..\code\fred2\operatorargtypeselect.h" />
-    <ClInclude Include="..\..\code\fred2\orienteditor.h" />
-    <ClInclude Include="..\..\code\fred2\playerstarteditor.h" />
-    <ClInclude Include="..\..\code\fred2\prefsdlg.h" />
-    <ClInclude Include="..\..\code\fred2\reinforcementeditordlg.h" />
-    <ClInclude Include="..\..\code\fred2\resource.h" />
-    <ClInclude Include="..\..\code\fred2\restrictpaths.h" />
-    <ClInclude Include="..\..\code\fred2\setglobalshipflags.h" />
-    <ClInclude Include="..\..\code\fred2\sexp_tree.h" />
-    <ClInclude Include="..\..\code\fred2\shieldsysdlg.h" />
-    <ClInclude Include="..\..\code\fred2\ship_select.h" />
-    <ClInclude Include="..\..\code\fred2\shipchecklistbox.h" />
-    <ClInclude Include="..\..\code\fred2\shipclasseditordlg.h" />
-    <ClInclude Include="..\..\code\fred2\shipeditordlg.h" />
-    <ClInclude Include="..\..\code\fred2\shipflagsdlg.h" />
-    <ClInclude Include="..\..\code\fred2\shipgoalsdlg.h" />
-    <ClInclude Include="..\..\code\fred2\shipspecialdamage.h" />
-    <ClInclude Include="..\..\code\fred2\shipspecialhitpoints.h" />
-    <ClInclude Include="..\..\code\fred2\shiptexturesdlg.h" />
-    <ClInclude Include="..\..\code\fred2\soundenvironmentdlg.h" />
-    <ClInclude Include="..\..\code\fred2\starfieldeditor.h" />
-    <ClInclude Include="..\..\code\fred2\stdafx.h" />
-    <ClInclude Include="..\..\code\fred2\textviewdlg.h" />
-    <ClInclude Include="..\..\code\fred2\voiceactingmanager.h" />
-    <ClInclude Include="..\..\code\fred2\waypointpathdlg.h" />
-    <ClInclude Include="..\..\code\fred2\weaponeditordlg.h" />
-    <ClInclude Include="..\..\code\fred2\wing.h" />
-    <ClInclude Include="..\..\code\fred2\wing_editor.h" />
-  </ItemGroup>
-  <ItemGroup>
-    <None Include="..\..\code\fred2\res\bitmap1.bmp" />
-    <None Include="..\..\code\fred2\res\black_do.bmp" />
-    <None Include="..\..\code\fred2\res\bmp00001.bmp" />
-    <None Include="..\..\code\fred2\res\chained.bmp" />
-    <None Include="..\..\code\fred2\res\chained_directive.bmp" />
-    <None Include="..\..\code\fred2\res\cursor1.cur" />
-    <None Include="..\..\code\fred2\res\cursor2.cur" />
-    <None Include="..\..\code\fred2\res\data.bmp" />
-    <None Include="..\..\code\fred2\res\data00.bmp" />
-    <None Include="..\..\code\fred2\res\data05.bmp" />
-    <None Include="..\..\code\fred2\res\data10.bmp" />
-    <None Include="..\..\code\fred2\res\data15.bmp" />
-    <None Include="..\..\code\fred2\res\data20.bmp" />
-    <None Include="..\..\code\fred2\res\data25.bmp" />
-    <None Include="..\..\code\fred2\res\data30.bmp" />
-    <None Include="..\..\code\fred2\res\data35.bmp" />
-    <None Include="..\..\code\fred2\res\data40.bmp" />
-    <None Include="..\..\code\fred2\res\data45.bmp" />
-    <None Include="..\..\code\fred2\res\data50.bmp" />
-    <None Include="..\..\code\fred2\res\data55.bmp" />
-    <None Include="..\..\code\fred2\res\data60.bmp" />
-    <None Include="..\..\code\fred2\res\data65.bmp" />
-    <None Include="..\..\code\fred2\res\data70.bmp" />
-    <None Include="..\..\code\fred2\res\data75.bmp" />
-    <None Include="..\..\code\fred2\res\data80.bmp" />
-    <None Include="..\..\code\fred2\res\data85.bmp" />
-    <None Include="..\..\code\fred2\res\data90.bmp" />
-    <None Include="..\..\code\fred2\res\data95.bmp" />
-    <None Include="..\..\code\fred2\res\fred.ico" />
-    <None Include="..\..\code\fred2\res\fred.rc2" />
-    <None Include="..\..\code\fred2\res\freddoc.ico" />
-    <None Include="..\..\code\fred2\res\green_do.bmp" />
-    <None Include="..\..\code\fred2\res\root.bmp" />
-    <None Include="..\..\code\fred2\res\root_directive.bmp" />
-    <None Include="..\..\code\fred2\res\toolbar.bmp" />
-    <None Include="..\..\code\fred2\res\toolbar1.bmp" />
-    <None Include="..\..\code\fred2\res\variable.bmp" />
-  </ItemGroup>
-  <Import Project="$(VCTargetsPath)\Microsoft.Cpp.targets" />
-  <ImportGroup Label="ExtensionTargets">
-  </ImportGroup>
+copy /y "$(OutputPath)$(TargetName).pdb" "$(FS2PATH)\$(TargetName).pdb"</Command>
+      <Message>Copying FRED build...</Message>
+    </PostBuildEvent>
+  </ItemDefinitionGroup>
+  <ItemGroup>
+    <ClCompile Include="..\..\code\fred2\addvariabledlg.cpp" />
+    <ClCompile Include="..\..\code\fred2\adjustgriddlg.cpp" />
+    <ClCompile Include="..\..\code\fred2\AltShipClassDlg.cpp" />
+    <ClCompile Include="..\..\code\fred2\asteroideditordlg.cpp" />
+    <ClCompile Include="..\..\code\fred2\backgroundchooser.cpp" />
+    <ClCompile Include="..\..\code\fred2\bgbitmapdlg.cpp" />
+    <ClCompile Include="..\..\code\fred2\briefingeditordlg.cpp" />
+    <ClCompile Include="..\..\code\fred2\campaigneditordlg.cpp" />
+    <ClCompile Include="..\..\code\fred2\campaignfilelistbox.cpp" />
+    <ClCompile Include="..\..\code\fred2\campaigntreeview.cpp" />
+    <ClCompile Include="..\..\code\fred2\campaigntreewnd.cpp" />
+    <ClCompile Include="..\..\code\fred2\cmdbrief.cpp" />
+    <ClCompile Include="..\..\code\fred2\createwingdlg.cpp" />
+    <ClCompile Include="..\..\code\fred2\customwingnames.cpp" />
+    <ClCompile Include="..\..\code\fred2\debriefingeditordlg.cpp" />
+    <ClCompile Include="..\..\code\fred2\dialog1.cpp" />
+    <ClCompile Include="..\..\code\fred2\dumpstats.cpp" />
+    <ClCompile Include="..\..\code\fred2\eventeditor.cpp" />
+    <ClCompile Include="..\..\code\fred2\FictionViewerDlg.cpp" />
+    <ClCompile Include="..\..\code\fred2\folderdlg.cpp" />
+    <ClCompile Include="..\..\code\fred2\fred.cpp" />
+    <ClCompile Include="..\..\code\fred2\freddoc.cpp" />
+    <ClCompile Include="..\..\code\fred2\fredrender.cpp" />
+    <ClCompile Include="..\..\code\fred2\fredstubs.cpp" />
+    <ClCompile Include="..\..\code\fred2\fredview.cpp" />
+    <ClCompile Include="..\..\code\fred2\grid.cpp" />
+    <ClCompile Include="..\..\code\fred2\ignoreordersdlg.cpp" />
+    <ClCompile Include="..\..\code\fred2\initialships.cpp" />
+    <ClCompile Include="..\..\code\fred2\initialstatus.cpp" />
+    <ClCompile Include="..\..\code\fred2\mainfrm.cpp" />
+    <ClCompile Include="..\..\code\fred2\management.cpp" />
+    <ClCompile Include="..\..\code\fred2\messageeditordlg.cpp" />
+    <ClCompile Include="..\..\code\fred2\missiongoalsdlg.cpp" />
+    <ClCompile Include="..\..\code\fred2\missionnotesdlg.cpp" />
+    <ClCompile Include="..\..\code\fred2\missionsave.cpp" />
+    <ClCompile Include="..\..\code\fred2\modifyvariabledlg.cpp" />
+    <ClCompile Include="..\..\code\fred2\operatorargtypeselect.cpp" />
+    <ClCompile Include="..\..\code\fred2\orienteditor.cpp" />
+    <ClCompile Include="..\..\code\fred2\playerstarteditor.cpp" />
+    <ClCompile Include="..\..\code\fred2\prefsdlg.cpp" />
+    <ClCompile Include="..\..\code\fred2\reinforcementeditordlg.cpp" />
+    <ClCompile Include="..\..\code\fred2\restrictpaths.cpp" />
+    <ClCompile Include="..\..\code\fred2\setglobalshipflags.cpp" />
+    <ClCompile Include="..\..\code\fred2\sexp_tree.cpp" />
+    <ClCompile Include="..\..\code\fred2\shieldsysdlg.cpp" />
+    <ClCompile Include="..\..\code\fred2\ship_select.cpp" />
+    <ClCompile Include="..\..\code\fred2\shipchecklistbox.cpp" />
+    <ClCompile Include="..\..\code\fred2\shipclasseditordlg.cpp" />
+    <ClCompile Include="..\..\code\fred2\shipeditordlg.cpp" />
+    <ClCompile Include="..\..\code\fred2\shipflagsdlg.cpp" />
+    <ClCompile Include="..\..\code\fred2\shipgoalsdlg.cpp" />
+    <ClCompile Include="..\..\code\fred2\shipspecialdamage.cpp" />
+    <ClCompile Include="..\..\code\fred2\shipspecialhitpoints.cpp" />
+    <ClCompile Include="..\..\code\fred2\shiptexturesdlg.cpp" />
+    <ClCompile Include="..\..\code\fred2\soundenvironmentdlg.cpp" />
+    <ClCompile Include="..\..\code\fred2\starfieldeditor.cpp" />
+    <ClCompile Include="..\..\code\fred2\stdafx.cpp" />
+    <ClCompile Include="..\..\code\fred2\textviewdlg.cpp" />
+    <ClCompile Include="..\..\code\fred2\voiceactingmanager.cpp" />
+    <ClCompile Include="..\..\code\fred2\waypointpathdlg.cpp" />
+    <ClCompile Include="..\..\code\fred2\weaponeditordlg.cpp" />
+    <ClCompile Include="..\..\code\fred2\wing.cpp" />
+    <ClCompile Include="..\..\code\fred2\wing_editor.cpp" />
+  </ItemGroup>
+  <ItemGroup>
+    <ResourceCompile Include="..\..\code\fred2\fred.rc" />
+  </ItemGroup>
+  <ItemGroup>
+    <ClInclude Include="..\..\code\fred2\addvariabledlg.h" />
+    <ClInclude Include="..\..\code\fred2\adjustgriddlg.h" />
+    <ClInclude Include="..\..\code\fred2\AltShipClassDlg.h" />
+    <ClInclude Include="..\..\code\fred2\asteroideditordlg.h" />
+    <ClInclude Include="..\..\code\fred2\backgroundchooser.h" />
+    <ClInclude Include="..\..\code\fred2\bgbitmapdlg.h" />
+    <ClInclude Include="..\..\code\fred2\briefingeditordlg.h" />
+    <ClInclude Include="..\..\code\fred2\campaigneditordlg.h" />
+    <ClInclude Include="..\..\code\fred2\campaignfilelistbox.h" />
+    <ClInclude Include="..\..\code\fred2\campaigntreeview.h" />
+    <ClInclude Include="..\..\code\fred2\campaigntreewnd.h" />
+    <ClInclude Include="..\..\code\fred2\cmdbrief.h" />
+    <ClInclude Include="..\..\code\fred2\createwingdlg.h" />
+    <ClInclude Include="..\..\code\fred2\customwingnames.h" />
+    <ClInclude Include="..\..\code\fred2\debriefingeditordlg.h" />
+    <ClInclude Include="..\..\code\fred2\dialog1.h" />
+    <ClInclude Include="..\..\code\fred2\dumpstats.h" />
+    <ClInclude Include="..\..\code\fred2\editor.h" />
+    <ClInclude Include="..\..\code\fred2\eventeditor.h" />
+    <ClInclude Include="..\..\code\fred2\FictionViewerDlg.h" />
+    <ClInclude Include="..\..\code\fred2\folderdlg.h" />
+    <ClInclude Include="..\..\code\fred2\fred.h" />
+    <ClInclude Include="..\..\code\fred2\freddoc.h" />
+    <ClInclude Include="..\..\code\fred2\fredrender.h" />
+    <ClInclude Include="..\..\code\fred2\fredview.h" />
+    <ClInclude Include="..\..\code\fred2\grid.h" />
+    <ClInclude Include="..\..\code\fred2\ignoreordersdlg.h" />
+    <ClInclude Include="..\..\code\fred2\initialships.h" />
+    <ClInclude Include="..\..\code\fred2\initialstatus.h" />
+    <ClInclude Include="..\..\code\fred2\mainfrm.h" />
+    <ClInclude Include="..\..\code\fred2\management.h" />
+    <ClInclude Include="..\..\code\fred2\messageeditordlg.h" />
+    <ClInclude Include="..\..\code\fred2\missiongoalsdlg.h" />
+    <ClInclude Include="..\..\code\fred2\missionnotesdlg.h" />
+    <ClInclude Include="..\..\code\fred2\missionsave.h" />
+    <ClInclude Include="..\..\code\fred2\modifyvariabledlg.h" />
+    <ClInclude Include="..\..\code\fred2\operatorargtypeselect.h" />
+    <ClInclude Include="..\..\code\fred2\orienteditor.h" />
+    <ClInclude Include="..\..\code\fred2\playerstarteditor.h" />
+    <ClInclude Include="..\..\code\fred2\prefsdlg.h" />
+    <ClInclude Include="..\..\code\fred2\reinforcementeditordlg.h" />
+    <ClInclude Include="..\..\code\fred2\resource.h" />
+    <ClInclude Include="..\..\code\fred2\restrictpaths.h" />
+    <ClInclude Include="..\..\code\fred2\setglobalshipflags.h" />
+    <ClInclude Include="..\..\code\fred2\sexp_tree.h" />
+    <ClInclude Include="..\..\code\fred2\shieldsysdlg.h" />
+    <ClInclude Include="..\..\code\fred2\ship_select.h" />
+    <ClInclude Include="..\..\code\fred2\shipchecklistbox.h" />
+    <ClInclude Include="..\..\code\fred2\shipclasseditordlg.h" />
+    <ClInclude Include="..\..\code\fred2\shipeditordlg.h" />
+    <ClInclude Include="..\..\code\fred2\shipflagsdlg.h" />
+    <ClInclude Include="..\..\code\fred2\shipgoalsdlg.h" />
+    <ClInclude Include="..\..\code\fred2\shipspecialdamage.h" />
+    <ClInclude Include="..\..\code\fred2\shipspecialhitpoints.h" />
+    <ClInclude Include="..\..\code\fred2\shiptexturesdlg.h" />
+    <ClInclude Include="..\..\code\fred2\soundenvironmentdlg.h" />
+    <ClInclude Include="..\..\code\fred2\starfieldeditor.h" />
+    <ClInclude Include="..\..\code\fred2\stdafx.h" />
+    <ClInclude Include="..\..\code\fred2\textviewdlg.h" />
+    <ClInclude Include="..\..\code\fred2\voiceactingmanager.h" />
+    <ClInclude Include="..\..\code\fred2\waypointpathdlg.h" />
+    <ClInclude Include="..\..\code\fred2\weaponeditordlg.h" />
+    <ClInclude Include="..\..\code\fred2\wing.h" />
+    <ClInclude Include="..\..\code\fred2\wing_editor.h" />
+  </ItemGroup>
+  <ItemGroup>
+    <None Include="..\..\code\fred2\res\bitmap1.bmp" />
+    <None Include="..\..\code\fred2\res\black_do.bmp" />
+    <None Include="..\..\code\fred2\res\bmp00001.bmp" />
+    <None Include="..\..\code\fred2\res\chained.bmp" />
+    <None Include="..\..\code\fred2\res\chained_directive.bmp" />
+    <None Include="..\..\code\fred2\res\cursor1.cur" />
+    <None Include="..\..\code\fred2\res\cursor2.cur" />
+    <None Include="..\..\code\fred2\res\data.bmp" />
+    <None Include="..\..\code\fred2\res\data00.bmp" />
+    <None Include="..\..\code\fred2\res\data05.bmp" />
+    <None Include="..\..\code\fred2\res\data10.bmp" />
+    <None Include="..\..\code\fred2\res\data15.bmp" />
+    <None Include="..\..\code\fred2\res\data20.bmp" />
+    <None Include="..\..\code\fred2\res\data25.bmp" />
+    <None Include="..\..\code\fred2\res\data30.bmp" />
+    <None Include="..\..\code\fred2\res\data35.bmp" />
+    <None Include="..\..\code\fred2\res\data40.bmp" />
+    <None Include="..\..\code\fred2\res\data45.bmp" />
+    <None Include="..\..\code\fred2\res\data50.bmp" />
+    <None Include="..\..\code\fred2\res\data55.bmp" />
+    <None Include="..\..\code\fred2\res\data60.bmp" />
+    <None Include="..\..\code\fred2\res\data65.bmp" />
+    <None Include="..\..\code\fred2\res\data70.bmp" />
+    <None Include="..\..\code\fred2\res\data75.bmp" />
+    <None Include="..\..\code\fred2\res\data80.bmp" />
+    <None Include="..\..\code\fred2\res\data85.bmp" />
+    <None Include="..\..\code\fred2\res\data90.bmp" />
+    <None Include="..\..\code\fred2\res\data95.bmp" />
+    <None Include="..\..\code\fred2\res\fred.ico" />
+    <None Include="..\..\code\fred2\res\fred.rc2" />
+    <None Include="..\..\code\fred2\res\freddoc.ico" />
+    <None Include="..\..\code\fred2\res\green_do.bmp" />
+    <None Include="..\..\code\fred2\res\root.bmp" />
+    <None Include="..\..\code\fred2\res\root_directive.bmp" />
+    <None Include="..\..\code\fred2\res\toolbar.bmp" />
+    <None Include="..\..\code\fred2\res\toolbar1.bmp" />
+    <None Include="..\..\code\fred2\res\variable.bmp" />
+  </ItemGroup>
+  <Import Project="$(VCTargetsPath)\Microsoft.Cpp.targets" />
+  <ImportGroup Label="ExtensionTargets">
+  </ImportGroup>
 </Project>