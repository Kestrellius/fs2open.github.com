﻿<?xml version="1.0" encoding="utf-8"?>
<Project ToolsVersion="4.0" xmlns="http://schemas.microsoft.com/developer/msbuild/2003">
  <ItemGroup>
    <Filter Include="AI">
      <UniqueIdentifier>{16293009-1d93-484a-846f-dcb07316547c}</UniqueIdentifier>
    </Filter>
    <Filter Include="Anim">
      <UniqueIdentifier>{271f0e62-ae8d-45d5-ae5a-ebb16d5ca6c4}</UniqueIdentifier>
    </Filter>
    <Filter Include="Asteroid">
      <UniqueIdentifier>{a7e43a85-dd31-4d09-90f4-eb5e09e61bb9}</UniqueIdentifier>
    </Filter>
    <Filter Include="Bmpman">
      <UniqueIdentifier>{8b831318-1881-4d35-8fba-27d3b19c4bdc}</UniqueIdentifier>
    </Filter>
    <Filter Include="Camera">
      <UniqueIdentifier>{bc1db3dd-3a3a-4cfa-a937-e506937e6169}</UniqueIdentifier>
    </Filter>
    <Filter Include="CFile">
      <UniqueIdentifier>{6dc2d54c-d2a1-4173-89e6-1708cee59f27}</UniqueIdentifier>
    </Filter>
    <Filter Include="CMeasure">
      <UniqueIdentifier>{28708851-9642-4a48-ba3c-73a7e437f2fa}</UniqueIdentifier>
    </Filter>
    <Filter Include="ControlConfig">
      <UniqueIdentifier>{58ee2276-6169-435a-85b8-9023bbfba863}</UniqueIdentifier>
    </Filter>
    <Filter Include="Cutscene">
      <UniqueIdentifier>{4ace400e-31f1-4939-8b0d-6cb7534fbed7}</UniqueIdentifier>
    </Filter>
    <Filter Include="Debris">
      <UniqueIdentifier>{1d2746e4-3e3c-433e-aeab-e85bf0085e0d}</UniqueIdentifier>
    </Filter>
    <Filter Include="DebugConsole">
      <UniqueIdentifier>{2f7f7195-f66a-46a0-bf1d-fdd7de709d3e}</UniqueIdentifier>
    </Filter>
    <Filter Include="DirectX">
      <UniqueIdentifier>{30665de6-7ec7-42b4-b6de-7da88828aba0}</UniqueIdentifier>
    </Filter>
    <Filter Include="Fireball">
      <UniqueIdentifier>{fd4f39a4-4486-4b3f-ba06-01ce340bb52d}</UniqueIdentifier>
    </Filter>
    <Filter Include="GameHelp">
      <UniqueIdentifier>{302080fd-4351-4e50-b564-de2eb2388460}</UniqueIdentifier>
    </Filter>
    <Filter Include="GameSequence">
      <UniqueIdentifier>{2722fbe3-8a1f-4c4f-ac44-a19aebe88fba}</UniqueIdentifier>
    </Filter>
    <Filter Include="GameSnd">
      <UniqueIdentifier>{097357e4-f580-4ff6-a66e-2c79841209e1}</UniqueIdentifier>
    </Filter>
    <Filter Include="GlobalIncs">
      <UniqueIdentifier>{4d88e59d-0e24-401a-9bba-677103b42016}</UniqueIdentifier>
    </Filter>
    <Filter Include="Graphics">
      <UniqueIdentifier>{05d8b62e-5a58-4e2a-ac4f-01d1a77c8924}</UniqueIdentifier>
    </Filter>
    <Filter Include="Graphics\SoftwareGr">
      <UniqueIdentifier>{6a02bc1e-e658-42a0-b3a7-1b8705d26450}</UniqueIdentifier>
    </Filter>
    <Filter Include="Graphics\OpenGLGr">
      <UniqueIdentifier>{981d4713-50cf-427a-a9ac-5fbf6bcb2505}</UniqueIdentifier>
    </Filter>
    <Filter Include="Graphics\OpenGLGr\OpenGL Headers">
      <UniqueIdentifier>{6e59147f-314d-4731-845f-3f1d2378e160}</UniqueIdentifier>
    </Filter>
    <Filter Include="Graphics\OpenGLGr\OpenGL CPPs">
      <UniqueIdentifier>{de4026e1-341e-4653-90dc-efb23b8d945e}</UniqueIdentifier>
    </Filter>
    <Filter Include="Hud">
      <UniqueIdentifier>{3046400a-cda3-40a4-be0b-0be663e67af7}</UniqueIdentifier>
    </Filter>
    <Filter Include="Io">
      <UniqueIdentifier>{b4451db7-ea7b-4ac0-ba7a-874a9c89bd9d}</UniqueIdentifier>
    </Filter>
    <Filter Include="JumpNode">
      <UniqueIdentifier>{38f64747-51aa-4348-a5d0-dac6143ca14e}</UniqueIdentifier>
    </Filter>
    <Filter Include="Lab">
      <UniqueIdentifier>{7748e888-fae3-47a1-a255-5918f158993f}</UniqueIdentifier>
    </Filter>
    <Filter Include="Lighting">
      <UniqueIdentifier>{3a949639-d54c-47c6-92fe-2d9890a46c18}</UniqueIdentifier>
    </Filter>
    <Filter Include="Math">
      <UniqueIdentifier>{6f93a9a6-6fd3-4afd-b8e2-8a23beea1b41}</UniqueIdentifier>
    </Filter>
    <Filter Include="MenuUI">
      <UniqueIdentifier>{ef96ebc9-f803-4351-9769-8b733369a0ec}</UniqueIdentifier>
    </Filter>
    <Filter Include="Mission">
      <UniqueIdentifier>{d6cee94b-1134-469f-9ecc-9590848bf934}</UniqueIdentifier>
    </Filter>
    <Filter Include="MissionUI">
      <UniqueIdentifier>{1d27ba41-63dc-41d6-8e8b-96bbcdd8e746}</UniqueIdentifier>
    </Filter>
    <Filter Include="Model">
      <UniqueIdentifier>{b52d54f8-32fa-4429-8b6d-224242ec8314}</UniqueIdentifier>
    </Filter>
    <Filter Include="Object">
      <UniqueIdentifier>{57556725-ebe3-42cf-a8d7-91b1be6eb1b6}</UniqueIdentifier>
    </Filter>
    <Filter Include="Observer">
      <UniqueIdentifier>{e3454afb-be12-45af-9f07-7c6a1f80a28f}</UniqueIdentifier>
    </Filter>
    <Filter Include="OsApi">
      <UniqueIdentifier>{53780bee-e6b6-4cbd-a348-89ede0a81e98}</UniqueIdentifier>
    </Filter>
    <Filter Include="Palman">
      <UniqueIdentifier>{46757c9d-1c64-4f83-b3d9-eab82e0e0f11}</UniqueIdentifier>
    </Filter>
    <Filter Include="Parse">
      <UniqueIdentifier>{75adf504-b9f8-4926-af08-9afdf594dde8}</UniqueIdentifier>
    </Filter>
    <Filter Include="Particle">
      <UniqueIdentifier>{b16b94b6-a253-4020-868a-0d6a3150ced7}</UniqueIdentifier>
    </Filter>
    <Filter Include="PcxUtils">
      <UniqueIdentifier>{046f682e-1fa8-4318-ac68-7e61801ed9a8}</UniqueIdentifier>
    </Filter>
    <Filter Include="Physics">
      <UniqueIdentifier>{73764146-6133-4a00-9463-532184af6694}</UniqueIdentifier>
    </Filter>
    <Filter Include="PilotFile">
      <UniqueIdentifier>{73764146-6640-4a00-9463-532184af6694}</UniqueIdentifier>
    </Filter>
    <Filter Include="Playerman">
      <UniqueIdentifier>{9db79e68-6640-4232-9f4c-7811fcd113f4}</UniqueIdentifier>
    </Filter>
    <Filter Include="Popup">
      <UniqueIdentifier>{a46119c3-864f-48b2-8830-d2e9dbc8f9bc}</UniqueIdentifier>
    </Filter>
    <Filter Include="Radar">
      <UniqueIdentifier>{72395cf4-a4d5-4414-8169-18325390c726}</UniqueIdentifier>
    </Filter>
    <Filter Include="Render">
      <UniqueIdentifier>{4e490ec4-3d32-4544-8b4f-c3b3c9daf08f}</UniqueIdentifier>
    </Filter>
    <Filter Include="Ship">
      <UniqueIdentifier>{4e3a7c4e-b208-4f65-b68b-6088762f1549}</UniqueIdentifier>
    </Filter>
    <Filter Include="Sound">
      <UniqueIdentifier>{ea046106-a870-4c3b-86c7-aca70ee2c79f}</UniqueIdentifier>
    </Filter>
    <Filter Include="Sound\ogg">
      <UniqueIdentifier>{efcb428f-2785-4284-9b38-444976158c42}</UniqueIdentifier>
    </Filter>
    <Filter Include="Starfield">
      <UniqueIdentifier>{d09fb706-57c8-4486-96eb-cda09ebe9fd7}</UniqueIdentifier>
    </Filter>
    <Filter Include="Stats">
      <UniqueIdentifier>{d7c86572-8f03-49cb-8a32-41aecb5d50b9}</UniqueIdentifier>
    </Filter>
    <Filter Include="Ui">
      <UniqueIdentifier>{789075d9-5184-430c-805e-6eee25ac385f}</UniqueIdentifier>
    </Filter>
    <Filter Include="Weapon">
      <UniqueIdentifier>{a9dd5287-17a3-4c92-a8ec-49325c3964f2}</UniqueIdentifier>
    </Filter>
    <Filter Include="Nebula">
      <UniqueIdentifier>{c965279b-d0c5-445e-b188-4689a7260690}</UniqueIdentifier>
    </Filter>
    <Filter Include="Localization">
      <UniqueIdentifier>{32108f5a-45a1-439b-9896-730018077ae5}</UniqueIdentifier>
    </Filter>
    <Filter Include="TgaUtils">
      <UniqueIdentifier>{25c68a5e-5388-4000-9e50-06969c08876c}</UniqueIdentifier>
    </Filter>
    <Filter Include="InetFile">
      <UniqueIdentifier>{4b6dadcf-c79a-45df-a025-411a39d9e0fa}</UniqueIdentifier>
    </Filter>
    <Filter Include="ExceptionHandler">
      <UniqueIdentifier>{0f5c779b-0b8b-48af-9b0b-570d6e2b5e9c}</UniqueIdentifier>
    </Filter>
    <Filter Include="Network">
      <UniqueIdentifier>{a398cd63-314d-40b6-8873-ddf4ff3f4fc9}</UniqueIdentifier>
    </Filter>
    <Filter Include="ddsutils">
      <UniqueIdentifier>{9ecb8211-7db5-4b2f-bf0f-502f3c1b2341}</UniqueIdentifier>
    </Filter>
    <Filter Include="pngutils">
      <UniqueIdentifier>{ec188d39-3334-4d89-bc36-dde4b7815c42}</UniqueIdentifier>
    </Filter>
    <Filter Include="Cmdline">
      <UniqueIdentifier>{4feafd16-d55a-4ce8-b2a7-31ea81d03b2b}</UniqueIdentifier>
    </Filter>
    <Filter Include="Species_Defs">
      <UniqueIdentifier>{ab2a00a5-8e90-4bec-ba37-9ba23bfc53cd}</UniqueIdentifier>
    </Filter>
    <Filter Include="jpgutils">
      <UniqueIdentifier>{53d524f2-cb9c-4b53-a547-329b308436f1}</UniqueIdentifier>
    </Filter>
    <Filter Include="Autopilot">
      <UniqueIdentifier>{1b375441-5abe-4fff-8f94-f88efdb84d9a}</UniqueIdentifier>
    </Filter>
    <Filter Include="iff_defs">
      <UniqueIdentifier>{15b5cbd5-0511-43d9-b151-5283e6e67bb7}</UniqueIdentifier>
    </Filter>
    <Filter Include="ExternalDLL">
      <UniqueIdentifier>{34eefea3-a25d-40cd-8198-13c48ad8a6eb}</UniqueIdentifier>
    </Filter>
    <Filter Include="mod_table">
      <UniqueIdentifier>{b8fecc33-7ae8-42db-beaa-e7cc8abded39}</UniqueIdentifier>
    </Filter>
    <Filter Include="GameHelp\fs2netd">
      <UniqueIdentifier>{eaaf5609-a655-4b46-95b4-bee16c341561}</UniqueIdentifier>
    </Filter>
  </ItemGroup>
  <ItemGroup>
    <ClCompile Include="..\..\code\ai\ai.cpp">
      <Filter>AI</Filter>
    </ClCompile>
    <ClCompile Include="..\..\code\ai\ai_profiles.cpp">
      <Filter>AI</Filter>
    </ClCompile>
    <ClCompile Include="..\..\code\ai\aibig.cpp">
      <Filter>AI</Filter>
    </ClCompile>
    <ClCompile Include="..\..\code\ai\aicode.cpp">
      <Filter>AI</Filter>
    </ClCompile>
    <ClCompile Include="..\..\code\ai\aigoals.cpp">
      <Filter>AI</Filter>
    </ClCompile>
    <ClCompile Include="..\..\code\ai\aiturret.cpp">
      <Filter>AI</Filter>
    </ClCompile>
    <ClCompile Include="..\..\code\anim\animplay.cpp">
      <Filter>Anim</Filter>
    </ClCompile>
    <ClCompile Include="..\..\code\anim\packunpack.cpp">
      <Filter>Anim</Filter>
    </ClCompile>
    <ClCompile Include="..\..\code\Asteroid\asteroid.cpp">
      <Filter>Asteroid</Filter>
    </ClCompile>
    <ClCompile Include="..\..\code\Bmpman\bmpman.cpp">
      <Filter>Bmpman</Filter>
    </ClCompile>
    <ClCompile Include="..\..\code\camera\camera.cpp">
      <Filter>Camera</Filter>
    </ClCompile>
    <ClCompile Include="..\..\code\cfile\cfile.cpp">
      <Filter>CFile</Filter>
    </ClCompile>
    <ClCompile Include="..\..\code\cfile\cfilearchive.cpp">
      <Filter>CFile</Filter>
    </ClCompile>
    <ClCompile Include="..\..\code\cfile\cfilelist.cpp">
      <Filter>CFile</Filter>
    </ClCompile>
    <ClCompile Include="..\..\code\cfile\cfilesystem.cpp">
      <Filter>CFile</Filter>
    </ClCompile>
    <ClCompile Include="..\..\code\CMeasure\cmeasure.cpp">
      <Filter>CMeasure</Filter>
    </ClCompile>
    <ClCompile Include="..\..\code\controlconfig\controlsconfig.cpp">
      <Filter>ControlConfig</Filter>
    </ClCompile>
    <ClCompile Include="..\..\code\controlconfig\controlsconfigcommon.cpp">
      <Filter>ControlConfig</Filter>
    </ClCompile>
    <ClCompile Include="..\..\code\Cutscene\cutscenes.cpp">
      <Filter>Cutscene</Filter>
    </ClCompile>
    <ClCompile Include="..\..\code\cutscene\decoder16.cpp">
      <Filter>Cutscene</Filter>
    </ClCompile>
    <ClCompile Include="..\..\code\cutscene\decoder8.cpp">
      <Filter>Cutscene</Filter>
    </ClCompile>
    <ClCompile Include="..\..\code\cutscene\movie.cpp">
      <Filter>Cutscene</Filter>
    </ClCompile>
    <ClCompile Include="..\..\code\cutscene\mve_audio.cpp">
      <Filter>Cutscene</Filter>
    </ClCompile>
    <ClCompile Include="..\..\code\cutscene\mvelib.cpp">
      <Filter>Cutscene</Filter>
    </ClCompile>
    <ClCompile Include="..\..\code\cutscene\mveplayer.cpp">
      <Filter>Cutscene</Filter>
    </ClCompile>
    <ClCompile Include="..\..\code\cutscene\oggplayer.cpp">
      <Filter>Cutscene</Filter>
    </ClCompile>
    <ClCompile Include="..\..\code\Debris\debris.cpp">
      <Filter>Debris</Filter>
    </ClCompile>
    <ClCompile Include="..\..\code\debugconsole\console.cpp">
      <Filter>DebugConsole</Filter>
    </ClCompile>
    <ClCompile Include="..\..\code\debugconsole\consolecmds.cpp">
      <Filter>DebugConsole</Filter>
    </ClCompile>
    <ClCompile Include="..\..\code\debugconsole\consoleparse.cpp">
      <Filter>DebugConsole</Filter>
    </ClCompile>
    <ClCompile Include="..\..\code\fireball\fireballs.cpp">
      <Filter>Fireball</Filter>
    </ClCompile>
    <ClCompile Include="..\..\code\fireball\warpineffect.cpp">
      <Filter>Fireball</Filter>
    </ClCompile>
    <ClCompile Include="..\..\code\gamehelp\contexthelp.cpp">
      <Filter>GameHelp</Filter>
    </ClCompile>
    <ClCompile Include="..\..\code\gamehelp\gameplayhelp.cpp">
      <Filter>GameHelp</Filter>
    </ClCompile>
    <ClCompile Include="..\..\code\gamesequence\gamesequence.cpp">
      <Filter>GameSequence</Filter>
    </ClCompile>
    <ClCompile Include="..\..\code\gamesnd\eventmusic.cpp">
      <Filter>GameSnd</Filter>
    </ClCompile>
    <ClCompile Include="..\..\code\gamesnd\gamesnd.cpp">
      <Filter>GameSnd</Filter>
    </ClCompile>
    <ClCompile Include="..\..\code\globalincs\alphacolors.cpp">
      <Filter>GlobalIncs</Filter>
    </ClCompile>
    <ClCompile Include="..\..\code\globalincs\def_files.cpp">
      <Filter>GlobalIncs</Filter>
    </ClCompile>
    <ClCompile Include="..\..\code\globalincs\fsmemory.cpp">
      <Filter>GlobalIncs</Filter>
    </ClCompile>
    <ClCompile Include="..\..\code\globalincs\mspdb_callstack.cpp">
      <Filter>GlobalIncs</Filter>
    </ClCompile>
    <ClCompile Include="..\..\code\globalincs\safe_strings.cpp">
      <Filter>GlobalIncs</Filter>
    </ClCompile>
    <ClCompile Include="..\..\code\globalincs\safe_strings_test.cpp">
      <Filter>GlobalIncs</Filter>
    </ClCompile>
    <ClCompile Include="..\..\code\globalincs\systemvars.cpp">
      <Filter>GlobalIncs</Filter>
    </ClCompile>
    <ClCompile Include="..\..\code\globalincs\version.cpp">
      <Filter>GlobalIncs</Filter>
    </ClCompile>
    <ClCompile Include="..\..\code\globalincs\windebug.cpp">
      <Filter>GlobalIncs</Filter>
    </ClCompile>
    <ClCompile Include="..\..\code\graphics\2d.cpp">
      <Filter>Graphics</Filter>
    </ClCompile>
    <ClCompile Include="..\..\code\graphics\grbatch.cpp">
      <Filter>Graphics</Filter>
    </ClCompile>
    <ClCompile Include="..\..\code\Graphics\font.cpp">
      <Filter>Graphics\SoftwareGr</Filter>
    </ClCompile>
    <ClCompile Include="..\..\code\graphics\generic.cpp">
      <Filter>Graphics\SoftwareGr</Filter>
    </ClCompile>
    <ClCompile Include="..\..\code\graphics\grstub.cpp">
      <Filter>Graphics\SoftwareGr</Filter>
    </ClCompile>
    <ClCompile Include="..\..\code\graphics\gropengl.cpp">
      <Filter>Graphics\OpenGLGr\OpenGL CPPs</Filter>
    </ClCompile>
    <ClCompile Include="..\..\code\graphics\gropenglbmpman.cpp">
      <Filter>Graphics\OpenGLGr\OpenGL CPPs</Filter>
    </ClCompile>
    <ClCompile Include="..\..\code\graphics\gropengldraw.cpp">
      <Filter>Graphics\OpenGLGr\OpenGL CPPs</Filter>
    </ClCompile>
    <ClCompile Include="..\..\code\graphics\gropenglextension.cpp">
      <Filter>Graphics\OpenGLGr\OpenGL CPPs</Filter>
    </ClCompile>
    <ClCompile Include="..\..\code\graphics\gropengllight.cpp">
      <Filter>Graphics\OpenGLGr\OpenGL CPPs</Filter>
    </ClCompile>
    <ClCompile Include="..\..\code\graphics\gropenglpostprocessing.cpp">
      <Filter>Graphics\OpenGLGr\OpenGL CPPs</Filter>
    </ClCompile>
    <ClCompile Include="..\..\code\graphics\gropenglshader.cpp">
      <Filter>Graphics\OpenGLGr\OpenGL CPPs</Filter>
    </ClCompile>
    <ClCompile Include="..\..\code\graphics\gropenglstate.cpp">
      <Filter>Graphics\OpenGLGr\OpenGL CPPs</Filter>
    </ClCompile>
    <ClCompile Include="..\..\code\graphics\gropengltexture.cpp">
      <Filter>Graphics\OpenGLGr\OpenGL CPPs</Filter>
    </ClCompile>
    <ClCompile Include="..\..\code\graphics\gropengltnl.cpp">
      <Filter>Graphics\OpenGLGr\OpenGL CPPs</Filter>
    </ClCompile>
    <ClCompile Include="..\..\code\hud\hud.cpp">
      <Filter>Hud</Filter>
    </ClCompile>
    <ClCompile Include="..\..\code\hud\hudartillery.cpp">
      <Filter>Hud</Filter>
    </ClCompile>
    <ClCompile Include="..\..\code\hud\hudbrackets.cpp">
      <Filter>Hud</Filter>
    </ClCompile>
    <ClCompile Include="..\..\code\hud\hudconfig.cpp">
      <Filter>Hud</Filter>
    </ClCompile>
    <ClCompile Include="..\..\code\hud\hudescort.cpp">
      <Filter>Hud</Filter>
    </ClCompile>
    <ClCompile Include="..\..\code\hud\hudets.cpp">
      <Filter>Hud</Filter>
    </ClCompile>
    <ClCompile Include="..\..\code\hud\hudlock.cpp">
      <Filter>Hud</Filter>
    </ClCompile>
    <ClCompile Include="..\..\code\hud\hudmessage.cpp">
      <Filter>Hud</Filter>
    </ClCompile>
    <ClCompile Include="..\..\code\hud\hudnavigation.cpp">
      <Filter>Hud</Filter>
    </ClCompile>
    <ClCompile Include="..\..\code\hud\hudobserver.cpp">
      <Filter>Hud</Filter>
    </ClCompile>
    <ClCompile Include="..\..\code\hud\hudparse.cpp">
      <Filter>Hud</Filter>
    </ClCompile>
    <ClCompile Include="..\..\code\hud\hudreticle.cpp">
      <Filter>Hud</Filter>
    </ClCompile>
    <ClCompile Include="..\..\code\hud\hudshield.cpp">
      <Filter>Hud</Filter>
    </ClCompile>
    <ClCompile Include="..\..\code\hud\hudsquadmsg.cpp">
      <Filter>Hud</Filter>
    </ClCompile>
    <ClCompile Include="..\..\code\hud\hudtarget.cpp">
      <Filter>Hud</Filter>
    </ClCompile>
    <ClCompile Include="..\..\code\hud\hudtargetbox.cpp">
      <Filter>Hud</Filter>
    </ClCompile>
    <ClCompile Include="..\..\code\hud\hudwingmanstatus.cpp">
      <Filter>Hud</Filter>
    </ClCompile>
<<<<<<< HEAD
=======
    <ClCompile Include="..\..\code\io\joy.cpp">
      <Filter>Io</Filter>
    </ClCompile>
    <ClCompile Include="..\..\code\io\joy_ff.cpp">
      <Filter>Io</Filter>
    </ClCompile>
>>>>>>> a47ac6c5
    <ClCompile Include="..\..\code\io\key.cpp">
      <Filter>Io</Filter>
    </ClCompile>
    <ClCompile Include="..\..\code\io\keycontrol.cpp">
      <Filter>Io</Filter>
    </ClCompile>
    <ClCompile Include="..\..\code\io\mouse.cpp">
      <Filter>Io</Filter>
    </ClCompile>
    <ClCompile Include="..\..\code\io\swff_lib.cpp">
      <Filter>Io</Filter>
    </ClCompile>
    <ClCompile Include="..\..\code\io\timer.cpp">
      <Filter>Io</Filter>
    </ClCompile>
    <ClCompile Include="..\..\code\jumpnode\jumpnode.cpp">
      <Filter>JumpNode</Filter>
    </ClCompile>
    <ClCompile Include="..\..\code\lab\lab.cpp">
      <Filter>Lab</Filter>
    </ClCompile>
    <ClCompile Include="..\..\code\lab\wmcgui.cpp">
      <Filter>Lab</Filter>
    </ClCompile>
    <ClCompile Include="..\..\code\Lighting\lighting.cpp">
      <Filter>Lighting</Filter>
    </ClCompile>
    <ClCompile Include="..\..\code\Math\fix.cpp">
      <Filter>Math</Filter>
    </ClCompile>
    <ClCompile Include="..\..\code\Math\floating.cpp">
      <Filter>Math</Filter>
    </ClCompile>
    <ClCompile Include="..\..\code\Math\fvi.cpp">
      <Filter>Math</Filter>
    </ClCompile>
    <ClCompile Include="..\..\code\Math\spline.cpp">
      <Filter>Math</Filter>
    </ClCompile>
    <ClCompile Include="..\..\code\Math\staticrand.cpp">
      <Filter>Math</Filter>
    </ClCompile>
    <ClCompile Include="..\..\code\Math\vecmat.cpp">
      <Filter>Math</Filter>
    </ClCompile>
    <ClCompile Include="..\..\code\menuui\barracks.cpp">
      <Filter>MenuUI</Filter>
    </ClCompile>
    <ClCompile Include="..\..\code\menuui\credits.cpp">
      <Filter>MenuUI</Filter>
    </ClCompile>
    <ClCompile Include="..\..\code\menuui\fishtank.cpp">
      <Filter>MenuUI</Filter>
    </ClCompile>
    <ClCompile Include="..\..\code\menuui\mainhallmenu.cpp">
      <Filter>MenuUI</Filter>
    </ClCompile>
    <ClCompile Include="..\..\code\menuui\mainhalltemp.cpp">
      <Filter>MenuUI</Filter>
    </ClCompile>
    <ClCompile Include="..\..\code\menuui\optionsmenu.cpp">
      <Filter>MenuUI</Filter>
    </ClCompile>
    <ClCompile Include="..\..\code\menuui\optionsmenumulti.cpp">
      <Filter>MenuUI</Filter>
    </ClCompile>
    <ClCompile Include="..\..\code\menuui\playermenu.cpp">
      <Filter>MenuUI</Filter>
    </ClCompile>
    <ClCompile Include="..\..\code\menuui\readyroom.cpp">
      <Filter>MenuUI</Filter>
    </ClCompile>
    <ClCompile Include="..\..\code\menuui\snazzyui.cpp">
      <Filter>MenuUI</Filter>
    </ClCompile>
    <ClCompile Include="..\..\code\menuui\techmenu.cpp">
      <Filter>MenuUI</Filter>
    </ClCompile>
    <ClCompile Include="..\..\code\menuui\trainingmenu.cpp">
      <Filter>MenuUI</Filter>
    </ClCompile>
    <ClCompile Include="..\..\code\mission\missionbriefcommon.cpp">
      <Filter>Mission</Filter>
    </ClCompile>
    <ClCompile Include="..\..\code\mission\missioncampaign.cpp">
      <Filter>Mission</Filter>
    </ClCompile>
    <ClCompile Include="..\..\code\mission\missiongoals.cpp">
      <Filter>Mission</Filter>
    </ClCompile>
    <ClCompile Include="..\..\code\mission\missiongrid.cpp">
      <Filter>Mission</Filter>
    </ClCompile>
    <ClCompile Include="..\..\code\mission\missionhotkey.cpp">
      <Filter>Mission</Filter>
    </ClCompile>
    <ClCompile Include="..\..\code\mission\missionload.cpp">
      <Filter>Mission</Filter>
    </ClCompile>
    <ClCompile Include="..\..\code\mission\missionlog.cpp">
      <Filter>Mission</Filter>
    </ClCompile>
    <ClCompile Include="..\..\code\mission\missionmessage.cpp">
      <Filter>Mission</Filter>
    </ClCompile>
    <ClCompile Include="..\..\code\mission\missionparse.cpp">
      <Filter>Mission</Filter>
    </ClCompile>
    <ClCompile Include="..\..\code\mission\missiontraining.cpp">
      <Filter>Mission</Filter>
    </ClCompile>
    <ClCompile Include="..\..\code\missionui\chatbox.cpp">
      <Filter>MissionUI</Filter>
    </ClCompile>
    <ClCompile Include="..\..\code\missionui\fictionviewer.cpp">
      <Filter>MissionUI</Filter>
    </ClCompile>
    <ClCompile Include="..\..\code\missionui\missionbrief.cpp">
      <Filter>MissionUI</Filter>
    </ClCompile>
    <ClCompile Include="..\..\code\missionui\missioncmdbrief.cpp">
      <Filter>MissionUI</Filter>
    </ClCompile>
    <ClCompile Include="..\..\code\missionui\missiondebrief.cpp">
      <Filter>MissionUI</Filter>
    </ClCompile>
    <ClCompile Include="..\..\code\missionui\missionloopbrief.cpp">
      <Filter>MissionUI</Filter>
    </ClCompile>
    <ClCompile Include="..\..\code\missionui\missionpause.cpp">
      <Filter>MissionUI</Filter>
    </ClCompile>
<<<<<<< HEAD
    <ClCompile Include="..\..\code\missionui\missionrecommend.cpp">
      <Filter>MissionUI</Filter>
    </ClCompile>
=======
>>>>>>> a47ac6c5
    <ClCompile Include="..\..\code\missionui\missionscreencommon.cpp">
      <Filter>MissionUI</Filter>
    </ClCompile>
    <ClCompile Include="..\..\code\missionui\missionshipchoice.cpp">
      <Filter>MissionUI</Filter>
    </ClCompile>
<<<<<<< HEAD
    <ClCompile Include="..\..\code\missionui\missionstats.cpp">
      <Filter>MissionUI</Filter>
    </ClCompile>
=======
>>>>>>> a47ac6c5
    <ClCompile Include="..\..\code\missionui\missionweaponchoice.cpp">
      <Filter>MissionUI</Filter>
    </ClCompile>
    <ClCompile Include="..\..\code\missionui\redalert.cpp">
      <Filter>MissionUI</Filter>
    </ClCompile>
    <ClCompile Include="..\..\code\model\modelanim.cpp">
      <Filter>Model</Filter>
    </ClCompile>
    <ClCompile Include="..\..\code\model\modelcollide.cpp">
      <Filter>Model</Filter>
    </ClCompile>
    <ClCompile Include="..\..\code\model\modelinterp.cpp">
      <Filter>Model</Filter>
    </ClCompile>
    <ClCompile Include="..\..\code\model\modeloctant.cpp">
      <Filter>Model</Filter>
    </ClCompile>
    <ClCompile Include="..\..\code\model\modelread.cpp">
      <Filter>Model</Filter>
    </ClCompile>
    <ClCompile Include="..\..\code\object\collidedebrisship.cpp">
      <Filter>Object</Filter>
    </ClCompile>
    <ClCompile Include="..\..\code\object\collidedebrisweapon.cpp">
      <Filter>Object</Filter>
    </ClCompile>
    <ClCompile Include="..\..\code\object\collideshipship.cpp">
      <Filter>Object</Filter>
    </ClCompile>
    <ClCompile Include="..\..\code\object\collideshipweapon.cpp">
      <Filter>Object</Filter>
    </ClCompile>
    <ClCompile Include="..\..\code\object\collideweaponweapon.cpp">
      <Filter>Object</Filter>
    </ClCompile>
    <ClCompile Include="..\..\code\object\deadobjectdock.cpp">
      <Filter>Object</Filter>
    </ClCompile>
    <ClCompile Include="..\..\code\object\objcollide.cpp">
      <Filter>Object</Filter>
    </ClCompile>
    <ClCompile Include="..\..\code\object\object.cpp">
      <Filter>Object</Filter>
    </ClCompile>
    <ClCompile Include="..\..\code\object\objectdock.cpp">
      <Filter>Object</Filter>
    </ClCompile>
    <ClCompile Include="..\..\code\object\objectshield.cpp">
      <Filter>Object</Filter>
    </ClCompile>
    <ClCompile Include="..\..\code\object\objectsnd.cpp">
      <Filter>Object</Filter>
    </ClCompile>
    <ClCompile Include="..\..\code\object\objectsort.cpp">
      <Filter>Object</Filter>
    </ClCompile>
    <ClCompile Include="..\..\code\object\parseobjectdock.cpp">
      <Filter>Object</Filter>
    </ClCompile>
    <ClCompile Include="..\..\code\object\waypoint.cpp">
      <Filter>Object</Filter>
    </ClCompile>
    <ClCompile Include="..\..\code\Observer\observer.cpp">
      <Filter>Observer</Filter>
    </ClCompile>
    <ClCompile Include="..\..\code\osapi\osapi.cpp">
      <Filter>OsApi</Filter>
    </ClCompile>
<<<<<<< HEAD
=======
    <ClCompile Include="..\..\code\osapi\osapi_unix.cpp">
      <Filter>OsApi</Filter>
    </ClCompile>
>>>>>>> a47ac6c5
    <ClCompile Include="..\..\code\osapi\osregistry.cpp">
      <Filter>OsApi</Filter>
    </ClCompile>
    <ClCompile Include="..\..\code\osapi\osregistry_unix.cpp">
      <Filter>OsApi</Filter>
    </ClCompile>
    <ClCompile Include="..\..\code\osapi\outwnd.cpp">
      <Filter>OsApi</Filter>
    </ClCompile>
    <ClCompile Include="..\..\code\Palman\palman.cpp">
      <Filter>Palman</Filter>
    </ClCompile>
    <ClCompile Include="..\..\code\parse\encrypt.cpp">
      <Filter>Parse</Filter>
    </ClCompile>
    <ClCompile Include="..\..\code\parse\lua.cpp">
      <Filter>Parse</Filter>
    </ClCompile>
    <ClCompile Include="..\..\code\parse\parselo.cpp">
      <Filter>Parse</Filter>
    </ClCompile>
    <ClCompile Include="..\..\code\parse\scripting.cpp">
      <Filter>Parse</Filter>
    </ClCompile>
    <ClCompile Include="..\..\code\parse\sexp.cpp">
      <Filter>Parse</Filter>
    </ClCompile>
    <ClCompile Include="..\..\code\Particle\particle.cpp">
      <Filter>Particle</Filter>
    </ClCompile>
    <ClCompile Include="..\..\code\PcxUtils\pcxutils.cpp">
      <Filter>PcxUtils</Filter>
    </ClCompile>
    <ClCompile Include="..\..\code\Physics\physics.cpp">
      <Filter>Physics</Filter>
    </ClCompile>
    <ClCompile Include="..\..\code\PilotFile\csg.cpp">
      <Filter>PilotFile</Filter>
    </ClCompile>
    <ClCompile Include="..\..\code\PilotFile\csg_convert.cpp">
      <Filter>PilotFile</Filter>
    </ClCompile>
    <ClCompile Include="..\..\code\PilotFile\pilotfile.cpp">
      <Filter>PilotFile</Filter>
    </ClCompile>
    <ClCompile Include="..\..\code\PilotFile\pilotfile_convert.cpp">
      <Filter>PilotFile</Filter>
    </ClCompile>
    <ClCompile Include="..\..\code\PilotFile\plr.cpp">
      <Filter>PilotFile</Filter>
    </ClCompile>
    <ClCompile Include="..\..\code\PilotFile\plr_convert.cpp">
      <Filter>PilotFile</Filter>
    </ClCompile>
    <ClCompile Include="..\..\code\playerman\managepilot.cpp">
      <Filter>Playerman</Filter>
    </ClCompile>
    <ClCompile Include="..\..\code\playerman\playercontrol.cpp">
      <Filter>Playerman</Filter>
    </ClCompile>
    <ClCompile Include="..\..\code\popup\popup.cpp">
      <Filter>Popup</Filter>
    </ClCompile>
    <ClCompile Include="..\..\code\popup\popupdead.cpp">
      <Filter>Popup</Filter>
    </ClCompile>
    <ClCompile Include="..\..\code\Radar\radar.cpp">
      <Filter>Radar</Filter>
    </ClCompile>
    <ClCompile Include="..\..\code\radar\radarorb.cpp">
      <Filter>Radar</Filter>
    </ClCompile>
    <ClCompile Include="..\..\code\radar\radarsetup.cpp">
      <Filter>Radar</Filter>
    </ClCompile>
    <ClCompile Include="..\..\code\render\3dclipper.cpp">
      <Filter>Render</Filter>
    </ClCompile>
    <ClCompile Include="..\..\code\render\3ddraw.cpp">
      <Filter>Render</Filter>
    </ClCompile>
    <ClCompile Include="..\..\code\render\3dlaser.cpp">
      <Filter>Render</Filter>
    </ClCompile>
    <ClCompile Include="..\..\code\render\3dmath.cpp">
      <Filter>Render</Filter>
    </ClCompile>
    <ClCompile Include="..\..\code\render\3dsetup.cpp">
      <Filter>Render</Filter>
    </ClCompile>
    <ClCompile Include="..\..\code\ship\afterburner.cpp">
      <Filter>Ship</Filter>
    </ClCompile>
    <ClCompile Include="..\..\code\ship\awacs.cpp">
      <Filter>Ship</Filter>
    </ClCompile>
    <ClCompile Include="..\..\code\ship\shield.cpp">
      <Filter>Ship</Filter>
    </ClCompile>
    <ClCompile Include="..\..\code\ship\ship.cpp">
      <Filter>Ship</Filter>
    </ClCompile>
    <ClCompile Include="..\..\code\ship\shipcontrails.cpp">
      <Filter>Ship</Filter>
    </ClCompile>
    <ClCompile Include="..\..\code\ship\shipfx.cpp">
      <Filter>Ship</Filter>
    </ClCompile>
    <ClCompile Include="..\..\code\ship\shiphit.cpp">
      <Filter>Ship</Filter>
    </ClCompile>
    <ClCompile Include="..\..\code\sound\acm.cpp">
      <Filter>Sound</Filter>
    </ClCompile>
    <ClCompile Include="..\..\code\sound\audiostr.cpp">
      <Filter>Sound</Filter>
    </ClCompile>
    <ClCompile Include="..\..\code\sound\ds.cpp">
      <Filter>Sound</Filter>
    </ClCompile>
    <ClCompile Include="..\..\code\sound\ds3d.cpp">
      <Filter>Sound</Filter>
    </ClCompile>
    <ClCompile Include="..\..\code\sound\dscap.cpp">
      <Filter>Sound</Filter>
    </ClCompile>
    <ClCompile Include="..\..\code\sound\fsspeech.cpp">
      <Filter>Sound</Filter>
    </ClCompile>
    <ClCompile Include="..\..\code\sound\openal.cpp">
      <Filter>Sound</Filter>
    </ClCompile>
    <ClCompile Include="..\..\code\sound\rtvoice.cpp">
      <Filter>Sound</Filter>
    </ClCompile>
    <ClCompile Include="..\..\code\sound\sound.cpp">
      <Filter>Sound</Filter>
    </ClCompile>
    <ClCompile Include="..\..\code\sound\speech.cpp">
      <Filter>Sound</Filter>
    </ClCompile>
    <ClCompile Include="..\..\code\sound\voicerec.cpp">
      <Filter>Sound</Filter>
    </ClCompile>
    <ClCompile Include="..\..\code\sound\ogg\ogg.cpp">
      <Filter>Sound\ogg</Filter>
    </ClCompile>
    <ClCompile Include="..\..\code\Starfield\nebula.cpp">
      <Filter>Starfield</Filter>
    </ClCompile>
    <ClCompile Include="..\..\code\Starfield\starfield.cpp">
      <Filter>Starfield</Filter>
    </ClCompile>
    <ClCompile Include="..\..\code\Starfield\supernova.cpp">
      <Filter>Starfield</Filter>
    </ClCompile>
    <ClCompile Include="..\..\code\Stats\medals.cpp">
      <Filter>Stats</Filter>
    </ClCompile>
    <ClCompile Include="..\..\code\Stats\scoring.cpp">
      <Filter>Stats</Filter>
    </ClCompile>
    <ClCompile Include="..\..\code\Stats\stats.cpp">
      <Filter>Stats</Filter>
    </ClCompile>
    <ClCompile Include="..\..\code\ui\button.cpp">
      <Filter>Ui</Filter>
    </ClCompile>
    <ClCompile Include="..\..\code\ui\checkbox.cpp">
      <Filter>Ui</Filter>
    </ClCompile>
    <ClCompile Include="..\..\code\ui\gadget.cpp">
      <Filter>Ui</Filter>
    </ClCompile>
    <ClCompile Include="..\..\code\ui\icon.cpp">
      <Filter>Ui</Filter>
    </ClCompile>
    <ClCompile Include="..\..\code\ui\inputbox.cpp">
      <Filter>Ui</Filter>
    </ClCompile>
    <ClCompile Include="..\..\code\ui\keytrap.cpp">
      <Filter>Ui</Filter>
    </ClCompile>
    <ClCompile Include="..\..\code\ui\listbox.cpp">
      <Filter>Ui</Filter>
    </ClCompile>
    <ClCompile Include="..\..\code\ui\radio.cpp">
      <Filter>Ui</Filter>
    </ClCompile>
    <ClCompile Include="..\..\code\ui\scroll.cpp">
      <Filter>Ui</Filter>
    </ClCompile>
    <ClCompile Include="..\..\code\ui\slider.cpp">
      <Filter>Ui</Filter>
    </ClCompile>
    <ClCompile Include="..\..\code\ui\slider2.cpp">
      <Filter>Ui</Filter>
    </ClCompile>
    <ClCompile Include="..\..\code\ui\uidraw.cpp">
      <Filter>Ui</Filter>
    </ClCompile>
    <ClCompile Include="..\..\code\ui\uimouse.cpp">
      <Filter>Ui</Filter>
    </ClCompile>
    <ClCompile Include="..\..\code\ui\window.cpp">
      <Filter>Ui</Filter>
    </ClCompile>
    <ClCompile Include="..\..\code\weapon\beam.cpp">
      <Filter>Weapon</Filter>
    </ClCompile>
    <ClCompile Include="..\..\code\weapon\corkscrew.cpp">
      <Filter>Weapon</Filter>
    </ClCompile>
    <ClCompile Include="..\..\code\weapon\emp.cpp">
      <Filter>Weapon</Filter>
    </ClCompile>
    <ClCompile Include="..\..\code\weapon\flak.cpp">
      <Filter>Weapon</Filter>
    </ClCompile>
    <ClCompile Include="..\..\code\weapon\muzzleflash.cpp">
      <Filter>Weapon</Filter>
    </ClCompile>
    <ClCompile Include="..\..\code\weapon\shockwave.cpp">
      <Filter>Weapon</Filter>
    </ClCompile>
    <ClCompile Include="..\..\code\weapon\swarm.cpp">
      <Filter>Weapon</Filter>
    </ClCompile>
    <ClCompile Include="..\..\code\weapon\trails.cpp">
      <Filter>Weapon</Filter>
    </ClCompile>
    <ClCompile Include="..\..\code\weapon\weapons.cpp">
      <Filter>Weapon</Filter>
    </ClCompile>
    <ClCompile Include="..\..\code\nebula\neb.cpp">
      <Filter>Nebula</Filter>
    </ClCompile>
    <ClCompile Include="..\..\code\nebula\neblightning.cpp">
      <Filter>Nebula</Filter>
    </ClCompile>
    <ClCompile Include="..\..\code\Localization\fhash.cpp">
      <Filter>Localization</Filter>
    </ClCompile>
    <ClCompile Include="..\..\code\Localization\localize.cpp">
      <Filter>Localization</Filter>
    </ClCompile>
    <ClCompile Include="..\..\code\TgaUtils\tgautils.cpp">
      <Filter>TgaUtils</Filter>
    </ClCompile>
    <ClCompile Include="..\..\code\inetfile\cftp.cpp">
      <Filter>InetFile</Filter>
    </ClCompile>
    <ClCompile Include="..\..\code\inetfile\chttpget.cpp">
      <Filter>InetFile</Filter>
    </ClCompile>
    <ClCompile Include="..\..\code\inetfile\inetgetfile.cpp">
      <Filter>InetFile</Filter>
    </ClCompile>
    <ClCompile Include="..\..\code\exceptionhandler\exceptionhandler.cpp">
      <Filter>ExceptionHandler</Filter>
    </ClCompile>
    <ClCompile Include="..\..\code\network\chat_api.cpp">
      <Filter>Network</Filter>
    </ClCompile>
    <ClCompile Include="..\..\code\network\multi.cpp">
      <Filter>Network</Filter>
    </ClCompile>
    <ClCompile Include="..\..\code\network\multi_campaign.cpp">
      <Filter>Network</Filter>
    </ClCompile>
    <ClCompile Include="..\..\code\network\multi_data.cpp">
      <Filter>Network</Filter>
    </ClCompile>
    <ClCompile Include="..\..\code\network\multi_dogfight.cpp">
      <Filter>Network</Filter>
    </ClCompile>
    <ClCompile Include="..\..\code\network\multi_endgame.cpp">
      <Filter>Network</Filter>
    </ClCompile>
    <ClCompile Include="..\..\code\network\multi_ingame.cpp">
      <Filter>Network</Filter>
    </ClCompile>
    <ClCompile Include="..\..\code\network\multi_kick.cpp">
      <Filter>Network</Filter>
    </ClCompile>
    <ClCompile Include="..\..\code\network\multi_log.cpp">
      <Filter>Network</Filter>
    </ClCompile>
    <ClCompile Include="..\..\code\network\multi_obj.cpp">
      <Filter>Network</Filter>
    </ClCompile>
    <ClCompile Include="..\..\code\network\multi_observer.cpp">
      <Filter>Network</Filter>
    </ClCompile>
    <ClCompile Include="..\..\code\network\multi_options.cpp">
      <Filter>Network</Filter>
    </ClCompile>
    <ClCompile Include="..\..\code\network\multi_pause.cpp">
      <Filter>Network</Filter>
    </ClCompile>
    <ClCompile Include="..\..\code\network\multi_pinfo.cpp">
      <Filter>Network</Filter>
    </ClCompile>
    <ClCompile Include="..\..\code\network\multi_ping.cpp">
      <Filter>Network</Filter>
    </ClCompile>
    <ClCompile Include="..\..\code\network\multi_pmsg.cpp">
      <Filter>Network</Filter>
    </ClCompile>
    <ClCompile Include="..\..\code\network\multi_pxo.cpp">
      <Filter>Network</Filter>
    </ClCompile>
    <ClCompile Include="..\..\code\network\multi_rate.cpp">
      <Filter>Network</Filter>
    </ClCompile>
    <ClCompile Include="..\..\code\network\multi_respawn.cpp">
      <Filter>Network</Filter>
    </ClCompile>
    <ClCompile Include="..\..\code\network\multi_sexp.cpp">
      <Filter>Network</Filter>
    </ClCompile>
    <ClCompile Include="..\..\code\network\multi_team.cpp">
      <Filter>Network</Filter>
    </ClCompile>
    <ClCompile Include="..\..\code\network\multi_update.cpp">
      <Filter>Network</Filter>
    </ClCompile>
    <ClCompile Include="..\..\code\network\multi_voice.cpp">
      <Filter>Network</Filter>
    </ClCompile>
    <ClCompile Include="..\..\code\network\multi_xfer.cpp">
      <Filter>Network</Filter>
    </ClCompile>
    <ClCompile Include="..\..\code\network\multilag.cpp">
      <Filter>Network</Filter>
    </ClCompile>
    <ClCompile Include="..\..\code\network\multimsgs.cpp">
      <Filter>Network</Filter>
    </ClCompile>
    <ClCompile Include="..\..\code\network\multiteamselect.cpp">
      <Filter>Network</Filter>
    </ClCompile>
    <ClCompile Include="..\..\code\network\multiui.cpp">
      <Filter>Network</Filter>
    </ClCompile>
    <ClCompile Include="..\..\code\network\multiutil.cpp">
      <Filter>Network</Filter>
    </ClCompile>
    <ClCompile Include="..\..\code\network\psnet2.cpp">
      <Filter>Network</Filter>
    </ClCompile>
    <ClCompile Include="..\..\code\network\stand_gui.cpp">
      <Filter>Network</Filter>
    </ClCompile>
    <ClCompile Include="..\..\code\ddsutils\ddsutils.cpp">
      <Filter>ddsutils</Filter>
    </ClCompile>
    <ClCompile Include="..\..\code\pngutils\pngutils.cpp">
      <Filter>pngutils</Filter>
    </ClCompile>
    <ClCompile Include="..\..\code\Cmdline\cmdline.cpp">
      <Filter>Cmdline</Filter>
    </ClCompile>
    <ClCompile Include="..\..\code\fs2netd\fs2netd_client.cpp">
      <Filter>GameHelp\fs2netd</Filter>
    </ClCompile>
    <ClCompile Include="..\..\code\fs2netd\tcp_client.cpp">
      <Filter>GameHelp\fs2netd</Filter>
    </ClCompile>
    <ClCompile Include="..\..\code\fs2netd\tcp_socket.cpp">
      <Filter>GameHelp\fs2netd</Filter>
    </ClCompile>
    <ClCompile Include="..\..\code\species_defs\species_defs.cpp">
      <Filter>Species_Defs</Filter>
    </ClCompile>
    <ClCompile Include="..\..\code\jpgutils\jpgutils.cpp">
      <Filter>jpgutils</Filter>
    </ClCompile>
    <ClCompile Include="..\..\code\Autopilot\autopilot.cpp">
      <Filter>Autopilot</Filter>
    </ClCompile>
    <ClCompile Include="..\..\code\iff_defs\iff_defs.cpp">
      <Filter>iff_defs</Filter>
    </ClCompile>
    <ClCompile Include="..\..\code\external_dll\trackirglobal.cpp">
      <Filter>ExternalDLL</Filter>
    </ClCompile>
    <ClCompile Include="..\..\code\radar\radardradis.cpp">
      <Filter>Radar</Filter>
    </ClCompile>
    <ClCompile Include="..\..\code\mod_table\mod_table.cpp">
      <Filter>mod_table</Filter>
    </ClCompile>
    <ClCompile Include="..\..\code\parse\generic_log.cpp">
      <Filter>Parse</Filter>
    </ClCompile>
    <ClCompile Include="..\..\code\globalincs\profiling.cpp">
      <Filter>GlobalIncs</Filter>
    </ClCompile>
<<<<<<< HEAD
    <ClCompile Include="..\..\code\io\joy_ff-sdl.cpp">
      <Filter>Io</Filter>
    </ClCompile>
    <ClCompile Include="..\..\code\io\joy-sdl.cpp">
      <Filter>Io</Filter>
    </ClCompile>
    <ClCompile Include="..\..\code\io\cursor.cpp">
      <Filter>Io</Filter>
    </ClCompile>
=======
>>>>>>> a47ac6c5
    <ClCompile Include="..\..\code\model\modelrender.cpp">
      <Filter>Model</Filter>
    </ClCompile>
    <ClCompile Include="..\..\code\graphics\shadows.cpp">
      <Filter>Graphics</Filter>
    </ClCompile>
<<<<<<< HEAD
    <ClCompile Include="..\..\code\osapi\dialogs.cpp">
      <Filter>OsApi</Filter>
    </ClCompile>
=======
>>>>>>> a47ac6c5
  </ItemGroup>
  <ItemGroup>
    <ClInclude Include="..\..\code\ai\ai.h">
      <Filter>AI</Filter>
    </ClInclude>
    <ClInclude Include="..\..\code\ai\ai_profiles.h">
      <Filter>AI</Filter>
    </ClInclude>
    <ClInclude Include="..\..\code\ai\aibig.h">
      <Filter>AI</Filter>
    </ClInclude>
    <ClInclude Include="..\..\code\ai\aigoals.h">
      <Filter>AI</Filter>
    </ClInclude>
    <ClInclude Include="..\..\code\ai\aiinternal.h">
      <Filter>AI</Filter>
    </ClInclude>
<<<<<<< HEAD
    <ClInclude Include="..\..\code\ai\ailocal.h">
      <Filter>AI</Filter>
    </ClInclude>
=======
>>>>>>> a47ac6c5
    <ClInclude Include="..\..\code\anim\animplay.h">
      <Filter>Anim</Filter>
    </ClInclude>
    <ClInclude Include="..\..\code\anim\packunpack.h">
      <Filter>Anim</Filter>
    </ClInclude>
    <ClInclude Include="..\..\code\Asteroid\asteroid.h">
      <Filter>Asteroid</Filter>
    </ClInclude>
    <ClInclude Include="..\..\code\bmpman\bm_internal.h">
      <Filter>Bmpman</Filter>
    </ClInclude>
    <ClInclude Include="..\..\code\Bmpman\bmpman.h">
      <Filter>Bmpman</Filter>
    </ClInclude>
    <ClInclude Include="..\..\code\camera\camera.h">
      <Filter>Camera</Filter>
    </ClInclude>
    <ClInclude Include="..\..\code\cfile\cfile.h">
      <Filter>CFile</Filter>
    </ClInclude>
    <ClInclude Include="..\..\code\cfile\cfilearchive.h">
      <Filter>CFile</Filter>
    </ClInclude>
    <ClInclude Include="..\..\code\cfile\cfilesystem.h">
      <Filter>CFile</Filter>
    </ClInclude>
    <ClInclude Include="..\..\code\CMeasure\cmeasure.h">
      <Filter>CMeasure</Filter>
    </ClInclude>
    <ClInclude Include="..\..\code\controlconfig\controlsconfig.h">
      <Filter>ControlConfig</Filter>
    </ClInclude>
    <ClInclude Include="..\..\code\Cutscene\cutscenes.h">
      <Filter>Cutscene</Filter>
    </ClInclude>
    <ClInclude Include="..\..\code\cutscene\movie.h">
      <Filter>Cutscene</Filter>
    </ClInclude>
    <ClInclude Include="..\..\code\cutscene\mvelib.h">
      <Filter>Cutscene</Filter>
    </ClInclude>
    <ClInclude Include="..\..\code\cutscene\oggplayer.h">
      <Filter>Cutscene</Filter>
    </ClInclude>
    <ClInclude Include="..\..\code\Debris\debris.h">
      <Filter>Debris</Filter>
    </ClInclude>
    <ClInclude Include="..\..\code\debugconsole\console.h">
      <Filter>DebugConsole</Filter>
    </ClInclude>
    <ClInclude Include="..\..\code\debugconsole\consoleparse.h">
      <Filter>DebugConsole</Filter>
    </ClInclude>
    <ClInclude Include="..\..\code\DirectX\vasync.h">
      <Filter>DirectX</Filter>
    </ClInclude>
    <ClInclude Include="..\..\code\DirectX\vdinput.h">
      <Filter>DirectX</Filter>
    </ClInclude>
    <ClInclude Include="..\..\code\DirectX\vdplay.h">
      <Filter>DirectX</Filter>
    </ClInclude>
    <ClInclude Include="..\..\code\DirectX\vdplobby.h">
      <Filter>DirectX</Filter>
    </ClInclude>
    <ClInclude Include="..\..\code\DirectX\vdsetup.h">
      <Filter>DirectX</Filter>
    </ClInclude>
    <ClInclude Include="..\..\code\DirectX\vdvp.h">
      <Filter>DirectX</Filter>
    </ClInclude>
    <ClInclude Include="..\..\code\fireball\fireballs.h">
      <Filter>Fireball</Filter>
    </ClInclude>
    <ClInclude Include="..\..\code\gamehelp\contexthelp.h">
      <Filter>GameHelp</Filter>
    </ClInclude>
    <ClInclude Include="..\..\code\gamehelp\gameplayhelp.h">
      <Filter>GameHelp</Filter>
    </ClInclude>
    <ClInclude Include="..\..\code\GameSequence\gamesequence.h">
      <Filter>GameSequence</Filter>
    </ClInclude>
    <ClInclude Include="..\..\code\gamesnd\eventmusic.h">
      <Filter>GameSnd</Filter>
    </ClInclude>
    <ClInclude Include="..\..\code\gamesnd\gamesnd.h">
      <Filter>GameSnd</Filter>
    </ClInclude>
    <ClInclude Include="..\..\code\globalincs\alphacolors.h">
      <Filter>GlobalIncs</Filter>
    </ClInclude>
    <ClInclude Include="..\..\code\globalincs\def_files.h">
      <Filter>GlobalIncs</Filter>
    </ClInclude>
    <ClInclude Include="..\..\code\globalincs\globals.h">
      <Filter>GlobalIncs</Filter>
    </ClInclude>
    <ClInclude Include="..\..\code\globalincs\linklist.h">
      <Filter>GlobalIncs</Filter>
    </ClInclude>
    <ClInclude Include="..\..\code\globalincs\mspdb_callstack.h">
      <Filter>GlobalIncs</Filter>
    </ClInclude>
    <ClInclude Include="..\..\code\globalincs\pstypes.h">
      <Filter>GlobalIncs</Filter>
    </ClInclude>
    <ClInclude Include="..\..\code\globalincs\safe_strings.h">
      <Filter>GlobalIncs</Filter>
    </ClInclude>
    <ClInclude Include="..\..\code\globalincs\systemvars.h">
      <Filter>GlobalIncs</Filter>
    </ClInclude>
    <ClInclude Include="..\..\code\globalincs\version.h">
      <Filter>GlobalIncs</Filter>
    </ClInclude>
    <ClInclude Include="..\..\code\globalincs\vmallocator.h">
      <Filter>GlobalIncs</Filter>
    </ClInclude>
    <ClInclude Include="..\..\code\Graphics\2d.h">
      <Filter>Graphics</Filter>
    </ClInclude>
    <ClInclude Include="..\..\code\graphics\grbatch.h">
      <Filter>Graphics</Filter>
    </ClInclude>
    <ClInclude Include="..\..\code\graphics\grinternal.h">
      <Filter>Graphics</Filter>
    </ClInclude>
    <ClInclude Include="..\..\code\graphics\tmapper.h">
      <Filter>Graphics</Filter>
    </ClInclude>
    <ClInclude Include="..\..\code\Graphics\font.h">
      <Filter>Graphics\SoftwareGr</Filter>
    </ClInclude>
    <ClInclude Include="..\..\code\graphics\generic.h">
      <Filter>Graphics\SoftwareGr</Filter>
    </ClInclude>
    <ClInclude Include="..\..\code\graphics\grstub.h">
      <Filter>Graphics\SoftwareGr</Filter>
    </ClInclude>
    <ClInclude Include="..\..\code\Graphics\line.h">
      <Filter>Graphics\SoftwareGr</Filter>
    </ClInclude>
    <ClInclude Include="..\..\code\graphics\gropengl.h">
      <Filter>Graphics\OpenGLGr\OpenGL Headers</Filter>
    </ClInclude>
    <ClInclude Include="..\..\code\graphics\gropenglbmpman.h">
      <Filter>Graphics\OpenGLGr\OpenGL Headers</Filter>
    </ClInclude>
    <ClInclude Include="..\..\code\graphics\gropengldraw.h">
      <Filter>Graphics\OpenGLGr\OpenGL Headers</Filter>
    </ClInclude>
    <ClInclude Include="..\..\code\graphics\gropenglextension.h">
      <Filter>Graphics\OpenGLGr\OpenGL Headers</Filter>
    </ClInclude>
    <ClInclude Include="..\..\code\graphics\gropengllight.h">
      <Filter>Graphics\OpenGLGr\OpenGL Headers</Filter>
    </ClInclude>
    <ClInclude Include="..\..\code\graphics\gropenglpostprocessing.h">
      <Filter>Graphics\OpenGLGr\OpenGL Headers</Filter>
    </ClInclude>
    <ClInclude Include="..\..\code\graphics\gropenglshader.h">
      <Filter>Graphics\OpenGLGr\OpenGL Headers</Filter>
    </ClInclude>
    <ClInclude Include="..\..\code\graphics\gropenglstate.h">
      <Filter>Graphics\OpenGLGr\OpenGL Headers</Filter>
    </ClInclude>
    <ClInclude Include="..\..\code\graphics\gropengltexture.h">
      <Filter>Graphics\OpenGLGr\OpenGL Headers</Filter>
    </ClInclude>
    <ClInclude Include="..\..\code\graphics\gropengltnl.h">
      <Filter>Graphics\OpenGLGr\OpenGL Headers</Filter>
    </ClInclude>
    <ClInclude Include="..\..\code\hud\hud.h">
      <Filter>Hud</Filter>
    </ClInclude>
    <ClInclude Include="..\..\code\hud\hudartillery.h">
      <Filter>Hud</Filter>
    </ClInclude>
    <ClInclude Include="..\..\code\hud\hudbrackets.h">
      <Filter>Hud</Filter>
    </ClInclude>
    <ClInclude Include="..\..\code\hud\hudconfig.h">
      <Filter>Hud</Filter>
    </ClInclude>
    <ClInclude Include="..\..\code\hud\hudescort.h">
      <Filter>Hud</Filter>
    </ClInclude>
    <ClInclude Include="..\..\code\hud\hudets.h">
      <Filter>Hud</Filter>
    </ClInclude>
    <ClInclude Include="..\..\code\hud\hudgauges.h">
      <Filter>Hud</Filter>
    </ClInclude>
    <ClInclude Include="..\..\code\hud\hudlock.h">
      <Filter>Hud</Filter>
    </ClInclude>
    <ClInclude Include="..\..\code\hud\hudmessage.h">
      <Filter>Hud</Filter>
    </ClInclude>
    <ClInclude Include="..\..\code\hud\hudnavigation.h">
      <Filter>Hud</Filter>
    </ClInclude>
    <ClInclude Include="..\..\code\hud\hudobserver.h">
      <Filter>Hud</Filter>
    </ClInclude>
    <ClInclude Include="..\..\code\hud\hudparse.h">
      <Filter>Hud</Filter>
    </ClInclude>
    <ClInclude Include="..\..\code\hud\hudreticle.h">
      <Filter>Hud</Filter>
    </ClInclude>
    <ClInclude Include="..\..\code\hud\hudshield.h">
      <Filter>Hud</Filter>
    </ClInclude>
    <ClInclude Include="..\..\code\hud\hudsquadmsg.h">
      <Filter>Hud</Filter>
    </ClInclude>
    <ClInclude Include="..\..\code\hud\hudtarget.h">
      <Filter>Hud</Filter>
    </ClInclude>
    <ClInclude Include="..\..\code\hud\hudtargetbox.h">
      <Filter>Hud</Filter>
    </ClInclude>
    <ClInclude Include="..\..\code\hud\hudwingmanstatus.h">
      <Filter>Hud</Filter>
    </ClInclude>
    <ClInclude Include="..\..\code\io\joy.h">
      <Filter>Io</Filter>
    </ClInclude>
    <ClInclude Include="..\..\code\io\joy_ff.h">
      <Filter>Io</Filter>
    </ClInclude>
    <ClInclude Include="..\..\code\io\key.h">
      <Filter>Io</Filter>
    </ClInclude>
    <ClInclude Include="..\..\code\io\keycontrol.h">
      <Filter>Io</Filter>
    </ClInclude>
    <ClInclude Include="..\..\code\io\mouse.h">
      <Filter>Io</Filter>
    </ClInclude>
    <ClInclude Include="..\..\code\io\sw_error.hpp">
      <Filter>Io</Filter>
    </ClInclude>
    <ClInclude Include="..\..\code\io\sw_force.h">
      <Filter>Io</Filter>
    </ClInclude>
    <ClInclude Include="..\..\code\io\sw_guid.hpp">
      <Filter>Io</Filter>
    </ClInclude>
    <ClInclude Include="..\..\code\io\timer.h">
      <Filter>Io</Filter>
    </ClInclude>
    <ClInclude Include="..\..\code\jumpnode\jumpnode.h">
      <Filter>JumpNode</Filter>
    </ClInclude>
    <ClInclude Include="..\..\code\lab\lab.h">
      <Filter>Lab</Filter>
    </ClInclude>
    <ClInclude Include="..\..\code\lab\wmcgui.h">
      <Filter>Lab</Filter>
    </ClInclude>
    <ClInclude Include="..\..\code\Lighting\lighting.h">
      <Filter>Lighting</Filter>
    </ClInclude>
    <ClInclude Include="..\..\code\Math\fix.h">
      <Filter>Math</Filter>
    </ClInclude>
    <ClInclude Include="..\..\code\Math\floating.h">
      <Filter>Math</Filter>
    </ClInclude>
    <ClInclude Include="..\..\code\Math\fvi.h">
      <Filter>Math</Filter>
    </ClInclude>
    <ClInclude Include="..\..\code\Math\spline.h">
      <Filter>Math</Filter>
    </ClInclude>
    <ClInclude Include="..\..\code\Math\staticrand.h">
      <Filter>Math</Filter>
    </ClInclude>
    <ClInclude Include="..\..\code\Math\vecmat.h">
      <Filter>Math</Filter>
    </ClInclude>
    <ClInclude Include="..\..\code\menuui\barracks.h">
      <Filter>MenuUI</Filter>
    </ClInclude>
    <ClInclude Include="..\..\code\menuui\credits.h">
      <Filter>MenuUI</Filter>
    </ClInclude>
    <ClInclude Include="..\..\code\menuui\fishtank.h">
      <Filter>MenuUI</Filter>
    </ClInclude>
    <ClInclude Include="..\..\code\menuui\mainhallmenu.h">
      <Filter>MenuUI</Filter>
    </ClInclude>
    <ClInclude Include="..\..\code\menuui\mainhalltemp.h">
      <Filter>MenuUI</Filter>
    </ClInclude>
    <ClInclude Include="..\..\code\menuui\optionsmenu.h">
      <Filter>MenuUI</Filter>
    </ClInclude>
    <ClInclude Include="..\..\code\menuui\optionsmenumulti.h">
      <Filter>MenuUI</Filter>
    </ClInclude>
    <ClInclude Include="..\..\code\menuui\playermenu.h">
      <Filter>MenuUI</Filter>
    </ClInclude>
    <ClInclude Include="..\..\code\menuui\readyroom.h">
      <Filter>MenuUI</Filter>
    </ClInclude>
    <ClInclude Include="..\..\code\menuui\snazzyui.h">
      <Filter>MenuUI</Filter>
    </ClInclude>
    <ClInclude Include="..\..\code\menuui\techmenu.h">
      <Filter>MenuUI</Filter>
    </ClInclude>
    <ClInclude Include="..\..\code\menuui\trainingmenu.h">
      <Filter>MenuUI</Filter>
    </ClInclude>
    <ClInclude Include="..\..\code\mission\missionbriefcommon.h">
      <Filter>Mission</Filter>
    </ClInclude>
    <ClInclude Include="..\..\code\mission\missioncampaign.h">
      <Filter>Mission</Filter>
    </ClInclude>
    <ClInclude Include="..\..\code\mission\missiongoals.h">
      <Filter>Mission</Filter>
    </ClInclude>
    <ClInclude Include="..\..\code\mission\missiongrid.h">
      <Filter>Mission</Filter>
    </ClInclude>
    <ClInclude Include="..\..\code\mission\missionhotkey.h">
      <Filter>Mission</Filter>
    </ClInclude>
    <ClInclude Include="..\..\code\mission\missionload.h">
      <Filter>Mission</Filter>
    </ClInclude>
    <ClInclude Include="..\..\code\mission\missionlog.h">
      <Filter>Mission</Filter>
    </ClInclude>
    <ClInclude Include="..\..\code\mission\missionmessage.h">
      <Filter>Mission</Filter>
    </ClInclude>
    <ClInclude Include="..\..\code\mission\missionparse.h">
      <Filter>Mission</Filter>
    </ClInclude>
    <ClInclude Include="..\..\code\mission\missiontraining.h">
      <Filter>Mission</Filter>
    </ClInclude>
    <ClInclude Include="..\..\code\missionui\chatbox.h">
      <Filter>MissionUI</Filter>
    </ClInclude>
    <ClInclude Include="..\..\code\missionui\fictionviewer.h">
      <Filter>MissionUI</Filter>
    </ClInclude>
    <ClInclude Include="..\..\code\missionui\missionbrief.h">
      <Filter>MissionUI</Filter>
    </ClInclude>
    <ClInclude Include="..\..\code\missionui\missioncmdbrief.h">
      <Filter>MissionUI</Filter>
    </ClInclude>
    <ClInclude Include="..\..\code\missionui\missiondebrief.h">
      <Filter>MissionUI</Filter>
    </ClInclude>
    <ClInclude Include="..\..\code\missionui\missionloopbrief.h">
      <Filter>MissionUI</Filter>
    </ClInclude>
    <ClInclude Include="..\..\code\missionui\missionpause.h">
      <Filter>MissionUI</Filter>
    </ClInclude>
<<<<<<< HEAD
    <ClInclude Include="..\..\code\missionui\missionrecommend.h">
      <Filter>MissionUI</Filter>
    </ClInclude>
=======
>>>>>>> a47ac6c5
    <ClInclude Include="..\..\code\missionui\missionscreencommon.h">
      <Filter>MissionUI</Filter>
    </ClInclude>
    <ClInclude Include="..\..\code\missionui\missionshipchoice.h">
      <Filter>MissionUI</Filter>
    </ClInclude>
<<<<<<< HEAD
    <ClInclude Include="..\..\code\missionui\missionstats.h">
      <Filter>MissionUI</Filter>
    </ClInclude>
=======
>>>>>>> a47ac6c5
    <ClInclude Include="..\..\code\missionui\missionweaponchoice.h">
      <Filter>MissionUI</Filter>
    </ClInclude>
    <ClInclude Include="..\..\code\missionui\redalert.h">
      <Filter>MissionUI</Filter>
    </ClInclude>
    <ClInclude Include="..\..\code\model\model.h">
      <Filter>Model</Filter>
    </ClInclude>
    <ClInclude Include="..\..\code\model\modelanim.h">
      <Filter>Model</Filter>
    </ClInclude>
    <ClInclude Include="..\..\code\model\modelsinc.h">
      <Filter>Model</Filter>
    </ClInclude>
    <ClInclude Include="..\..\code\object\deadobjectdock.h">
      <Filter>Object</Filter>
    </ClInclude>
    <ClInclude Include="..\..\code\object\objcollide.h">
      <Filter>Object</Filter>
    </ClInclude>
    <ClInclude Include="..\..\code\object\object.h">
      <Filter>Object</Filter>
    </ClInclude>
    <ClInclude Include="..\..\code\object\objectdock.h">
      <Filter>Object</Filter>
    </ClInclude>
    <ClInclude Include="..\..\code\object\objectshield.h">
      <Filter>Object</Filter>
    </ClInclude>
    <ClInclude Include="..\..\code\object\objectsnd.h">
      <Filter>Object</Filter>
    </ClInclude>
    <ClInclude Include="..\..\code\object\parseobjectdock.h">
      <Filter>Object</Filter>
    </ClInclude>
    <ClInclude Include="..\..\code\object\waypoint.h">
      <Filter>Object</Filter>
    </ClInclude>
    <ClInclude Include="..\..\code\Observer\observer.h">
      <Filter>Observer</Filter>
    </ClInclude>
    <ClInclude Include="..\..\code\osapi\monopub.h">
      <Filter>OsApi</Filter>
    </ClInclude>
    <ClInclude Include="..\..\code\osapi\osapi.h">
      <Filter>OsApi</Filter>
    </ClInclude>
    <ClInclude Include="..\..\code\osapi\osregistry.h">
      <Filter>OsApi</Filter>
    </ClInclude>
    <ClInclude Include="..\..\code\osapi\outwnd.h">
      <Filter>OsApi</Filter>
    </ClInclude>
    <ClInclude Include="..\..\code\Palman\palman.h">
      <Filter>Palman</Filter>
    </ClInclude>
    <ClInclude Include="..\..\code\parse\encrypt.h">
      <Filter>Parse</Filter>
    </ClInclude>
    <ClInclude Include="..\..\code\parse\lua.h">
      <Filter>Parse</Filter>
    </ClInclude>
    <ClInclude Include="..\..\code\parse\parselo.h">
      <Filter>Parse</Filter>
    </ClInclude>
    <ClInclude Include="..\..\code\parse\scripting.h">
      <Filter>Parse</Filter>
    </ClInclude>
    <ClInclude Include="..\..\code\parse\sexp.h">
      <Filter>Parse</Filter>
    </ClInclude>
    <ClInclude Include="..\..\code\Particle\particle.h">
      <Filter>Particle</Filter>
    </ClInclude>
    <ClInclude Include="..\..\code\PcxUtils\pcxutils.h">
      <Filter>PcxUtils</Filter>
    </ClInclude>
    <ClInclude Include="..\..\code\Physics\physics.h">
      <Filter>Physics</Filter>
    </ClInclude>
    <ClInclude Include="..\..\code\playerman\managepilot.h">
      <Filter>Playerman</Filter>
    </ClInclude>
    <ClInclude Include="..\..\code\playerman\player.h">
      <Filter>Playerman</Filter>
    </ClInclude>
    <ClInclude Include="..\..\code\popup\popup.h">
      <Filter>Popup</Filter>
    </ClInclude>
    <ClInclude Include="..\..\code\popup\popupdead.h">
      <Filter>Popup</Filter>
    </ClInclude>
    <ClInclude Include="..\..\code\Radar\radar.h">
      <Filter>Radar</Filter>
    </ClInclude>
    <ClInclude Include="..\..\code\radar\radarorb.h">
      <Filter>Radar</Filter>
    </ClInclude>
    <ClInclude Include="..\..\code\radar\radarsetup.h">
      <Filter>Radar</Filter>
    </ClInclude>
    <ClInclude Include="..\..\code\render\3d.h">
      <Filter>Render</Filter>
    </ClInclude>
    <ClInclude Include="..\..\code\render\3dinternal.h">
      <Filter>Render</Filter>
    </ClInclude>
    <ClInclude Include="..\..\code\ship\afterburner.h">
      <Filter>Ship</Filter>
    </ClInclude>
    <ClInclude Include="..\..\code\ship\awacs.h">
      <Filter>Ship</Filter>
    </ClInclude>
    <ClInclude Include="..\..\code\ship\ship.h">
      <Filter>Ship</Filter>
    </ClInclude>
    <ClInclude Include="..\..\code\ship\shipcontrails.h">
      <Filter>Ship</Filter>
    </ClInclude>
    <ClInclude Include="..\..\code\ship\shipfx.h">
      <Filter>Ship</Filter>
    </ClInclude>
    <ClInclude Include="..\..\code\ship\shiphit.h">
      <Filter>Ship</Filter>
    </ClInclude>
    <ClInclude Include="..\..\code\ship\subsysdamage.h">
      <Filter>Ship</Filter>
    </ClInclude>
    <ClInclude Include="..\..\code\sound\acm.h">
      <Filter>Sound</Filter>
    </ClInclude>
    <ClInclude Include="..\..\code\sound\audiostr.h">
      <Filter>Sound</Filter>
    </ClInclude>
    <ClInclude Include="..\..\code\sound\channel.h">
      <Filter>Sound</Filter>
    </ClInclude>
    <ClInclude Include="..\..\code\sound\ds.h">
      <Filter>Sound</Filter>
    </ClInclude>
    <ClInclude Include="..\..\code\sound\ds3d.h">
      <Filter>Sound</Filter>
    </ClInclude>
    <ClInclude Include="..\..\code\sound\dscap.h">
      <Filter>Sound</Filter>
    </ClInclude>
    <ClInclude Include="..\..\code\sound\fsspeech.h">
      <Filter>Sound</Filter>
    </ClInclude>
    <ClInclude Include="..\..\code\sound\grammar.h">
      <Filter>Sound</Filter>
    </ClInclude>
    <ClInclude Include="..\..\code\sound\openal.h">
      <Filter>Sound</Filter>
    </ClInclude>
    <ClInclude Include="..\..\code\sound\rtvoice.h">
      <Filter>Sound</Filter>
    </ClInclude>
    <ClInclude Include="..\..\code\sound\sound.h">
      <Filter>Sound</Filter>
    </ClInclude>
    <ClInclude Include="..\..\code\sound\speech.h">
      <Filter>Sound</Filter>
    </ClInclude>
    <ClInclude Include="..\..\code\sound\voicerec.h">
      <Filter>Sound</Filter>
    </ClInclude>
    <ClInclude Include="..\..\code\sound\ogg\ogg.h">
      <Filter>Sound\ogg</Filter>
    </ClInclude>
    <ClInclude Include="..\..\code\Starfield\nebula.h">
      <Filter>Starfield</Filter>
    </ClInclude>
    <ClInclude Include="..\..\code\Starfield\starfield.h">
      <Filter>Starfield</Filter>
    </ClInclude>
    <ClInclude Include="..\..\code\Starfield\supernova.h">
      <Filter>Starfield</Filter>
    </ClInclude>
    <ClInclude Include="..\..\code\Stats\medals.h">
      <Filter>Stats</Filter>
    </ClInclude>
    <ClInclude Include="..\..\code\stats\scoring.h">
      <Filter>Stats</Filter>
    </ClInclude>
    <ClInclude Include="..\..\code\Stats\stats.h">
      <Filter>Stats</Filter>
    </ClInclude>
    <ClInclude Include="..\..\code\ui\ui.h">
      <Filter>Ui</Filter>
    </ClInclude>
    <ClInclude Include="..\..\code\ui\uidefs.h">
      <Filter>Ui</Filter>
    </ClInclude>
    <ClInclude Include="..\..\code\weapon\beam.h">
      <Filter>Weapon</Filter>
    </ClInclude>
    <ClInclude Include="..\..\code\weapon\corkscrew.h">
      <Filter>Weapon</Filter>
    </ClInclude>
    <ClInclude Include="..\..\code\weapon\emp.h">
      <Filter>Weapon</Filter>
    </ClInclude>
    <ClInclude Include="..\..\code\weapon\flak.h">
      <Filter>Weapon</Filter>
    </ClInclude>
    <ClInclude Include="..\..\code\weapon\muzzleflash.h">
      <Filter>Weapon</Filter>
    </ClInclude>
    <ClInclude Include="..\..\code\weapon\shockwave.h">
      <Filter>Weapon</Filter>
    </ClInclude>
    <ClInclude Include="..\..\code\weapon\swarm.h">
      <Filter>Weapon</Filter>
    </ClInclude>
    <ClInclude Include="..\..\code\weapon\trails.h">
      <Filter>Weapon</Filter>
    </ClInclude>
    <ClInclude Include="..\..\code\weapon\weapon.h">
      <Filter>Weapon</Filter>
    </ClInclude>
    <ClInclude Include="..\..\code\nebula\neb.h">
      <Filter>Nebula</Filter>
    </ClInclude>
    <ClInclude Include="..\..\code\nebula\neblightning.h">
      <Filter>Nebula</Filter>
    </ClInclude>
    <ClInclude Include="..\..\code\Localization\fhash.h">
      <Filter>Localization</Filter>
    </ClInclude>
    <ClInclude Include="..\..\code\Localization\localize.h">
      <Filter>Localization</Filter>
    </ClInclude>
    <ClInclude Include="..\..\code\TgaUtils\tgautils.h">
      <Filter>TgaUtils</Filter>
    </ClInclude>
    <ClInclude Include="..\..\code\inetfile\cftp.h">
      <Filter>InetFile</Filter>
    </ClInclude>
    <ClInclude Include="..\..\code\inetfile\chttpget.h">
      <Filter>InetFile</Filter>
    </ClInclude>
    <ClInclude Include="..\..\code\inetfile\inetgetfile.h">
      <Filter>InetFile</Filter>
    </ClInclude>
    <ClInclude Include="..\..\code\ExceptionHandler\exceptionhandler.h">
      <Filter>ExceptionHandler</Filter>
    </ClInclude>
    <ClInclude Include="..\..\code\network\chat_api.h">
      <Filter>Network</Filter>
    </ClInclude>
    <ClInclude Include="..\..\code\network\multi.h">
      <Filter>Network</Filter>
    </ClInclude>
    <ClInclude Include="..\..\code\network\multi_campaign.h">
      <Filter>Network</Filter>
    </ClInclude>
    <ClInclude Include="..\..\code\network\multi_data.h">
      <Filter>Network</Filter>
    </ClInclude>
    <ClInclude Include="..\..\code\network\multi_dogfight.h">
      <Filter>Network</Filter>
    </ClInclude>
    <ClInclude Include="..\..\code\network\multi_endgame.h">
      <Filter>Network</Filter>
    </ClInclude>
    <ClInclude Include="..\..\code\network\multi_ingame.h">
      <Filter>Network</Filter>
    </ClInclude>
    <ClInclude Include="..\..\code\network\multi_kick.h">
      <Filter>Network</Filter>
    </ClInclude>
    <ClInclude Include="..\..\code\network\multi_log.h">
      <Filter>Network</Filter>
    </ClInclude>
    <ClInclude Include="..\..\code\network\multi_obj.h">
      <Filter>Network</Filter>
    </ClInclude>
    <ClInclude Include="..\..\code\network\multi_observer.h">
      <Filter>Network</Filter>
    </ClInclude>
    <ClInclude Include="..\..\code\network\multi_options.h">
      <Filter>Network</Filter>
    </ClInclude>
    <ClInclude Include="..\..\code\network\multi_pause.h">
      <Filter>Network</Filter>
    </ClInclude>
    <ClInclude Include="..\..\code\network\multi_pinfo.h">
      <Filter>Network</Filter>
    </ClInclude>
    <ClInclude Include="..\..\code\network\multi_ping.h">
      <Filter>Network</Filter>
    </ClInclude>
    <ClInclude Include="..\..\code\network\multi_pmsg.h">
      <Filter>Network</Filter>
    </ClInclude>
    <ClInclude Include="..\..\code\network\multi_pxo.h">
      <Filter>Network</Filter>
    </ClInclude>
    <ClInclude Include="..\..\code\network\multi_rate.h">
      <Filter>Network</Filter>
    </ClInclude>
    <ClInclude Include="..\..\code\network\multi_respawn.h">
      <Filter>Network</Filter>
    </ClInclude>
    <ClInclude Include="..\..\code\network\multi_sexp.h">
      <Filter>Network</Filter>
    </ClInclude>
    <ClInclude Include="..\..\code\network\multi_team.h">
      <Filter>Network</Filter>
    </ClInclude>
    <ClInclude Include="..\..\code\network\multi_update.h">
      <Filter>Network</Filter>
    </ClInclude>
    <ClInclude Include="..\..\code\network\multi_voice.h">
      <Filter>Network</Filter>
    </ClInclude>
    <ClInclude Include="..\..\code\network\multi_xfer.h">
      <Filter>Network</Filter>
    </ClInclude>
    <ClInclude Include="..\..\code\network\multilag.h">
      <Filter>Network</Filter>
    </ClInclude>
    <ClInclude Include="..\..\code\network\multimsgs.h">
      <Filter>Network</Filter>
    </ClInclude>
    <ClInclude Include="..\..\code\network\multiteamselect.h">
      <Filter>Network</Filter>
    </ClInclude>
    <ClInclude Include="..\..\code\network\multiui.h">
      <Filter>Network</Filter>
    </ClInclude>
    <ClInclude Include="..\..\code\network\multiutil.h">
      <Filter>Network</Filter>
    </ClInclude>
    <ClInclude Include="..\..\code\network\psnet2.h">
      <Filter>Network</Filter>
    </ClInclude>
    <ClInclude Include="..\..\code\network\stand_gui.h">
      <Filter>Network</Filter>
    </ClInclude>
    <ClInclude Include="..\..\code\ddsutils\ddsutils.h">
      <Filter>ddsutils</Filter>
    </ClInclude>
    <ClInclude Include="..\..\code\pngutils\pngutils.h">
      <Filter>pngutils</Filter>
    </ClInclude>
    <ClInclude Include="..\..\code\Cmdline\cmdline.h">
      <Filter>Cmdline</Filter>
    </ClInclude>
    <ClInclude Include="..\..\code\fs2netd\fs2netd_client.h">
      <Filter>GameHelp\fs2netd</Filter>
    </ClInclude>
    <ClInclude Include="..\..\code\fs2netd\protocol.h">
      <Filter>GameHelp\fs2netd</Filter>
    </ClInclude>
    <ClInclude Include="..\..\code\fs2netd\tcp_client.h">
      <Filter>GameHelp\fs2netd</Filter>
    </ClInclude>
    <ClInclude Include="..\..\code\fs2netd\tcp_socket.h">
      <Filter>GameHelp\fs2netd</Filter>
    </ClInclude>
    <ClInclude Include="..\..\code\species_defs\species_defs.h">
      <Filter>Species_Defs</Filter>
    </ClInclude>
    <ClInclude Include="..\..\code\jpgutils\jpgutils.h">
      <Filter>jpgutils</Filter>
    </ClInclude>
    <ClInclude Include="..\..\code\Autopilot\autopilot.h">
      <Filter>Autopilot</Filter>
    </ClInclude>
    <ClInclude Include="..\..\code\iff_defs\iff_defs.h">
      <Filter>iff_defs</Filter>
    </ClInclude>
    <ClInclude Include="..\..\code\external_dll\externalcode.h">
      <Filter>ExternalDLL</Filter>
    </ClInclude>
    <ClInclude Include="..\..\code\external_dll\trackirpublic.h">
      <Filter>ExternalDLL</Filter>
    </ClInclude>
    <ClInclude Include="..\..\code\math\bitarray.h">
      <Filter>Math</Filter>
    </ClInclude>
    <ClInclude Include="..\..\code\globalincs\fsmemory.h">
      <Filter>GlobalIncs</Filter>
    </ClInclude>
    <ClInclude Include="..\..\code\radar\radardradis.h">
      <Filter>Radar</Filter>
    </ClInclude>
    <ClInclude Include="..\..\code\mod_table\mod_table.h">
      <Filter>mod_table</Filter>
    </ClInclude>
    <ClInclude Include="..\..\code\parse\generic_log.h">
      <Filter>Parse</Filter>
    </ClInclude>
    <ClInclude Include="..\..\code\PilotFile\pilotfile_convert.h">
      <Filter>PilotFile</Filter>
    </ClInclude>
    <ClInclude Include="..\..\code\PilotFile\pilotfile.h">
      <Filter>PilotFile</Filter>
    </ClInclude>
<<<<<<< HEAD
    <ClInclude Include="..\..\code\io\cursor.h">
      <Filter>Io</Filter>
    </ClInclude>
=======
>>>>>>> a47ac6c5
    <ClInclude Include="..\..\code\model\modelrender.h">
      <Filter>Model</Filter>
    </ClInclude>
    <ClInclude Include="..\..\code\graphics\shadows.h">
      <Filter>Graphics</Filter>
    </ClInclude>
<<<<<<< HEAD
    <ClInclude Include="..\..\code\osapi\dialogs.h">
      <Filter>OsApi</Filter>
    </ClInclude>
=======
>>>>>>> a47ac6c5
  </ItemGroup>
  <ItemGroup>
    <Library Include="..\..\code\directx\dxguid.lib">
      <Filter>DirectX</Filter>
    </Library>
    <Library Include="..\..\code\directx\strmiids.lib">
      <Filter>DirectX</Filter>
    </Library>
    <Library Include="..\..\code\DirectX\vdinput.lib">
      <Filter>DirectX</Filter>
    </Library>
  </ItemGroup>
  <ItemGroup>
    <CustomBuild Include="..\..\code\sound\phrases.xml">
      <Filter>Sound</Filter>
    </CustomBuild>
  </ItemGroup>
</Project><|MERGE_RESOLUTION|>--- conflicted
+++ resolved
@@ -1,1951 +1,1894 @@
-﻿<?xml version="1.0" encoding="utf-8"?>
-<Project ToolsVersion="4.0" xmlns="http://schemas.microsoft.com/developer/msbuild/2003">
-  <ItemGroup>
-    <Filter Include="AI">
-      <UniqueIdentifier>{16293009-1d93-484a-846f-dcb07316547c}</UniqueIdentifier>
-    </Filter>
-    <Filter Include="Anim">
-      <UniqueIdentifier>{271f0e62-ae8d-45d5-ae5a-ebb16d5ca6c4}</UniqueIdentifier>
-    </Filter>
-    <Filter Include="Asteroid">
-      <UniqueIdentifier>{a7e43a85-dd31-4d09-90f4-eb5e09e61bb9}</UniqueIdentifier>
-    </Filter>
-    <Filter Include="Bmpman">
-      <UniqueIdentifier>{8b831318-1881-4d35-8fba-27d3b19c4bdc}</UniqueIdentifier>
-    </Filter>
-    <Filter Include="Camera">
-      <UniqueIdentifier>{bc1db3dd-3a3a-4cfa-a937-e506937e6169}</UniqueIdentifier>
-    </Filter>
-    <Filter Include="CFile">
-      <UniqueIdentifier>{6dc2d54c-d2a1-4173-89e6-1708cee59f27}</UniqueIdentifier>
-    </Filter>
-    <Filter Include="CMeasure">
-      <UniqueIdentifier>{28708851-9642-4a48-ba3c-73a7e437f2fa}</UniqueIdentifier>
-    </Filter>
-    <Filter Include="ControlConfig">
-      <UniqueIdentifier>{58ee2276-6169-435a-85b8-9023bbfba863}</UniqueIdentifier>
-    </Filter>
-    <Filter Include="Cutscene">
-      <UniqueIdentifier>{4ace400e-31f1-4939-8b0d-6cb7534fbed7}</UniqueIdentifier>
-    </Filter>
-    <Filter Include="Debris">
-      <UniqueIdentifier>{1d2746e4-3e3c-433e-aeab-e85bf0085e0d}</UniqueIdentifier>
-    </Filter>
-    <Filter Include="DebugConsole">
-      <UniqueIdentifier>{2f7f7195-f66a-46a0-bf1d-fdd7de709d3e}</UniqueIdentifier>
-    </Filter>
-    <Filter Include="DirectX">
-      <UniqueIdentifier>{30665de6-7ec7-42b4-b6de-7da88828aba0}</UniqueIdentifier>
-    </Filter>
-    <Filter Include="Fireball">
-      <UniqueIdentifier>{fd4f39a4-4486-4b3f-ba06-01ce340bb52d}</UniqueIdentifier>
-    </Filter>
-    <Filter Include="GameHelp">
-      <UniqueIdentifier>{302080fd-4351-4e50-b564-de2eb2388460}</UniqueIdentifier>
-    </Filter>
-    <Filter Include="GameSequence">
-      <UniqueIdentifier>{2722fbe3-8a1f-4c4f-ac44-a19aebe88fba}</UniqueIdentifier>
-    </Filter>
-    <Filter Include="GameSnd">
-      <UniqueIdentifier>{097357e4-f580-4ff6-a66e-2c79841209e1}</UniqueIdentifier>
-    </Filter>
-    <Filter Include="GlobalIncs">
-      <UniqueIdentifier>{4d88e59d-0e24-401a-9bba-677103b42016}</UniqueIdentifier>
-    </Filter>
-    <Filter Include="Graphics">
-      <UniqueIdentifier>{05d8b62e-5a58-4e2a-ac4f-01d1a77c8924}</UniqueIdentifier>
-    </Filter>
-    <Filter Include="Graphics\SoftwareGr">
-      <UniqueIdentifier>{6a02bc1e-e658-42a0-b3a7-1b8705d26450}</UniqueIdentifier>
-    </Filter>
-    <Filter Include="Graphics\OpenGLGr">
-      <UniqueIdentifier>{981d4713-50cf-427a-a9ac-5fbf6bcb2505}</UniqueIdentifier>
-    </Filter>
-    <Filter Include="Graphics\OpenGLGr\OpenGL Headers">
-      <UniqueIdentifier>{6e59147f-314d-4731-845f-3f1d2378e160}</UniqueIdentifier>
-    </Filter>
-    <Filter Include="Graphics\OpenGLGr\OpenGL CPPs">
-      <UniqueIdentifier>{de4026e1-341e-4653-90dc-efb23b8d945e}</UniqueIdentifier>
-    </Filter>
-    <Filter Include="Hud">
-      <UniqueIdentifier>{3046400a-cda3-40a4-be0b-0be663e67af7}</UniqueIdentifier>
-    </Filter>
-    <Filter Include="Io">
-      <UniqueIdentifier>{b4451db7-ea7b-4ac0-ba7a-874a9c89bd9d}</UniqueIdentifier>
-    </Filter>
-    <Filter Include="JumpNode">
-      <UniqueIdentifier>{38f64747-51aa-4348-a5d0-dac6143ca14e}</UniqueIdentifier>
-    </Filter>
-    <Filter Include="Lab">
-      <UniqueIdentifier>{7748e888-fae3-47a1-a255-5918f158993f}</UniqueIdentifier>
-    </Filter>
-    <Filter Include="Lighting">
-      <UniqueIdentifier>{3a949639-d54c-47c6-92fe-2d9890a46c18}</UniqueIdentifier>
-    </Filter>
-    <Filter Include="Math">
-      <UniqueIdentifier>{6f93a9a6-6fd3-4afd-b8e2-8a23beea1b41}</UniqueIdentifier>
-    </Filter>
-    <Filter Include="MenuUI">
-      <UniqueIdentifier>{ef96ebc9-f803-4351-9769-8b733369a0ec}</UniqueIdentifier>
-    </Filter>
-    <Filter Include="Mission">
-      <UniqueIdentifier>{d6cee94b-1134-469f-9ecc-9590848bf934}</UniqueIdentifier>
-    </Filter>
-    <Filter Include="MissionUI">
-      <UniqueIdentifier>{1d27ba41-63dc-41d6-8e8b-96bbcdd8e746}</UniqueIdentifier>
-    </Filter>
-    <Filter Include="Model">
-      <UniqueIdentifier>{b52d54f8-32fa-4429-8b6d-224242ec8314}</UniqueIdentifier>
-    </Filter>
-    <Filter Include="Object">
-      <UniqueIdentifier>{57556725-ebe3-42cf-a8d7-91b1be6eb1b6}</UniqueIdentifier>
-    </Filter>
-    <Filter Include="Observer">
-      <UniqueIdentifier>{e3454afb-be12-45af-9f07-7c6a1f80a28f}</UniqueIdentifier>
-    </Filter>
-    <Filter Include="OsApi">
-      <UniqueIdentifier>{53780bee-e6b6-4cbd-a348-89ede0a81e98}</UniqueIdentifier>
-    </Filter>
-    <Filter Include="Palman">
-      <UniqueIdentifier>{46757c9d-1c64-4f83-b3d9-eab82e0e0f11}</UniqueIdentifier>
-    </Filter>
-    <Filter Include="Parse">
-      <UniqueIdentifier>{75adf504-b9f8-4926-af08-9afdf594dde8}</UniqueIdentifier>
-    </Filter>
-    <Filter Include="Particle">
-      <UniqueIdentifier>{b16b94b6-a253-4020-868a-0d6a3150ced7}</UniqueIdentifier>
-    </Filter>
-    <Filter Include="PcxUtils">
-      <UniqueIdentifier>{046f682e-1fa8-4318-ac68-7e61801ed9a8}</UniqueIdentifier>
-    </Filter>
-    <Filter Include="Physics">
-      <UniqueIdentifier>{73764146-6133-4a00-9463-532184af6694}</UniqueIdentifier>
-    </Filter>
-    <Filter Include="PilotFile">
-      <UniqueIdentifier>{73764146-6640-4a00-9463-532184af6694}</UniqueIdentifier>
-    </Filter>
-    <Filter Include="Playerman">
-      <UniqueIdentifier>{9db79e68-6640-4232-9f4c-7811fcd113f4}</UniqueIdentifier>
-    </Filter>
-    <Filter Include="Popup">
-      <UniqueIdentifier>{a46119c3-864f-48b2-8830-d2e9dbc8f9bc}</UniqueIdentifier>
-    </Filter>
-    <Filter Include="Radar">
-      <UniqueIdentifier>{72395cf4-a4d5-4414-8169-18325390c726}</UniqueIdentifier>
-    </Filter>
-    <Filter Include="Render">
-      <UniqueIdentifier>{4e490ec4-3d32-4544-8b4f-c3b3c9daf08f}</UniqueIdentifier>
-    </Filter>
-    <Filter Include="Ship">
-      <UniqueIdentifier>{4e3a7c4e-b208-4f65-b68b-6088762f1549}</UniqueIdentifier>
-    </Filter>
-    <Filter Include="Sound">
-      <UniqueIdentifier>{ea046106-a870-4c3b-86c7-aca70ee2c79f}</UniqueIdentifier>
-    </Filter>
-    <Filter Include="Sound\ogg">
-      <UniqueIdentifier>{efcb428f-2785-4284-9b38-444976158c42}</UniqueIdentifier>
-    </Filter>
-    <Filter Include="Starfield">
-      <UniqueIdentifier>{d09fb706-57c8-4486-96eb-cda09ebe9fd7}</UniqueIdentifier>
-    </Filter>
-    <Filter Include="Stats">
-      <UniqueIdentifier>{d7c86572-8f03-49cb-8a32-41aecb5d50b9}</UniqueIdentifier>
-    </Filter>
-    <Filter Include="Ui">
-      <UniqueIdentifier>{789075d9-5184-430c-805e-6eee25ac385f}</UniqueIdentifier>
-    </Filter>
-    <Filter Include="Weapon">
-      <UniqueIdentifier>{a9dd5287-17a3-4c92-a8ec-49325c3964f2}</UniqueIdentifier>
-    </Filter>
-    <Filter Include="Nebula">
-      <UniqueIdentifier>{c965279b-d0c5-445e-b188-4689a7260690}</UniqueIdentifier>
-    </Filter>
-    <Filter Include="Localization">
-      <UniqueIdentifier>{32108f5a-45a1-439b-9896-730018077ae5}</UniqueIdentifier>
-    </Filter>
-    <Filter Include="TgaUtils">
-      <UniqueIdentifier>{25c68a5e-5388-4000-9e50-06969c08876c}</UniqueIdentifier>
-    </Filter>
-    <Filter Include="InetFile">
-      <UniqueIdentifier>{4b6dadcf-c79a-45df-a025-411a39d9e0fa}</UniqueIdentifier>
-    </Filter>
-    <Filter Include="ExceptionHandler">
-      <UniqueIdentifier>{0f5c779b-0b8b-48af-9b0b-570d6e2b5e9c}</UniqueIdentifier>
-    </Filter>
-    <Filter Include="Network">
-      <UniqueIdentifier>{a398cd63-314d-40b6-8873-ddf4ff3f4fc9}</UniqueIdentifier>
-    </Filter>
-    <Filter Include="ddsutils">
-      <UniqueIdentifier>{9ecb8211-7db5-4b2f-bf0f-502f3c1b2341}</UniqueIdentifier>
-    </Filter>
-    <Filter Include="pngutils">
-      <UniqueIdentifier>{ec188d39-3334-4d89-bc36-dde4b7815c42}</UniqueIdentifier>
-    </Filter>
-    <Filter Include="Cmdline">
-      <UniqueIdentifier>{4feafd16-d55a-4ce8-b2a7-31ea81d03b2b}</UniqueIdentifier>
-    </Filter>
-    <Filter Include="Species_Defs">
-      <UniqueIdentifier>{ab2a00a5-8e90-4bec-ba37-9ba23bfc53cd}</UniqueIdentifier>
-    </Filter>
-    <Filter Include="jpgutils">
-      <UniqueIdentifier>{53d524f2-cb9c-4b53-a547-329b308436f1}</UniqueIdentifier>
-    </Filter>
-    <Filter Include="Autopilot">
-      <UniqueIdentifier>{1b375441-5abe-4fff-8f94-f88efdb84d9a}</UniqueIdentifier>
-    </Filter>
-    <Filter Include="iff_defs">
-      <UniqueIdentifier>{15b5cbd5-0511-43d9-b151-5283e6e67bb7}</UniqueIdentifier>
-    </Filter>
-    <Filter Include="ExternalDLL">
-      <UniqueIdentifier>{34eefea3-a25d-40cd-8198-13c48ad8a6eb}</UniqueIdentifier>
-    </Filter>
-    <Filter Include="mod_table">
-      <UniqueIdentifier>{b8fecc33-7ae8-42db-beaa-e7cc8abded39}</UniqueIdentifier>
-    </Filter>
-    <Filter Include="GameHelp\fs2netd">
-      <UniqueIdentifier>{eaaf5609-a655-4b46-95b4-bee16c341561}</UniqueIdentifier>
-    </Filter>
-  </ItemGroup>
-  <ItemGroup>
-    <ClCompile Include="..\..\code\ai\ai.cpp">
-      <Filter>AI</Filter>
-    </ClCompile>
-    <ClCompile Include="..\..\code\ai\ai_profiles.cpp">
-      <Filter>AI</Filter>
-    </ClCompile>
-    <ClCompile Include="..\..\code\ai\aibig.cpp">
-      <Filter>AI</Filter>
-    </ClCompile>
-    <ClCompile Include="..\..\code\ai\aicode.cpp">
-      <Filter>AI</Filter>
-    </ClCompile>
-    <ClCompile Include="..\..\code\ai\aigoals.cpp">
-      <Filter>AI</Filter>
-    </ClCompile>
-    <ClCompile Include="..\..\code\ai\aiturret.cpp">
-      <Filter>AI</Filter>
-    </ClCompile>
-    <ClCompile Include="..\..\code\anim\animplay.cpp">
-      <Filter>Anim</Filter>
-    </ClCompile>
-    <ClCompile Include="..\..\code\anim\packunpack.cpp">
-      <Filter>Anim</Filter>
-    </ClCompile>
-    <ClCompile Include="..\..\code\Asteroid\asteroid.cpp">
-      <Filter>Asteroid</Filter>
-    </ClCompile>
-    <ClCompile Include="..\..\code\Bmpman\bmpman.cpp">
-      <Filter>Bmpman</Filter>
-    </ClCompile>
-    <ClCompile Include="..\..\code\camera\camera.cpp">
-      <Filter>Camera</Filter>
-    </ClCompile>
-    <ClCompile Include="..\..\code\cfile\cfile.cpp">
-      <Filter>CFile</Filter>
-    </ClCompile>
-    <ClCompile Include="..\..\code\cfile\cfilearchive.cpp">
-      <Filter>CFile</Filter>
-    </ClCompile>
-    <ClCompile Include="..\..\code\cfile\cfilelist.cpp">
-      <Filter>CFile</Filter>
-    </ClCompile>
-    <ClCompile Include="..\..\code\cfile\cfilesystem.cpp">
-      <Filter>CFile</Filter>
-    </ClCompile>
-    <ClCompile Include="..\..\code\CMeasure\cmeasure.cpp">
-      <Filter>CMeasure</Filter>
-    </ClCompile>
-    <ClCompile Include="..\..\code\controlconfig\controlsconfig.cpp">
-      <Filter>ControlConfig</Filter>
-    </ClCompile>
-    <ClCompile Include="..\..\code\controlconfig\controlsconfigcommon.cpp">
-      <Filter>ControlConfig</Filter>
-    </ClCompile>
-    <ClCompile Include="..\..\code\Cutscene\cutscenes.cpp">
-      <Filter>Cutscene</Filter>
-    </ClCompile>
-    <ClCompile Include="..\..\code\cutscene\decoder16.cpp">
-      <Filter>Cutscene</Filter>
-    </ClCompile>
-    <ClCompile Include="..\..\code\cutscene\decoder8.cpp">
-      <Filter>Cutscene</Filter>
-    </ClCompile>
-    <ClCompile Include="..\..\code\cutscene\movie.cpp">
-      <Filter>Cutscene</Filter>
-    </ClCompile>
-    <ClCompile Include="..\..\code\cutscene\mve_audio.cpp">
-      <Filter>Cutscene</Filter>
-    </ClCompile>
-    <ClCompile Include="..\..\code\cutscene\mvelib.cpp">
-      <Filter>Cutscene</Filter>
-    </ClCompile>
-    <ClCompile Include="..\..\code\cutscene\mveplayer.cpp">
-      <Filter>Cutscene</Filter>
-    </ClCompile>
-    <ClCompile Include="..\..\code\cutscene\oggplayer.cpp">
-      <Filter>Cutscene</Filter>
-    </ClCompile>
-    <ClCompile Include="..\..\code\Debris\debris.cpp">
-      <Filter>Debris</Filter>
-    </ClCompile>
-    <ClCompile Include="..\..\code\debugconsole\console.cpp">
-      <Filter>DebugConsole</Filter>
-    </ClCompile>
-    <ClCompile Include="..\..\code\debugconsole\consolecmds.cpp">
-      <Filter>DebugConsole</Filter>
-    </ClCompile>
-    <ClCompile Include="..\..\code\debugconsole\consoleparse.cpp">
-      <Filter>DebugConsole</Filter>
-    </ClCompile>
-    <ClCompile Include="..\..\code\fireball\fireballs.cpp">
-      <Filter>Fireball</Filter>
-    </ClCompile>
-    <ClCompile Include="..\..\code\fireball\warpineffect.cpp">
-      <Filter>Fireball</Filter>
-    </ClCompile>
-    <ClCompile Include="..\..\code\gamehelp\contexthelp.cpp">
-      <Filter>GameHelp</Filter>
-    </ClCompile>
-    <ClCompile Include="..\..\code\gamehelp\gameplayhelp.cpp">
-      <Filter>GameHelp</Filter>
-    </ClCompile>
-    <ClCompile Include="..\..\code\gamesequence\gamesequence.cpp">
-      <Filter>GameSequence</Filter>
-    </ClCompile>
-    <ClCompile Include="..\..\code\gamesnd\eventmusic.cpp">
-      <Filter>GameSnd</Filter>
-    </ClCompile>
-    <ClCompile Include="..\..\code\gamesnd\gamesnd.cpp">
-      <Filter>GameSnd</Filter>
-    </ClCompile>
-    <ClCompile Include="..\..\code\globalincs\alphacolors.cpp">
-      <Filter>GlobalIncs</Filter>
-    </ClCompile>
-    <ClCompile Include="..\..\code\globalincs\def_files.cpp">
-      <Filter>GlobalIncs</Filter>
-    </ClCompile>
-    <ClCompile Include="..\..\code\globalincs\fsmemory.cpp">
-      <Filter>GlobalIncs</Filter>
-    </ClCompile>
-    <ClCompile Include="..\..\code\globalincs\mspdb_callstack.cpp">
-      <Filter>GlobalIncs</Filter>
-    </ClCompile>
-    <ClCompile Include="..\..\code\globalincs\safe_strings.cpp">
-      <Filter>GlobalIncs</Filter>
-    </ClCompile>
-    <ClCompile Include="..\..\code\globalincs\safe_strings_test.cpp">
-      <Filter>GlobalIncs</Filter>
-    </ClCompile>
-    <ClCompile Include="..\..\code\globalincs\systemvars.cpp">
-      <Filter>GlobalIncs</Filter>
-    </ClCompile>
-    <ClCompile Include="..\..\code\globalincs\version.cpp">
-      <Filter>GlobalIncs</Filter>
-    </ClCompile>
-    <ClCompile Include="..\..\code\globalincs\windebug.cpp">
-      <Filter>GlobalIncs</Filter>
-    </ClCompile>
-    <ClCompile Include="..\..\code\graphics\2d.cpp">
-      <Filter>Graphics</Filter>
-    </ClCompile>
-    <ClCompile Include="..\..\code\graphics\grbatch.cpp">
-      <Filter>Graphics</Filter>
-    </ClCompile>
-    <ClCompile Include="..\..\code\Graphics\font.cpp">
-      <Filter>Graphics\SoftwareGr</Filter>
-    </ClCompile>
-    <ClCompile Include="..\..\code\graphics\generic.cpp">
-      <Filter>Graphics\SoftwareGr</Filter>
-    </ClCompile>
-    <ClCompile Include="..\..\code\graphics\grstub.cpp">
-      <Filter>Graphics\SoftwareGr</Filter>
-    </ClCompile>
-    <ClCompile Include="..\..\code\graphics\gropengl.cpp">
-      <Filter>Graphics\OpenGLGr\OpenGL CPPs</Filter>
-    </ClCompile>
-    <ClCompile Include="..\..\code\graphics\gropenglbmpman.cpp">
-      <Filter>Graphics\OpenGLGr\OpenGL CPPs</Filter>
-    </ClCompile>
-    <ClCompile Include="..\..\code\graphics\gropengldraw.cpp">
-      <Filter>Graphics\OpenGLGr\OpenGL CPPs</Filter>
-    </ClCompile>
-    <ClCompile Include="..\..\code\graphics\gropenglextension.cpp">
-      <Filter>Graphics\OpenGLGr\OpenGL CPPs</Filter>
-    </ClCompile>
-    <ClCompile Include="..\..\code\graphics\gropengllight.cpp">
-      <Filter>Graphics\OpenGLGr\OpenGL CPPs</Filter>
-    </ClCompile>
-    <ClCompile Include="..\..\code\graphics\gropenglpostprocessing.cpp">
-      <Filter>Graphics\OpenGLGr\OpenGL CPPs</Filter>
-    </ClCompile>
-    <ClCompile Include="..\..\code\graphics\gropenglshader.cpp">
-      <Filter>Graphics\OpenGLGr\OpenGL CPPs</Filter>
-    </ClCompile>
-    <ClCompile Include="..\..\code\graphics\gropenglstate.cpp">
-      <Filter>Graphics\OpenGLGr\OpenGL CPPs</Filter>
-    </ClCompile>
-    <ClCompile Include="..\..\code\graphics\gropengltexture.cpp">
-      <Filter>Graphics\OpenGLGr\OpenGL CPPs</Filter>
-    </ClCompile>
-    <ClCompile Include="..\..\code\graphics\gropengltnl.cpp">
-      <Filter>Graphics\OpenGLGr\OpenGL CPPs</Filter>
-    </ClCompile>
-    <ClCompile Include="..\..\code\hud\hud.cpp">
-      <Filter>Hud</Filter>
-    </ClCompile>
-    <ClCompile Include="..\..\code\hud\hudartillery.cpp">
-      <Filter>Hud</Filter>
-    </ClCompile>
-    <ClCompile Include="..\..\code\hud\hudbrackets.cpp">
-      <Filter>Hud</Filter>
-    </ClCompile>
-    <ClCompile Include="..\..\code\hud\hudconfig.cpp">
-      <Filter>Hud</Filter>
-    </ClCompile>
-    <ClCompile Include="..\..\code\hud\hudescort.cpp">
-      <Filter>Hud</Filter>
-    </ClCompile>
-    <ClCompile Include="..\..\code\hud\hudets.cpp">
-      <Filter>Hud</Filter>
-    </ClCompile>
-    <ClCompile Include="..\..\code\hud\hudlock.cpp">
-      <Filter>Hud</Filter>
-    </ClCompile>
-    <ClCompile Include="..\..\code\hud\hudmessage.cpp">
-      <Filter>Hud</Filter>
-    </ClCompile>
-    <ClCompile Include="..\..\code\hud\hudnavigation.cpp">
-      <Filter>Hud</Filter>
-    </ClCompile>
-    <ClCompile Include="..\..\code\hud\hudobserver.cpp">
-      <Filter>Hud</Filter>
-    </ClCompile>
-    <ClCompile Include="..\..\code\hud\hudparse.cpp">
-      <Filter>Hud</Filter>
-    </ClCompile>
-    <ClCompile Include="..\..\code\hud\hudreticle.cpp">
-      <Filter>Hud</Filter>
-    </ClCompile>
-    <ClCompile Include="..\..\code\hud\hudshield.cpp">
-      <Filter>Hud</Filter>
-    </ClCompile>
-    <ClCompile Include="..\..\code\hud\hudsquadmsg.cpp">
-      <Filter>Hud</Filter>
-    </ClCompile>
-    <ClCompile Include="..\..\code\hud\hudtarget.cpp">
-      <Filter>Hud</Filter>
-    </ClCompile>
-    <ClCompile Include="..\..\code\hud\hudtargetbox.cpp">
-      <Filter>Hud</Filter>
-    </ClCompile>
-    <ClCompile Include="..\..\code\hud\hudwingmanstatus.cpp">
-      <Filter>Hud</Filter>
-    </ClCompile>
-<<<<<<< HEAD
-=======
-    <ClCompile Include="..\..\code\io\joy.cpp">
-      <Filter>Io</Filter>
-    </ClCompile>
-    <ClCompile Include="..\..\code\io\joy_ff.cpp">
-      <Filter>Io</Filter>
-    </ClCompile>
->>>>>>> a47ac6c5
-    <ClCompile Include="..\..\code\io\key.cpp">
-      <Filter>Io</Filter>
-    </ClCompile>
-    <ClCompile Include="..\..\code\io\keycontrol.cpp">
-      <Filter>Io</Filter>
-    </ClCompile>
-    <ClCompile Include="..\..\code\io\mouse.cpp">
-      <Filter>Io</Filter>
-    </ClCompile>
-    <ClCompile Include="..\..\code\io\swff_lib.cpp">
-      <Filter>Io</Filter>
-    </ClCompile>
-    <ClCompile Include="..\..\code\io\timer.cpp">
-      <Filter>Io</Filter>
-    </ClCompile>
-    <ClCompile Include="..\..\code\jumpnode\jumpnode.cpp">
-      <Filter>JumpNode</Filter>
-    </ClCompile>
-    <ClCompile Include="..\..\code\lab\lab.cpp">
-      <Filter>Lab</Filter>
-    </ClCompile>
-    <ClCompile Include="..\..\code\lab\wmcgui.cpp">
-      <Filter>Lab</Filter>
-    </ClCompile>
-    <ClCompile Include="..\..\code\Lighting\lighting.cpp">
-      <Filter>Lighting</Filter>
-    </ClCompile>
-    <ClCompile Include="..\..\code\Math\fix.cpp">
-      <Filter>Math</Filter>
-    </ClCompile>
-    <ClCompile Include="..\..\code\Math\floating.cpp">
-      <Filter>Math</Filter>
-    </ClCompile>
-    <ClCompile Include="..\..\code\Math\fvi.cpp">
-      <Filter>Math</Filter>
-    </ClCompile>
-    <ClCompile Include="..\..\code\Math\spline.cpp">
-      <Filter>Math</Filter>
-    </ClCompile>
-    <ClCompile Include="..\..\code\Math\staticrand.cpp">
-      <Filter>Math</Filter>
-    </ClCompile>
-    <ClCompile Include="..\..\code\Math\vecmat.cpp">
-      <Filter>Math</Filter>
-    </ClCompile>
-    <ClCompile Include="..\..\code\menuui\barracks.cpp">
-      <Filter>MenuUI</Filter>
-    </ClCompile>
-    <ClCompile Include="..\..\code\menuui\credits.cpp">
-      <Filter>MenuUI</Filter>
-    </ClCompile>
-    <ClCompile Include="..\..\code\menuui\fishtank.cpp">
-      <Filter>MenuUI</Filter>
-    </ClCompile>
-    <ClCompile Include="..\..\code\menuui\mainhallmenu.cpp">
-      <Filter>MenuUI</Filter>
-    </ClCompile>
-    <ClCompile Include="..\..\code\menuui\mainhalltemp.cpp">
-      <Filter>MenuUI</Filter>
-    </ClCompile>
-    <ClCompile Include="..\..\code\menuui\optionsmenu.cpp">
-      <Filter>MenuUI</Filter>
-    </ClCompile>
-    <ClCompile Include="..\..\code\menuui\optionsmenumulti.cpp">
-      <Filter>MenuUI</Filter>
-    </ClCompile>
-    <ClCompile Include="..\..\code\menuui\playermenu.cpp">
-      <Filter>MenuUI</Filter>
-    </ClCompile>
-    <ClCompile Include="..\..\code\menuui\readyroom.cpp">
-      <Filter>MenuUI</Filter>
-    </ClCompile>
-    <ClCompile Include="..\..\code\menuui\snazzyui.cpp">
-      <Filter>MenuUI</Filter>
-    </ClCompile>
-    <ClCompile Include="..\..\code\menuui\techmenu.cpp">
-      <Filter>MenuUI</Filter>
-    </ClCompile>
-    <ClCompile Include="..\..\code\menuui\trainingmenu.cpp">
-      <Filter>MenuUI</Filter>
-    </ClCompile>
-    <ClCompile Include="..\..\code\mission\missionbriefcommon.cpp">
-      <Filter>Mission</Filter>
-    </ClCompile>
-    <ClCompile Include="..\..\code\mission\missioncampaign.cpp">
-      <Filter>Mission</Filter>
-    </ClCompile>
-    <ClCompile Include="..\..\code\mission\missiongoals.cpp">
-      <Filter>Mission</Filter>
-    </ClCompile>
-    <ClCompile Include="..\..\code\mission\missiongrid.cpp">
-      <Filter>Mission</Filter>
-    </ClCompile>
-    <ClCompile Include="..\..\code\mission\missionhotkey.cpp">
-      <Filter>Mission</Filter>
-    </ClCompile>
-    <ClCompile Include="..\..\code\mission\missionload.cpp">
-      <Filter>Mission</Filter>
-    </ClCompile>
-    <ClCompile Include="..\..\code\mission\missionlog.cpp">
-      <Filter>Mission</Filter>
-    </ClCompile>
-    <ClCompile Include="..\..\code\mission\missionmessage.cpp">
-      <Filter>Mission</Filter>
-    </ClCompile>
-    <ClCompile Include="..\..\code\mission\missionparse.cpp">
-      <Filter>Mission</Filter>
-    </ClCompile>
-    <ClCompile Include="..\..\code\mission\missiontraining.cpp">
-      <Filter>Mission</Filter>
-    </ClCompile>
-    <ClCompile Include="..\..\code\missionui\chatbox.cpp">
-      <Filter>MissionUI</Filter>
-    </ClCompile>
-    <ClCompile Include="..\..\code\missionui\fictionviewer.cpp">
-      <Filter>MissionUI</Filter>
-    </ClCompile>
-    <ClCompile Include="..\..\code\missionui\missionbrief.cpp">
-      <Filter>MissionUI</Filter>
-    </ClCompile>
-    <ClCompile Include="..\..\code\missionui\missioncmdbrief.cpp">
-      <Filter>MissionUI</Filter>
-    </ClCompile>
-    <ClCompile Include="..\..\code\missionui\missiondebrief.cpp">
-      <Filter>MissionUI</Filter>
-    </ClCompile>
-    <ClCompile Include="..\..\code\missionui\missionloopbrief.cpp">
-      <Filter>MissionUI</Filter>
-    </ClCompile>
-    <ClCompile Include="..\..\code\missionui\missionpause.cpp">
-      <Filter>MissionUI</Filter>
-    </ClCompile>
-<<<<<<< HEAD
-    <ClCompile Include="..\..\code\missionui\missionrecommend.cpp">
-      <Filter>MissionUI</Filter>
-    </ClCompile>
-=======
->>>>>>> a47ac6c5
-    <ClCompile Include="..\..\code\missionui\missionscreencommon.cpp">
-      <Filter>MissionUI</Filter>
-    </ClCompile>
-    <ClCompile Include="..\..\code\missionui\missionshipchoice.cpp">
-      <Filter>MissionUI</Filter>
-    </ClCompile>
-<<<<<<< HEAD
-    <ClCompile Include="..\..\code\missionui\missionstats.cpp">
-      <Filter>MissionUI</Filter>
-    </ClCompile>
-=======
->>>>>>> a47ac6c5
-    <ClCompile Include="..\..\code\missionui\missionweaponchoice.cpp">
-      <Filter>MissionUI</Filter>
-    </ClCompile>
-    <ClCompile Include="..\..\code\missionui\redalert.cpp">
-      <Filter>MissionUI</Filter>
-    </ClCompile>
-    <ClCompile Include="..\..\code\model\modelanim.cpp">
-      <Filter>Model</Filter>
-    </ClCompile>
-    <ClCompile Include="..\..\code\model\modelcollide.cpp">
-      <Filter>Model</Filter>
-    </ClCompile>
-    <ClCompile Include="..\..\code\model\modelinterp.cpp">
-      <Filter>Model</Filter>
-    </ClCompile>
-    <ClCompile Include="..\..\code\model\modeloctant.cpp">
-      <Filter>Model</Filter>
-    </ClCompile>
-    <ClCompile Include="..\..\code\model\modelread.cpp">
-      <Filter>Model</Filter>
-    </ClCompile>
-    <ClCompile Include="..\..\code\object\collidedebrisship.cpp">
-      <Filter>Object</Filter>
-    </ClCompile>
-    <ClCompile Include="..\..\code\object\collidedebrisweapon.cpp">
-      <Filter>Object</Filter>
-    </ClCompile>
-    <ClCompile Include="..\..\code\object\collideshipship.cpp">
-      <Filter>Object</Filter>
-    </ClCompile>
-    <ClCompile Include="..\..\code\object\collideshipweapon.cpp">
-      <Filter>Object</Filter>
-    </ClCompile>
-    <ClCompile Include="..\..\code\object\collideweaponweapon.cpp">
-      <Filter>Object</Filter>
-    </ClCompile>
-    <ClCompile Include="..\..\code\object\deadobjectdock.cpp">
-      <Filter>Object</Filter>
-    </ClCompile>
-    <ClCompile Include="..\..\code\object\objcollide.cpp">
-      <Filter>Object</Filter>
-    </ClCompile>
-    <ClCompile Include="..\..\code\object\object.cpp">
-      <Filter>Object</Filter>
-    </ClCompile>
-    <ClCompile Include="..\..\code\object\objectdock.cpp">
-      <Filter>Object</Filter>
-    </ClCompile>
-    <ClCompile Include="..\..\code\object\objectshield.cpp">
-      <Filter>Object</Filter>
-    </ClCompile>
-    <ClCompile Include="..\..\code\object\objectsnd.cpp">
-      <Filter>Object</Filter>
-    </ClCompile>
-    <ClCompile Include="..\..\code\object\objectsort.cpp">
-      <Filter>Object</Filter>
-    </ClCompile>
-    <ClCompile Include="..\..\code\object\parseobjectdock.cpp">
-      <Filter>Object</Filter>
-    </ClCompile>
-    <ClCompile Include="..\..\code\object\waypoint.cpp">
-      <Filter>Object</Filter>
-    </ClCompile>
-    <ClCompile Include="..\..\code\Observer\observer.cpp">
-      <Filter>Observer</Filter>
-    </ClCompile>
-    <ClCompile Include="..\..\code\osapi\osapi.cpp">
-      <Filter>OsApi</Filter>
-    </ClCompile>
-<<<<<<< HEAD
-=======
-    <ClCompile Include="..\..\code\osapi\osapi_unix.cpp">
-      <Filter>OsApi</Filter>
-    </ClCompile>
->>>>>>> a47ac6c5
-    <ClCompile Include="..\..\code\osapi\osregistry.cpp">
-      <Filter>OsApi</Filter>
-    </ClCompile>
-    <ClCompile Include="..\..\code\osapi\osregistry_unix.cpp">
-      <Filter>OsApi</Filter>
-    </ClCompile>
-    <ClCompile Include="..\..\code\osapi\outwnd.cpp">
-      <Filter>OsApi</Filter>
-    </ClCompile>
-    <ClCompile Include="..\..\code\Palman\palman.cpp">
-      <Filter>Palman</Filter>
-    </ClCompile>
-    <ClCompile Include="..\..\code\parse\encrypt.cpp">
-      <Filter>Parse</Filter>
-    </ClCompile>
-    <ClCompile Include="..\..\code\parse\lua.cpp">
-      <Filter>Parse</Filter>
-    </ClCompile>
-    <ClCompile Include="..\..\code\parse\parselo.cpp">
-      <Filter>Parse</Filter>
-    </ClCompile>
-    <ClCompile Include="..\..\code\parse\scripting.cpp">
-      <Filter>Parse</Filter>
-    </ClCompile>
-    <ClCompile Include="..\..\code\parse\sexp.cpp">
-      <Filter>Parse</Filter>
-    </ClCompile>
-    <ClCompile Include="..\..\code\Particle\particle.cpp">
-      <Filter>Particle</Filter>
-    </ClCompile>
-    <ClCompile Include="..\..\code\PcxUtils\pcxutils.cpp">
-      <Filter>PcxUtils</Filter>
-    </ClCompile>
-    <ClCompile Include="..\..\code\Physics\physics.cpp">
-      <Filter>Physics</Filter>
-    </ClCompile>
-    <ClCompile Include="..\..\code\PilotFile\csg.cpp">
-      <Filter>PilotFile</Filter>
-    </ClCompile>
-    <ClCompile Include="..\..\code\PilotFile\csg_convert.cpp">
-      <Filter>PilotFile</Filter>
-    </ClCompile>
-    <ClCompile Include="..\..\code\PilotFile\pilotfile.cpp">
-      <Filter>PilotFile</Filter>
-    </ClCompile>
-    <ClCompile Include="..\..\code\PilotFile\pilotfile_convert.cpp">
-      <Filter>PilotFile</Filter>
-    </ClCompile>
-    <ClCompile Include="..\..\code\PilotFile\plr.cpp">
-      <Filter>PilotFile</Filter>
-    </ClCompile>
-    <ClCompile Include="..\..\code\PilotFile\plr_convert.cpp">
-      <Filter>PilotFile</Filter>
-    </ClCompile>
-    <ClCompile Include="..\..\code\playerman\managepilot.cpp">
-      <Filter>Playerman</Filter>
-    </ClCompile>
-    <ClCompile Include="..\..\code\playerman\playercontrol.cpp">
-      <Filter>Playerman</Filter>
-    </ClCompile>
-    <ClCompile Include="..\..\code\popup\popup.cpp">
-      <Filter>Popup</Filter>
-    </ClCompile>
-    <ClCompile Include="..\..\code\popup\popupdead.cpp">
-      <Filter>Popup</Filter>
-    </ClCompile>
-    <ClCompile Include="..\..\code\Radar\radar.cpp">
-      <Filter>Radar</Filter>
-    </ClCompile>
-    <ClCompile Include="..\..\code\radar\radarorb.cpp">
-      <Filter>Radar</Filter>
-    </ClCompile>
-    <ClCompile Include="..\..\code\radar\radarsetup.cpp">
-      <Filter>Radar</Filter>
-    </ClCompile>
-    <ClCompile Include="..\..\code\render\3dclipper.cpp">
-      <Filter>Render</Filter>
-    </ClCompile>
-    <ClCompile Include="..\..\code\render\3ddraw.cpp">
-      <Filter>Render</Filter>
-    </ClCompile>
-    <ClCompile Include="..\..\code\render\3dlaser.cpp">
-      <Filter>Render</Filter>
-    </ClCompile>
-    <ClCompile Include="..\..\code\render\3dmath.cpp">
-      <Filter>Render</Filter>
-    </ClCompile>
-    <ClCompile Include="..\..\code\render\3dsetup.cpp">
-      <Filter>Render</Filter>
-    </ClCompile>
-    <ClCompile Include="..\..\code\ship\afterburner.cpp">
-      <Filter>Ship</Filter>
-    </ClCompile>
-    <ClCompile Include="..\..\code\ship\awacs.cpp">
-      <Filter>Ship</Filter>
-    </ClCompile>
-    <ClCompile Include="..\..\code\ship\shield.cpp">
-      <Filter>Ship</Filter>
-    </ClCompile>
-    <ClCompile Include="..\..\code\ship\ship.cpp">
-      <Filter>Ship</Filter>
-    </ClCompile>
-    <ClCompile Include="..\..\code\ship\shipcontrails.cpp">
-      <Filter>Ship</Filter>
-    </ClCompile>
-    <ClCompile Include="..\..\code\ship\shipfx.cpp">
-      <Filter>Ship</Filter>
-    </ClCompile>
-    <ClCompile Include="..\..\code\ship\shiphit.cpp">
-      <Filter>Ship</Filter>
-    </ClCompile>
-    <ClCompile Include="..\..\code\sound\acm.cpp">
-      <Filter>Sound</Filter>
-    </ClCompile>
-    <ClCompile Include="..\..\code\sound\audiostr.cpp">
-      <Filter>Sound</Filter>
-    </ClCompile>
-    <ClCompile Include="..\..\code\sound\ds.cpp">
-      <Filter>Sound</Filter>
-    </ClCompile>
-    <ClCompile Include="..\..\code\sound\ds3d.cpp">
-      <Filter>Sound</Filter>
-    </ClCompile>
-    <ClCompile Include="..\..\code\sound\dscap.cpp">
-      <Filter>Sound</Filter>
-    </ClCompile>
-    <ClCompile Include="..\..\code\sound\fsspeech.cpp">
-      <Filter>Sound</Filter>
-    </ClCompile>
-    <ClCompile Include="..\..\code\sound\openal.cpp">
-      <Filter>Sound</Filter>
-    </ClCompile>
-    <ClCompile Include="..\..\code\sound\rtvoice.cpp">
-      <Filter>Sound</Filter>
-    </ClCompile>
-    <ClCompile Include="..\..\code\sound\sound.cpp">
-      <Filter>Sound</Filter>
-    </ClCompile>
-    <ClCompile Include="..\..\code\sound\speech.cpp">
-      <Filter>Sound</Filter>
-    </ClCompile>
-    <ClCompile Include="..\..\code\sound\voicerec.cpp">
-      <Filter>Sound</Filter>
-    </ClCompile>
-    <ClCompile Include="..\..\code\sound\ogg\ogg.cpp">
-      <Filter>Sound\ogg</Filter>
-    </ClCompile>
-    <ClCompile Include="..\..\code\Starfield\nebula.cpp">
-      <Filter>Starfield</Filter>
-    </ClCompile>
-    <ClCompile Include="..\..\code\Starfield\starfield.cpp">
-      <Filter>Starfield</Filter>
-    </ClCompile>
-    <ClCompile Include="..\..\code\Starfield\supernova.cpp">
-      <Filter>Starfield</Filter>
-    </ClCompile>
-    <ClCompile Include="..\..\code\Stats\medals.cpp">
-      <Filter>Stats</Filter>
-    </ClCompile>
-    <ClCompile Include="..\..\code\Stats\scoring.cpp">
-      <Filter>Stats</Filter>
-    </ClCompile>
-    <ClCompile Include="..\..\code\Stats\stats.cpp">
-      <Filter>Stats</Filter>
-    </ClCompile>
-    <ClCompile Include="..\..\code\ui\button.cpp">
-      <Filter>Ui</Filter>
-    </ClCompile>
-    <ClCompile Include="..\..\code\ui\checkbox.cpp">
-      <Filter>Ui</Filter>
-    </ClCompile>
-    <ClCompile Include="..\..\code\ui\gadget.cpp">
-      <Filter>Ui</Filter>
-    </ClCompile>
-    <ClCompile Include="..\..\code\ui\icon.cpp">
-      <Filter>Ui</Filter>
-    </ClCompile>
-    <ClCompile Include="..\..\code\ui\inputbox.cpp">
-      <Filter>Ui</Filter>
-    </ClCompile>
-    <ClCompile Include="..\..\code\ui\keytrap.cpp">
-      <Filter>Ui</Filter>
-    </ClCompile>
-    <ClCompile Include="..\..\code\ui\listbox.cpp">
-      <Filter>Ui</Filter>
-    </ClCompile>
-    <ClCompile Include="..\..\code\ui\radio.cpp">
-      <Filter>Ui</Filter>
-    </ClCompile>
-    <ClCompile Include="..\..\code\ui\scroll.cpp">
-      <Filter>Ui</Filter>
-    </ClCompile>
-    <ClCompile Include="..\..\code\ui\slider.cpp">
-      <Filter>Ui</Filter>
-    </ClCompile>
-    <ClCompile Include="..\..\code\ui\slider2.cpp">
-      <Filter>Ui</Filter>
-    </ClCompile>
-    <ClCompile Include="..\..\code\ui\uidraw.cpp">
-      <Filter>Ui</Filter>
-    </ClCompile>
-    <ClCompile Include="..\..\code\ui\uimouse.cpp">
-      <Filter>Ui</Filter>
-    </ClCompile>
-    <ClCompile Include="..\..\code\ui\window.cpp">
-      <Filter>Ui</Filter>
-    </ClCompile>
-    <ClCompile Include="..\..\code\weapon\beam.cpp">
-      <Filter>Weapon</Filter>
-    </ClCompile>
-    <ClCompile Include="..\..\code\weapon\corkscrew.cpp">
-      <Filter>Weapon</Filter>
-    </ClCompile>
-    <ClCompile Include="..\..\code\weapon\emp.cpp">
-      <Filter>Weapon</Filter>
-    </ClCompile>
-    <ClCompile Include="..\..\code\weapon\flak.cpp">
-      <Filter>Weapon</Filter>
-    </ClCompile>
-    <ClCompile Include="..\..\code\weapon\muzzleflash.cpp">
-      <Filter>Weapon</Filter>
-    </ClCompile>
-    <ClCompile Include="..\..\code\weapon\shockwave.cpp">
-      <Filter>Weapon</Filter>
-    </ClCompile>
-    <ClCompile Include="..\..\code\weapon\swarm.cpp">
-      <Filter>Weapon</Filter>
-    </ClCompile>
-    <ClCompile Include="..\..\code\weapon\trails.cpp">
-      <Filter>Weapon</Filter>
-    </ClCompile>
-    <ClCompile Include="..\..\code\weapon\weapons.cpp">
-      <Filter>Weapon</Filter>
-    </ClCompile>
-    <ClCompile Include="..\..\code\nebula\neb.cpp">
-      <Filter>Nebula</Filter>
-    </ClCompile>
-    <ClCompile Include="..\..\code\nebula\neblightning.cpp">
-      <Filter>Nebula</Filter>
-    </ClCompile>
-    <ClCompile Include="..\..\code\Localization\fhash.cpp">
-      <Filter>Localization</Filter>
-    </ClCompile>
-    <ClCompile Include="..\..\code\Localization\localize.cpp">
-      <Filter>Localization</Filter>
-    </ClCompile>
-    <ClCompile Include="..\..\code\TgaUtils\tgautils.cpp">
-      <Filter>TgaUtils</Filter>
-    </ClCompile>
-    <ClCompile Include="..\..\code\inetfile\cftp.cpp">
-      <Filter>InetFile</Filter>
-    </ClCompile>
-    <ClCompile Include="..\..\code\inetfile\chttpget.cpp">
-      <Filter>InetFile</Filter>
-    </ClCompile>
-    <ClCompile Include="..\..\code\inetfile\inetgetfile.cpp">
-      <Filter>InetFile</Filter>
-    </ClCompile>
-    <ClCompile Include="..\..\code\exceptionhandler\exceptionhandler.cpp">
-      <Filter>ExceptionHandler</Filter>
-    </ClCompile>
-    <ClCompile Include="..\..\code\network\chat_api.cpp">
-      <Filter>Network</Filter>
-    </ClCompile>
-    <ClCompile Include="..\..\code\network\multi.cpp">
-      <Filter>Network</Filter>
-    </ClCompile>
-    <ClCompile Include="..\..\code\network\multi_campaign.cpp">
-      <Filter>Network</Filter>
-    </ClCompile>
-    <ClCompile Include="..\..\code\network\multi_data.cpp">
-      <Filter>Network</Filter>
-    </ClCompile>
-    <ClCompile Include="..\..\code\network\multi_dogfight.cpp">
-      <Filter>Network</Filter>
-    </ClCompile>
-    <ClCompile Include="..\..\code\network\multi_endgame.cpp">
-      <Filter>Network</Filter>
-    </ClCompile>
-    <ClCompile Include="..\..\code\network\multi_ingame.cpp">
-      <Filter>Network</Filter>
-    </ClCompile>
-    <ClCompile Include="..\..\code\network\multi_kick.cpp">
-      <Filter>Network</Filter>
-    </ClCompile>
-    <ClCompile Include="..\..\code\network\multi_log.cpp">
-      <Filter>Network</Filter>
-    </ClCompile>
-    <ClCompile Include="..\..\code\network\multi_obj.cpp">
-      <Filter>Network</Filter>
-    </ClCompile>
-    <ClCompile Include="..\..\code\network\multi_observer.cpp">
-      <Filter>Network</Filter>
-    </ClCompile>
-    <ClCompile Include="..\..\code\network\multi_options.cpp">
-      <Filter>Network</Filter>
-    </ClCompile>
-    <ClCompile Include="..\..\code\network\multi_pause.cpp">
-      <Filter>Network</Filter>
-    </ClCompile>
-    <ClCompile Include="..\..\code\network\multi_pinfo.cpp">
-      <Filter>Network</Filter>
-    </ClCompile>
-    <ClCompile Include="..\..\code\network\multi_ping.cpp">
-      <Filter>Network</Filter>
-    </ClCompile>
-    <ClCompile Include="..\..\code\network\multi_pmsg.cpp">
-      <Filter>Network</Filter>
-    </ClCompile>
-    <ClCompile Include="..\..\code\network\multi_pxo.cpp">
-      <Filter>Network</Filter>
-    </ClCompile>
-    <ClCompile Include="..\..\code\network\multi_rate.cpp">
-      <Filter>Network</Filter>
-    </ClCompile>
-    <ClCompile Include="..\..\code\network\multi_respawn.cpp">
-      <Filter>Network</Filter>
-    </ClCompile>
-    <ClCompile Include="..\..\code\network\multi_sexp.cpp">
-      <Filter>Network</Filter>
-    </ClCompile>
-    <ClCompile Include="..\..\code\network\multi_team.cpp">
-      <Filter>Network</Filter>
-    </ClCompile>
-    <ClCompile Include="..\..\code\network\multi_update.cpp">
-      <Filter>Network</Filter>
-    </ClCompile>
-    <ClCompile Include="..\..\code\network\multi_voice.cpp">
-      <Filter>Network</Filter>
-    </ClCompile>
-    <ClCompile Include="..\..\code\network\multi_xfer.cpp">
-      <Filter>Network</Filter>
-    </ClCompile>
-    <ClCompile Include="..\..\code\network\multilag.cpp">
-      <Filter>Network</Filter>
-    </ClCompile>
-    <ClCompile Include="..\..\code\network\multimsgs.cpp">
-      <Filter>Network</Filter>
-    </ClCompile>
-    <ClCompile Include="..\..\code\network\multiteamselect.cpp">
-      <Filter>Network</Filter>
-    </ClCompile>
-    <ClCompile Include="..\..\code\network\multiui.cpp">
-      <Filter>Network</Filter>
-    </ClCompile>
-    <ClCompile Include="..\..\code\network\multiutil.cpp">
-      <Filter>Network</Filter>
-    </ClCompile>
-    <ClCompile Include="..\..\code\network\psnet2.cpp">
-      <Filter>Network</Filter>
-    </ClCompile>
-    <ClCompile Include="..\..\code\network\stand_gui.cpp">
-      <Filter>Network</Filter>
-    </ClCompile>
-    <ClCompile Include="..\..\code\ddsutils\ddsutils.cpp">
-      <Filter>ddsutils</Filter>
-    </ClCompile>
-    <ClCompile Include="..\..\code\pngutils\pngutils.cpp">
-      <Filter>pngutils</Filter>
-    </ClCompile>
-    <ClCompile Include="..\..\code\Cmdline\cmdline.cpp">
-      <Filter>Cmdline</Filter>
-    </ClCompile>
-    <ClCompile Include="..\..\code\fs2netd\fs2netd_client.cpp">
-      <Filter>GameHelp\fs2netd</Filter>
-    </ClCompile>
-    <ClCompile Include="..\..\code\fs2netd\tcp_client.cpp">
-      <Filter>GameHelp\fs2netd</Filter>
-    </ClCompile>
-    <ClCompile Include="..\..\code\fs2netd\tcp_socket.cpp">
-      <Filter>GameHelp\fs2netd</Filter>
-    </ClCompile>
-    <ClCompile Include="..\..\code\species_defs\species_defs.cpp">
-      <Filter>Species_Defs</Filter>
-    </ClCompile>
-    <ClCompile Include="..\..\code\jpgutils\jpgutils.cpp">
-      <Filter>jpgutils</Filter>
-    </ClCompile>
-    <ClCompile Include="..\..\code\Autopilot\autopilot.cpp">
-      <Filter>Autopilot</Filter>
-    </ClCompile>
-    <ClCompile Include="..\..\code\iff_defs\iff_defs.cpp">
-      <Filter>iff_defs</Filter>
-    </ClCompile>
-    <ClCompile Include="..\..\code\external_dll\trackirglobal.cpp">
-      <Filter>ExternalDLL</Filter>
-    </ClCompile>
-    <ClCompile Include="..\..\code\radar\radardradis.cpp">
-      <Filter>Radar</Filter>
-    </ClCompile>
-    <ClCompile Include="..\..\code\mod_table\mod_table.cpp">
-      <Filter>mod_table</Filter>
-    </ClCompile>
-    <ClCompile Include="..\..\code\parse\generic_log.cpp">
-      <Filter>Parse</Filter>
-    </ClCompile>
-    <ClCompile Include="..\..\code\globalincs\profiling.cpp">
-      <Filter>GlobalIncs</Filter>
-    </ClCompile>
-<<<<<<< HEAD
-    <ClCompile Include="..\..\code\io\joy_ff-sdl.cpp">
-      <Filter>Io</Filter>
-    </ClCompile>
-    <ClCompile Include="..\..\code\io\joy-sdl.cpp">
-      <Filter>Io</Filter>
-    </ClCompile>
-    <ClCompile Include="..\..\code\io\cursor.cpp">
-      <Filter>Io</Filter>
-    </ClCompile>
-=======
->>>>>>> a47ac6c5
-    <ClCompile Include="..\..\code\model\modelrender.cpp">
-      <Filter>Model</Filter>
-    </ClCompile>
-    <ClCompile Include="..\..\code\graphics\shadows.cpp">
-      <Filter>Graphics</Filter>
-    </ClCompile>
-<<<<<<< HEAD
-    <ClCompile Include="..\..\code\osapi\dialogs.cpp">
-      <Filter>OsApi</Filter>
-    </ClCompile>
-=======
->>>>>>> a47ac6c5
-  </ItemGroup>
-  <ItemGroup>
-    <ClInclude Include="..\..\code\ai\ai.h">
-      <Filter>AI</Filter>
-    </ClInclude>
-    <ClInclude Include="..\..\code\ai\ai_profiles.h">
-      <Filter>AI</Filter>
-    </ClInclude>
-    <ClInclude Include="..\..\code\ai\aibig.h">
-      <Filter>AI</Filter>
-    </ClInclude>
-    <ClInclude Include="..\..\code\ai\aigoals.h">
-      <Filter>AI</Filter>
-    </ClInclude>
-    <ClInclude Include="..\..\code\ai\aiinternal.h">
-      <Filter>AI</Filter>
-    </ClInclude>
-<<<<<<< HEAD
-    <ClInclude Include="..\..\code\ai\ailocal.h">
-      <Filter>AI</Filter>
-    </ClInclude>
-=======
->>>>>>> a47ac6c5
-    <ClInclude Include="..\..\code\anim\animplay.h">
-      <Filter>Anim</Filter>
-    </ClInclude>
-    <ClInclude Include="..\..\code\anim\packunpack.h">
-      <Filter>Anim</Filter>
-    </ClInclude>
-    <ClInclude Include="..\..\code\Asteroid\asteroid.h">
-      <Filter>Asteroid</Filter>
-    </ClInclude>
-    <ClInclude Include="..\..\code\bmpman\bm_internal.h">
-      <Filter>Bmpman</Filter>
-    </ClInclude>
-    <ClInclude Include="..\..\code\Bmpman\bmpman.h">
-      <Filter>Bmpman</Filter>
-    </ClInclude>
-    <ClInclude Include="..\..\code\camera\camera.h">
-      <Filter>Camera</Filter>
-    </ClInclude>
-    <ClInclude Include="..\..\code\cfile\cfile.h">
-      <Filter>CFile</Filter>
-    </ClInclude>
-    <ClInclude Include="..\..\code\cfile\cfilearchive.h">
-      <Filter>CFile</Filter>
-    </ClInclude>
-    <ClInclude Include="..\..\code\cfile\cfilesystem.h">
-      <Filter>CFile</Filter>
-    </ClInclude>
-    <ClInclude Include="..\..\code\CMeasure\cmeasure.h">
-      <Filter>CMeasure</Filter>
-    </ClInclude>
-    <ClInclude Include="..\..\code\controlconfig\controlsconfig.h">
-      <Filter>ControlConfig</Filter>
-    </ClInclude>
-    <ClInclude Include="..\..\code\Cutscene\cutscenes.h">
-      <Filter>Cutscene</Filter>
-    </ClInclude>
-    <ClInclude Include="..\..\code\cutscene\movie.h">
-      <Filter>Cutscene</Filter>
-    </ClInclude>
-    <ClInclude Include="..\..\code\cutscene\mvelib.h">
-      <Filter>Cutscene</Filter>
-    </ClInclude>
-    <ClInclude Include="..\..\code\cutscene\oggplayer.h">
-      <Filter>Cutscene</Filter>
-    </ClInclude>
-    <ClInclude Include="..\..\code\Debris\debris.h">
-      <Filter>Debris</Filter>
-    </ClInclude>
-    <ClInclude Include="..\..\code\debugconsole\console.h">
-      <Filter>DebugConsole</Filter>
-    </ClInclude>
-    <ClInclude Include="..\..\code\debugconsole\consoleparse.h">
-      <Filter>DebugConsole</Filter>
-    </ClInclude>
-    <ClInclude Include="..\..\code\DirectX\vasync.h">
-      <Filter>DirectX</Filter>
-    </ClInclude>
-    <ClInclude Include="..\..\code\DirectX\vdinput.h">
-      <Filter>DirectX</Filter>
-    </ClInclude>
-    <ClInclude Include="..\..\code\DirectX\vdplay.h">
-      <Filter>DirectX</Filter>
-    </ClInclude>
-    <ClInclude Include="..\..\code\DirectX\vdplobby.h">
-      <Filter>DirectX</Filter>
-    </ClInclude>
-    <ClInclude Include="..\..\code\DirectX\vdsetup.h">
-      <Filter>DirectX</Filter>
-    </ClInclude>
-    <ClInclude Include="..\..\code\DirectX\vdvp.h">
-      <Filter>DirectX</Filter>
-    </ClInclude>
-    <ClInclude Include="..\..\code\fireball\fireballs.h">
-      <Filter>Fireball</Filter>
-    </ClInclude>
-    <ClInclude Include="..\..\code\gamehelp\contexthelp.h">
-      <Filter>GameHelp</Filter>
-    </ClInclude>
-    <ClInclude Include="..\..\code\gamehelp\gameplayhelp.h">
-      <Filter>GameHelp</Filter>
-    </ClInclude>
-    <ClInclude Include="..\..\code\GameSequence\gamesequence.h">
-      <Filter>GameSequence</Filter>
-    </ClInclude>
-    <ClInclude Include="..\..\code\gamesnd\eventmusic.h">
-      <Filter>GameSnd</Filter>
-    </ClInclude>
-    <ClInclude Include="..\..\code\gamesnd\gamesnd.h">
-      <Filter>GameSnd</Filter>
-    </ClInclude>
-    <ClInclude Include="..\..\code\globalincs\alphacolors.h">
-      <Filter>GlobalIncs</Filter>
-    </ClInclude>
-    <ClInclude Include="..\..\code\globalincs\def_files.h">
-      <Filter>GlobalIncs</Filter>
-    </ClInclude>
-    <ClInclude Include="..\..\code\globalincs\globals.h">
-      <Filter>GlobalIncs</Filter>
-    </ClInclude>
-    <ClInclude Include="..\..\code\globalincs\linklist.h">
-      <Filter>GlobalIncs</Filter>
-    </ClInclude>
-    <ClInclude Include="..\..\code\globalincs\mspdb_callstack.h">
-      <Filter>GlobalIncs</Filter>
-    </ClInclude>
-    <ClInclude Include="..\..\code\globalincs\pstypes.h">
-      <Filter>GlobalIncs</Filter>
-    </ClInclude>
-    <ClInclude Include="..\..\code\globalincs\safe_strings.h">
-      <Filter>GlobalIncs</Filter>
-    </ClInclude>
-    <ClInclude Include="..\..\code\globalincs\systemvars.h">
-      <Filter>GlobalIncs</Filter>
-    </ClInclude>
-    <ClInclude Include="..\..\code\globalincs\version.h">
-      <Filter>GlobalIncs</Filter>
-    </ClInclude>
-    <ClInclude Include="..\..\code\globalincs\vmallocator.h">
-      <Filter>GlobalIncs</Filter>
-    </ClInclude>
-    <ClInclude Include="..\..\code\Graphics\2d.h">
-      <Filter>Graphics</Filter>
-    </ClInclude>
-    <ClInclude Include="..\..\code\graphics\grbatch.h">
-      <Filter>Graphics</Filter>
-    </ClInclude>
-    <ClInclude Include="..\..\code\graphics\grinternal.h">
-      <Filter>Graphics</Filter>
-    </ClInclude>
-    <ClInclude Include="..\..\code\graphics\tmapper.h">
-      <Filter>Graphics</Filter>
-    </ClInclude>
-    <ClInclude Include="..\..\code\Graphics\font.h">
-      <Filter>Graphics\SoftwareGr</Filter>
-    </ClInclude>
-    <ClInclude Include="..\..\code\graphics\generic.h">
-      <Filter>Graphics\SoftwareGr</Filter>
-    </ClInclude>
-    <ClInclude Include="..\..\code\graphics\grstub.h">
-      <Filter>Graphics\SoftwareGr</Filter>
-    </ClInclude>
-    <ClInclude Include="..\..\code\Graphics\line.h">
-      <Filter>Graphics\SoftwareGr</Filter>
-    </ClInclude>
-    <ClInclude Include="..\..\code\graphics\gropengl.h">
-      <Filter>Graphics\OpenGLGr\OpenGL Headers</Filter>
-    </ClInclude>
-    <ClInclude Include="..\..\code\graphics\gropenglbmpman.h">
-      <Filter>Graphics\OpenGLGr\OpenGL Headers</Filter>
-    </ClInclude>
-    <ClInclude Include="..\..\code\graphics\gropengldraw.h">
-      <Filter>Graphics\OpenGLGr\OpenGL Headers</Filter>
-    </ClInclude>
-    <ClInclude Include="..\..\code\graphics\gropenglextension.h">
-      <Filter>Graphics\OpenGLGr\OpenGL Headers</Filter>
-    </ClInclude>
-    <ClInclude Include="..\..\code\graphics\gropengllight.h">
-      <Filter>Graphics\OpenGLGr\OpenGL Headers</Filter>
-    </ClInclude>
-    <ClInclude Include="..\..\code\graphics\gropenglpostprocessing.h">
-      <Filter>Graphics\OpenGLGr\OpenGL Headers</Filter>
-    </ClInclude>
-    <ClInclude Include="..\..\code\graphics\gropenglshader.h">
-      <Filter>Graphics\OpenGLGr\OpenGL Headers</Filter>
-    </ClInclude>
-    <ClInclude Include="..\..\code\graphics\gropenglstate.h">
-      <Filter>Graphics\OpenGLGr\OpenGL Headers</Filter>
-    </ClInclude>
-    <ClInclude Include="..\..\code\graphics\gropengltexture.h">
-      <Filter>Graphics\OpenGLGr\OpenGL Headers</Filter>
-    </ClInclude>
-    <ClInclude Include="..\..\code\graphics\gropengltnl.h">
-      <Filter>Graphics\OpenGLGr\OpenGL Headers</Filter>
-    </ClInclude>
-    <ClInclude Include="..\..\code\hud\hud.h">
-      <Filter>Hud</Filter>
-    </ClInclude>
-    <ClInclude Include="..\..\code\hud\hudartillery.h">
-      <Filter>Hud</Filter>
-    </ClInclude>
-    <ClInclude Include="..\..\code\hud\hudbrackets.h">
-      <Filter>Hud</Filter>
-    </ClInclude>
-    <ClInclude Include="..\..\code\hud\hudconfig.h">
-      <Filter>Hud</Filter>
-    </ClInclude>
-    <ClInclude Include="..\..\code\hud\hudescort.h">
-      <Filter>Hud</Filter>
-    </ClInclude>
-    <ClInclude Include="..\..\code\hud\hudets.h">
-      <Filter>Hud</Filter>
-    </ClInclude>
-    <ClInclude Include="..\..\code\hud\hudgauges.h">
-      <Filter>Hud</Filter>
-    </ClInclude>
-    <ClInclude Include="..\..\code\hud\hudlock.h">
-      <Filter>Hud</Filter>
-    </ClInclude>
-    <ClInclude Include="..\..\code\hud\hudmessage.h">
-      <Filter>Hud</Filter>
-    </ClInclude>
-    <ClInclude Include="..\..\code\hud\hudnavigation.h">
-      <Filter>Hud</Filter>
-    </ClInclude>
-    <ClInclude Include="..\..\code\hud\hudobserver.h">
-      <Filter>Hud</Filter>
-    </ClInclude>
-    <ClInclude Include="..\..\code\hud\hudparse.h">
-      <Filter>Hud</Filter>
-    </ClInclude>
-    <ClInclude Include="..\..\code\hud\hudreticle.h">
-      <Filter>Hud</Filter>
-    </ClInclude>
-    <ClInclude Include="..\..\code\hud\hudshield.h">
-      <Filter>Hud</Filter>
-    </ClInclude>
-    <ClInclude Include="..\..\code\hud\hudsquadmsg.h">
-      <Filter>Hud</Filter>
-    </ClInclude>
-    <ClInclude Include="..\..\code\hud\hudtarget.h">
-      <Filter>Hud</Filter>
-    </ClInclude>
-    <ClInclude Include="..\..\code\hud\hudtargetbox.h">
-      <Filter>Hud</Filter>
-    </ClInclude>
-    <ClInclude Include="..\..\code\hud\hudwingmanstatus.h">
-      <Filter>Hud</Filter>
-    </ClInclude>
-    <ClInclude Include="..\..\code\io\joy.h">
-      <Filter>Io</Filter>
-    </ClInclude>
-    <ClInclude Include="..\..\code\io\joy_ff.h">
-      <Filter>Io</Filter>
-    </ClInclude>
-    <ClInclude Include="..\..\code\io\key.h">
-      <Filter>Io</Filter>
-    </ClInclude>
-    <ClInclude Include="..\..\code\io\keycontrol.h">
-      <Filter>Io</Filter>
-    </ClInclude>
-    <ClInclude Include="..\..\code\io\mouse.h">
-      <Filter>Io</Filter>
-    </ClInclude>
-    <ClInclude Include="..\..\code\io\sw_error.hpp">
-      <Filter>Io</Filter>
-    </ClInclude>
-    <ClInclude Include="..\..\code\io\sw_force.h">
-      <Filter>Io</Filter>
-    </ClInclude>
-    <ClInclude Include="..\..\code\io\sw_guid.hpp">
-      <Filter>Io</Filter>
-    </ClInclude>
-    <ClInclude Include="..\..\code\io\timer.h">
-      <Filter>Io</Filter>
-    </ClInclude>
-    <ClInclude Include="..\..\code\jumpnode\jumpnode.h">
-      <Filter>JumpNode</Filter>
-    </ClInclude>
-    <ClInclude Include="..\..\code\lab\lab.h">
-      <Filter>Lab</Filter>
-    </ClInclude>
-    <ClInclude Include="..\..\code\lab\wmcgui.h">
-      <Filter>Lab</Filter>
-    </ClInclude>
-    <ClInclude Include="..\..\code\Lighting\lighting.h">
-      <Filter>Lighting</Filter>
-    </ClInclude>
-    <ClInclude Include="..\..\code\Math\fix.h">
-      <Filter>Math</Filter>
-    </ClInclude>
-    <ClInclude Include="..\..\code\Math\floating.h">
-      <Filter>Math</Filter>
-    </ClInclude>
-    <ClInclude Include="..\..\code\Math\fvi.h">
-      <Filter>Math</Filter>
-    </ClInclude>
-    <ClInclude Include="..\..\code\Math\spline.h">
-      <Filter>Math</Filter>
-    </ClInclude>
-    <ClInclude Include="..\..\code\Math\staticrand.h">
-      <Filter>Math</Filter>
-    </ClInclude>
-    <ClInclude Include="..\..\code\Math\vecmat.h">
-      <Filter>Math</Filter>
-    </ClInclude>
-    <ClInclude Include="..\..\code\menuui\barracks.h">
-      <Filter>MenuUI</Filter>
-    </ClInclude>
-    <ClInclude Include="..\..\code\menuui\credits.h">
-      <Filter>MenuUI</Filter>
-    </ClInclude>
-    <ClInclude Include="..\..\code\menuui\fishtank.h">
-      <Filter>MenuUI</Filter>
-    </ClInclude>
-    <ClInclude Include="..\..\code\menuui\mainhallmenu.h">
-      <Filter>MenuUI</Filter>
-    </ClInclude>
-    <ClInclude Include="..\..\code\menuui\mainhalltemp.h">
-      <Filter>MenuUI</Filter>
-    </ClInclude>
-    <ClInclude Include="..\..\code\menuui\optionsmenu.h">
-      <Filter>MenuUI</Filter>
-    </ClInclude>
-    <ClInclude Include="..\..\code\menuui\optionsmenumulti.h">
-      <Filter>MenuUI</Filter>
-    </ClInclude>
-    <ClInclude Include="..\..\code\menuui\playermenu.h">
-      <Filter>MenuUI</Filter>
-    </ClInclude>
-    <ClInclude Include="..\..\code\menuui\readyroom.h">
-      <Filter>MenuUI</Filter>
-    </ClInclude>
-    <ClInclude Include="..\..\code\menuui\snazzyui.h">
-      <Filter>MenuUI</Filter>
-    </ClInclude>
-    <ClInclude Include="..\..\code\menuui\techmenu.h">
-      <Filter>MenuUI</Filter>
-    </ClInclude>
-    <ClInclude Include="..\..\code\menuui\trainingmenu.h">
-      <Filter>MenuUI</Filter>
-    </ClInclude>
-    <ClInclude Include="..\..\code\mission\missionbriefcommon.h">
-      <Filter>Mission</Filter>
-    </ClInclude>
-    <ClInclude Include="..\..\code\mission\missioncampaign.h">
-      <Filter>Mission</Filter>
-    </ClInclude>
-    <ClInclude Include="..\..\code\mission\missiongoals.h">
-      <Filter>Mission</Filter>
-    </ClInclude>
-    <ClInclude Include="..\..\code\mission\missiongrid.h">
-      <Filter>Mission</Filter>
-    </ClInclude>
-    <ClInclude Include="..\..\code\mission\missionhotkey.h">
-      <Filter>Mission</Filter>
-    </ClInclude>
-    <ClInclude Include="..\..\code\mission\missionload.h">
-      <Filter>Mission</Filter>
-    </ClInclude>
-    <ClInclude Include="..\..\code\mission\missionlog.h">
-      <Filter>Mission</Filter>
-    </ClInclude>
-    <ClInclude Include="..\..\code\mission\missionmessage.h">
-      <Filter>Mission</Filter>
-    </ClInclude>
-    <ClInclude Include="..\..\code\mission\missionparse.h">
-      <Filter>Mission</Filter>
-    </ClInclude>
-    <ClInclude Include="..\..\code\mission\missiontraining.h">
-      <Filter>Mission</Filter>
-    </ClInclude>
-    <ClInclude Include="..\..\code\missionui\chatbox.h">
-      <Filter>MissionUI</Filter>
-    </ClInclude>
-    <ClInclude Include="..\..\code\missionui\fictionviewer.h">
-      <Filter>MissionUI</Filter>
-    </ClInclude>
-    <ClInclude Include="..\..\code\missionui\missionbrief.h">
-      <Filter>MissionUI</Filter>
-    </ClInclude>
-    <ClInclude Include="..\..\code\missionui\missioncmdbrief.h">
-      <Filter>MissionUI</Filter>
-    </ClInclude>
-    <ClInclude Include="..\..\code\missionui\missiondebrief.h">
-      <Filter>MissionUI</Filter>
-    </ClInclude>
-    <ClInclude Include="..\..\code\missionui\missionloopbrief.h">
-      <Filter>MissionUI</Filter>
-    </ClInclude>
-    <ClInclude Include="..\..\code\missionui\missionpause.h">
-      <Filter>MissionUI</Filter>
-    </ClInclude>
-<<<<<<< HEAD
-    <ClInclude Include="..\..\code\missionui\missionrecommend.h">
-      <Filter>MissionUI</Filter>
-    </ClInclude>
-=======
->>>>>>> a47ac6c5
-    <ClInclude Include="..\..\code\missionui\missionscreencommon.h">
-      <Filter>MissionUI</Filter>
-    </ClInclude>
-    <ClInclude Include="..\..\code\missionui\missionshipchoice.h">
-      <Filter>MissionUI</Filter>
-    </ClInclude>
-<<<<<<< HEAD
-    <ClInclude Include="..\..\code\missionui\missionstats.h">
-      <Filter>MissionUI</Filter>
-    </ClInclude>
-=======
->>>>>>> a47ac6c5
-    <ClInclude Include="..\..\code\missionui\missionweaponchoice.h">
-      <Filter>MissionUI</Filter>
-    </ClInclude>
-    <ClInclude Include="..\..\code\missionui\redalert.h">
-      <Filter>MissionUI</Filter>
-    </ClInclude>
-    <ClInclude Include="..\..\code\model\model.h">
-      <Filter>Model</Filter>
-    </ClInclude>
-    <ClInclude Include="..\..\code\model\modelanim.h">
-      <Filter>Model</Filter>
-    </ClInclude>
-    <ClInclude Include="..\..\code\model\modelsinc.h">
-      <Filter>Model</Filter>
-    </ClInclude>
-    <ClInclude Include="..\..\code\object\deadobjectdock.h">
-      <Filter>Object</Filter>
-    </ClInclude>
-    <ClInclude Include="..\..\code\object\objcollide.h">
-      <Filter>Object</Filter>
-    </ClInclude>
-    <ClInclude Include="..\..\code\object\object.h">
-      <Filter>Object</Filter>
-    </ClInclude>
-    <ClInclude Include="..\..\code\object\objectdock.h">
-      <Filter>Object</Filter>
-    </ClInclude>
-    <ClInclude Include="..\..\code\object\objectshield.h">
-      <Filter>Object</Filter>
-    </ClInclude>
-    <ClInclude Include="..\..\code\object\objectsnd.h">
-      <Filter>Object</Filter>
-    </ClInclude>
-    <ClInclude Include="..\..\code\object\parseobjectdock.h">
-      <Filter>Object</Filter>
-    </ClInclude>
-    <ClInclude Include="..\..\code\object\waypoint.h">
-      <Filter>Object</Filter>
-    </ClInclude>
-    <ClInclude Include="..\..\code\Observer\observer.h">
-      <Filter>Observer</Filter>
-    </ClInclude>
-    <ClInclude Include="..\..\code\osapi\monopub.h">
-      <Filter>OsApi</Filter>
-    </ClInclude>
-    <ClInclude Include="..\..\code\osapi\osapi.h">
-      <Filter>OsApi</Filter>
-    </ClInclude>
-    <ClInclude Include="..\..\code\osapi\osregistry.h">
-      <Filter>OsApi</Filter>
-    </ClInclude>
-    <ClInclude Include="..\..\code\osapi\outwnd.h">
-      <Filter>OsApi</Filter>
-    </ClInclude>
-    <ClInclude Include="..\..\code\Palman\palman.h">
-      <Filter>Palman</Filter>
-    </ClInclude>
-    <ClInclude Include="..\..\code\parse\encrypt.h">
-      <Filter>Parse</Filter>
-    </ClInclude>
-    <ClInclude Include="..\..\code\parse\lua.h">
-      <Filter>Parse</Filter>
-    </ClInclude>
-    <ClInclude Include="..\..\code\parse\parselo.h">
-      <Filter>Parse</Filter>
-    </ClInclude>
-    <ClInclude Include="..\..\code\parse\scripting.h">
-      <Filter>Parse</Filter>
-    </ClInclude>
-    <ClInclude Include="..\..\code\parse\sexp.h">
-      <Filter>Parse</Filter>
-    </ClInclude>
-    <ClInclude Include="..\..\code\Particle\particle.h">
-      <Filter>Particle</Filter>
-    </ClInclude>
-    <ClInclude Include="..\..\code\PcxUtils\pcxutils.h">
-      <Filter>PcxUtils</Filter>
-    </ClInclude>
-    <ClInclude Include="..\..\code\Physics\physics.h">
-      <Filter>Physics</Filter>
-    </ClInclude>
-    <ClInclude Include="..\..\code\playerman\managepilot.h">
-      <Filter>Playerman</Filter>
-    </ClInclude>
-    <ClInclude Include="..\..\code\playerman\player.h">
-      <Filter>Playerman</Filter>
-    </ClInclude>
-    <ClInclude Include="..\..\code\popup\popup.h">
-      <Filter>Popup</Filter>
-    </ClInclude>
-    <ClInclude Include="..\..\code\popup\popupdead.h">
-      <Filter>Popup</Filter>
-    </ClInclude>
-    <ClInclude Include="..\..\code\Radar\radar.h">
-      <Filter>Radar</Filter>
-    </ClInclude>
-    <ClInclude Include="..\..\code\radar\radarorb.h">
-      <Filter>Radar</Filter>
-    </ClInclude>
-    <ClInclude Include="..\..\code\radar\radarsetup.h">
-      <Filter>Radar</Filter>
-    </ClInclude>
-    <ClInclude Include="..\..\code\render\3d.h">
-      <Filter>Render</Filter>
-    </ClInclude>
-    <ClInclude Include="..\..\code\render\3dinternal.h">
-      <Filter>Render</Filter>
-    </ClInclude>
-    <ClInclude Include="..\..\code\ship\afterburner.h">
-      <Filter>Ship</Filter>
-    </ClInclude>
-    <ClInclude Include="..\..\code\ship\awacs.h">
-      <Filter>Ship</Filter>
-    </ClInclude>
-    <ClInclude Include="..\..\code\ship\ship.h">
-      <Filter>Ship</Filter>
-    </ClInclude>
-    <ClInclude Include="..\..\code\ship\shipcontrails.h">
-      <Filter>Ship</Filter>
-    </ClInclude>
-    <ClInclude Include="..\..\code\ship\shipfx.h">
-      <Filter>Ship</Filter>
-    </ClInclude>
-    <ClInclude Include="..\..\code\ship\shiphit.h">
-      <Filter>Ship</Filter>
-    </ClInclude>
-    <ClInclude Include="..\..\code\ship\subsysdamage.h">
-      <Filter>Ship</Filter>
-    </ClInclude>
-    <ClInclude Include="..\..\code\sound\acm.h">
-      <Filter>Sound</Filter>
-    </ClInclude>
-    <ClInclude Include="..\..\code\sound\audiostr.h">
-      <Filter>Sound</Filter>
-    </ClInclude>
-    <ClInclude Include="..\..\code\sound\channel.h">
-      <Filter>Sound</Filter>
-    </ClInclude>
-    <ClInclude Include="..\..\code\sound\ds.h">
-      <Filter>Sound</Filter>
-    </ClInclude>
-    <ClInclude Include="..\..\code\sound\ds3d.h">
-      <Filter>Sound</Filter>
-    </ClInclude>
-    <ClInclude Include="..\..\code\sound\dscap.h">
-      <Filter>Sound</Filter>
-    </ClInclude>
-    <ClInclude Include="..\..\code\sound\fsspeech.h">
-      <Filter>Sound</Filter>
-    </ClInclude>
-    <ClInclude Include="..\..\code\sound\grammar.h">
-      <Filter>Sound</Filter>
-    </ClInclude>
-    <ClInclude Include="..\..\code\sound\openal.h">
-      <Filter>Sound</Filter>
-    </ClInclude>
-    <ClInclude Include="..\..\code\sound\rtvoice.h">
-      <Filter>Sound</Filter>
-    </ClInclude>
-    <ClInclude Include="..\..\code\sound\sound.h">
-      <Filter>Sound</Filter>
-    </ClInclude>
-    <ClInclude Include="..\..\code\sound\speech.h">
-      <Filter>Sound</Filter>
-    </ClInclude>
-    <ClInclude Include="..\..\code\sound\voicerec.h">
-      <Filter>Sound</Filter>
-    </ClInclude>
-    <ClInclude Include="..\..\code\sound\ogg\ogg.h">
-      <Filter>Sound\ogg</Filter>
-    </ClInclude>
-    <ClInclude Include="..\..\code\Starfield\nebula.h">
-      <Filter>Starfield</Filter>
-    </ClInclude>
-    <ClInclude Include="..\..\code\Starfield\starfield.h">
-      <Filter>Starfield</Filter>
-    </ClInclude>
-    <ClInclude Include="..\..\code\Starfield\supernova.h">
-      <Filter>Starfield</Filter>
-    </ClInclude>
-    <ClInclude Include="..\..\code\Stats\medals.h">
-      <Filter>Stats</Filter>
-    </ClInclude>
-    <ClInclude Include="..\..\code\stats\scoring.h">
-      <Filter>Stats</Filter>
-    </ClInclude>
-    <ClInclude Include="..\..\code\Stats\stats.h">
-      <Filter>Stats</Filter>
-    </ClInclude>
-    <ClInclude Include="..\..\code\ui\ui.h">
-      <Filter>Ui</Filter>
-    </ClInclude>
-    <ClInclude Include="..\..\code\ui\uidefs.h">
-      <Filter>Ui</Filter>
-    </ClInclude>
-    <ClInclude Include="..\..\code\weapon\beam.h">
-      <Filter>Weapon</Filter>
-    </ClInclude>
-    <ClInclude Include="..\..\code\weapon\corkscrew.h">
-      <Filter>Weapon</Filter>
-    </ClInclude>
-    <ClInclude Include="..\..\code\weapon\emp.h">
-      <Filter>Weapon</Filter>
-    </ClInclude>
-    <ClInclude Include="..\..\code\weapon\flak.h">
-      <Filter>Weapon</Filter>
-    </ClInclude>
-    <ClInclude Include="..\..\code\weapon\muzzleflash.h">
-      <Filter>Weapon</Filter>
-    </ClInclude>
-    <ClInclude Include="..\..\code\weapon\shockwave.h">
-      <Filter>Weapon</Filter>
-    </ClInclude>
-    <ClInclude Include="..\..\code\weapon\swarm.h">
-      <Filter>Weapon</Filter>
-    </ClInclude>
-    <ClInclude Include="..\..\code\weapon\trails.h">
-      <Filter>Weapon</Filter>
-    </ClInclude>
-    <ClInclude Include="..\..\code\weapon\weapon.h">
-      <Filter>Weapon</Filter>
-    </ClInclude>
-    <ClInclude Include="..\..\code\nebula\neb.h">
-      <Filter>Nebula</Filter>
-    </ClInclude>
-    <ClInclude Include="..\..\code\nebula\neblightning.h">
-      <Filter>Nebula</Filter>
-    </ClInclude>
-    <ClInclude Include="..\..\code\Localization\fhash.h">
-      <Filter>Localization</Filter>
-    </ClInclude>
-    <ClInclude Include="..\..\code\Localization\localize.h">
-      <Filter>Localization</Filter>
-    </ClInclude>
-    <ClInclude Include="..\..\code\TgaUtils\tgautils.h">
-      <Filter>TgaUtils</Filter>
-    </ClInclude>
-    <ClInclude Include="..\..\code\inetfile\cftp.h">
-      <Filter>InetFile</Filter>
-    </ClInclude>
-    <ClInclude Include="..\..\code\inetfile\chttpget.h">
-      <Filter>InetFile</Filter>
-    </ClInclude>
-    <ClInclude Include="..\..\code\inetfile\inetgetfile.h">
-      <Filter>InetFile</Filter>
-    </ClInclude>
-    <ClInclude Include="..\..\code\ExceptionHandler\exceptionhandler.h">
-      <Filter>ExceptionHandler</Filter>
-    </ClInclude>
-    <ClInclude Include="..\..\code\network\chat_api.h">
-      <Filter>Network</Filter>
-    </ClInclude>
-    <ClInclude Include="..\..\code\network\multi.h">
-      <Filter>Network</Filter>
-    </ClInclude>
-    <ClInclude Include="..\..\code\network\multi_campaign.h">
-      <Filter>Network</Filter>
-    </ClInclude>
-    <ClInclude Include="..\..\code\network\multi_data.h">
-      <Filter>Network</Filter>
-    </ClInclude>
-    <ClInclude Include="..\..\code\network\multi_dogfight.h">
-      <Filter>Network</Filter>
-    </ClInclude>
-    <ClInclude Include="..\..\code\network\multi_endgame.h">
-      <Filter>Network</Filter>
-    </ClInclude>
-    <ClInclude Include="..\..\code\network\multi_ingame.h">
-      <Filter>Network</Filter>
-    </ClInclude>
-    <ClInclude Include="..\..\code\network\multi_kick.h">
-      <Filter>Network</Filter>
-    </ClInclude>
-    <ClInclude Include="..\..\code\network\multi_log.h">
-      <Filter>Network</Filter>
-    </ClInclude>
-    <ClInclude Include="..\..\code\network\multi_obj.h">
-      <Filter>Network</Filter>
-    </ClInclude>
-    <ClInclude Include="..\..\code\network\multi_observer.h">
-      <Filter>Network</Filter>
-    </ClInclude>
-    <ClInclude Include="..\..\code\network\multi_options.h">
-      <Filter>Network</Filter>
-    </ClInclude>
-    <ClInclude Include="..\..\code\network\multi_pause.h">
-      <Filter>Network</Filter>
-    </ClInclude>
-    <ClInclude Include="..\..\code\network\multi_pinfo.h">
-      <Filter>Network</Filter>
-    </ClInclude>
-    <ClInclude Include="..\..\code\network\multi_ping.h">
-      <Filter>Network</Filter>
-    </ClInclude>
-    <ClInclude Include="..\..\code\network\multi_pmsg.h">
-      <Filter>Network</Filter>
-    </ClInclude>
-    <ClInclude Include="..\..\code\network\multi_pxo.h">
-      <Filter>Network</Filter>
-    </ClInclude>
-    <ClInclude Include="..\..\code\network\multi_rate.h">
-      <Filter>Network</Filter>
-    </ClInclude>
-    <ClInclude Include="..\..\code\network\multi_respawn.h">
-      <Filter>Network</Filter>
-    </ClInclude>
-    <ClInclude Include="..\..\code\network\multi_sexp.h">
-      <Filter>Network</Filter>
-    </ClInclude>
-    <ClInclude Include="..\..\code\network\multi_team.h">
-      <Filter>Network</Filter>
-    </ClInclude>
-    <ClInclude Include="..\..\code\network\multi_update.h">
-      <Filter>Network</Filter>
-    </ClInclude>
-    <ClInclude Include="..\..\code\network\multi_voice.h">
-      <Filter>Network</Filter>
-    </ClInclude>
-    <ClInclude Include="..\..\code\network\multi_xfer.h">
-      <Filter>Network</Filter>
-    </ClInclude>
-    <ClInclude Include="..\..\code\network\multilag.h">
-      <Filter>Network</Filter>
-    </ClInclude>
-    <ClInclude Include="..\..\code\network\multimsgs.h">
-      <Filter>Network</Filter>
-    </ClInclude>
-    <ClInclude Include="..\..\code\network\multiteamselect.h">
-      <Filter>Network</Filter>
-    </ClInclude>
-    <ClInclude Include="..\..\code\network\multiui.h">
-      <Filter>Network</Filter>
-    </ClInclude>
-    <ClInclude Include="..\..\code\network\multiutil.h">
-      <Filter>Network</Filter>
-    </ClInclude>
-    <ClInclude Include="..\..\code\network\psnet2.h">
-      <Filter>Network</Filter>
-    </ClInclude>
-    <ClInclude Include="..\..\code\network\stand_gui.h">
-      <Filter>Network</Filter>
-    </ClInclude>
-    <ClInclude Include="..\..\code\ddsutils\ddsutils.h">
-      <Filter>ddsutils</Filter>
-    </ClInclude>
-    <ClInclude Include="..\..\code\pngutils\pngutils.h">
-      <Filter>pngutils</Filter>
-    </ClInclude>
-    <ClInclude Include="..\..\code\Cmdline\cmdline.h">
-      <Filter>Cmdline</Filter>
-    </ClInclude>
-    <ClInclude Include="..\..\code\fs2netd\fs2netd_client.h">
-      <Filter>GameHelp\fs2netd</Filter>
-    </ClInclude>
-    <ClInclude Include="..\..\code\fs2netd\protocol.h">
-      <Filter>GameHelp\fs2netd</Filter>
-    </ClInclude>
-    <ClInclude Include="..\..\code\fs2netd\tcp_client.h">
-      <Filter>GameHelp\fs2netd</Filter>
-    </ClInclude>
-    <ClInclude Include="..\..\code\fs2netd\tcp_socket.h">
-      <Filter>GameHelp\fs2netd</Filter>
-    </ClInclude>
-    <ClInclude Include="..\..\code\species_defs\species_defs.h">
-      <Filter>Species_Defs</Filter>
-    </ClInclude>
-    <ClInclude Include="..\..\code\jpgutils\jpgutils.h">
-      <Filter>jpgutils</Filter>
-    </ClInclude>
-    <ClInclude Include="..\..\code\Autopilot\autopilot.h">
-      <Filter>Autopilot</Filter>
-    </ClInclude>
-    <ClInclude Include="..\..\code\iff_defs\iff_defs.h">
-      <Filter>iff_defs</Filter>
-    </ClInclude>
-    <ClInclude Include="..\..\code\external_dll\externalcode.h">
-      <Filter>ExternalDLL</Filter>
-    </ClInclude>
-    <ClInclude Include="..\..\code\external_dll\trackirpublic.h">
-      <Filter>ExternalDLL</Filter>
-    </ClInclude>
-    <ClInclude Include="..\..\code\math\bitarray.h">
-      <Filter>Math</Filter>
-    </ClInclude>
-    <ClInclude Include="..\..\code\globalincs\fsmemory.h">
-      <Filter>GlobalIncs</Filter>
-    </ClInclude>
-    <ClInclude Include="..\..\code\radar\radardradis.h">
-      <Filter>Radar</Filter>
-    </ClInclude>
-    <ClInclude Include="..\..\code\mod_table\mod_table.h">
-      <Filter>mod_table</Filter>
-    </ClInclude>
-    <ClInclude Include="..\..\code\parse\generic_log.h">
-      <Filter>Parse</Filter>
-    </ClInclude>
-    <ClInclude Include="..\..\code\PilotFile\pilotfile_convert.h">
-      <Filter>PilotFile</Filter>
-    </ClInclude>
-    <ClInclude Include="..\..\code\PilotFile\pilotfile.h">
-      <Filter>PilotFile</Filter>
-    </ClInclude>
-<<<<<<< HEAD
-    <ClInclude Include="..\..\code\io\cursor.h">
-      <Filter>Io</Filter>
-    </ClInclude>
-=======
->>>>>>> a47ac6c5
-    <ClInclude Include="..\..\code\model\modelrender.h">
-      <Filter>Model</Filter>
-    </ClInclude>
-    <ClInclude Include="..\..\code\graphics\shadows.h">
-      <Filter>Graphics</Filter>
-    </ClInclude>
-<<<<<<< HEAD
-    <ClInclude Include="..\..\code\osapi\dialogs.h">
-      <Filter>OsApi</Filter>
-    </ClInclude>
-=======
->>>>>>> a47ac6c5
-  </ItemGroup>
-  <ItemGroup>
-    <Library Include="..\..\code\directx\dxguid.lib">
-      <Filter>DirectX</Filter>
-    </Library>
-    <Library Include="..\..\code\directx\strmiids.lib">
-      <Filter>DirectX</Filter>
-    </Library>
-    <Library Include="..\..\code\DirectX\vdinput.lib">
-      <Filter>DirectX</Filter>
-    </Library>
-  </ItemGroup>
-  <ItemGroup>
-    <CustomBuild Include="..\..\code\sound\phrases.xml">
-      <Filter>Sound</Filter>
-    </CustomBuild>
-  </ItemGroup>
+﻿<?xml version="1.0" encoding="utf-8"?>
+<Project ToolsVersion="4.0" xmlns="http://schemas.microsoft.com/developer/msbuild/2003">
+  <ItemGroup>
+    <Filter Include="AI">
+      <UniqueIdentifier>{16293009-1d93-484a-846f-dcb07316547c}</UniqueIdentifier>
+    </Filter>
+    <Filter Include="Anim">
+      <UniqueIdentifier>{271f0e62-ae8d-45d5-ae5a-ebb16d5ca6c4}</UniqueIdentifier>
+    </Filter>
+    <Filter Include="Asteroid">
+      <UniqueIdentifier>{a7e43a85-dd31-4d09-90f4-eb5e09e61bb9}</UniqueIdentifier>
+    </Filter>
+    <Filter Include="Bmpman">
+      <UniqueIdentifier>{8b831318-1881-4d35-8fba-27d3b19c4bdc}</UniqueIdentifier>
+    </Filter>
+    <Filter Include="Camera">
+      <UniqueIdentifier>{bc1db3dd-3a3a-4cfa-a937-e506937e6169}</UniqueIdentifier>
+    </Filter>
+    <Filter Include="CFile">
+      <UniqueIdentifier>{6dc2d54c-d2a1-4173-89e6-1708cee59f27}</UniqueIdentifier>
+    </Filter>
+    <Filter Include="CMeasure">
+      <UniqueIdentifier>{28708851-9642-4a48-ba3c-73a7e437f2fa}</UniqueIdentifier>
+    </Filter>
+    <Filter Include="ControlConfig">
+      <UniqueIdentifier>{58ee2276-6169-435a-85b8-9023bbfba863}</UniqueIdentifier>
+    </Filter>
+    <Filter Include="Cutscene">
+      <UniqueIdentifier>{4ace400e-31f1-4939-8b0d-6cb7534fbed7}</UniqueIdentifier>
+    </Filter>
+    <Filter Include="Debris">
+      <UniqueIdentifier>{1d2746e4-3e3c-433e-aeab-e85bf0085e0d}</UniqueIdentifier>
+    </Filter>
+    <Filter Include="DebugConsole">
+      <UniqueIdentifier>{2f7f7195-f66a-46a0-bf1d-fdd7de709d3e}</UniqueIdentifier>
+    </Filter>
+    <Filter Include="DirectX">
+      <UniqueIdentifier>{30665de6-7ec7-42b4-b6de-7da88828aba0}</UniqueIdentifier>
+    </Filter>
+    <Filter Include="Fireball">
+      <UniqueIdentifier>{fd4f39a4-4486-4b3f-ba06-01ce340bb52d}</UniqueIdentifier>
+    </Filter>
+    <Filter Include="GameHelp">
+      <UniqueIdentifier>{302080fd-4351-4e50-b564-de2eb2388460}</UniqueIdentifier>
+    </Filter>
+    <Filter Include="GameSequence">
+      <UniqueIdentifier>{2722fbe3-8a1f-4c4f-ac44-a19aebe88fba}</UniqueIdentifier>
+    </Filter>
+    <Filter Include="GameSnd">
+      <UniqueIdentifier>{097357e4-f580-4ff6-a66e-2c79841209e1}</UniqueIdentifier>
+    </Filter>
+    <Filter Include="GlobalIncs">
+      <UniqueIdentifier>{4d88e59d-0e24-401a-9bba-677103b42016}</UniqueIdentifier>
+    </Filter>
+    <Filter Include="Graphics">
+      <UniqueIdentifier>{05d8b62e-5a58-4e2a-ac4f-01d1a77c8924}</UniqueIdentifier>
+    </Filter>
+    <Filter Include="Graphics\SoftwareGr">
+      <UniqueIdentifier>{6a02bc1e-e658-42a0-b3a7-1b8705d26450}</UniqueIdentifier>
+    </Filter>
+    <Filter Include="Graphics\OpenGLGr">
+      <UniqueIdentifier>{981d4713-50cf-427a-a9ac-5fbf6bcb2505}</UniqueIdentifier>
+    </Filter>
+    <Filter Include="Graphics\OpenGLGr\OpenGL Headers">
+      <UniqueIdentifier>{6e59147f-314d-4731-845f-3f1d2378e160}</UniqueIdentifier>
+    </Filter>
+    <Filter Include="Graphics\OpenGLGr\OpenGL CPPs">
+      <UniqueIdentifier>{de4026e1-341e-4653-90dc-efb23b8d945e}</UniqueIdentifier>
+    </Filter>
+    <Filter Include="Hud">
+      <UniqueIdentifier>{3046400a-cda3-40a4-be0b-0be663e67af7}</UniqueIdentifier>
+    </Filter>
+    <Filter Include="Io">
+      <UniqueIdentifier>{b4451db7-ea7b-4ac0-ba7a-874a9c89bd9d}</UniqueIdentifier>
+    </Filter>
+    <Filter Include="JumpNode">
+      <UniqueIdentifier>{38f64747-51aa-4348-a5d0-dac6143ca14e}</UniqueIdentifier>
+    </Filter>
+    <Filter Include="Lab">
+      <UniqueIdentifier>{7748e888-fae3-47a1-a255-5918f158993f}</UniqueIdentifier>
+    </Filter>
+    <Filter Include="Lighting">
+      <UniqueIdentifier>{3a949639-d54c-47c6-92fe-2d9890a46c18}</UniqueIdentifier>
+    </Filter>
+    <Filter Include="Math">
+      <UniqueIdentifier>{6f93a9a6-6fd3-4afd-b8e2-8a23beea1b41}</UniqueIdentifier>
+    </Filter>
+    <Filter Include="MenuUI">
+      <UniqueIdentifier>{ef96ebc9-f803-4351-9769-8b733369a0ec}</UniqueIdentifier>
+    </Filter>
+    <Filter Include="Mission">
+      <UniqueIdentifier>{d6cee94b-1134-469f-9ecc-9590848bf934}</UniqueIdentifier>
+    </Filter>
+    <Filter Include="MissionUI">
+      <UniqueIdentifier>{1d27ba41-63dc-41d6-8e8b-96bbcdd8e746}</UniqueIdentifier>
+    </Filter>
+    <Filter Include="Model">
+      <UniqueIdentifier>{b52d54f8-32fa-4429-8b6d-224242ec8314}</UniqueIdentifier>
+    </Filter>
+    <Filter Include="Object">
+      <UniqueIdentifier>{57556725-ebe3-42cf-a8d7-91b1be6eb1b6}</UniqueIdentifier>
+    </Filter>
+    <Filter Include="Observer">
+      <UniqueIdentifier>{e3454afb-be12-45af-9f07-7c6a1f80a28f}</UniqueIdentifier>
+    </Filter>
+    <Filter Include="OsApi">
+      <UniqueIdentifier>{53780bee-e6b6-4cbd-a348-89ede0a81e98}</UniqueIdentifier>
+    </Filter>
+    <Filter Include="Palman">
+      <UniqueIdentifier>{46757c9d-1c64-4f83-b3d9-eab82e0e0f11}</UniqueIdentifier>
+    </Filter>
+    <Filter Include="Parse">
+      <UniqueIdentifier>{75adf504-b9f8-4926-af08-9afdf594dde8}</UniqueIdentifier>
+    </Filter>
+    <Filter Include="Particle">
+      <UniqueIdentifier>{b16b94b6-a253-4020-868a-0d6a3150ced7}</UniqueIdentifier>
+    </Filter>
+    <Filter Include="PcxUtils">
+      <UniqueIdentifier>{046f682e-1fa8-4318-ac68-7e61801ed9a8}</UniqueIdentifier>
+    </Filter>
+    <Filter Include="Physics">
+      <UniqueIdentifier>{73764146-6133-4a00-9463-532184af6694}</UniqueIdentifier>
+    </Filter>
+    <Filter Include="PilotFile">
+      <UniqueIdentifier>{73764146-6640-4a00-9463-532184af6694}</UniqueIdentifier>
+    </Filter>
+    <Filter Include="Playerman">
+      <UniqueIdentifier>{9db79e68-6640-4232-9f4c-7811fcd113f4}</UniqueIdentifier>
+    </Filter>
+    <Filter Include="Popup">
+      <UniqueIdentifier>{a46119c3-864f-48b2-8830-d2e9dbc8f9bc}</UniqueIdentifier>
+    </Filter>
+    <Filter Include="Radar">
+      <UniqueIdentifier>{72395cf4-a4d5-4414-8169-18325390c726}</UniqueIdentifier>
+    </Filter>
+    <Filter Include="Render">
+      <UniqueIdentifier>{4e490ec4-3d32-4544-8b4f-c3b3c9daf08f}</UniqueIdentifier>
+    </Filter>
+    <Filter Include="Ship">
+      <UniqueIdentifier>{4e3a7c4e-b208-4f65-b68b-6088762f1549}</UniqueIdentifier>
+    </Filter>
+    <Filter Include="Sound">
+      <UniqueIdentifier>{ea046106-a870-4c3b-86c7-aca70ee2c79f}</UniqueIdentifier>
+    </Filter>
+    <Filter Include="Sound\ogg">
+      <UniqueIdentifier>{efcb428f-2785-4284-9b38-444976158c42}</UniqueIdentifier>
+    </Filter>
+    <Filter Include="Starfield">
+      <UniqueIdentifier>{d09fb706-57c8-4486-96eb-cda09ebe9fd7}</UniqueIdentifier>
+    </Filter>
+    <Filter Include="Stats">
+      <UniqueIdentifier>{d7c86572-8f03-49cb-8a32-41aecb5d50b9}</UniqueIdentifier>
+    </Filter>
+    <Filter Include="Ui">
+      <UniqueIdentifier>{789075d9-5184-430c-805e-6eee25ac385f}</UniqueIdentifier>
+    </Filter>
+    <Filter Include="Weapon">
+      <UniqueIdentifier>{a9dd5287-17a3-4c92-a8ec-49325c3964f2}</UniqueIdentifier>
+    </Filter>
+    <Filter Include="Nebula">
+      <UniqueIdentifier>{c965279b-d0c5-445e-b188-4689a7260690}</UniqueIdentifier>
+    </Filter>
+    <Filter Include="Localization">
+      <UniqueIdentifier>{32108f5a-45a1-439b-9896-730018077ae5}</UniqueIdentifier>
+    </Filter>
+    <Filter Include="TgaUtils">
+      <UniqueIdentifier>{25c68a5e-5388-4000-9e50-06969c08876c}</UniqueIdentifier>
+    </Filter>
+    <Filter Include="InetFile">
+      <UniqueIdentifier>{4b6dadcf-c79a-45df-a025-411a39d9e0fa}</UniqueIdentifier>
+    </Filter>
+    <Filter Include="ExceptionHandler">
+      <UniqueIdentifier>{0f5c779b-0b8b-48af-9b0b-570d6e2b5e9c}</UniqueIdentifier>
+    </Filter>
+    <Filter Include="Network">
+      <UniqueIdentifier>{a398cd63-314d-40b6-8873-ddf4ff3f4fc9}</UniqueIdentifier>
+    </Filter>
+    <Filter Include="ddsutils">
+      <UniqueIdentifier>{9ecb8211-7db5-4b2f-bf0f-502f3c1b2341}</UniqueIdentifier>
+    </Filter>
+    <Filter Include="pngutils">
+      <UniqueIdentifier>{ec188d39-3334-4d89-bc36-dde4b7815c42}</UniqueIdentifier>
+    </Filter>
+    <Filter Include="Cmdline">
+      <UniqueIdentifier>{4feafd16-d55a-4ce8-b2a7-31ea81d03b2b}</UniqueIdentifier>
+    </Filter>
+    <Filter Include="Species_Defs">
+      <UniqueIdentifier>{ab2a00a5-8e90-4bec-ba37-9ba23bfc53cd}</UniqueIdentifier>
+    </Filter>
+    <Filter Include="jpgutils">
+      <UniqueIdentifier>{53d524f2-cb9c-4b53-a547-329b308436f1}</UniqueIdentifier>
+    </Filter>
+    <Filter Include="Autopilot">
+      <UniqueIdentifier>{1b375441-5abe-4fff-8f94-f88efdb84d9a}</UniqueIdentifier>
+    </Filter>
+    <Filter Include="iff_defs">
+      <UniqueIdentifier>{15b5cbd5-0511-43d9-b151-5283e6e67bb7}</UniqueIdentifier>
+    </Filter>
+    <Filter Include="ExternalDLL">
+      <UniqueIdentifier>{34eefea3-a25d-40cd-8198-13c48ad8a6eb}</UniqueIdentifier>
+    </Filter>
+    <Filter Include="mod_table">
+      <UniqueIdentifier>{b8fecc33-7ae8-42db-beaa-e7cc8abded39}</UniqueIdentifier>
+    </Filter>
+    <Filter Include="GameHelp\fs2netd">
+      <UniqueIdentifier>{eaaf5609-a655-4b46-95b4-bee16c341561}</UniqueIdentifier>
+    </Filter>
+  </ItemGroup>
+  <ItemGroup>
+    <ClCompile Include="..\..\code\ai\ai.cpp">
+      <Filter>AI</Filter>
+    </ClCompile>
+    <ClCompile Include="..\..\code\ai\ai_profiles.cpp">
+      <Filter>AI</Filter>
+    </ClCompile>
+    <ClCompile Include="..\..\code\ai\aibig.cpp">
+      <Filter>AI</Filter>
+    </ClCompile>
+    <ClCompile Include="..\..\code\ai\aicode.cpp">
+      <Filter>AI</Filter>
+    </ClCompile>
+    <ClCompile Include="..\..\code\ai\aigoals.cpp">
+      <Filter>AI</Filter>
+    </ClCompile>
+    <ClCompile Include="..\..\code\ai\aiturret.cpp">
+      <Filter>AI</Filter>
+    </ClCompile>
+    <ClCompile Include="..\..\code\anim\animplay.cpp">
+      <Filter>Anim</Filter>
+    </ClCompile>
+    <ClCompile Include="..\..\code\anim\packunpack.cpp">
+      <Filter>Anim</Filter>
+    </ClCompile>
+    <ClCompile Include="..\..\code\Asteroid\asteroid.cpp">
+      <Filter>Asteroid</Filter>
+    </ClCompile>
+    <ClCompile Include="..\..\code\Bmpman\bmpman.cpp">
+      <Filter>Bmpman</Filter>
+    </ClCompile>
+    <ClCompile Include="..\..\code\camera\camera.cpp">
+      <Filter>Camera</Filter>
+    </ClCompile>
+    <ClCompile Include="..\..\code\cfile\cfile.cpp">
+      <Filter>CFile</Filter>
+    </ClCompile>
+    <ClCompile Include="..\..\code\cfile\cfilearchive.cpp">
+      <Filter>CFile</Filter>
+    </ClCompile>
+    <ClCompile Include="..\..\code\cfile\cfilelist.cpp">
+      <Filter>CFile</Filter>
+    </ClCompile>
+    <ClCompile Include="..\..\code\cfile\cfilesystem.cpp">
+      <Filter>CFile</Filter>
+    </ClCompile>
+    <ClCompile Include="..\..\code\CMeasure\cmeasure.cpp">
+      <Filter>CMeasure</Filter>
+    </ClCompile>
+    <ClCompile Include="..\..\code\controlconfig\controlsconfig.cpp">
+      <Filter>ControlConfig</Filter>
+    </ClCompile>
+    <ClCompile Include="..\..\code\controlconfig\controlsconfigcommon.cpp">
+      <Filter>ControlConfig</Filter>
+    </ClCompile>
+    <ClCompile Include="..\..\code\Cutscene\cutscenes.cpp">
+      <Filter>Cutscene</Filter>
+    </ClCompile>
+    <ClCompile Include="..\..\code\cutscene\decoder16.cpp">
+      <Filter>Cutscene</Filter>
+    </ClCompile>
+    <ClCompile Include="..\..\code\cutscene\decoder8.cpp">
+      <Filter>Cutscene</Filter>
+    </ClCompile>
+    <ClCompile Include="..\..\code\cutscene\movie.cpp">
+      <Filter>Cutscene</Filter>
+    </ClCompile>
+    <ClCompile Include="..\..\code\cutscene\mve_audio.cpp">
+      <Filter>Cutscene</Filter>
+    </ClCompile>
+    <ClCompile Include="..\..\code\cutscene\mvelib.cpp">
+      <Filter>Cutscene</Filter>
+    </ClCompile>
+    <ClCompile Include="..\..\code\cutscene\mveplayer.cpp">
+      <Filter>Cutscene</Filter>
+    </ClCompile>
+    <ClCompile Include="..\..\code\cutscene\oggplayer.cpp">
+      <Filter>Cutscene</Filter>
+    </ClCompile>
+    <ClCompile Include="..\..\code\Debris\debris.cpp">
+      <Filter>Debris</Filter>
+    </ClCompile>
+    <ClCompile Include="..\..\code\debugconsole\console.cpp">
+      <Filter>DebugConsole</Filter>
+    </ClCompile>
+    <ClCompile Include="..\..\code\debugconsole\consolecmds.cpp">
+      <Filter>DebugConsole</Filter>
+    </ClCompile>
+    <ClCompile Include="..\..\code\debugconsole\consoleparse.cpp">
+      <Filter>DebugConsole</Filter>
+    </ClCompile>
+    <ClCompile Include="..\..\code\fireball\fireballs.cpp">
+      <Filter>Fireball</Filter>
+    </ClCompile>
+    <ClCompile Include="..\..\code\fireball\warpineffect.cpp">
+      <Filter>Fireball</Filter>
+    </ClCompile>
+    <ClCompile Include="..\..\code\gamehelp\contexthelp.cpp">
+      <Filter>GameHelp</Filter>
+    </ClCompile>
+    <ClCompile Include="..\..\code\gamehelp\gameplayhelp.cpp">
+      <Filter>GameHelp</Filter>
+    </ClCompile>
+    <ClCompile Include="..\..\code\gamesequence\gamesequence.cpp">
+      <Filter>GameSequence</Filter>
+    </ClCompile>
+    <ClCompile Include="..\..\code\gamesnd\eventmusic.cpp">
+      <Filter>GameSnd</Filter>
+    </ClCompile>
+    <ClCompile Include="..\..\code\gamesnd\gamesnd.cpp">
+      <Filter>GameSnd</Filter>
+    </ClCompile>
+    <ClCompile Include="..\..\code\globalincs\alphacolors.cpp">
+      <Filter>GlobalIncs</Filter>
+    </ClCompile>
+    <ClCompile Include="..\..\code\globalincs\def_files.cpp">
+      <Filter>GlobalIncs</Filter>
+    </ClCompile>
+    <ClCompile Include="..\..\code\globalincs\fsmemory.cpp">
+      <Filter>GlobalIncs</Filter>
+    </ClCompile>
+    <ClCompile Include="..\..\code\globalincs\mspdb_callstack.cpp">
+      <Filter>GlobalIncs</Filter>
+    </ClCompile>
+    <ClCompile Include="..\..\code\globalincs\safe_strings.cpp">
+      <Filter>GlobalIncs</Filter>
+    </ClCompile>
+    <ClCompile Include="..\..\code\globalincs\safe_strings_test.cpp">
+      <Filter>GlobalIncs</Filter>
+    </ClCompile>
+    <ClCompile Include="..\..\code\globalincs\systemvars.cpp">
+      <Filter>GlobalIncs</Filter>
+    </ClCompile>
+    <ClCompile Include="..\..\code\globalincs\version.cpp">
+      <Filter>GlobalIncs</Filter>
+    </ClCompile>
+    <ClCompile Include="..\..\code\globalincs\windebug.cpp">
+      <Filter>GlobalIncs</Filter>
+    </ClCompile>
+    <ClCompile Include="..\..\code\graphics\2d.cpp">
+      <Filter>Graphics</Filter>
+    </ClCompile>
+    <ClCompile Include="..\..\code\graphics\grbatch.cpp">
+      <Filter>Graphics</Filter>
+    </ClCompile>
+    <ClCompile Include="..\..\code\Graphics\font.cpp">
+      <Filter>Graphics\SoftwareGr</Filter>
+    </ClCompile>
+    <ClCompile Include="..\..\code\graphics\generic.cpp">
+      <Filter>Graphics\SoftwareGr</Filter>
+    </ClCompile>
+    <ClCompile Include="..\..\code\graphics\grstub.cpp">
+      <Filter>Graphics\SoftwareGr</Filter>
+    </ClCompile>
+    <ClCompile Include="..\..\code\graphics\gropengl.cpp">
+      <Filter>Graphics\OpenGLGr\OpenGL CPPs</Filter>
+    </ClCompile>
+    <ClCompile Include="..\..\code\graphics\gropenglbmpman.cpp">
+      <Filter>Graphics\OpenGLGr\OpenGL CPPs</Filter>
+    </ClCompile>
+    <ClCompile Include="..\..\code\graphics\gropengldraw.cpp">
+      <Filter>Graphics\OpenGLGr\OpenGL CPPs</Filter>
+    </ClCompile>
+    <ClCompile Include="..\..\code\graphics\gropenglextension.cpp">
+      <Filter>Graphics\OpenGLGr\OpenGL CPPs</Filter>
+    </ClCompile>
+    <ClCompile Include="..\..\code\graphics\gropengllight.cpp">
+      <Filter>Graphics\OpenGLGr\OpenGL CPPs</Filter>
+    </ClCompile>
+    <ClCompile Include="..\..\code\graphics\gropenglpostprocessing.cpp">
+      <Filter>Graphics\OpenGLGr\OpenGL CPPs</Filter>
+    </ClCompile>
+    <ClCompile Include="..\..\code\graphics\gropenglshader.cpp">
+      <Filter>Graphics\OpenGLGr\OpenGL CPPs</Filter>
+    </ClCompile>
+    <ClCompile Include="..\..\code\graphics\gropenglstate.cpp">
+      <Filter>Graphics\OpenGLGr\OpenGL CPPs</Filter>
+    </ClCompile>
+    <ClCompile Include="..\..\code\graphics\gropengltexture.cpp">
+      <Filter>Graphics\OpenGLGr\OpenGL CPPs</Filter>
+    </ClCompile>
+    <ClCompile Include="..\..\code\graphics\gropengltnl.cpp">
+      <Filter>Graphics\OpenGLGr\OpenGL CPPs</Filter>
+    </ClCompile>
+    <ClCompile Include="..\..\code\hud\hud.cpp">
+      <Filter>Hud</Filter>
+    </ClCompile>
+    <ClCompile Include="..\..\code\hud\hudartillery.cpp">
+      <Filter>Hud</Filter>
+    </ClCompile>
+    <ClCompile Include="..\..\code\hud\hudbrackets.cpp">
+      <Filter>Hud</Filter>
+    </ClCompile>
+    <ClCompile Include="..\..\code\hud\hudconfig.cpp">
+      <Filter>Hud</Filter>
+    </ClCompile>
+    <ClCompile Include="..\..\code\hud\hudescort.cpp">
+      <Filter>Hud</Filter>
+    </ClCompile>
+    <ClCompile Include="..\..\code\hud\hudets.cpp">
+      <Filter>Hud</Filter>
+    </ClCompile>
+    <ClCompile Include="..\..\code\hud\hudlock.cpp">
+      <Filter>Hud</Filter>
+    </ClCompile>
+    <ClCompile Include="..\..\code\hud\hudmessage.cpp">
+      <Filter>Hud</Filter>
+    </ClCompile>
+    <ClCompile Include="..\..\code\hud\hudnavigation.cpp">
+      <Filter>Hud</Filter>
+    </ClCompile>
+    <ClCompile Include="..\..\code\hud\hudobserver.cpp">
+      <Filter>Hud</Filter>
+    </ClCompile>
+    <ClCompile Include="..\..\code\hud\hudparse.cpp">
+      <Filter>Hud</Filter>
+    </ClCompile>
+    <ClCompile Include="..\..\code\hud\hudreticle.cpp">
+      <Filter>Hud</Filter>
+    </ClCompile>
+    <ClCompile Include="..\..\code\hud\hudshield.cpp">
+      <Filter>Hud</Filter>
+    </ClCompile>
+    <ClCompile Include="..\..\code\hud\hudsquadmsg.cpp">
+      <Filter>Hud</Filter>
+    </ClCompile>
+    <ClCompile Include="..\..\code\hud\hudtarget.cpp">
+      <Filter>Hud</Filter>
+    </ClCompile>
+    <ClCompile Include="..\..\code\hud\hudtargetbox.cpp">
+      <Filter>Hud</Filter>
+    </ClCompile>
+    <ClCompile Include="..\..\code\hud\hudwingmanstatus.cpp">
+      <Filter>Hud</Filter>
+    </ClCompile>
+    <ClCompile Include="..\..\code\io\key.cpp">
+      <Filter>Io</Filter>
+    </ClCompile>
+    <ClCompile Include="..\..\code\io\keycontrol.cpp">
+      <Filter>Io</Filter>
+    </ClCompile>
+    <ClCompile Include="..\..\code\io\mouse.cpp">
+      <Filter>Io</Filter>
+    </ClCompile>
+    <ClCompile Include="..\..\code\io\swff_lib.cpp">
+      <Filter>Io</Filter>
+    </ClCompile>
+    <ClCompile Include="..\..\code\io\timer.cpp">
+      <Filter>Io</Filter>
+    </ClCompile>
+    <ClCompile Include="..\..\code\jumpnode\jumpnode.cpp">
+      <Filter>JumpNode</Filter>
+    </ClCompile>
+    <ClCompile Include="..\..\code\lab\lab.cpp">
+      <Filter>Lab</Filter>
+    </ClCompile>
+    <ClCompile Include="..\..\code\lab\wmcgui.cpp">
+      <Filter>Lab</Filter>
+    </ClCompile>
+    <ClCompile Include="..\..\code\Lighting\lighting.cpp">
+      <Filter>Lighting</Filter>
+    </ClCompile>
+    <ClCompile Include="..\..\code\Math\fix.cpp">
+      <Filter>Math</Filter>
+    </ClCompile>
+    <ClCompile Include="..\..\code\Math\floating.cpp">
+      <Filter>Math</Filter>
+    </ClCompile>
+    <ClCompile Include="..\..\code\Math\fvi.cpp">
+      <Filter>Math</Filter>
+    </ClCompile>
+    <ClCompile Include="..\..\code\Math\spline.cpp">
+      <Filter>Math</Filter>
+    </ClCompile>
+    <ClCompile Include="..\..\code\Math\staticrand.cpp">
+      <Filter>Math</Filter>
+    </ClCompile>
+    <ClCompile Include="..\..\code\Math\vecmat.cpp">
+      <Filter>Math</Filter>
+    </ClCompile>
+    <ClCompile Include="..\..\code\menuui\barracks.cpp">
+      <Filter>MenuUI</Filter>
+    </ClCompile>
+    <ClCompile Include="..\..\code\menuui\credits.cpp">
+      <Filter>MenuUI</Filter>
+    </ClCompile>
+    <ClCompile Include="..\..\code\menuui\fishtank.cpp">
+      <Filter>MenuUI</Filter>
+    </ClCompile>
+    <ClCompile Include="..\..\code\menuui\mainhallmenu.cpp">
+      <Filter>MenuUI</Filter>
+    </ClCompile>
+    <ClCompile Include="..\..\code\menuui\mainhalltemp.cpp">
+      <Filter>MenuUI</Filter>
+    </ClCompile>
+    <ClCompile Include="..\..\code\menuui\optionsmenu.cpp">
+      <Filter>MenuUI</Filter>
+    </ClCompile>
+    <ClCompile Include="..\..\code\menuui\optionsmenumulti.cpp">
+      <Filter>MenuUI</Filter>
+    </ClCompile>
+    <ClCompile Include="..\..\code\menuui\playermenu.cpp">
+      <Filter>MenuUI</Filter>
+    </ClCompile>
+    <ClCompile Include="..\..\code\menuui\readyroom.cpp">
+      <Filter>MenuUI</Filter>
+    </ClCompile>
+    <ClCompile Include="..\..\code\menuui\snazzyui.cpp">
+      <Filter>MenuUI</Filter>
+    </ClCompile>
+    <ClCompile Include="..\..\code\menuui\techmenu.cpp">
+      <Filter>MenuUI</Filter>
+    </ClCompile>
+    <ClCompile Include="..\..\code\menuui\trainingmenu.cpp">
+      <Filter>MenuUI</Filter>
+    </ClCompile>
+    <ClCompile Include="..\..\code\mission\missionbriefcommon.cpp">
+      <Filter>Mission</Filter>
+    </ClCompile>
+    <ClCompile Include="..\..\code\mission\missioncampaign.cpp">
+      <Filter>Mission</Filter>
+    </ClCompile>
+    <ClCompile Include="..\..\code\mission\missiongoals.cpp">
+      <Filter>Mission</Filter>
+    </ClCompile>
+    <ClCompile Include="..\..\code\mission\missiongrid.cpp">
+      <Filter>Mission</Filter>
+    </ClCompile>
+    <ClCompile Include="..\..\code\mission\missionhotkey.cpp">
+      <Filter>Mission</Filter>
+    </ClCompile>
+    <ClCompile Include="..\..\code\mission\missionload.cpp">
+      <Filter>Mission</Filter>
+    </ClCompile>
+    <ClCompile Include="..\..\code\mission\missionlog.cpp">
+      <Filter>Mission</Filter>
+    </ClCompile>
+    <ClCompile Include="..\..\code\mission\missionmessage.cpp">
+      <Filter>Mission</Filter>
+    </ClCompile>
+    <ClCompile Include="..\..\code\mission\missionparse.cpp">
+      <Filter>Mission</Filter>
+    </ClCompile>
+    <ClCompile Include="..\..\code\mission\missiontraining.cpp">
+      <Filter>Mission</Filter>
+    </ClCompile>
+    <ClCompile Include="..\..\code\missionui\chatbox.cpp">
+      <Filter>MissionUI</Filter>
+    </ClCompile>
+    <ClCompile Include="..\..\code\missionui\fictionviewer.cpp">
+      <Filter>MissionUI</Filter>
+    </ClCompile>
+    <ClCompile Include="..\..\code\missionui\missionbrief.cpp">
+      <Filter>MissionUI</Filter>
+    </ClCompile>
+    <ClCompile Include="..\..\code\missionui\missioncmdbrief.cpp">
+      <Filter>MissionUI</Filter>
+    </ClCompile>
+    <ClCompile Include="..\..\code\missionui\missiondebrief.cpp">
+      <Filter>MissionUI</Filter>
+    </ClCompile>
+    <ClCompile Include="..\..\code\missionui\missionloopbrief.cpp">
+      <Filter>MissionUI</Filter>
+    </ClCompile>
+    <ClCompile Include="..\..\code\missionui\missionpause.cpp">
+      <Filter>MissionUI</Filter>
+    </ClCompile>
+    <ClCompile Include="..\..\code\missionui\missionscreencommon.cpp">
+      <Filter>MissionUI</Filter>
+    </ClCompile>
+    <ClCompile Include="..\..\code\missionui\missionshipchoice.cpp">
+      <Filter>MissionUI</Filter>
+    </ClCompile>
+    <ClCompile Include="..\..\code\missionui\missionweaponchoice.cpp">
+      <Filter>MissionUI</Filter>
+    </ClCompile>
+    <ClCompile Include="..\..\code\missionui\redalert.cpp">
+      <Filter>MissionUI</Filter>
+    </ClCompile>
+    <ClCompile Include="..\..\code\model\modelanim.cpp">
+      <Filter>Model</Filter>
+    </ClCompile>
+    <ClCompile Include="..\..\code\model\modelcollide.cpp">
+      <Filter>Model</Filter>
+    </ClCompile>
+    <ClCompile Include="..\..\code\model\modelinterp.cpp">
+      <Filter>Model</Filter>
+    </ClCompile>
+    <ClCompile Include="..\..\code\model\modeloctant.cpp">
+      <Filter>Model</Filter>
+    </ClCompile>
+    <ClCompile Include="..\..\code\model\modelread.cpp">
+      <Filter>Model</Filter>
+    </ClCompile>
+    <ClCompile Include="..\..\code\object\collidedebrisship.cpp">
+      <Filter>Object</Filter>
+    </ClCompile>
+    <ClCompile Include="..\..\code\object\collidedebrisweapon.cpp">
+      <Filter>Object</Filter>
+    </ClCompile>
+    <ClCompile Include="..\..\code\object\collideshipship.cpp">
+      <Filter>Object</Filter>
+    </ClCompile>
+    <ClCompile Include="..\..\code\object\collideshipweapon.cpp">
+      <Filter>Object</Filter>
+    </ClCompile>
+    <ClCompile Include="..\..\code\object\collideweaponweapon.cpp">
+      <Filter>Object</Filter>
+    </ClCompile>
+    <ClCompile Include="..\..\code\object\deadobjectdock.cpp">
+      <Filter>Object</Filter>
+    </ClCompile>
+    <ClCompile Include="..\..\code\object\objcollide.cpp">
+      <Filter>Object</Filter>
+    </ClCompile>
+    <ClCompile Include="..\..\code\object\object.cpp">
+      <Filter>Object</Filter>
+    </ClCompile>
+    <ClCompile Include="..\..\code\object\objectdock.cpp">
+      <Filter>Object</Filter>
+    </ClCompile>
+    <ClCompile Include="..\..\code\object\objectshield.cpp">
+      <Filter>Object</Filter>
+    </ClCompile>
+    <ClCompile Include="..\..\code\object\objectsnd.cpp">
+      <Filter>Object</Filter>
+    </ClCompile>
+    <ClCompile Include="..\..\code\object\objectsort.cpp">
+      <Filter>Object</Filter>
+    </ClCompile>
+    <ClCompile Include="..\..\code\object\parseobjectdock.cpp">
+      <Filter>Object</Filter>
+    </ClCompile>
+    <ClCompile Include="..\..\code\object\waypoint.cpp">
+      <Filter>Object</Filter>
+    </ClCompile>
+    <ClCompile Include="..\..\code\Observer\observer.cpp">
+      <Filter>Observer</Filter>
+    </ClCompile>
+    <ClCompile Include="..\..\code\osapi\osapi.cpp">
+      <Filter>OsApi</Filter>
+    </ClCompile>
+    <ClCompile Include="..\..\code\osapi\osregistry.cpp">
+      <Filter>OsApi</Filter>
+    </ClCompile>
+    <ClCompile Include="..\..\code\osapi\osregistry_unix.cpp">
+      <Filter>OsApi</Filter>
+    </ClCompile>
+    <ClCompile Include="..\..\code\osapi\outwnd.cpp">
+      <Filter>OsApi</Filter>
+    </ClCompile>
+    <ClCompile Include="..\..\code\Palman\palman.cpp">
+      <Filter>Palman</Filter>
+    </ClCompile>
+    <ClCompile Include="..\..\code\parse\encrypt.cpp">
+      <Filter>Parse</Filter>
+    </ClCompile>
+    <ClCompile Include="..\..\code\parse\lua.cpp">
+      <Filter>Parse</Filter>
+    </ClCompile>
+    <ClCompile Include="..\..\code\parse\parselo.cpp">
+      <Filter>Parse</Filter>
+    </ClCompile>
+    <ClCompile Include="..\..\code\parse\scripting.cpp">
+      <Filter>Parse</Filter>
+    </ClCompile>
+    <ClCompile Include="..\..\code\parse\sexp.cpp">
+      <Filter>Parse</Filter>
+    </ClCompile>
+    <ClCompile Include="..\..\code\Particle\particle.cpp">
+      <Filter>Particle</Filter>
+    </ClCompile>
+    <ClCompile Include="..\..\code\PcxUtils\pcxutils.cpp">
+      <Filter>PcxUtils</Filter>
+    </ClCompile>
+    <ClCompile Include="..\..\code\Physics\physics.cpp">
+      <Filter>Physics</Filter>
+    </ClCompile>
+    <ClCompile Include="..\..\code\PilotFile\csg.cpp">
+      <Filter>PilotFile</Filter>
+    </ClCompile>
+    <ClCompile Include="..\..\code\PilotFile\csg_convert.cpp">
+      <Filter>PilotFile</Filter>
+    </ClCompile>
+    <ClCompile Include="..\..\code\PilotFile\pilotfile.cpp">
+      <Filter>PilotFile</Filter>
+    </ClCompile>
+    <ClCompile Include="..\..\code\PilotFile\pilotfile_convert.cpp">
+      <Filter>PilotFile</Filter>
+    </ClCompile>
+    <ClCompile Include="..\..\code\PilotFile\plr.cpp">
+      <Filter>PilotFile</Filter>
+    </ClCompile>
+    <ClCompile Include="..\..\code\PilotFile\plr_convert.cpp">
+      <Filter>PilotFile</Filter>
+    </ClCompile>
+    <ClCompile Include="..\..\code\playerman\managepilot.cpp">
+      <Filter>Playerman</Filter>
+    </ClCompile>
+    <ClCompile Include="..\..\code\playerman\playercontrol.cpp">
+      <Filter>Playerman</Filter>
+    </ClCompile>
+    <ClCompile Include="..\..\code\popup\popup.cpp">
+      <Filter>Popup</Filter>
+    </ClCompile>
+    <ClCompile Include="..\..\code\popup\popupdead.cpp">
+      <Filter>Popup</Filter>
+    </ClCompile>
+    <ClCompile Include="..\..\code\Radar\radar.cpp">
+      <Filter>Radar</Filter>
+    </ClCompile>
+    <ClCompile Include="..\..\code\radar\radarorb.cpp">
+      <Filter>Radar</Filter>
+    </ClCompile>
+    <ClCompile Include="..\..\code\radar\radarsetup.cpp">
+      <Filter>Radar</Filter>
+    </ClCompile>
+    <ClCompile Include="..\..\code\render\3dclipper.cpp">
+      <Filter>Render</Filter>
+    </ClCompile>
+    <ClCompile Include="..\..\code\render\3ddraw.cpp">
+      <Filter>Render</Filter>
+    </ClCompile>
+    <ClCompile Include="..\..\code\render\3dlaser.cpp">
+      <Filter>Render</Filter>
+    </ClCompile>
+    <ClCompile Include="..\..\code\render\3dmath.cpp">
+      <Filter>Render</Filter>
+    </ClCompile>
+    <ClCompile Include="..\..\code\render\3dsetup.cpp">
+      <Filter>Render</Filter>
+    </ClCompile>
+    <ClCompile Include="..\..\code\ship\afterburner.cpp">
+      <Filter>Ship</Filter>
+    </ClCompile>
+    <ClCompile Include="..\..\code\ship\awacs.cpp">
+      <Filter>Ship</Filter>
+    </ClCompile>
+    <ClCompile Include="..\..\code\ship\shield.cpp">
+      <Filter>Ship</Filter>
+    </ClCompile>
+    <ClCompile Include="..\..\code\ship\ship.cpp">
+      <Filter>Ship</Filter>
+    </ClCompile>
+    <ClCompile Include="..\..\code\ship\shipcontrails.cpp">
+      <Filter>Ship</Filter>
+    </ClCompile>
+    <ClCompile Include="..\..\code\ship\shipfx.cpp">
+      <Filter>Ship</Filter>
+    </ClCompile>
+    <ClCompile Include="..\..\code\ship\shiphit.cpp">
+      <Filter>Ship</Filter>
+    </ClCompile>
+    <ClCompile Include="..\..\code\sound\acm.cpp">
+      <Filter>Sound</Filter>
+    </ClCompile>
+    <ClCompile Include="..\..\code\sound\audiostr.cpp">
+      <Filter>Sound</Filter>
+    </ClCompile>
+    <ClCompile Include="..\..\code\sound\ds.cpp">
+      <Filter>Sound</Filter>
+    </ClCompile>
+    <ClCompile Include="..\..\code\sound\ds3d.cpp">
+      <Filter>Sound</Filter>
+    </ClCompile>
+    <ClCompile Include="..\..\code\sound\dscap.cpp">
+      <Filter>Sound</Filter>
+    </ClCompile>
+    <ClCompile Include="..\..\code\sound\fsspeech.cpp">
+      <Filter>Sound</Filter>
+    </ClCompile>
+    <ClCompile Include="..\..\code\sound\openal.cpp">
+      <Filter>Sound</Filter>
+    </ClCompile>
+    <ClCompile Include="..\..\code\sound\rtvoice.cpp">
+      <Filter>Sound</Filter>
+    </ClCompile>
+    <ClCompile Include="..\..\code\sound\sound.cpp">
+      <Filter>Sound</Filter>
+    </ClCompile>
+    <ClCompile Include="..\..\code\sound\speech.cpp">
+      <Filter>Sound</Filter>
+    </ClCompile>
+    <ClCompile Include="..\..\code\sound\voicerec.cpp">
+      <Filter>Sound</Filter>
+    </ClCompile>
+    <ClCompile Include="..\..\code\sound\ogg\ogg.cpp">
+      <Filter>Sound\ogg</Filter>
+    </ClCompile>
+    <ClCompile Include="..\..\code\Starfield\nebula.cpp">
+      <Filter>Starfield</Filter>
+    </ClCompile>
+    <ClCompile Include="..\..\code\Starfield\starfield.cpp">
+      <Filter>Starfield</Filter>
+    </ClCompile>
+    <ClCompile Include="..\..\code\Starfield\supernova.cpp">
+      <Filter>Starfield</Filter>
+    </ClCompile>
+    <ClCompile Include="..\..\code\Stats\medals.cpp">
+      <Filter>Stats</Filter>
+    </ClCompile>
+    <ClCompile Include="..\..\code\Stats\scoring.cpp">
+      <Filter>Stats</Filter>
+    </ClCompile>
+    <ClCompile Include="..\..\code\Stats\stats.cpp">
+      <Filter>Stats</Filter>
+    </ClCompile>
+    <ClCompile Include="..\..\code\ui\button.cpp">
+      <Filter>Ui</Filter>
+    </ClCompile>
+    <ClCompile Include="..\..\code\ui\checkbox.cpp">
+      <Filter>Ui</Filter>
+    </ClCompile>
+    <ClCompile Include="..\..\code\ui\gadget.cpp">
+      <Filter>Ui</Filter>
+    </ClCompile>
+    <ClCompile Include="..\..\code\ui\icon.cpp">
+      <Filter>Ui</Filter>
+    </ClCompile>
+    <ClCompile Include="..\..\code\ui\inputbox.cpp">
+      <Filter>Ui</Filter>
+    </ClCompile>
+    <ClCompile Include="..\..\code\ui\keytrap.cpp">
+      <Filter>Ui</Filter>
+    </ClCompile>
+    <ClCompile Include="..\..\code\ui\listbox.cpp">
+      <Filter>Ui</Filter>
+    </ClCompile>
+    <ClCompile Include="..\..\code\ui\radio.cpp">
+      <Filter>Ui</Filter>
+    </ClCompile>
+    <ClCompile Include="..\..\code\ui\scroll.cpp">
+      <Filter>Ui</Filter>
+    </ClCompile>
+    <ClCompile Include="..\..\code\ui\slider.cpp">
+      <Filter>Ui</Filter>
+    </ClCompile>
+    <ClCompile Include="..\..\code\ui\slider2.cpp">
+      <Filter>Ui</Filter>
+    </ClCompile>
+    <ClCompile Include="..\..\code\ui\uidraw.cpp">
+      <Filter>Ui</Filter>
+    </ClCompile>
+    <ClCompile Include="..\..\code\ui\uimouse.cpp">
+      <Filter>Ui</Filter>
+    </ClCompile>
+    <ClCompile Include="..\..\code\ui\window.cpp">
+      <Filter>Ui</Filter>
+    </ClCompile>
+    <ClCompile Include="..\..\code\weapon\beam.cpp">
+      <Filter>Weapon</Filter>
+    </ClCompile>
+    <ClCompile Include="..\..\code\weapon\corkscrew.cpp">
+      <Filter>Weapon</Filter>
+    </ClCompile>
+    <ClCompile Include="..\..\code\weapon\emp.cpp">
+      <Filter>Weapon</Filter>
+    </ClCompile>
+    <ClCompile Include="..\..\code\weapon\flak.cpp">
+      <Filter>Weapon</Filter>
+    </ClCompile>
+    <ClCompile Include="..\..\code\weapon\muzzleflash.cpp">
+      <Filter>Weapon</Filter>
+    </ClCompile>
+    <ClCompile Include="..\..\code\weapon\shockwave.cpp">
+      <Filter>Weapon</Filter>
+    </ClCompile>
+    <ClCompile Include="..\..\code\weapon\swarm.cpp">
+      <Filter>Weapon</Filter>
+    </ClCompile>
+    <ClCompile Include="..\..\code\weapon\trails.cpp">
+      <Filter>Weapon</Filter>
+    </ClCompile>
+    <ClCompile Include="..\..\code\weapon\weapons.cpp">
+      <Filter>Weapon</Filter>
+    </ClCompile>
+    <ClCompile Include="..\..\code\nebula\neb.cpp">
+      <Filter>Nebula</Filter>
+    </ClCompile>
+    <ClCompile Include="..\..\code\nebula\neblightning.cpp">
+      <Filter>Nebula</Filter>
+    </ClCompile>
+    <ClCompile Include="..\..\code\Localization\fhash.cpp">
+      <Filter>Localization</Filter>
+    </ClCompile>
+    <ClCompile Include="..\..\code\Localization\localize.cpp">
+      <Filter>Localization</Filter>
+    </ClCompile>
+    <ClCompile Include="..\..\code\TgaUtils\tgautils.cpp">
+      <Filter>TgaUtils</Filter>
+    </ClCompile>
+    <ClCompile Include="..\..\code\inetfile\cftp.cpp">
+      <Filter>InetFile</Filter>
+    </ClCompile>
+    <ClCompile Include="..\..\code\inetfile\chttpget.cpp">
+      <Filter>InetFile</Filter>
+    </ClCompile>
+    <ClCompile Include="..\..\code\inetfile\inetgetfile.cpp">
+      <Filter>InetFile</Filter>
+    </ClCompile>
+    <ClCompile Include="..\..\code\exceptionhandler\exceptionhandler.cpp">
+      <Filter>ExceptionHandler</Filter>
+    </ClCompile>
+    <ClCompile Include="..\..\code\network\chat_api.cpp">
+      <Filter>Network</Filter>
+    </ClCompile>
+    <ClCompile Include="..\..\code\network\multi.cpp">
+      <Filter>Network</Filter>
+    </ClCompile>
+    <ClCompile Include="..\..\code\network\multi_campaign.cpp">
+      <Filter>Network</Filter>
+    </ClCompile>
+    <ClCompile Include="..\..\code\network\multi_data.cpp">
+      <Filter>Network</Filter>
+    </ClCompile>
+    <ClCompile Include="..\..\code\network\multi_dogfight.cpp">
+      <Filter>Network</Filter>
+    </ClCompile>
+    <ClCompile Include="..\..\code\network\multi_endgame.cpp">
+      <Filter>Network</Filter>
+    </ClCompile>
+    <ClCompile Include="..\..\code\network\multi_ingame.cpp">
+      <Filter>Network</Filter>
+    </ClCompile>
+    <ClCompile Include="..\..\code\network\multi_kick.cpp">
+      <Filter>Network</Filter>
+    </ClCompile>
+    <ClCompile Include="..\..\code\network\multi_log.cpp">
+      <Filter>Network</Filter>
+    </ClCompile>
+    <ClCompile Include="..\..\code\network\multi_obj.cpp">
+      <Filter>Network</Filter>
+    </ClCompile>
+    <ClCompile Include="..\..\code\network\multi_observer.cpp">
+      <Filter>Network</Filter>
+    </ClCompile>
+    <ClCompile Include="..\..\code\network\multi_options.cpp">
+      <Filter>Network</Filter>
+    </ClCompile>
+    <ClCompile Include="..\..\code\network\multi_pause.cpp">
+      <Filter>Network</Filter>
+    </ClCompile>
+    <ClCompile Include="..\..\code\network\multi_pinfo.cpp">
+      <Filter>Network</Filter>
+    </ClCompile>
+    <ClCompile Include="..\..\code\network\multi_ping.cpp">
+      <Filter>Network</Filter>
+    </ClCompile>
+    <ClCompile Include="..\..\code\network\multi_pmsg.cpp">
+      <Filter>Network</Filter>
+    </ClCompile>
+    <ClCompile Include="..\..\code\network\multi_pxo.cpp">
+      <Filter>Network</Filter>
+    </ClCompile>
+    <ClCompile Include="..\..\code\network\multi_rate.cpp">
+      <Filter>Network</Filter>
+    </ClCompile>
+    <ClCompile Include="..\..\code\network\multi_respawn.cpp">
+      <Filter>Network</Filter>
+    </ClCompile>
+    <ClCompile Include="..\..\code\network\multi_sexp.cpp">
+      <Filter>Network</Filter>
+    </ClCompile>
+    <ClCompile Include="..\..\code\network\multi_team.cpp">
+      <Filter>Network</Filter>
+    </ClCompile>
+    <ClCompile Include="..\..\code\network\multi_update.cpp">
+      <Filter>Network</Filter>
+    </ClCompile>
+    <ClCompile Include="..\..\code\network\multi_voice.cpp">
+      <Filter>Network</Filter>
+    </ClCompile>
+    <ClCompile Include="..\..\code\network\multi_xfer.cpp">
+      <Filter>Network</Filter>
+    </ClCompile>
+    <ClCompile Include="..\..\code\network\multilag.cpp">
+      <Filter>Network</Filter>
+    </ClCompile>
+    <ClCompile Include="..\..\code\network\multimsgs.cpp">
+      <Filter>Network</Filter>
+    </ClCompile>
+    <ClCompile Include="..\..\code\network\multiteamselect.cpp">
+      <Filter>Network</Filter>
+    </ClCompile>
+    <ClCompile Include="..\..\code\network\multiui.cpp">
+      <Filter>Network</Filter>
+    </ClCompile>
+    <ClCompile Include="..\..\code\network\multiutil.cpp">
+      <Filter>Network</Filter>
+    </ClCompile>
+    <ClCompile Include="..\..\code\network\psnet2.cpp">
+      <Filter>Network</Filter>
+    </ClCompile>
+    <ClCompile Include="..\..\code\network\stand_gui.cpp">
+      <Filter>Network</Filter>
+    </ClCompile>
+    <ClCompile Include="..\..\code\ddsutils\ddsutils.cpp">
+      <Filter>ddsutils</Filter>
+    </ClCompile>
+    <ClCompile Include="..\..\code\pngutils\pngutils.cpp">
+      <Filter>pngutils</Filter>
+    </ClCompile>
+    <ClCompile Include="..\..\code\Cmdline\cmdline.cpp">
+      <Filter>Cmdline</Filter>
+    </ClCompile>
+    <ClCompile Include="..\..\code\fs2netd\fs2netd_client.cpp">
+      <Filter>GameHelp\fs2netd</Filter>
+    </ClCompile>
+    <ClCompile Include="..\..\code\fs2netd\tcp_client.cpp">
+      <Filter>GameHelp\fs2netd</Filter>
+    </ClCompile>
+    <ClCompile Include="..\..\code\fs2netd\tcp_socket.cpp">
+      <Filter>GameHelp\fs2netd</Filter>
+    </ClCompile>
+    <ClCompile Include="..\..\code\species_defs\species_defs.cpp">
+      <Filter>Species_Defs</Filter>
+    </ClCompile>
+    <ClCompile Include="..\..\code\jpgutils\jpgutils.cpp">
+      <Filter>jpgutils</Filter>
+    </ClCompile>
+    <ClCompile Include="..\..\code\Autopilot\autopilot.cpp">
+      <Filter>Autopilot</Filter>
+    </ClCompile>
+    <ClCompile Include="..\..\code\iff_defs\iff_defs.cpp">
+      <Filter>iff_defs</Filter>
+    </ClCompile>
+    <ClCompile Include="..\..\code\external_dll\trackirglobal.cpp">
+      <Filter>ExternalDLL</Filter>
+    </ClCompile>
+    <ClCompile Include="..\..\code\radar\radardradis.cpp">
+      <Filter>Radar</Filter>
+    </ClCompile>
+    <ClCompile Include="..\..\code\mod_table\mod_table.cpp">
+      <Filter>mod_table</Filter>
+    </ClCompile>
+    <ClCompile Include="..\..\code\parse\generic_log.cpp">
+      <Filter>Parse</Filter>
+    </ClCompile>
+    <ClCompile Include="..\..\code\globalincs\profiling.cpp">
+      <Filter>GlobalIncs</Filter>
+    </ClCompile>
+    <ClCompile Include="..\..\code\io\joy_ff-sdl.cpp">
+      <Filter>Io</Filter>
+    </ClCompile>
+    <ClCompile Include="..\..\code\io\joy-sdl.cpp">
+      <Filter>Io</Filter>
+    </ClCompile>
+    <ClCompile Include="..\..\code\io\cursor.cpp">
+      <Filter>Io</Filter>
+    </ClCompile>
+    <ClCompile Include="..\..\code\model\modelrender.cpp">
+      <Filter>Model</Filter>
+    </ClCompile>
+    <ClCompile Include="..\..\code\graphics\shadows.cpp">
+      <Filter>Graphics</Filter>
+    </ClCompile>
+    <ClCompile Include="..\..\code\osapi\dialogs.cpp">
+      <Filter>OsApi</Filter>
+    </ClCompile>
+  </ItemGroup>
+  <ItemGroup>
+    <ClInclude Include="..\..\code\ai\ai.h">
+      <Filter>AI</Filter>
+    </ClInclude>
+    <ClInclude Include="..\..\code\ai\ai_profiles.h">
+      <Filter>AI</Filter>
+    </ClInclude>
+    <ClInclude Include="..\..\code\ai\aibig.h">
+      <Filter>AI</Filter>
+    </ClInclude>
+    <ClInclude Include="..\..\code\ai\aigoals.h">
+      <Filter>AI</Filter>
+    </ClInclude>
+    <ClInclude Include="..\..\code\ai\aiinternal.h">
+      <Filter>AI</Filter>
+    </ClInclude>
+    <ClInclude Include="..\..\code\anim\animplay.h">
+      <Filter>Anim</Filter>
+    </ClInclude>
+    <ClInclude Include="..\..\code\anim\packunpack.h">
+      <Filter>Anim</Filter>
+    </ClInclude>
+    <ClInclude Include="..\..\code\Asteroid\asteroid.h">
+      <Filter>Asteroid</Filter>
+    </ClInclude>
+    <ClInclude Include="..\..\code\bmpman\bm_internal.h">
+      <Filter>Bmpman</Filter>
+    </ClInclude>
+    <ClInclude Include="..\..\code\Bmpman\bmpman.h">
+      <Filter>Bmpman</Filter>
+    </ClInclude>
+    <ClInclude Include="..\..\code\camera\camera.h">
+      <Filter>Camera</Filter>
+    </ClInclude>
+    <ClInclude Include="..\..\code\cfile\cfile.h">
+      <Filter>CFile</Filter>
+    </ClInclude>
+    <ClInclude Include="..\..\code\cfile\cfilearchive.h">
+      <Filter>CFile</Filter>
+    </ClInclude>
+    <ClInclude Include="..\..\code\cfile\cfilesystem.h">
+      <Filter>CFile</Filter>
+    </ClInclude>
+    <ClInclude Include="..\..\code\CMeasure\cmeasure.h">
+      <Filter>CMeasure</Filter>
+    </ClInclude>
+    <ClInclude Include="..\..\code\controlconfig\controlsconfig.h">
+      <Filter>ControlConfig</Filter>
+    </ClInclude>
+    <ClInclude Include="..\..\code\Cutscene\cutscenes.h">
+      <Filter>Cutscene</Filter>
+    </ClInclude>
+    <ClInclude Include="..\..\code\cutscene\movie.h">
+      <Filter>Cutscene</Filter>
+    </ClInclude>
+    <ClInclude Include="..\..\code\cutscene\mvelib.h">
+      <Filter>Cutscene</Filter>
+    </ClInclude>
+    <ClInclude Include="..\..\code\cutscene\oggplayer.h">
+      <Filter>Cutscene</Filter>
+    </ClInclude>
+    <ClInclude Include="..\..\code\Debris\debris.h">
+      <Filter>Debris</Filter>
+    </ClInclude>
+    <ClInclude Include="..\..\code\debugconsole\console.h">
+      <Filter>DebugConsole</Filter>
+    </ClInclude>
+    <ClInclude Include="..\..\code\debugconsole\consoleparse.h">
+      <Filter>DebugConsole</Filter>
+    </ClInclude>
+    <ClInclude Include="..\..\code\DirectX\vasync.h">
+      <Filter>DirectX</Filter>
+    </ClInclude>
+    <ClInclude Include="..\..\code\DirectX\vdinput.h">
+      <Filter>DirectX</Filter>
+    </ClInclude>
+    <ClInclude Include="..\..\code\DirectX\vdplay.h">
+      <Filter>DirectX</Filter>
+    </ClInclude>
+    <ClInclude Include="..\..\code\DirectX\vdplobby.h">
+      <Filter>DirectX</Filter>
+    </ClInclude>
+    <ClInclude Include="..\..\code\DirectX\vdsetup.h">
+      <Filter>DirectX</Filter>
+    </ClInclude>
+    <ClInclude Include="..\..\code\DirectX\vdvp.h">
+      <Filter>DirectX</Filter>
+    </ClInclude>
+    <ClInclude Include="..\..\code\fireball\fireballs.h">
+      <Filter>Fireball</Filter>
+    </ClInclude>
+    <ClInclude Include="..\..\code\gamehelp\contexthelp.h">
+      <Filter>GameHelp</Filter>
+    </ClInclude>
+    <ClInclude Include="..\..\code\gamehelp\gameplayhelp.h">
+      <Filter>GameHelp</Filter>
+    </ClInclude>
+    <ClInclude Include="..\..\code\GameSequence\gamesequence.h">
+      <Filter>GameSequence</Filter>
+    </ClInclude>
+    <ClInclude Include="..\..\code\gamesnd\eventmusic.h">
+      <Filter>GameSnd</Filter>
+    </ClInclude>
+    <ClInclude Include="..\..\code\gamesnd\gamesnd.h">
+      <Filter>GameSnd</Filter>
+    </ClInclude>
+    <ClInclude Include="..\..\code\globalincs\alphacolors.h">
+      <Filter>GlobalIncs</Filter>
+    </ClInclude>
+    <ClInclude Include="..\..\code\globalincs\def_files.h">
+      <Filter>GlobalIncs</Filter>
+    </ClInclude>
+    <ClInclude Include="..\..\code\globalincs\globals.h">
+      <Filter>GlobalIncs</Filter>
+    </ClInclude>
+    <ClInclude Include="..\..\code\globalincs\linklist.h">
+      <Filter>GlobalIncs</Filter>
+    </ClInclude>
+    <ClInclude Include="..\..\code\globalincs\mspdb_callstack.h">
+      <Filter>GlobalIncs</Filter>
+    </ClInclude>
+    <ClInclude Include="..\..\code\globalincs\pstypes.h">
+      <Filter>GlobalIncs</Filter>
+    </ClInclude>
+    <ClInclude Include="..\..\code\globalincs\safe_strings.h">
+      <Filter>GlobalIncs</Filter>
+    </ClInclude>
+    <ClInclude Include="..\..\code\globalincs\systemvars.h">
+      <Filter>GlobalIncs</Filter>
+    </ClInclude>
+    <ClInclude Include="..\..\code\globalincs\version.h">
+      <Filter>GlobalIncs</Filter>
+    </ClInclude>
+    <ClInclude Include="..\..\code\globalincs\vmallocator.h">
+      <Filter>GlobalIncs</Filter>
+    </ClInclude>
+    <ClInclude Include="..\..\code\Graphics\2d.h">
+      <Filter>Graphics</Filter>
+    </ClInclude>
+    <ClInclude Include="..\..\code\graphics\grbatch.h">
+      <Filter>Graphics</Filter>
+    </ClInclude>
+    <ClInclude Include="..\..\code\graphics\grinternal.h">
+      <Filter>Graphics</Filter>
+    </ClInclude>
+    <ClInclude Include="..\..\code\graphics\tmapper.h">
+      <Filter>Graphics</Filter>
+    </ClInclude>
+    <ClInclude Include="..\..\code\Graphics\font.h">
+      <Filter>Graphics\SoftwareGr</Filter>
+    </ClInclude>
+    <ClInclude Include="..\..\code\graphics\generic.h">
+      <Filter>Graphics\SoftwareGr</Filter>
+    </ClInclude>
+    <ClInclude Include="..\..\code\graphics\grstub.h">
+      <Filter>Graphics\SoftwareGr</Filter>
+    </ClInclude>
+    <ClInclude Include="..\..\code\Graphics\line.h">
+      <Filter>Graphics\SoftwareGr</Filter>
+    </ClInclude>
+    <ClInclude Include="..\..\code\graphics\gropengl.h">
+      <Filter>Graphics\OpenGLGr\OpenGL Headers</Filter>
+    </ClInclude>
+    <ClInclude Include="..\..\code\graphics\gropenglbmpman.h">
+      <Filter>Graphics\OpenGLGr\OpenGL Headers</Filter>
+    </ClInclude>
+    <ClInclude Include="..\..\code\graphics\gropengldraw.h">
+      <Filter>Graphics\OpenGLGr\OpenGL Headers</Filter>
+    </ClInclude>
+    <ClInclude Include="..\..\code\graphics\gropenglextension.h">
+      <Filter>Graphics\OpenGLGr\OpenGL Headers</Filter>
+    </ClInclude>
+    <ClInclude Include="..\..\code\graphics\gropengllight.h">
+      <Filter>Graphics\OpenGLGr\OpenGL Headers</Filter>
+    </ClInclude>
+    <ClInclude Include="..\..\code\graphics\gropenglpostprocessing.h">
+      <Filter>Graphics\OpenGLGr\OpenGL Headers</Filter>
+    </ClInclude>
+    <ClInclude Include="..\..\code\graphics\gropenglshader.h">
+      <Filter>Graphics\OpenGLGr\OpenGL Headers</Filter>
+    </ClInclude>
+    <ClInclude Include="..\..\code\graphics\gropenglstate.h">
+      <Filter>Graphics\OpenGLGr\OpenGL Headers</Filter>
+    </ClInclude>
+    <ClInclude Include="..\..\code\graphics\gropengltexture.h">
+      <Filter>Graphics\OpenGLGr\OpenGL Headers</Filter>
+    </ClInclude>
+    <ClInclude Include="..\..\code\graphics\gropengltnl.h">
+      <Filter>Graphics\OpenGLGr\OpenGL Headers</Filter>
+    </ClInclude>
+    <ClInclude Include="..\..\code\hud\hud.h">
+      <Filter>Hud</Filter>
+    </ClInclude>
+    <ClInclude Include="..\..\code\hud\hudartillery.h">
+      <Filter>Hud</Filter>
+    </ClInclude>
+    <ClInclude Include="..\..\code\hud\hudbrackets.h">
+      <Filter>Hud</Filter>
+    </ClInclude>
+    <ClInclude Include="..\..\code\hud\hudconfig.h">
+      <Filter>Hud</Filter>
+    </ClInclude>
+    <ClInclude Include="..\..\code\hud\hudescort.h">
+      <Filter>Hud</Filter>
+    </ClInclude>
+    <ClInclude Include="..\..\code\hud\hudets.h">
+      <Filter>Hud</Filter>
+    </ClInclude>
+    <ClInclude Include="..\..\code\hud\hudgauges.h">
+      <Filter>Hud</Filter>
+    </ClInclude>
+    <ClInclude Include="..\..\code\hud\hudlock.h">
+      <Filter>Hud</Filter>
+    </ClInclude>
+    <ClInclude Include="..\..\code\hud\hudmessage.h">
+      <Filter>Hud</Filter>
+    </ClInclude>
+    <ClInclude Include="..\..\code\hud\hudnavigation.h">
+      <Filter>Hud</Filter>
+    </ClInclude>
+    <ClInclude Include="..\..\code\hud\hudobserver.h">
+      <Filter>Hud</Filter>
+    </ClInclude>
+    <ClInclude Include="..\..\code\hud\hudparse.h">
+      <Filter>Hud</Filter>
+    </ClInclude>
+    <ClInclude Include="..\..\code\hud\hudreticle.h">
+      <Filter>Hud</Filter>
+    </ClInclude>
+    <ClInclude Include="..\..\code\hud\hudshield.h">
+      <Filter>Hud</Filter>
+    </ClInclude>
+    <ClInclude Include="..\..\code\hud\hudsquadmsg.h">
+      <Filter>Hud</Filter>
+    </ClInclude>
+    <ClInclude Include="..\..\code\hud\hudtarget.h">
+      <Filter>Hud</Filter>
+    </ClInclude>
+    <ClInclude Include="..\..\code\hud\hudtargetbox.h">
+      <Filter>Hud</Filter>
+    </ClInclude>
+    <ClInclude Include="..\..\code\hud\hudwingmanstatus.h">
+      <Filter>Hud</Filter>
+    </ClInclude>
+    <ClInclude Include="..\..\code\io\joy.h">
+      <Filter>Io</Filter>
+    </ClInclude>
+    <ClInclude Include="..\..\code\io\joy_ff.h">
+      <Filter>Io</Filter>
+    </ClInclude>
+    <ClInclude Include="..\..\code\io\key.h">
+      <Filter>Io</Filter>
+    </ClInclude>
+    <ClInclude Include="..\..\code\io\keycontrol.h">
+      <Filter>Io</Filter>
+    </ClInclude>
+    <ClInclude Include="..\..\code\io\mouse.h">
+      <Filter>Io</Filter>
+    </ClInclude>
+    <ClInclude Include="..\..\code\io\sw_error.hpp">
+      <Filter>Io</Filter>
+    </ClInclude>
+    <ClInclude Include="..\..\code\io\sw_force.h">
+      <Filter>Io</Filter>
+    </ClInclude>
+    <ClInclude Include="..\..\code\io\sw_guid.hpp">
+      <Filter>Io</Filter>
+    </ClInclude>
+    <ClInclude Include="..\..\code\io\timer.h">
+      <Filter>Io</Filter>
+    </ClInclude>
+    <ClInclude Include="..\..\code\jumpnode\jumpnode.h">
+      <Filter>JumpNode</Filter>
+    </ClInclude>
+    <ClInclude Include="..\..\code\lab\lab.h">
+      <Filter>Lab</Filter>
+    </ClInclude>
+    <ClInclude Include="..\..\code\lab\wmcgui.h">
+      <Filter>Lab</Filter>
+    </ClInclude>
+    <ClInclude Include="..\..\code\Lighting\lighting.h">
+      <Filter>Lighting</Filter>
+    </ClInclude>
+    <ClInclude Include="..\..\code\Math\fix.h">
+      <Filter>Math</Filter>
+    </ClInclude>
+    <ClInclude Include="..\..\code\Math\floating.h">
+      <Filter>Math</Filter>
+    </ClInclude>
+    <ClInclude Include="..\..\code\Math\fvi.h">
+      <Filter>Math</Filter>
+    </ClInclude>
+    <ClInclude Include="..\..\code\Math\spline.h">
+      <Filter>Math</Filter>
+    </ClInclude>
+    <ClInclude Include="..\..\code\Math\staticrand.h">
+      <Filter>Math</Filter>
+    </ClInclude>
+    <ClInclude Include="..\..\code\Math\vecmat.h">
+      <Filter>Math</Filter>
+    </ClInclude>
+    <ClInclude Include="..\..\code\menuui\barracks.h">
+      <Filter>MenuUI</Filter>
+    </ClInclude>
+    <ClInclude Include="..\..\code\menuui\credits.h">
+      <Filter>MenuUI</Filter>
+    </ClInclude>
+    <ClInclude Include="..\..\code\menuui\fishtank.h">
+      <Filter>MenuUI</Filter>
+    </ClInclude>
+    <ClInclude Include="..\..\code\menuui\mainhallmenu.h">
+      <Filter>MenuUI</Filter>
+    </ClInclude>
+    <ClInclude Include="..\..\code\menuui\mainhalltemp.h">
+      <Filter>MenuUI</Filter>
+    </ClInclude>
+    <ClInclude Include="..\..\code\menuui\optionsmenu.h">
+      <Filter>MenuUI</Filter>
+    </ClInclude>
+    <ClInclude Include="..\..\code\menuui\optionsmenumulti.h">
+      <Filter>MenuUI</Filter>
+    </ClInclude>
+    <ClInclude Include="..\..\code\menuui\playermenu.h">
+      <Filter>MenuUI</Filter>
+    </ClInclude>
+    <ClInclude Include="..\..\code\menuui\readyroom.h">
+      <Filter>MenuUI</Filter>
+    </ClInclude>
+    <ClInclude Include="..\..\code\menuui\snazzyui.h">
+      <Filter>MenuUI</Filter>
+    </ClInclude>
+    <ClInclude Include="..\..\code\menuui\techmenu.h">
+      <Filter>MenuUI</Filter>
+    </ClInclude>
+    <ClInclude Include="..\..\code\menuui\trainingmenu.h">
+      <Filter>MenuUI</Filter>
+    </ClInclude>
+    <ClInclude Include="..\..\code\mission\missionbriefcommon.h">
+      <Filter>Mission</Filter>
+    </ClInclude>
+    <ClInclude Include="..\..\code\mission\missioncampaign.h">
+      <Filter>Mission</Filter>
+    </ClInclude>
+    <ClInclude Include="..\..\code\mission\missiongoals.h">
+      <Filter>Mission</Filter>
+    </ClInclude>
+    <ClInclude Include="..\..\code\mission\missiongrid.h">
+      <Filter>Mission</Filter>
+    </ClInclude>
+    <ClInclude Include="..\..\code\mission\missionhotkey.h">
+      <Filter>Mission</Filter>
+    </ClInclude>
+    <ClInclude Include="..\..\code\mission\missionload.h">
+      <Filter>Mission</Filter>
+    </ClInclude>
+    <ClInclude Include="..\..\code\mission\missionlog.h">
+      <Filter>Mission</Filter>
+    </ClInclude>
+    <ClInclude Include="..\..\code\mission\missionmessage.h">
+      <Filter>Mission</Filter>
+    </ClInclude>
+    <ClInclude Include="..\..\code\mission\missionparse.h">
+      <Filter>Mission</Filter>
+    </ClInclude>
+    <ClInclude Include="..\..\code\mission\missiontraining.h">
+      <Filter>Mission</Filter>
+    </ClInclude>
+    <ClInclude Include="..\..\code\missionui\chatbox.h">
+      <Filter>MissionUI</Filter>
+    </ClInclude>
+    <ClInclude Include="..\..\code\missionui\fictionviewer.h">
+      <Filter>MissionUI</Filter>
+    </ClInclude>
+    <ClInclude Include="..\..\code\missionui\missionbrief.h">
+      <Filter>MissionUI</Filter>
+    </ClInclude>
+    <ClInclude Include="..\..\code\missionui\missioncmdbrief.h">
+      <Filter>MissionUI</Filter>
+    </ClInclude>
+    <ClInclude Include="..\..\code\missionui\missiondebrief.h">
+      <Filter>MissionUI</Filter>
+    </ClInclude>
+    <ClInclude Include="..\..\code\missionui\missionloopbrief.h">
+      <Filter>MissionUI</Filter>
+    </ClInclude>
+    <ClInclude Include="..\..\code\missionui\missionpause.h">
+      <Filter>MissionUI</Filter>
+    </ClInclude>
+    <ClInclude Include="..\..\code\missionui\missionscreencommon.h">
+      <Filter>MissionUI</Filter>
+    </ClInclude>
+    <ClInclude Include="..\..\code\missionui\missionshipchoice.h">
+      <Filter>MissionUI</Filter>
+    </ClInclude>
+    <ClInclude Include="..\..\code\missionui\missionweaponchoice.h">
+      <Filter>MissionUI</Filter>
+    </ClInclude>
+    <ClInclude Include="..\..\code\missionui\redalert.h">
+      <Filter>MissionUI</Filter>
+    </ClInclude>
+    <ClInclude Include="..\..\code\model\model.h">
+      <Filter>Model</Filter>
+    </ClInclude>
+    <ClInclude Include="..\..\code\model\modelanim.h">
+      <Filter>Model</Filter>
+    </ClInclude>
+    <ClInclude Include="..\..\code\model\modelsinc.h">
+      <Filter>Model</Filter>
+    </ClInclude>
+    <ClInclude Include="..\..\code\object\deadobjectdock.h">
+      <Filter>Object</Filter>
+    </ClInclude>
+    <ClInclude Include="..\..\code\object\objcollide.h">
+      <Filter>Object</Filter>
+    </ClInclude>
+    <ClInclude Include="..\..\code\object\object.h">
+      <Filter>Object</Filter>
+    </ClInclude>
+    <ClInclude Include="..\..\code\object\objectdock.h">
+      <Filter>Object</Filter>
+    </ClInclude>
+    <ClInclude Include="..\..\code\object\objectshield.h">
+      <Filter>Object</Filter>
+    </ClInclude>
+    <ClInclude Include="..\..\code\object\objectsnd.h">
+      <Filter>Object</Filter>
+    </ClInclude>
+    <ClInclude Include="..\..\code\object\parseobjectdock.h">
+      <Filter>Object</Filter>
+    </ClInclude>
+    <ClInclude Include="..\..\code\object\waypoint.h">
+      <Filter>Object</Filter>
+    </ClInclude>
+    <ClInclude Include="..\..\code\Observer\observer.h">
+      <Filter>Observer</Filter>
+    </ClInclude>
+    <ClInclude Include="..\..\code\osapi\monopub.h">
+      <Filter>OsApi</Filter>
+    </ClInclude>
+    <ClInclude Include="..\..\code\osapi\osapi.h">
+      <Filter>OsApi</Filter>
+    </ClInclude>
+    <ClInclude Include="..\..\code\osapi\osregistry.h">
+      <Filter>OsApi</Filter>
+    </ClInclude>
+    <ClInclude Include="..\..\code\osapi\outwnd.h">
+      <Filter>OsApi</Filter>
+    </ClInclude>
+    <ClInclude Include="..\..\code\Palman\palman.h">
+      <Filter>Palman</Filter>
+    </ClInclude>
+    <ClInclude Include="..\..\code\parse\encrypt.h">
+      <Filter>Parse</Filter>
+    </ClInclude>
+    <ClInclude Include="..\..\code\parse\lua.h">
+      <Filter>Parse</Filter>
+    </ClInclude>
+    <ClInclude Include="..\..\code\parse\parselo.h">
+      <Filter>Parse</Filter>
+    </ClInclude>
+    <ClInclude Include="..\..\code\parse\scripting.h">
+      <Filter>Parse</Filter>
+    </ClInclude>
+    <ClInclude Include="..\..\code\parse\sexp.h">
+      <Filter>Parse</Filter>
+    </ClInclude>
+    <ClInclude Include="..\..\code\Particle\particle.h">
+      <Filter>Particle</Filter>
+    </ClInclude>
+    <ClInclude Include="..\..\code\PcxUtils\pcxutils.h">
+      <Filter>PcxUtils</Filter>
+    </ClInclude>
+    <ClInclude Include="..\..\code\Physics\physics.h">
+      <Filter>Physics</Filter>
+    </ClInclude>
+    <ClInclude Include="..\..\code\playerman\managepilot.h">
+      <Filter>Playerman</Filter>
+    </ClInclude>
+    <ClInclude Include="..\..\code\playerman\player.h">
+      <Filter>Playerman</Filter>
+    </ClInclude>
+    <ClInclude Include="..\..\code\popup\popup.h">
+      <Filter>Popup</Filter>
+    </ClInclude>
+    <ClInclude Include="..\..\code\popup\popupdead.h">
+      <Filter>Popup</Filter>
+    </ClInclude>
+    <ClInclude Include="..\..\code\Radar\radar.h">
+      <Filter>Radar</Filter>
+    </ClInclude>
+    <ClInclude Include="..\..\code\radar\radarorb.h">
+      <Filter>Radar</Filter>
+    </ClInclude>
+    <ClInclude Include="..\..\code\radar\radarsetup.h">
+      <Filter>Radar</Filter>
+    </ClInclude>
+    <ClInclude Include="..\..\code\render\3d.h">
+      <Filter>Render</Filter>
+    </ClInclude>
+    <ClInclude Include="..\..\code\render\3dinternal.h">
+      <Filter>Render</Filter>
+    </ClInclude>
+    <ClInclude Include="..\..\code\ship\afterburner.h">
+      <Filter>Ship</Filter>
+    </ClInclude>
+    <ClInclude Include="..\..\code\ship\awacs.h">
+      <Filter>Ship</Filter>
+    </ClInclude>
+    <ClInclude Include="..\..\code\ship\ship.h">
+      <Filter>Ship</Filter>
+    </ClInclude>
+    <ClInclude Include="..\..\code\ship\shipcontrails.h">
+      <Filter>Ship</Filter>
+    </ClInclude>
+    <ClInclude Include="..\..\code\ship\shipfx.h">
+      <Filter>Ship</Filter>
+    </ClInclude>
+    <ClInclude Include="..\..\code\ship\shiphit.h">
+      <Filter>Ship</Filter>
+    </ClInclude>
+    <ClInclude Include="..\..\code\ship\subsysdamage.h">
+      <Filter>Ship</Filter>
+    </ClInclude>
+    <ClInclude Include="..\..\code\sound\acm.h">
+      <Filter>Sound</Filter>
+    </ClInclude>
+    <ClInclude Include="..\..\code\sound\audiostr.h">
+      <Filter>Sound</Filter>
+    </ClInclude>
+    <ClInclude Include="..\..\code\sound\channel.h">
+      <Filter>Sound</Filter>
+    </ClInclude>
+    <ClInclude Include="..\..\code\sound\ds.h">
+      <Filter>Sound</Filter>
+    </ClInclude>
+    <ClInclude Include="..\..\code\sound\ds3d.h">
+      <Filter>Sound</Filter>
+    </ClInclude>
+    <ClInclude Include="..\..\code\sound\dscap.h">
+      <Filter>Sound</Filter>
+    </ClInclude>
+    <ClInclude Include="..\..\code\sound\fsspeech.h">
+      <Filter>Sound</Filter>
+    </ClInclude>
+    <ClInclude Include="..\..\code\sound\grammar.h">
+      <Filter>Sound</Filter>
+    </ClInclude>
+    <ClInclude Include="..\..\code\sound\openal.h">
+      <Filter>Sound</Filter>
+    </ClInclude>
+    <ClInclude Include="..\..\code\sound\rtvoice.h">
+      <Filter>Sound</Filter>
+    </ClInclude>
+    <ClInclude Include="..\..\code\sound\sound.h">
+      <Filter>Sound</Filter>
+    </ClInclude>
+    <ClInclude Include="..\..\code\sound\speech.h">
+      <Filter>Sound</Filter>
+    </ClInclude>
+    <ClInclude Include="..\..\code\sound\voicerec.h">
+      <Filter>Sound</Filter>
+    </ClInclude>
+    <ClInclude Include="..\..\code\sound\ogg\ogg.h">
+      <Filter>Sound\ogg</Filter>
+    </ClInclude>
+    <ClInclude Include="..\..\code\Starfield\nebula.h">
+      <Filter>Starfield</Filter>
+    </ClInclude>
+    <ClInclude Include="..\..\code\Starfield\starfield.h">
+      <Filter>Starfield</Filter>
+    </ClInclude>
+    <ClInclude Include="..\..\code\Starfield\supernova.h">
+      <Filter>Starfield</Filter>
+    </ClInclude>
+    <ClInclude Include="..\..\code\Stats\medals.h">
+      <Filter>Stats</Filter>
+    </ClInclude>
+    <ClInclude Include="..\..\code\stats\scoring.h">
+      <Filter>Stats</Filter>
+    </ClInclude>
+    <ClInclude Include="..\..\code\Stats\stats.h">
+      <Filter>Stats</Filter>
+    </ClInclude>
+    <ClInclude Include="..\..\code\ui\ui.h">
+      <Filter>Ui</Filter>
+    </ClInclude>
+    <ClInclude Include="..\..\code\ui\uidefs.h">
+      <Filter>Ui</Filter>
+    </ClInclude>
+    <ClInclude Include="..\..\code\weapon\beam.h">
+      <Filter>Weapon</Filter>
+    </ClInclude>
+    <ClInclude Include="..\..\code\weapon\corkscrew.h">
+      <Filter>Weapon</Filter>
+    </ClInclude>
+    <ClInclude Include="..\..\code\weapon\emp.h">
+      <Filter>Weapon</Filter>
+    </ClInclude>
+    <ClInclude Include="..\..\code\weapon\flak.h">
+      <Filter>Weapon</Filter>
+    </ClInclude>
+    <ClInclude Include="..\..\code\weapon\muzzleflash.h">
+      <Filter>Weapon</Filter>
+    </ClInclude>
+    <ClInclude Include="..\..\code\weapon\shockwave.h">
+      <Filter>Weapon</Filter>
+    </ClInclude>
+    <ClInclude Include="..\..\code\weapon\swarm.h">
+      <Filter>Weapon</Filter>
+    </ClInclude>
+    <ClInclude Include="..\..\code\weapon\trails.h">
+      <Filter>Weapon</Filter>
+    </ClInclude>
+    <ClInclude Include="..\..\code\weapon\weapon.h">
+      <Filter>Weapon</Filter>
+    </ClInclude>
+    <ClInclude Include="..\..\code\nebula\neb.h">
+      <Filter>Nebula</Filter>
+    </ClInclude>
+    <ClInclude Include="..\..\code\nebula\neblightning.h">
+      <Filter>Nebula</Filter>
+    </ClInclude>
+    <ClInclude Include="..\..\code\Localization\fhash.h">
+      <Filter>Localization</Filter>
+    </ClInclude>
+    <ClInclude Include="..\..\code\Localization\localize.h">
+      <Filter>Localization</Filter>
+    </ClInclude>
+    <ClInclude Include="..\..\code\TgaUtils\tgautils.h">
+      <Filter>TgaUtils</Filter>
+    </ClInclude>
+    <ClInclude Include="..\..\code\inetfile\cftp.h">
+      <Filter>InetFile</Filter>
+    </ClInclude>
+    <ClInclude Include="..\..\code\inetfile\chttpget.h">
+      <Filter>InetFile</Filter>
+    </ClInclude>
+    <ClInclude Include="..\..\code\inetfile\inetgetfile.h">
+      <Filter>InetFile</Filter>
+    </ClInclude>
+    <ClInclude Include="..\..\code\ExceptionHandler\exceptionhandler.h">
+      <Filter>ExceptionHandler</Filter>
+    </ClInclude>
+    <ClInclude Include="..\..\code\network\chat_api.h">
+      <Filter>Network</Filter>
+    </ClInclude>
+    <ClInclude Include="..\..\code\network\multi.h">
+      <Filter>Network</Filter>
+    </ClInclude>
+    <ClInclude Include="..\..\code\network\multi_campaign.h">
+      <Filter>Network</Filter>
+    </ClInclude>
+    <ClInclude Include="..\..\code\network\multi_data.h">
+      <Filter>Network</Filter>
+    </ClInclude>
+    <ClInclude Include="..\..\code\network\multi_dogfight.h">
+      <Filter>Network</Filter>
+    </ClInclude>
+    <ClInclude Include="..\..\code\network\multi_endgame.h">
+      <Filter>Network</Filter>
+    </ClInclude>
+    <ClInclude Include="..\..\code\network\multi_ingame.h">
+      <Filter>Network</Filter>
+    </ClInclude>
+    <ClInclude Include="..\..\code\network\multi_kick.h">
+      <Filter>Network</Filter>
+    </ClInclude>
+    <ClInclude Include="..\..\code\network\multi_log.h">
+      <Filter>Network</Filter>
+    </ClInclude>
+    <ClInclude Include="..\..\code\network\multi_obj.h">
+      <Filter>Network</Filter>
+    </ClInclude>
+    <ClInclude Include="..\..\code\network\multi_observer.h">
+      <Filter>Network</Filter>
+    </ClInclude>
+    <ClInclude Include="..\..\code\network\multi_options.h">
+      <Filter>Network</Filter>
+    </ClInclude>
+    <ClInclude Include="..\..\code\network\multi_pause.h">
+      <Filter>Network</Filter>
+    </ClInclude>
+    <ClInclude Include="..\..\code\network\multi_pinfo.h">
+      <Filter>Network</Filter>
+    </ClInclude>
+    <ClInclude Include="..\..\code\network\multi_ping.h">
+      <Filter>Network</Filter>
+    </ClInclude>
+    <ClInclude Include="..\..\code\network\multi_pmsg.h">
+      <Filter>Network</Filter>
+    </ClInclude>
+    <ClInclude Include="..\..\code\network\multi_pxo.h">
+      <Filter>Network</Filter>
+    </ClInclude>
+    <ClInclude Include="..\..\code\network\multi_rate.h">
+      <Filter>Network</Filter>
+    </ClInclude>
+    <ClInclude Include="..\..\code\network\multi_respawn.h">
+      <Filter>Network</Filter>
+    </ClInclude>
+    <ClInclude Include="..\..\code\network\multi_sexp.h">
+      <Filter>Network</Filter>
+    </ClInclude>
+    <ClInclude Include="..\..\code\network\multi_team.h">
+      <Filter>Network</Filter>
+    </ClInclude>
+    <ClInclude Include="..\..\code\network\multi_update.h">
+      <Filter>Network</Filter>
+    </ClInclude>
+    <ClInclude Include="..\..\code\network\multi_voice.h">
+      <Filter>Network</Filter>
+    </ClInclude>
+    <ClInclude Include="..\..\code\network\multi_xfer.h">
+      <Filter>Network</Filter>
+    </ClInclude>
+    <ClInclude Include="..\..\code\network\multilag.h">
+      <Filter>Network</Filter>
+    </ClInclude>
+    <ClInclude Include="..\..\code\network\multimsgs.h">
+      <Filter>Network</Filter>
+    </ClInclude>
+    <ClInclude Include="..\..\code\network\multiteamselect.h">
+      <Filter>Network</Filter>
+    </ClInclude>
+    <ClInclude Include="..\..\code\network\multiui.h">
+      <Filter>Network</Filter>
+    </ClInclude>
+    <ClInclude Include="..\..\code\network\multiutil.h">
+      <Filter>Network</Filter>
+    </ClInclude>
+    <ClInclude Include="..\..\code\network\psnet2.h">
+      <Filter>Network</Filter>
+    </ClInclude>
+    <ClInclude Include="..\..\code\network\stand_gui.h">
+      <Filter>Network</Filter>
+    </ClInclude>
+    <ClInclude Include="..\..\code\ddsutils\ddsutils.h">
+      <Filter>ddsutils</Filter>
+    </ClInclude>
+    <ClInclude Include="..\..\code\pngutils\pngutils.h">
+      <Filter>pngutils</Filter>
+    </ClInclude>
+    <ClInclude Include="..\..\code\Cmdline\cmdline.h">
+      <Filter>Cmdline</Filter>
+    </ClInclude>
+    <ClInclude Include="..\..\code\fs2netd\fs2netd_client.h">
+      <Filter>GameHelp\fs2netd</Filter>
+    </ClInclude>
+    <ClInclude Include="..\..\code\fs2netd\protocol.h">
+      <Filter>GameHelp\fs2netd</Filter>
+    </ClInclude>
+    <ClInclude Include="..\..\code\fs2netd\tcp_client.h">
+      <Filter>GameHelp\fs2netd</Filter>
+    </ClInclude>
+    <ClInclude Include="..\..\code\fs2netd\tcp_socket.h">
+      <Filter>GameHelp\fs2netd</Filter>
+    </ClInclude>
+    <ClInclude Include="..\..\code\species_defs\species_defs.h">
+      <Filter>Species_Defs</Filter>
+    </ClInclude>
+    <ClInclude Include="..\..\code\jpgutils\jpgutils.h">
+      <Filter>jpgutils</Filter>
+    </ClInclude>
+    <ClInclude Include="..\..\code\Autopilot\autopilot.h">
+      <Filter>Autopilot</Filter>
+    </ClInclude>
+    <ClInclude Include="..\..\code\iff_defs\iff_defs.h">
+      <Filter>iff_defs</Filter>
+    </ClInclude>
+    <ClInclude Include="..\..\code\external_dll\externalcode.h">
+      <Filter>ExternalDLL</Filter>
+    </ClInclude>
+    <ClInclude Include="..\..\code\external_dll\trackirpublic.h">
+      <Filter>ExternalDLL</Filter>
+    </ClInclude>
+    <ClInclude Include="..\..\code\math\bitarray.h">
+      <Filter>Math</Filter>
+    </ClInclude>
+    <ClInclude Include="..\..\code\globalincs\fsmemory.h">
+      <Filter>GlobalIncs</Filter>
+    </ClInclude>
+    <ClInclude Include="..\..\code\radar\radardradis.h">
+      <Filter>Radar</Filter>
+    </ClInclude>
+    <ClInclude Include="..\..\code\mod_table\mod_table.h">
+      <Filter>mod_table</Filter>
+    </ClInclude>
+    <ClInclude Include="..\..\code\parse\generic_log.h">
+      <Filter>Parse</Filter>
+    </ClInclude>
+    <ClInclude Include="..\..\code\PilotFile\pilotfile_convert.h">
+      <Filter>PilotFile</Filter>
+    </ClInclude>
+    <ClInclude Include="..\..\code\PilotFile\pilotfile.h">
+      <Filter>PilotFile</Filter>
+    </ClInclude>
+    <ClInclude Include="..\..\code\io\cursor.h">
+      <Filter>Io</Filter>
+    </ClInclude>
+    <ClInclude Include="..\..\code\model\modelrender.h">
+      <Filter>Model</Filter>
+    </ClInclude>
+    <ClInclude Include="..\..\code\graphics\shadows.h">
+      <Filter>Graphics</Filter>
+    </ClInclude>
+    <ClInclude Include="..\..\code\osapi\dialogs.h">
+      <Filter>OsApi</Filter>
+    </ClInclude>
+  </ItemGroup>
+  <ItemGroup>
+    <Library Include="..\..\code\directx\dxguid.lib">
+      <Filter>DirectX</Filter>
+    </Library>
+    <Library Include="..\..\code\directx\strmiids.lib">
+      <Filter>DirectX</Filter>
+    </Library>
+    <Library Include="..\..\code\DirectX\vdinput.lib">
+      <Filter>DirectX</Filter>
+    </Library>
+  </ItemGroup>
+  <ItemGroup>
+    <CustomBuild Include="..\..\code\sound\phrases.xml">
+      <Filter>Sound</Filter>
+    </CustomBuild>
+  </ItemGroup>
 </Project>