--- conflicted
+++ resolved
@@ -946,21 +946,6 @@
 		return -1;
 	}
 
-<<<<<<< HEAD
-=======
-	// Back up old items for undo
-	Undo_stack stack;
-	for (auto &item : Control_config) {
-		if (item.key_id >= 0) {
-			stack.save(item.key_id);
-		}
-		if (item.joy_id >= 0) {
-			stack.save(item.joy_id);
-		}
-
-		j++;
-	}
->>>>>>> 23611523
 	Undo_controls.save_stack(stack);
 
 	control_config_conflict_check();
@@ -1001,11 +986,6 @@
 	auto &default_bindings = Control_config_presets[0].bindings;
 
 	// first, determine how many bindings need to be changed
-<<<<<<< HEAD
-	for (i = 0; i < CCFG_SIZE; ++i) {
-		if ((Control_config[i].first != default_bindings[i].first) ||
-		    (Control_config[i].second != default_bindings[i].second)) {
-=======
 	for (size_t e = 0; e < Control_config.size(); ++e) {
 		auto item = Control_config[e];
 		auto default_item = Control_config_presets[Defaults_cycle_pos].bindings[e];
@@ -1015,8 +995,8 @@
 			continue;
 		}
 
-		if ((item.key_id != default_item.first.btn) || (item.joy_id != default_item.second.btn)) {
->>>>>>> 23611523
+		if ((item.first != default_item.first) ||
+		    (item.second != default_item.second)) {
 			total++;
 		}
 	}
