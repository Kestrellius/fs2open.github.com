/*
 * Copyright (C) Volition, Inc. 1999.  All rights reserved.
 *
 * All source code herein is the property of Volition, Inc. You may not sell 
 * or otherwise commercially exploit the source or things you created based on the 
 * source.
 *
*/




#ifdef _WIN32
 #include <direct.h>
 #include <io.h>
 #include <windows.h>
#ifndef _MINGW
 #include <crtdbg.h>
#endif // !_MINGW
#else
 #include <unistd.h>
 #include <sys/stat.h>
#endif

#include "anim/animplay.h"
#include "asteroid/asteroid.h"
#include "autopilot/autopilot.h"
#include "bmpman/bmpman.h"
#include "cfile/cfile.h"
#include "cmdline/cmdline.h"
#include "cmeasure/cmeasure.h"
#include "cutscene/cutscenes.h"
#include "cutscene/movie.h"
#include "debris/debris.h"
#include "debugconsole/console.h"
#include "exceptionhandler/exceptionhandler.h"
#include "external_dll/trackirpublic.h" // header file for the TrackIR routines (Swifty)
#include "fireball/fireballs.h"
#include "freespace2/freespace.h"
#include "freespace2/freespaceresource.h"
#include "freespace2/levelpaging.h"
#include "fs2netd/fs2netd_client.h"
#include "gamehelp/contexthelp.h"
#include "gamehelp/gameplayhelp.h"
#include "gamesequence/gamesequence.h"
#include "gamesnd/eventmusic.h"
#include "gamesnd/gamesnd.h"
#include "globalincs/alphacolors.h"
#include "globalincs/mspdb_callstack.h"
#include "globalincs/version.h"
#include "graphics/font.h"
#include "graphics/shadows.h"
#include "hud/hud.h"
#include "hud/hudconfig.h"
#include "hud/hudescort.h"
#include "hud/hudlock.h"
#include "hud/hudmessage.h"
#include "hud/hudparse.h"
#include "hud/hudshield.h"
#include "hud/hudsquadmsg.h"
#include "hud/hudtargetbox.h"
#include "iff_defs/iff_defs.h"
#include "io/joy.h"
#include "io/joy_ff.h"
#include "io/key.h"
#include "io/mouse.h"
#include "io/cursor.h"
#include "io/timer.h"
#include "jumpnode/jumpnode.h"
#include "lab/lab.h"
#include "lab/wmcgui.h"	//So that GUI_System can be initialized
#include "lighting/lighting.h"
#include "localization/localize.h"
#include "math/staticrand.h"
#include "menuui/barracks.h"
#include "menuui/credits.h"
#include "menuui/mainhallmenu.h"
#include "menuui/optionsmenu.h"
#include "menuui/playermenu.h"
#include "menuui/readyroom.h"
#include "menuui/snazzyui.h"
#include "menuui/techmenu.h"
#include "menuui/trainingmenu.h"
#include "mission/missionbriefcommon.h"
#include "mission/missioncampaign.h"
#include "mission/missiongoals.h"
#include "mission/missionhotkey.h"
#include "mission/missionload.h"
#include "mission/missionlog.h"
#include "mission/missionmessage.h"
#include "mission/missionparse.h"
#include "mission/missiontraining.h"
#include "missionui/fictionviewer.h"
#include "missionui/missionbrief.h"
#include "missionui/missioncmdbrief.h"
#include "missionui/missiondebrief.h"
#include "missionui/missionloopbrief.h"
#include "missionui/missionpause.h"
#include "missionui/missionscreencommon.h"
#include "missionui/missionshipchoice.h"
#include "missionui/missionweaponchoice.h"
#include "missionui/redalert.h"
#include "mod_table/mod_table.h"
#include "nebula/neb.h"
#include "nebula/neblightning.h"
#include "network/multi.h"
#include "network/multi_dogfight.h"
#include "network/multi_endgame.h"
#include "network/multi_ingame.h"
#include "network/multi_log.h"
#include "network/multi_pause.h"
#include "network/multi_pxo.h"
#include "network/multi_rate.h"
#include "network/multi_respawn.h"
#include "network/multi_voice.h"
#include "network/multimsgs.h"
#include "network/multiteamselect.h"
#include "network/multiui.h"
#include "network/multiutil.h"
#include "network/stand_gui.h"
#include "object/objcollide.h"
#include "object/objectsnd.h"
#include "object/waypoint.h"
#include "observer/observer.h"
#include "osapi/osapi.h"
#include "osapi/osregistry.h"
#include "parse/encrypt.h"
#include "parse/generic_log.h"
#include "parse/lua.h"
#include "parse/parselo.h"
#include "parse/scripting.h"
#include "parse/sexp.h"
#include "particle/particle.h"
#include "pilotfile/pilotfile.h"
#include "playerman/managepilot.h"
#include "playerman/player.h"
#include "popup/popup.h"
#include "popup/popupdead.h"
#include "radar/radar.h"
#include "radar/radarsetup.h"
#include "render/3d.h"
#include "ship/afterburner.h"
#include "ship/awacs.h"
#include "ship/ship.h"
#include "ship/shipcontrails.h"
#include "ship/shipfx.h"
#include "ship/shiphit.h"
#include "sound/audiostr.h"
#include "sound/ds.h"
#include "sound/fsspeech.h"
#include "sound/sound.h"
#include "sound/voicerec.h"
#include "starfield/starfield.h"
#include "starfield/supernova.h"
#include "stats/medals.h"
#include "stats/stats.h"
#include "weapon/beam.h"
#include "weapon/emp.h"
#include "weapon/flak.h"
#include "weapon/muzzleflash.h"
#include "weapon/shockwave.h"
#include "weapon/weapon.h"

#include <stdexcept>
#include <SDL.h>
#include <SDL_main.h>

extern int Om_tracker_flag; // needed for FS2OpenPXO config

#ifdef WIN32
// According to AMD and NV, these _should_ force their drivers into high-performance mode
extern "C" {
	__declspec(dllexport) DWORD NvOptimusEnablement = 0x00000001;
	__declspec(dllexport) int AmdPowerXpressRequestHighPerformance = 1;
}
#endif

#ifdef NDEBUG
#ifdef FRED
#error macro FRED is defined when trying to build release FreeSpace.  Please undefine FRED macro in build settings
#endif
#endif


//	Revision history.
//	Full version:
//    1.00.04	5/26/98	MWA -- going final (12 pm)
//    1.00.03	5/26/98	MWA -- going final (3 am)
//    1.00.02	5/25/98	MWA -- going final
//    1.00.01	5/25/98	MWA -- going final
//		0.90		5/21/98	MWA -- getting ready for final.
//		0.10		4/9/98.  Set by MK.
//
//	OEM version:
//		1.00		5/28/98	AL.	First release to Interplay QA.


//  This function is defined in code\network\multiutil.cpp so will be linked from multiutil.obj
//  it's required fro the -missioncrcs command line option - Kazan
void multi_spew_pxo_checksums(int max_files, const char *outfile);
void fs2netd_spew_table_checksums(char *outfile);

extern bool frame_rate_display;

bool Env_cubemap_drawn = false;

void game_reset_view_clip();
void game_reset_shade_frame();
void game_post_level_init();
void game_do_frame();
void game_update_missiontime();	// called from game_do_frame() and navmap_do_frame()
void game_reset_time();
void game_show_framerate();			// draws framerate in lower right corner

int Game_no_clear = 0;

typedef struct big_expl_flash {
	float max_flash_intensity;	// max intensity
	float cur_flash_intensity;	// cur intensity
	int	flash_start;		// start time
} big_expl_flash;

#define FRAME_FILTER 16

#define DEFAULT_SKILL_LEVEL	1
int	Game_skill_level = DEFAULT_SKILL_LEVEL;

#define EXE_FNAME			("fs2.exe")

#define LAUNCHER_FNAME	("Launcher.exe")

// JAS: Code for warphole camera.
// Needs to be cleaned up.
float Warpout_time = 0.0f;
int Warpout_forced = 0;		// Set if this is a forced warpout that cannot be cancelled.
int Warpout_sound = -1;
int Use_joy_mouse = 0;
int Use_palette_flash = 1;
#ifndef NDEBUG
int Use_fullscreen_at_startup = 0;
#endif
int Show_area_effect = 0;
object	*Last_view_target = NULL;

int dogfight_blown = 0;

int	frame_int = -1;
float frametimes[FRAME_FILTER];
float frametotal = 0.0f;
float flRealframetime;
float flFrametime;
fix FrametimeOverall = 0;

#ifndef NDEBUG
	int	Show_framerate = 1;
	int	Show_mem = 1;
#else 
	int	Show_framerate = 0;
	int	Show_mem = 0;
#endif

int	Framerate_cap = 120;

// to determine if networking should be disabled, needs to be done first thing
int Networking_disabled = 0;

// for the model page in system
extern void model_page_in_start();

int	Show_cpu = 0;
int	Show_target_debug_info = 0;
int	Show_target_weapons = 0;
int	Game_font = -1;
#ifndef NDEBUG
static int Show_player_pos = 0;		// debug console command to show player world pos on HUD
#endif

int Debug_octant = -1;

fix Game_time_compression = F1_0;
fix Desired_time_compression = Game_time_compression;
fix Time_compression_change_rate = 0;
bool Time_compression_locked = false; //Can the user change time with shift- controls?

// auto-lang stuff
int detect_lang();

// table checksums that will be used for pilot files
uint Weapon_tbl_checksum = 0;
uint Ships_tbl_checksum = 0;

// if the ships.tbl the player has is valid
int Game_ships_tbl_valid = 0;

// if the weapons.tbl the player has is valid
int Game_weapons_tbl_valid = 0;

int Test_begin = 0;
extern int	Player_attacking_enabled;
int Show_net_stats;

int Pre_player_entry;

int	Fred_running = 0;

// required for hudtarget... kinda dumb, but meh
char Fred_alt_names[MAX_SHIPS][NAME_LENGTH+1];
char Fred_callsigns[MAX_SHIPS][NAME_LENGTH+1];

char Game_current_mission_filename[MAX_FILENAME_LEN];
int game_single_step = 0;
int last_single_step=0;

int game_zbuffer = 1;
static int Game_paused;

int Game_level_seed;

#define EXPIRE_BAD_CHECKSUM			1
#define EXPIRE_BAD_TIME					2

extern void ssm_init();
extern void ssm_level_init();
extern void ssm_process();

// static variable to contain the time this version was built
// commented out for now until
// I figure out how to get the username into the file
//LOCAL char freespace_build_time[] = "Compiled on:"__DATE__" "__TIME__" by "__USER__;

// defines and variables used for dumping frame for making trailers.
#ifndef NDEBUG
int Debug_dump_frames = 0;			// Set to 0 to not dump frames, else equal hz to dump. (15 or 30 probably)
int Debug_dump_trigger = 0;
int Debug_dump_frame_count;
int Debug_dump_frame_num = 0;
#define DUMP_BUFFER_NUM_FRAMES	1			// store every 15 frames
#endif

// amount of time to wait after the player has died before we display the death died popup
#define PLAYER_DIED_POPUP_WAIT		2500
int Player_died_popup_wait = -1;

int Multi_ping_timestamp = -1;

int Default_env_map = -1;

// builtin mission list stuff
int Game_builtin_mission_count = 92;
fs_builtin_mission Game_builtin_mission_list[MAX_BUILTIN_MISSIONS] = {
	// single player campaign
	{ "freespace2.fc2",				(FSB_FROM_VOLITION | FSB_CAMPAIGN_FILE),					"" },
			
	// act 1
	{ "sm1-01.fs2",					(FSB_FROM_VOLITION | FSB_CAMPAIGN),							FS_CDROM_VOLUME_2	},
	{ "sm1-02.fs2",					(FSB_FROM_VOLITION | FSB_CAMPAIGN),							FS_CDROM_VOLUME_2	},
	{ "sm1-03.fs2",					(FSB_FROM_VOLITION | FSB_CAMPAIGN),							FS_CDROM_VOLUME_2	},
	{ "sm1-04.fs2",					(FSB_FROM_VOLITION | FSB_CAMPAIGN),							FS_CDROM_VOLUME_2	},
	{ "sm1-05.fs2",					(FSB_FROM_VOLITION | FSB_CAMPAIGN),							FS_CDROM_VOLUME_2	},
	{ "sm1-06.fs2",					(FSB_FROM_VOLITION | FSB_CAMPAIGN),							FS_CDROM_VOLUME_2	},
	{ "sm1-07.fs2",					(FSB_FROM_VOLITION | FSB_CAMPAIGN),							FS_CDROM_VOLUME_2	},
	{ "sm1-08.fs2",					(FSB_FROM_VOLITION | FSB_CAMPAIGN),							FS_CDROM_VOLUME_2	},
	{ "sm1-09.fs2",					(FSB_FROM_VOLITION | FSB_CAMPAIGN),							FS_CDROM_VOLUME_2	},
	{ "sm1-10.fs2",					(FSB_FROM_VOLITION | FSB_CAMPAIGN),							FS_CDROM_VOLUME_2	},
	{ "loop1-1.fs2",					(FSB_FROM_VOLITION | FSB_CAMPAIGN),							FS_CDROM_VOLUME_2	},
	{ "loop1-2.fs2",					(FSB_FROM_VOLITION | FSB_CAMPAIGN),							FS_CDROM_VOLUME_2	},
	{ "loop1-3.fs2",					(FSB_FROM_VOLITION | FSB_CAMPAIGN),							FS_CDROM_VOLUME_2	},
	{ "training-1.fs2",				(FSB_FROM_VOLITION | FSB_CAMPAIGN),							FS_CDROM_VOLUME_2	},
	{ "training-2.fs2",				(FSB_FROM_VOLITION | FSB_CAMPAIGN),							FS_CDROM_VOLUME_2	},
	{ "training-3.fs2",				(FSB_FROM_VOLITION | FSB_CAMPAIGN),							FS_CDROM_VOLUME_2	},
	{ "tsm-104.fs2",					(FSB_FROM_VOLITION | FSB_CAMPAIGN),							FS_CDROM_VOLUME_2	},
	{ "tsm-105.fs2",					(FSB_FROM_VOLITION | FSB_CAMPAIGN),							FS_CDROM_VOLUME_2	},
	{ "tsm-106.fs2",					(FSB_FROM_VOLITION | FSB_CAMPAIGN),							FS_CDROM_VOLUME_2	},

	// act 2
	{ "sm2-01.fs2",					(FSB_FROM_VOLITION | FSB_CAMPAIGN),							FS_CDROM_VOLUME_3	},
	{ "sm2-02.fs2",					(FSB_FROM_VOLITION | FSB_CAMPAIGN),							FS_CDROM_VOLUME_3	},
	{ "sm2-03.fs2",					(FSB_FROM_VOLITION | FSB_CAMPAIGN),							FS_CDROM_VOLUME_3	},
	{ "sm2-04.fs2",					(FSB_FROM_VOLITION | FSB_CAMPAIGN),							FS_CDROM_VOLUME_3	},
	{ "sm2-05.fs2",					(FSB_FROM_VOLITION | FSB_CAMPAIGN),							FS_CDROM_VOLUME_3	},
	{ "sm2-06.fs2",					(FSB_FROM_VOLITION | FSB_CAMPAIGN),							FS_CDROM_VOLUME_3	},
	{ "sm2-07.fs2",					(FSB_FROM_VOLITION | FSB_CAMPAIGN),							FS_CDROM_VOLUME_3	},
	{ "sm2-08.fs2",					(FSB_FROM_VOLITION | FSB_CAMPAIGN),							FS_CDROM_VOLUME_3	},
	{ "sm2-09.fs2",					(FSB_FROM_VOLITION | FSB_CAMPAIGN),							FS_CDROM_VOLUME_3	},
	{ "sm2-10.fs2",					(FSB_FROM_VOLITION | FSB_CAMPAIGN),							FS_CDROM_VOLUME_3	},

	// act 3
	{ "sm3-01.fs2",					(FSB_FROM_VOLITION | FSB_CAMPAIGN),							FS_CDROM_VOLUME_3	},
	{ "sm3-02.fs2",					(FSB_FROM_VOLITION | FSB_CAMPAIGN),							FS_CDROM_VOLUME_3	},
	{ "sm3-03.fs2",					(FSB_FROM_VOLITION | FSB_CAMPAIGN),							FS_CDROM_VOLUME_3	},
	{ "sm3-04.fs2",					(FSB_FROM_VOLITION | FSB_CAMPAIGN),							FS_CDROM_VOLUME_3	},
	{ "sm3-05.fs2",					(FSB_FROM_VOLITION | FSB_CAMPAIGN),							FS_CDROM_VOLUME_3	},
	{ "sm3-06.fs2",					(FSB_FROM_VOLITION | FSB_CAMPAIGN),							FS_CDROM_VOLUME_3	},
	{ "sm3-07.fs2",					(FSB_FROM_VOLITION | FSB_CAMPAIGN),							FS_CDROM_VOLUME_3	},
	{ "sm3-08.fs2",					(FSB_FROM_VOLITION | FSB_CAMPAIGN),							FS_CDROM_VOLUME_3	},
	{ "sm3-09.fs2",					(FSB_FROM_VOLITION | FSB_CAMPAIGN),							FS_CDROM_VOLUME_3	},
	{ "sm3-10.fs2",					(FSB_FROM_VOLITION | FSB_CAMPAIGN),							FS_CDROM_VOLUME_3	},
	{ "loop2-1.fs2",					(FSB_FROM_VOLITION | FSB_CAMPAIGN),							FS_CDROM_VOLUME_3	},		
	{ "loop2-2.fs2",					(FSB_FROM_VOLITION | FSB_CAMPAIGN),							FS_CDROM_VOLUME_3	},

	// multiplayer missions

	// gauntlet
	{ "g-shi.fs2",						(FSB_FROM_VOLITION | FSB_MULTI),								""						},
	{ "g-ter.fs2",						(FSB_FROM_VOLITION | FSB_MULTI),								""						},
	{ "g-vas.fs2",						(FSB_FROM_VOLITION | FSB_MULTI),								""						},

	// coop
	{ "m-01.fs2",						(FSB_FROM_VOLITION | FSB_MULTI),								""						},
	{ "m-02.fs2",						(FSB_FROM_VOLITION | FSB_MULTI),								""						},
	{ "m-03.fs2",						(FSB_FROM_VOLITION | FSB_MULTI),								""						},
	{ "m-04.fs2",						(FSB_FROM_VOLITION | FSB_MULTI),								""						},		

	// dogfight
	{ "mdh-01.fs2",					(FSB_FROM_VOLITION | FSB_MULTI),								""						},		
	{ "mdh-02.fs2",					(FSB_FROM_VOLITION | FSB_MULTI),								""						},		
	{ "mdh-03.fs2",					(FSB_FROM_VOLITION | FSB_MULTI),								""						},		
	{ "mdh-04.fs2",					(FSB_FROM_VOLITION | FSB_MULTI),								""						},		
	{ "mdh-05.fs2",					(FSB_FROM_VOLITION | FSB_MULTI),								""						},		
	{ "mdh-06.fs2",					(FSB_FROM_VOLITION | FSB_MULTI),								""						},		
	{ "mdh-07.fs2",					(FSB_FROM_VOLITION | FSB_MULTI),								""						},		
	{ "mdh-08.fs2",					(FSB_FROM_VOLITION | FSB_MULTI),								""						},		
	{ "mdh-09.fs2",					(FSB_FROM_VOLITION | FSB_MULTI),								""						},		
	{ "mdl-01.fs2",					(FSB_FROM_VOLITION | FSB_MULTI),								""						},		
	{ "mdl-02.fs2",					(FSB_FROM_VOLITION | FSB_MULTI),								""						},		
	{ "mdl-03.fs2",					(FSB_FROM_VOLITION | FSB_MULTI),								""						},		
	{ "mdl-04.fs2",					(FSB_FROM_VOLITION | FSB_MULTI),								""						},		
	{ "mdl-05.fs2",					(FSB_FROM_VOLITION | FSB_MULTI),								""						},		
	{ "mdl-06.fs2",					(FSB_FROM_VOLITION | FSB_MULTI),								""						},		
	{ "mdl-07.fs2",					(FSB_FROM_VOLITION | FSB_MULTI),								""						},		
	{ "mdl-08.fs2",					(FSB_FROM_VOLITION | FSB_MULTI),								""						},		
	{ "mdl-09.fs2",					(FSB_FROM_VOLITION | FSB_MULTI),								""						},		
	{ "mdm-01.fs2",					(FSB_FROM_VOLITION | FSB_MULTI),								""						},		
	{ "mdm-02.fs2",					(FSB_FROM_VOLITION | FSB_MULTI),								""						},		
	{ "mdm-03.fs2",					(FSB_FROM_VOLITION | FSB_MULTI),								""						},		
	{ "mdm-04.fs2",					(FSB_FROM_VOLITION | FSB_MULTI),								""						},		
	{ "mdm-05.fs2",					(FSB_FROM_VOLITION | FSB_MULTI),								""						},		
	{ "mdm-06.fs2",					(FSB_FROM_VOLITION | FSB_MULTI),								""						},		
	{ "mdm-07.fs2",					(FSB_FROM_VOLITION | FSB_MULTI),								""						},		
	{ "mdm-08.fs2",					(FSB_FROM_VOLITION | FSB_MULTI),								""						},		
	{ "mdm-09.fs2",					(FSB_FROM_VOLITION | FSB_MULTI),								""						},		
	{ "osdog.fs2",						(FSB_FROM_VOLITION | FSB_MULTI),								""						},

	// TvT		
	{ "mt-01.fs2",						(FSB_FROM_VOLITION | FSB_MULTI),								""						},
	{ "mt-02.fs2",						(FSB_FROM_VOLITION | FSB_MULTI),								""						},
	{ "mt-03.fs2",						(FSB_FROM_VOLITION | FSB_MULTI),								""						},
	{ "mt-04.fs2",						(FSB_FROM_VOLITION | FSB_MULTI),								""						},
	{ "mt-05.fs2",						(FSB_FROM_VOLITION | FSB_MULTI),								""						},
	{ "mt-06.fs2",						(FSB_FROM_VOLITION | FSB_MULTI),								""						},
	{ "mt-07.fs2",						(FSB_FROM_VOLITION | FSB_MULTI),								""						},
	{ "mt-08.fs2",						(FSB_FROM_VOLITION | FSB_MULTI),								""						},
	{ "mt-09.fs2",						(FSB_FROM_VOLITION | FSB_MULTI),								""						},
	{ "mt-10.fs2",						(FSB_FROM_VOLITION | FSB_MULTI),								""						},				

	// campaign
	{ "templar.fc2",				(FSB_FROM_VOLITION | FSB_MULTI | FSB_CAMPAIGN_FILE),					"" },
	{ "templar-01.fs2",				(FSB_FROM_VOLITION | FSB_MULTI | FSB_CAMPAIGN),			""						},				
	{ "templar-02.fs2",				(FSB_FROM_VOLITION | FSB_MULTI | FSB_CAMPAIGN),			""						},				
	{ "templar-03.fs2",				(FSB_FROM_VOLITION | FSB_MULTI | FSB_CAMPAIGN),			""						},				
	{ "templar-04.fs2",				(FSB_FROM_VOLITION | FSB_MULTI | FSB_CAMPAIGN),			""						},				
};


// Internal function prototypes
void game_do_training_checks();
void game_shutdown(void);
void game_show_event_debug(float frametime);
void game_event_debug_init();
void game_frame(bool paused = false);
void game_start_subspace_ambient_sound();
void game_stop_subspace_ambient_sound();
void verify_ships_tbl();
void verify_weapons_tbl();
void game_title_screen_display();
void game_title_screen_close();

// loading background filenames
static char *Game_loading_bground_fname[GR_NUM_RESOLUTIONS] = {
	"LoadingBG",		// GR_640
	"2_LoadingBG"		// GR_1024
};


static char *Game_loading_ani_fname[GR_NUM_RESOLUTIONS] = {
	"Loading",		// GR_640
	"2_Loading"		// GR_1024
};

static char *Game_title_screen_fname[GR_NUM_RESOLUTIONS] = {
	"PreLoad",
	"2_PreLoad"
};

static char *Game_logo_screen_fname[GR_NUM_RESOLUTIONS] = {
	"PreLoadLogo",
	"2_PreLoadLogo"
};

// for title screens
static int Game_title_bitmap = -1;
static int Game_title_logo = -1;

// cdrom stuff
char Game_CDROM_dir[MAX_PATH_LEN];
int init_cdrom();

// How much RAM is on this machine. Set in WinMain
uint FreeSpace_total_ram = 0;

// game flash stuff
float Game_flash_red = 0.0f;
float Game_flash_green = 0.0f;
float Game_flash_blue = 0.0f;
float Sun_spot = 0.0f;
big_expl_flash Big_expl_flash = {0.0f, 0.0f, 0};

// game shudder stuff (in ms)
int Game_shudder_time = -1;
int Game_shudder_total = 0;
float Game_shudder_intensity = 0.0f;			// should be between 0.0 and 100.0

// EAX stuff
sound_env Game_sound_env;
sound_env Game_default_sound_env = { EAX_ENVIRONMENT_BATHROOM, 0.2f, 0.2f, 1.0f };
int Game_sound_env_update_timestamp;


fs_builtin_mission *game_find_builtin_mission(char *filename)
{
	int idx;

	// look through all existing builtin missions
	for(idx=0; idx<Game_builtin_mission_count; idx++){
		if(!stricmp(Game_builtin_mission_list[idx].filename, filename)){
			return &Game_builtin_mission_list[idx];
		}
	}

	// didn't find it
	return NULL;
}

int game_get_default_skill_level()
{
	return DEFAULT_SKILL_LEVEL;
}

// Resets the flash
void game_flash_reset()
{
	Game_flash_red = 0.0f;
	Game_flash_green = 0.0f;
	Game_flash_blue = 0.0f;
	Sun_spot = 0.0f;
	Big_expl_flash.max_flash_intensity = 0.0f;
	Big_expl_flash.cur_flash_intensity = 0.0f;
	Big_expl_flash.flash_start = 0;
}

float Gf_critical = -1.0f;					// framerate we should be above on the average for this mission
float Gf_critical_time = 0.0f;			// how much time we've been at the critical framerate

void game_framerate_check_init()
{
	// zero critical time
	Gf_critical_time = 0.0f;
		
	// nebula missions
	if(The_mission.flags & MISSION_FLAG_FULLNEB){
		Gf_critical = 15.0f;			
	} else {
		Gf_critical = 25.0f;
	}
}

extern float Framerate;
void game_framerate_check()
{
	int y_start = gr_screen.center_offset_y + 100;
	
	// if the current framerate is above the critical level, add frametime
	if(Framerate >= Gf_critical){
		Gf_critical_time += flFrametime;
	}	

	if (!Show_framerate) {
		return;
	}

	// display if we're above the critical framerate
	if(Framerate < Gf_critical){
		gr_set_color_fast(&Color_bright_red);
		gr_string(gr_screen.center_offset_x + 200, y_start, "Framerate warning", GR_RESIZE_NONE);

		y_start += 10;
	}

	// display our current pct of good frametime
	if(f2fl(Missiontime) >= 0.0f){
		float pct = (Gf_critical_time / f2fl(Missiontime)) * 100.0f;

		if(pct >= 85.0f){
			gr_set_color_fast(&Color_bright_green);
		} else {
			gr_set_color_fast(&Color_bright_red);
		}

		gr_printf_no_resize(gr_screen.center_offset_x + 200, y_start, "%d%%", (int)pct);

		y_start += 10;
	}
}


/**
 * Adds a flash effect.  
 *
 * These can be positive or negative. The range will get capped at around -1 to 1, so stick 
 * with a range like that.
 *
 * @param r red colour value
 * @param g green colour value
 * @param b blue colour value
 */
void game_flash( float r, float g, float b )
{
	Game_flash_red += r;
	Game_flash_green += g;
	Game_flash_blue += b;

	if ( Game_flash_red < -1.0f )	{
		Game_flash_red = -1.0f;
	} else if ( Game_flash_red > 1.0f )	{
		Game_flash_red = 1.0f;
	}

	if ( Game_flash_green < -1.0f )	{
		Game_flash_green = -1.0f;
	} else if ( Game_flash_green > 1.0f )	{
		Game_flash_green = 1.0f;
	}

	if ( Game_flash_blue < -1.0f )	{
		Game_flash_blue = -1.0f;
	} else if ( Game_flash_blue > 1.0f )	{
		Game_flash_blue = 1.0f;
	}

}

/**
 * Adds a flash for Big Ship explosions
 * @param flash flash intensity. Range capped from 0 to 1.
 */
void big_explosion_flash(float flash)
{
	CLAMP(flash, 0.0f, 1.0f);

	Big_expl_flash.flash_start = timestamp(1);
	Big_expl_flash.max_flash_intensity = flash;
	Big_expl_flash.cur_flash_intensity = 0.0f;
}

//	Amount to diminish palette towards normal, per second.
#define	DIMINISH_RATE	0.75f
#define	SUN_DIMINISH_RATE	6.00f

int Sun_drew = 0;

float sn_glare_scale = 1.7f;
DCF(sn_glare, "Sets the sun glare scale (Default is 1.7)")
{
	dc_stuff_float(&sn_glare_scale);
}

float Supernova_last_glare = 0.0f;
bool stars_sun_has_glare(int index);
extern bool ls_on;
extern bool ls_force_off;
void game_sunspot_process(float frametime)
{
	int n_lights, idx;
	int sn_stage;
	float Sun_spot_goal = 0.0f;

	// supernova
	sn_stage = supernova_active();
	if(sn_stage){		
		// sunspot differently based on supernova stage
		switch(sn_stage){
		// approaching. player still in control
		case 1:			
			float pct;
			pct = (1.0f - (supernova_time_left() / SUPERNOVA_CUT_TIME));

			vec3d light_dir;				
			light_get_global_dir(&light_dir, 0);
			float dot;
			dot = vm_vec_dot( &light_dir, &Eye_matrix.vec.fvec );
			
			if(dot >= 0.0f){
				// scale it some more
				dot = dot * (0.5f + (pct * 0.5f));
				dot += 0.05f;					

				Sun_spot_goal += (dot * sn_glare_scale);
			}

			// draw the sun glow
			if ( !shipfx_eye_in_shadow( &Eye_position, Viewer_obj, 0 ) )	{
				// draw the glow for this sun
				stars_draw_sun_glow(0);	
			}

			Supernova_last_glare = Sun_spot_goal;
			break;

		// camera cut. player not in control. note : at this point camera starts out facing the sun. so we can go nice and bright
		case 2: 					
		case 3:
			Sun_spot_goal = 0.9f;
			Sun_spot_goal += (1.0f - (supernova_time_left() / SUPERNOVA_CUT_TIME)) * 0.1f;

			if(Sun_spot_goal > 1.0f){
				Sun_spot_goal = 1.0f;
			}

			Sun_spot_goal *= sn_glare_scale;
			Supernova_last_glare = Sun_spot_goal;
			break;		

		// fade to white. display dead popup
		case 4:
		case 5:
			Supernova_last_glare += (2.0f * flFrametime);
			if(Supernova_last_glare > 2.0f){
				Supernova_last_glare = 2.0f;
			}

			Sun_spot_goal = Supernova_last_glare;
			break;
		}
	
		Sun_drew = 0;				
	} else {
		Sun_spot_goal = 0.0f;
		if ( Sun_drew )	{
			// check sunspots for all suns
			n_lights = light_get_global_count();

			// check
			for(idx=0; idx<n_lights; idx++)	{
				bool in_shadow = shipfx_eye_in_shadow(&Eye_position, Viewer_obj, idx);

				if ( (ls_on && !ls_force_off) || !in_shadow )	{
					vec3d light_dir;				
					light_get_global_dir(&light_dir, idx);

					//only do sunglare stuff if this sun has one
					if (stars_sun_has_glare(idx))	{
						float dot = vm_vec_dot( &light_dir, &Eye_matrix.vec.fvec )*0.5f+0.5f;
						Sun_spot_goal += (float)pow(dot,85.0f);
					}
				}
				if ( !in_shadow )	{
					// draw the glow for this sun
					stars_draw_sun_glow(idx);				
				}
			}

			Sun_drew = 0;
		}
	}

	float dec_amount = frametime*SUN_DIMINISH_RATE;

	if ( Sun_spot < Sun_spot_goal )	{
		Sun_spot += dec_amount;
		if ( Sun_spot > Sun_spot_goal )	{
			Sun_spot = Sun_spot_goal;
		}
	} else if ( Sun_spot > Sun_spot_goal )	{
		Sun_spot -= dec_amount;
		if ( Sun_spot < Sun_spot_goal )	{
			Sun_spot = Sun_spot_goal;
		}
	}
}


/**
 * Call once a frame to diminish the flash effect to 0.
 * @param frametime Period over which to dimish at ::DIMINISH_RATE
 */
void game_flash_diminish(float frametime)
{
	float dec_amount = frametime*DIMINISH_RATE;

	if ( Game_flash_red > 0.0f ) {
		Game_flash_red -= dec_amount;		
		if ( Game_flash_red < 0.0f )
			Game_flash_red = 0.0f;
	} else {
		Game_flash_red += dec_amount;		
		if ( Game_flash_red > 0.0f )
			Game_flash_red = 0.0f;
	} 

	if ( Game_flash_green > 0.0f ) {
		Game_flash_green -= dec_amount;		
		if ( Game_flash_green < 0.0f )
			Game_flash_green = 0.0f;
	} else {
		Game_flash_green += dec_amount;		
		if ( Game_flash_green > 0.0f )
			Game_flash_green = 0.0f;
	} 

	if ( Game_flash_blue > 0.0f ) {
		Game_flash_blue -= dec_amount;		
		if ( Game_flash_blue < 0.0f )
			Game_flash_blue = 0.0f;
	} else {
		Game_flash_blue += dec_amount;		
		if ( Game_flash_blue > 0.0f )
			Game_flash_blue = 0.0f;
	} 

	// update big_explosion_cur_flash
#define	TIME_UP		1500
#define	TIME_DOWN	2500
	int duration = TIME_UP + TIME_DOWN;
	int time = timestamp_until(Big_expl_flash.flash_start);
	if (time > -duration) {
		time = -time;
		if (time < TIME_UP) {
			Big_expl_flash.cur_flash_intensity = Big_expl_flash.max_flash_intensity * time / (float) TIME_UP;
		} else {
			time -= TIME_UP;
			Big_expl_flash.cur_flash_intensity = Big_expl_flash.max_flash_intensity * ((float) TIME_DOWN - time) / (float) TIME_DOWN;
		}
	}
	
	if ( Use_palette_flash )	{
		int r,g,b;

		// Change the 200 to change the color range of colors.
		r = fl2i( Game_flash_red*128.0f );  
		g = fl2i( Game_flash_green*128.0f );   
		b = fl2i( Game_flash_blue*128.0f );  

		if ( Sun_spot > 0.0f && (!ls_on || ls_force_off))	{
			r += fl2i(Sun_spot*128.0f);
			g += fl2i(Sun_spot*128.0f);
			b += fl2i(Sun_spot*128.0f);
		}

		if ( Big_expl_flash.cur_flash_intensity  > 0.0f ) {
			r += fl2i(Big_expl_flash.cur_flash_intensity*128.0f);
			g += fl2i(Big_expl_flash.cur_flash_intensity*128.0f);
			b += fl2i(Big_expl_flash.cur_flash_intensity*128.0f);
		}

		if ( r < 0 ) r = 0; else if ( r > 255 ) r = 255;
		if ( g < 0 ) g = 0; else if ( g > 255 ) g = 255;
		if ( b < 0 ) b = 0; else if ( b > 255 ) b = 255;

		if ( (r!=0) || (g!=0) || (b!=0) ) {
			gr_flash( r, g, b );
		}
	}
	
}


void game_level_close()
{
	//WMC - this is actually pretty damn dangerous, but I don't want a modder
	//to accidentally use an override here without realizing it.
	if(!Script_system.IsConditionOverride(CHA_MISSIONEND))
	{
		// save player-persistent variables
		mission_campaign_save_player_persistent_variables();	// Goober5000

		// De-Initialize the game subsystems
		sexp_music_close();	// Goober5000
		event_music_level_close();
		game_stop_looped_sounds();
		snd_stop_all();
		obj_snd_level_close();					// uninit object-linked persistant sounds
		gamesnd_unload_gameplay_sounds();	// unload gameplay sounds from memory
		anim_level_close();						// stop and clean up any anim instances
		message_mission_shutdown();			// called after anim_level_close() to make sure instances are clear
		shockwave_level_close();
		fireball_close();	
		shield_hit_close();
		mission_event_shutdown();
		asteroid_level_close();
		jumpnode_level_close();
		waypoint_level_close();
		flak_level_close();						// unload flak stuff
		neb2_level_close();						// shutdown gaseous nebula stuff
		ct_level_close();
		beam_level_close();
		mflash_level_close();
		mission_brief_common_reset();		// close out parsed briefing/mission stuff
		cam_close();
		subtitles_close();
		particle_close();
		trail_level_close();
		ship_clear_cockpit_displays();
		hud_level_close();
		model_instance_free_all();
		batch_render_close();

		// be sure to not only reset the time but the lock as well
		set_time_compression(1.0f, 0.0f);
		lock_time_compression(false);

		audiostream_unpause_all();
		Game_paused = 0;

		if (gr_screen.envmap_render_target >= 0) {
			if ( bm_release(gr_screen.envmap_render_target, 1) ) {
				gr_screen.envmap_render_target = -1;
			}
		}

		gr_set_ambient_light(120, 120, 120);

		ENVMAP = Default_env_map;
	}
	else
	{
		Error(LOCATION, "Scripting Mission End override is not fully supported yet.");
	}

	Script_system.RunCondition(CHA_MISSIONEND);
}

uint load_gl_init;
uint load_mission_load;
uint load_post_level_init;

/**
 * Intializes game stuff.  
 *
 * @return 0 on failure, 1 on success
 */
void game_level_init(int seed)
{
	game_busy( NOX("** starting game_level_init() **") );
	load_gl_init = (uint) time(NULL);
	// seed the random number generator
	if ( seed == -1 ) {
		// if no seed was passed, seed the generator either from the time value, or from the
		// netgame security flags -- ensures that all players in multiplayer game will have the
		// same randon number sequence (with static rand functions)
		if ( Game_mode & GM_NORMAL ) {
			Game_level_seed = (int) time(NULL);
		} else {
			Game_level_seed = Netgame.security;
		}
	} else {
		Assert( !(Game_mode & GM_MULTIPLAYER) );
		Game_level_seed = seed;
	}
	srand( Game_level_seed );

	// semirand function needs to get re-initted every time in multiplayer
	if ( Game_mode & GM_MULTIPLAYER ){
		init_semirand();
	}

	Framecount = 0;
	game_reset_view_clip();
	game_reset_shade_frame();

	Key_normal_game = (Game_mode & GM_NORMAL);
	Cheats_enabled = 0;

	Game_shudder_time = -1;

	Perspective_locked = false;

	// reset the geometry map and distortion map batcher, this should to be done pretty soon in this mission load process (though it's not required)
	batch_reset();

	// Initialize the game subsystems
	game_reset_time();			// resets time, and resets saved time too

	Multi_ping_timestamp = -1;

	obj_init();						// Must be inited before the other systems

	if ( !(Game_mode & GM_STANDALONE_SERVER) ) {
		model_page_in_start();		// mark any existing models as unused but don't unload them yet
		mprintf(( "Beginning level bitmap paging...\n" ));
		bm_page_in_start();
	} else {
		model_free_all();			// Free all existing models if standalone server
	}

	mission_brief_common_init();		// Free all existing briefing/debriefing text
	weapon_level_init();

	NavSystem_Init();				// zero out the nav system

	ai_level_init();				//	Call this before ship_init() because it reads ai.tbl.
	ship_level_init();
	player_level_init();
	shipfx_flash_init();			// Init the ship gun flash system.
	game_flash_reset();			// Reset the flash effect
	particle_init();				// Reset the particle system
	fireball_init();
	debris_init();
	shield_hit_init();				//	Initialize system for showing shield hits

	mission_init_goals();
	mission_log_init();
	messages_init();
	obj_snd_level_init();					// init object-linked persistant sounds
	anim_level_init();
	shockwave_level_init();
	afterburner_level_init();
	scoring_level_init( &Player->stats );
	key_level_init();
	asteroid_level_init();
	control_config_clear_used_status();
	collide_ship_ship_sounds_init();
	Missiontime = 0;
	Skybox_timestamp = game_get_overall_frametime();
	Pre_player_entry = 1;			//	Means the player has not yet entered.
	Entry_delay_time = 0;			//	Could get overwritten in mission read.
	observer_init();
	flak_level_init();				// initialize flak - bitmaps, etc
	ct_level_init();				// initialize ships contrails, etc
	awacs_level_init();				// initialize AWACS
	beam_level_init();				// initialize beam weapons
	mflash_level_init();
	ssm_level_init();	
	supernova_level_init();
	cam_init();
	snd_aav_init();

	// multiplayer dogfight hack
	dogfight_blown = 0;

	shipfx_engine_wash_level_init();

	stars_pre_level_init();
	neb2_level_init();
	nebl_level_init();

	Last_view_target = NULL;
	Game_paused = 0;

	Game_no_clear = 0;

	// campaign wasn't ended
	Campaign_ending_via_supernova = 0;

	Env_cubemap_drawn = false;

	load_gl_init = (uint) (time(NULL) - load_gl_init);

	//WMC - Init multi players for level
	if (Game_mode & GM_MULTIPLAYER && Player != NULL) {
		Player->flags |= PLAYER_FLAGS_IS_MULTI;

		// clear multiplayer stats
		init_multiplayer_stats();
	}
}

/**
 * Called when a mission is over -- does server specific stuff.
 */
void freespace_stop_mission()
{	
	game_level_close();
	Game_mode &= ~GM_IN_MISSION;
}

/**
 * Called at frame interval to process networking stuff
 */
void game_do_networking()
{
	Assert( Net_player != NULL );
	if (!(Game_mode & GM_MULTIPLAYER)){
		return;
	}

	// see if this player should be reading/writing data.  Bit is set when at join
	// screen onward until quits back to main menu.
	if ( !(Net_player->flags & NETINFO_FLAG_DO_NETWORKING) ){
		return;
	}

	if(gameseq_get_state()!=GS_STATE_MULTI_PAUSED){
		multi_do_frame();
	} else {
		multi_pause_do_frame();
	}	
}

// An estimate as to how high the count passed to game_loading_callback will go.
// This is just a guess, it seems to always be about the same.   The count is
// proportional to the code being executed, not the time, so this works good
// for a bar, assuming the code does about the same thing each time you
// load a level.   You can find this value by looking at the return value
// of game_busy_callback(NULL), which I conveniently print out to the
// debug output window with the '=== ENDING LOAD ==' stuff.   
#define COUNT_ESTIMATE 425

int Game_loading_callback_inited = 0;
int Game_loading_background = -1;
generic_anim Game_loading_ani;

static int Game_loading_ani_coords[GR_NUM_RESOLUTIONS][2] = {
	{
		63, 316  // GR_640
	},
	{
		101, 505	// GR_1024
	}
};

#ifndef NDEBUG
extern char Processing_filename[MAX_PATH_LEN];
static int busy_shader_created = 0;
shader busy_shader;
#endif
static int framenum;

/**
 * This gets called 10x per second and count is the number of times ::game_busy() has been 
 * called since the current callback function was set.
 */
void game_loading_callback(int count)
{	
	int new_framenum;
	game_do_networking();

	Assert( Game_loading_callback_inited==1 );
	Assertion( Game_loading_ani.num_frames > 0, "Load Screen animation %s not found, or corrupted. Needs to be an animation with at least 1 frame.", Game_loading_ani.filename );

	int do_flip = 0;

	new_framenum = ((Game_loading_ani.num_frames*count) / COUNT_ESTIMATE)+1;
	if ( new_framenum > Game_loading_ani.num_frames-1 )	{
		new_framenum = Game_loading_ani.num_frames-1;
	} else if ( new_framenum < 0 )	{
		new_framenum = 0;
	}
	//make sure we always run forwards - graphical hack
	if(new_framenum > framenum)
		framenum = new_framenum;

	if ( Game_loading_ani.num_frames > 0 )	{
		GR_MAYBE_CLEAR_RES(Game_loading_background);
		if ( Game_loading_background > -1 )	{
			gr_set_bitmap( Game_loading_background );
			gr_bitmap(0,0,GR_RESIZE_MENU);
		}

		gr_set_bitmap( Game_loading_ani.first_frame + framenum );
		gr_bitmap(Game_loading_ani_coords[gr_screen.res][0],Game_loading_ani_coords[gr_screen.res][1], GR_RESIZE_MENU);

		do_flip = 1;
	}

#ifndef NDEBUG
	// print the current filename being processed by game_busy(), the shader here is a quick hack
	// since the background isn't always drawn so we can't clear the text away from the previous
	// filename. the shader is completely opaque to hide the old text. must easier and faster than
	// redrawing the entire screen every flip - taylor
	if (!busy_shader_created) {
		gr_create_shader(&busy_shader, 5, 5, 5, 255);
		busy_shader_created = 1;
	}

	if (Processing_filename[0] != '\0') {
		gr_set_shader(&busy_shader);
		gr_shade(0, 0, gr_screen.max_w_unscaled, 17, GR_RESIZE_MENU); // make sure it goes across the entire width

		gr_set_color_fast(&Color_white);
		gr_string(5, 5, Processing_filename, GR_RESIZE_MENU);

		do_flip = 1;
		memset( Processing_filename, 0, MAX_PATH_LEN );
	}
#endif

#ifndef NDEBUG
	if(Cmdline_show_mem_usage)
	{
#ifdef _WIN32
		void memblockinfo_sort();
		void memblockinfo_sort_get_entry(int index, char *filename, int *size);

		char mem_buffer[1000];
		char filename[35];
		int size;
		int i;
		int line_height = gr_get_font_height() + 1;

	  	memblockinfo_sort();
		for(i = 0; i < 30; i++)
		{
			memblockinfo_sort_get_entry(i, filename, &size);

			size /= 1024;

			if(size == 0)
				break;

			char *short_name = strrchr(filename, '\\');
			if(short_name == NULL)
				short_name = filename;
			else
				short_name++;

			sprintf(mem_buffer,"%s:\t%d K", short_name, size);
			gr_string( 20, 220 + (i*line_height), mem_buffer, GR_RESIZE_MENU);
		}
		sprintf(mem_buffer,"Total RAM:\t%d K", TotalRam / 1024);
		gr_string( 20, 230 + (i*line_height), mem_buffer, GR_RESIZE_MENU);
#endif	// _WIN32
	}
#endif	// !NDEBUG

	if (do_flip)
		gr_flip();
}

void game_loading_callback_init()
{
	Assert( Game_loading_callback_inited==0 );

	Game_loading_background = bm_load(The_mission.loading_screen[gr_screen.res]);
	
	if (Game_loading_background < 0)
		Game_loading_background = bm_load(Game_loading_bground_fname[gr_screen.res]);

	generic_anim_init(&Game_loading_ani, Game_loading_ani_fname[gr_screen.res]);
	generic_anim_load(&Game_loading_ani);
	Assertion( Game_loading_ani.num_frames > 0, "Load Screen animation %s not found, or corrupted. Needs to be an animation with at least 1 frame.", Game_loading_ani.filename );

	Game_loading_callback_inited = 1;
	io::mouse::CursorManager::get()->showCursor(false);
	framenum = 0;
	game_busy_callback( game_loading_callback, (COUNT_ESTIMATE/Game_loading_ani.num_frames)+1 );


}

void game_loading_callback_close()
{
	Assert( Game_loading_callback_inited==1 );

	// Make sure bar shows all the way over.
	game_loading_callback(COUNT_ESTIMATE);
	
<<<<<<< HEAD
	int real_count __attribute__((__unused__)) = game_busy_callback( NULL );
	io::mouse::CursorManager::get()->showCursor(true);
=======
	int real_count __UNUSED = game_busy_callback( NULL );
 	Mouse_hidden = 0;
>>>>>>> e36e9ff8

	Game_loading_callback_inited = 0;
	
#ifndef NDEBUG
	mprintf(( "=================== ENDING LOAD ================\n" ));
	mprintf(( "Real count = %d,  Estimated count = %d\n", real_count, COUNT_ESTIMATE ));
	mprintf(( "================================================\n" ));
#else
	// to remove warnings in release build
	real_count = 0;
#endif

	generic_anim_unload(&Game_loading_ani);

	bm_release( Game_loading_background );
	common_free_interface_palette();		// restore game palette
	Game_loading_background = -1;

	gr_set_font( FONT1 );
}

/**
 * Update the sound environment (ie change EAX settings based on proximity to large ships)
 */
void game_maybe_update_sound_environment()
{
	// do nothing for now
}

/**
 * Assign the sound environment for the game, based on the current mission
 */
void game_assign_sound_environment()
{
	if (The_mission.sound_environment.id >= 0) {
		Game_sound_env = The_mission.sound_environment;
	} else if (SND_ENV_DEFAULT > 0) {
		sound_env_get(&Game_sound_env, SND_ENV_DEFAULT);
	} else {
		Game_sound_env = Game_default_sound_env;
	}

	Game_sound_env_update_timestamp = timestamp(1);
}

/**
 * Function which gets called before actually entering the mission.
 */
void freespace_mission_load_stuff()
{
	// called if we're not on a freespace dedicated (non rendering, no pilot) server
	// IE : we _don't_ want to load any sounds or bitmap/texture info on this machine.
	if(!(Game_mode & GM_STANDALONE_SERVER)){	
	
		mprintf(( "=================== STARTING LEVEL DATA LOAD ==================\n" ));

		game_busy( NOX("** setting up event music **") );
		event_music_level_init(-1);	// preloads the first 2 seconds for each event music track

		game_busy( NOX("** unloading interface sounds **") );
		gamesnd_unload_interface_sounds();		// unload interface sounds from memory

		game_busy( NOX("** preloading common game sounds **") );
		gamesnd_preload_common_sounds();			// load in sounds that are expected to play

		if (Cmdline_snd_preload) {
			game_busy( NOX("** preloading gameplay sounds **") );
			gamesnd_load_gameplay_sounds();			// preload in gameplay sounds if wanted
		}

		game_busy( NOX("** assigning sound environment for mission **") );
		ship_assign_sound_all();	// assign engine sounds to ships
		game_assign_sound_environment();	 // assign the sound environment for this mission

		obj_merge_created_list();

		if (!(Game_mode & GM_MULTIPLAYER)) {
			// call function in missionparse.cpp to fixup player/ai stuff.
			game_busy( NOX("** fixing up player/ai stuff **") );
			mission_parse_fixup_players();
		}

		// Load in all the bitmaps for this level
		level_page_in();

		game_busy( NOX("** finished with level_page_in() **") );

		if(Game_loading_callback_inited) {
			game_loading_callback_close();
		}
	} 
	// the only thing we need to call on the standalone for now.
	else {
		obj_merge_created_list();

		// Load in all the bitmaps for this level
		level_page_in();
	}
}

/**
 * Called after mission is loaded.
 *
 * Because player isn't created until after mission loads, some things must get initted after the level loads
 */
void game_post_level_init()
{
	extern void game_environment_map_gen();
	game_environment_map_gen();

 	HUD_init();
	hud_setup_escort_list();
	mission_hotkey_set_defaults();	// set up the default hotkeys (from mission file)

	stars_post_level_init();	

	// While trying to track down the nebula bug I encountered a cool effect -
	// comment this out to fly a mission in a void. Maybe we should develop this
	// into a full effect or something, because it is seriously cool.
	neb2_post_level_init();		

#ifndef NDEBUG
	game_event_debug_init();
#endif

	training_mission_init();
	asteroid_create_all();

	// set ambient light for level
	gr_set_ambient_light(The_mission.ambient_light_level & 0xff, 
							(The_mission.ambient_light_level >> 8) & 0xff,
							(The_mission.ambient_light_level >> 16) & 0xff);

	game_framerate_check_init();

	// If this is a red alert mission in campaign mode, bash wingman status
	if ( (Game_mode & GM_CAMPAIGN_MODE) && red_alert_mission() ) {
		red_alert_bash_wingman_status();
	}

	freespace_mission_load_stuff();

	// m!m Make hv.Player available in "On Mission Start" hook
	if(Player_obj)
		Script_system.SetHookObject("Player", Player_obj);

	// HACK: That scripting hook should be in mission so GM_IN_MISSION has to be set
	Game_mode |= GM_IN_MISSION;
	Script_system.RunCondition(CHA_MISSIONSTART);
	Game_mode &= ~GM_IN_MISSION;

	if (Player_obj)
		Script_system.RemHookVar("Player");
}

/**
 * Tells the server to load the mission and initialize structures
 */
int game_start_mission()
{
	mprintf(( "=================== STARTING LEVEL LOAD ==================\n" ));

	int s1 __UNUSED = timer_get_milliseconds();

	// clear post processing settings
	gr_post_process_set_defaults();

	get_mission_info(Game_current_mission_filename, &The_mission, false);

	if ( !(Game_mode & GM_STANDALONE_SERVER) )
		game_loading_callback_init();

	game_level_init();
	
	if (Game_mode & GM_MULTIPLAYER) {
		Player->flags |= PLAYER_FLAGS_IS_MULTI;

		// clear multiplayer stats
		init_multiplayer_stats();
	}

	game_busy( NOX("** starting mission_load() **") );
	load_mission_load = (uint) time(NULL);
	if (mission_load(Game_current_mission_filename)) {
		if ( !(Game_mode & GM_MULTIPLAYER) ) {
			popup(PF_BODY_BIG | PF_USE_AFFIRMATIVE_ICON, 1, POPUP_OK, XSTR( "Attempt to load the mission failed", 169));
			gameseq_post_event(GS_EVENT_MAIN_MENU);
		} else {
			multi_quit_game(PROMPT_NONE, MULTI_END_NOTIFY_NONE, MULTI_END_ERROR_LOAD_FAIL);
		}

		if ( !(Game_mode & GM_STANDALONE_SERVER) ) {
			game_loading_callback_close();
		}

		game_level_close();

		return 0;
	}
	load_mission_load = (uint) (time(NULL) - load_mission_load);

	// free up memory from parsing the mission
	extern void stop_parse();
	stop_parse();

	game_busy( NOX("** starting game_post_level_init() **") );
	load_post_level_init = (uint) time(NULL);
	game_post_level_init();
	load_post_level_init = (uint) (time(NULL) - load_post_level_init);

#ifndef NDEBUG
	{
		void Do_model_timings_test();
		Do_model_timings_test();	
	}
#endif

	bm_print_bitmaps();

	int e1 __UNUSED = timer_get_milliseconds();

	mprintf(("Level load took %f seconds.\n", (e1 - s1) / 1000.0f ));
	return 1;
}

int Interface_framerate = 0;
#ifndef NDEBUG

DCF_BOOL( mouse_control, Use_mouse_to_fly )
DCF_BOOL( show_framerate, Show_framerate )
DCF_BOOL( show_target_debug_info, Show_target_debug_info )
DCF_BOOL( show_target_weapons, Show_target_weapons )
DCF_BOOL( lead_target_cheat, Players[Player_num].lead_target_cheat )
DCF_BOOL( sound, Sound_enabled )
DCF_BOOL( zbuffer, game_zbuffer )
DCF_BOOL( show_shield_mesh, Show_shield_mesh)
DCF_BOOL( player_attacking, Player_attacking_enabled )
DCF_BOOL( show_waypoints, Show_waypoints )
DCF_BOOL( show_area_effect, Show_area_effect )
DCF_BOOL( show_net_stats, Show_net_stats )
DCF_BOOL( log, Log_debug_output_to_file )
extern int Training_message_method;
DCF_BOOL( training_msg_method, Training_message_method )
DCF_BOOL( show_player_pos, Show_player_pos )
DCF_BOOL(i_framerate, Interface_framerate )

DCF(warp, "Tests warpin effect")
{
	if (dc_optional_string_either("help", "--help")) {
		dc_printf( "Params: bool warpin, string Target = ""\n  Warps in if true, out if false. Player is target unless specific ship is specified\n" );
		return;
	} // Else, process command

	// TODO: Provide status flag

	bool warpin;
	char target[MAX_NAME_LEN];
	int idx = -1;

	dc_stuff_boolean(&warpin);
	if (dc_maybe_stuff_string_white(target, MAX_NAME_LEN)) {
		idx = ship_name_lookup(target);
	}	// Else, default target to player
	
	if (idx < 0) {
		// Player is target
		if (Player_ai->target_objnum > -1) {
			if(warpin) {
				shipfx_warpin_start(&Objects[Player_ai->target_objnum]);
			} else {
				shipfx_warpout_start(&Objects[Player_ai->target_objnum]);
			}
		}
	} else {
		// Non-player is targer
		if (warpin) {
			shipfx_warpin_start(&Objects[Ships[idx].objnum]);
		} else {
			shipfx_warpout_start(&Objects[Ships[idx].objnum]);
		}
	}
	
}

DCF(show_mem,"Toggles showing mem usage")
{
	bool process = true;

	if (dc_optional_string_either("help", "--help")) {
		dc_printf( "Usage: (optional) bool Show_mem\n If true, Show_mem is set and Show_cpu is cleared.  If false, then Show_mem is cleared.  If nothing passed, then toggle.\n" );
		process = false;
	}
	
	if (dc_optional_string_either("status", "--status") || dc_optional_string_either("?", "--?")) {
		dc_printf("Show_mem is %s\n", (Show_mem ? "TRUE" : "FALSE"));
		dc_printf("Show_cpu is %s\n", (Show_cpu ? "TRUE" : "FALSE"));
		process = false;
	}
	
	if (!process) {
		// Help and/or status was given, so don't process the command
		return;
	} // Else, process the command

	if (!dc_maybe_stuff_boolean(&Show_mem)) {
		// Nothing passed, so toggle
		Show_mem = !Show_mem;
	}	// Else, value was set/cleared by user

	// Can't show mem and cpu at same time
	if (Show_mem) {
		Show_cpu = false;
	}
}

DCF(show_cpu,"Toggles showing cpu usage")
{
	bool process = true;

	if (dc_optional_string_either("help", "--help")) {
		dc_printf( "Usage: (optional) bool Show_cpu\n If true, Show_cpu is set and Show_mem is cleared.  If false, then Show_cpu is cleared.  If nothing passed, then toggle.\n" );
		process = false;
	}
	
	if (dc_optional_string_either("status", "--status") || dc_optional_string_either("?", "--?")) {
		dc_printf("Show_cpu is %s\n", (Show_cpu ? "TRUE" : "FALSE"));
		dc_printf("Show_mem is %s\n", (Show_mem ? "TRUE" : "FALSE"));
		process = false;
	}

	if (!process) {
		// Help and/or status was given, so don't process the command
		return;
	} // Else, process the command

	if (!dc_maybe_stuff_boolean(&Show_cpu)) {
		// Nothing passed, so toggle
		Show_cpu = !Show_cpu;
	}	// Else, value was set/cleared by user

	// Can't show mem and cpu at same time
	if (Show_cpu) {
		Show_mem = false;
	}
}

#endif

			int Game_init_seed;

DCF(use_joy_mouse,"Makes joystick move mouse cursor")
{
	bool process = true;

	if (dc_optional_string_either("help", "--help")) {
		dc_printf("Usage: use_joy_mouse [bool]\nSets use_joy_mouse to true or false.  If nothing passed, then toggles it.\n");
		process = false;
	}

	if (dc_optional_string_either("status", "--status") || dc_optional_string_either("?", "--?")) {
		dc_printf("use_joy_mouse is %s\n", (Use_joy_mouse ? "TRUE" : "FALSE"));
		process = false;
	}

	if (!process) {
		return;
	}

	if(!dc_maybe_stuff_boolean(&Use_joy_mouse)) {
		// Nothing passed, so toggle
		Use_joy_mouse = !Use_joy_mouse;
	} // Else, value was set/cleared by user

	os_config_write_uint( NULL, NOX("JoystickMovesCursor"), Use_joy_mouse );
}

DCF_BOOL(palette_flash, Use_palette_flash);

int Use_low_mem = 0;

DCF(low_mem,"Uses low memory settings regardless of RAM")
{
	bool process = true;

	if (dc_optional_string_either("help", "--help")) {
		dc_printf("Usage: low_mem [bool]\nSets low_mem to true or false.  If nothing passed, then toggles it.\n");
		process = false;
	}

	if (dc_optional_string_either("status", "--status") || dc_optional_string_either("?", "--?")) {
		dc_printf("low_mem is %s\n", (Use_low_mem ? "TRUE" : "FALSE"));
		process = false;
	}

	if (!process) {
		return;
	}

	if (!dc_maybe_stuff_boolean(&Use_low_mem)) {
		// Nothing passed, so toggle
		Use_low_mem = !Use_low_mem;
	} // Else, value was set/cleared by user

	os_config_write_uint( NULL, NOX("LowMem"), Use_low_mem );
}


#ifndef NDEBUG

DCF(force_fullscreen, "Forces game to startup in fullscreen mode")
{
	bool process = true;
	if (dc_optional_string_either("help", "--help")) {
		dc_printf("Usage: low_mem [bool]\nSets low_mem to true or false.  If nothing passed, then toggles it.\n");
		process = false;
	}

	if (dc_optional_string_either("status", "--status") || dc_optional_string_either("?", "--?")) {
		dc_printf("low_mem is %s\n", (Use_fullscreen_at_startup ? "TRUE" : "FALSE"));
		process = false;
	}

	if (!process) {
		return;
	}

	if (dc_maybe_stuff_boolean(&Use_fullscreen_at_startup)) {
		// Nothing passed, so toggle
		Use_fullscreen_at_startup = !Use_fullscreen_at_startup;
	} // Else, value was set/cleared by user

	os_config_write_uint( NULL, NOX("ForceFullscreen"), Use_fullscreen_at_startup );
}
#endif

int	Framerate_delay = 0;

float FreeSpace_gamma = 1.0f;

DCF(gamma,"Sets and saves Gamma Factor")
{
	if (dc_optional_string_either("help", "--help")) {
		dc_printf( "Usage: gamma <float>\n" );
		dc_printf( "Sets gamma in range 1-3, no argument resets to default 1.2\n" );
		return;
	}

	if (dc_optional_string_either("status", "--status") || dc_optional_string_either("?", "--?")) {
		dc_printf( "Gamma = %.2f\n", FreeSpace_gamma );
		return;
	}

	if (!dc_maybe_stuff_float(&FreeSpace_gamma)) {
		dc_printf( "Gamma reset to 1.0f\n" );
		FreeSpace_gamma = 1.0f;
	}
	if ( FreeSpace_gamma < 0.1f )	{
		FreeSpace_gamma = 0.1f;
	} else if ( FreeSpace_gamma > 5.0f )	{
		FreeSpace_gamma = 5.0f;
	}
	gr_set_gamma(FreeSpace_gamma);

	char tmp_gamma_string[32];
	sprintf( tmp_gamma_string, NOX("%.2f"), FreeSpace_gamma );
	os_config_write_string( NULL, NOX("Gamma"), tmp_gamma_string );
}

#ifdef FS2_VOICER
// This is really awful but thank the guys of X11 for naming something "Window"
#	include "SDL_syswm.h" // For SDL_SysWMinfo
#endif

/**
 * Game initialisation
 */
void game_init()
{
	int s1 __UNUSED, e1 __UNUSED;
	const char *ptr;
	char whee[MAX_PATH_LEN];

	Game_current_mission_filename[0] = 0;

	// Moved from rand32, if we're gonna break, break immediately.
	Assert(RAND_MAX == 0x7fff || RAND_MAX >= 0x7ffffffd);
	// seed the random number generator
	Game_init_seed = (int) time(NULL);
	srand( Game_init_seed );

	Framerate_delay = 0;

#ifndef NDEBUG
	load_filter_info();
#endif

	// encrypt stuff
	encrypt_init();

	// Initialize the timer before the os
	timer_init();
    
#ifndef NDEBUG
	outwnd_init();
#endif

	// init os stuff next
	if ( !Is_standalone ) {		
		os_init( Osreg_class_name, Osreg_app_name );
	}
	else {
		std_init_os();
	}

#ifndef NDEBUG
	#if FS_VERSION_REVIS == 0
		mprintf(("FreeSpace 2 Open version: %i.%i.%i\n", FS_VERSION_MAJOR, FS_VERSION_MINOR, FS_VERSION_BUILD));
	#else
		mprintf(("FreeSpace 2 Open version: %i.%i.%i.%i\n", FS_VERSION_MAJOR, FS_VERSION_MINOR, FS_VERSION_BUILD, FS_VERSION_REVIS));
	#endif

	extern void cmdline_debug_print_cmdline();
	cmdline_debug_print_cmdline();
#endif

	memset(whee, 0, sizeof(whee));

	GetCurrentDirectory(MAX_PATH_LEN-1, whee);

	strcat_s(whee, DIR_SEPARATOR_STR);
	strcat_s(whee, EXE_FNAME);

	profile_init();
	//Initialize the libraries
	s1 = timer_get_milliseconds();

	if ( cfile_init(whee, strlen(Game_CDROM_dir) ? Game_CDROM_dir : NULL) ) {			// initialize before calling any cfopen stuff!!!
		exit(1);
	}

	e1 = timer_get_milliseconds();

	// initialize localization module. Make sure this is done AFTER initialzing OS.
	lcl_init( detect_lang() );	
	lcl_xstr_init();

	mod_table_init();		// load in all the mod dependent settings

	if (Is_standalone) {
		// force off some cmdlines if they are on
		Cmdline_spec = 0;
		Cmdline_glow = 0;
		Cmdline_env = 0;
		Cmdline_3dwarp = 0;
		Cmdline_normal = 0;

		// now init the standalone server code
		std_init_standalone();
	}

	// verify that he has a valid ships.tbl (will Game_ships_tbl_valid if so)
	verify_ships_tbl();

	// verify that he has a valid weapons.tbl
	verify_weapons_tbl();


	Use_joy_mouse = 0;
	Use_low_mem = os_config_read_uint( NULL, NOX("LowMem"), 0 );

#ifndef NDEBUG
	Use_fullscreen_at_startup = os_config_read_uint( NULL, NOX("ForceFullscreen"), 1 );
#endif

	// change FPS cap if told to do so (for those who can't use vsync or where vsync isn't enough)
	uint max_fps = 0;
	if ( (max_fps = os_config_read_uint(NULL, NOX("MaxFPS"), 0)) != 0 ) {
		if ( (max_fps > 15) && (max_fps < 120) ) {
			Framerate_cap = (int)max_fps;
		}
	}

	Asteroids_enabled = 1;		

/////////////////////////////
// SOUND INIT START
/////////////////////////////

	if ( !Is_standalone ) {
		snd_init();
	}

	if(fsspeech_init() == false) {
		mprintf(("Failed to init speech\n"));

		if(Cmdline_query_speech)
		{
			if (!fsspeech_was_compiled())
				os::dialogs::MessageBox(os::dialogs::MESSAGEBOX_WARNING, "Speech is not compiled in this build in code.lib");
			else
				os::dialogs::MessageBox(os::dialogs::MESSAGEBOX_WARNING, "Speech is compiled, but failed to init");
		}
	} else if(Cmdline_query_speech) {
		// Its bad practice to use a negative type, this is an exceptional case
		fsspeech_play(-1,"Welcome to FS2 open");
		os::dialogs::MessageBox(os::dialogs::MESSAGEBOX_INFORMATION, "Speech is compiled and initialised and should be working");
	}

/////////////////////////////
// SOUND INIT END
/////////////////////////////

	if ( gr_init() == false ) {
		os::dialogs::MessageBox(os::dialogs::MESSAGEBOX_ERROR, "Error intializing graphics!");
		exit(1);
		return;
	}

// Karajorma - Moved here from the sound init code cause otherwise windows complains
#ifdef FS2_VOICER
	if(Cmdline_voice_recognition)
	{
		SDL_SysWMinfo info;
		SDL_VERSION(&info.version); // initialize info structure with SDL version info

		bool voiceRectOn = false;
		if(SDL_GetWindowWMInfo(os_get_window(), &info)) { // the call returns true on success
			// success
			voiceRectOn = VOICEREC_init(info.info.win.window, WM_RECOEVENT, GRAMMARID1, IDR_CMD_CFG);
		} else {
			// call failed
			mprintf(( "Couldn't get window information: %s\n", SDL_GetError() ));
		}
	
		if(voiceRectOn == false)
		{
			os::dialogs::MessageBox(os::dialogs::MESSAGEBOX_ERROR, "Failed to init voice rec!");
		}
	}

#endif

	// D3D's gamma system now works differently. 1.0 is the default value
	ptr = os_config_read_string(NULL, NOX("GammaD3D"), NOX("1.0"));
	FreeSpace_gamma = (float)atof(ptr);

	script_init();			//WMC

	gr_font_init();					// loads up all fonts
	
	// add title screen
	if(!Is_standalone){
		// #Kazan# - moved this down - WATCH THESE calls - anything that shares code between standalone and normal
		// cannot make gr_* calls in standalone mode because all gr_ calls are NULL pointers
		gr_set_gamma(FreeSpace_gamma);
		game_title_screen_display();
	}
	
	// attempt to load up master tracker registry info (login and password)
	Multi_tracker_id = -1;		

	// should we be using this or not?
	Om_tracker_flag = os_config_read_uint( "PXO", "FS2OpenPXO" , 0 );
	// pxo login and password
	ptr = os_config_read_string(NOX("PXO"),NOX("Login"),NULL);
	if(ptr == NULL){
		nprintf(("Network","Error reading in PXO login data\n"));
		strcpy_s(Multi_tracker_login,"");
	} else {		
		strcpy_s(Multi_tracker_login,ptr);
	}
	ptr = os_config_read_string(NOX("PXO"),NOX("Password"),NULL);
	if(ptr == NULL){		
		nprintf(("Network","Error reading PXO password\n"));
		strcpy_s(Multi_tracker_passwd,"");
	} else {		
		strcpy_s(Multi_tracker_passwd,ptr);
	}	

	// pxo squad name and password
	ptr = os_config_read_string(NOX("PXO"),NOX("SquadName"),NULL);
	if(ptr == NULL){
		nprintf(("Network","Error reading in PXO squad name\n"));
		strcpy_s(Multi_tracker_squad_name, "");
	} else {		
		strcpy_s(Multi_tracker_squad_name, ptr);
	}

	// If less than 48MB of RAM, use low memory model.
	if (
#ifdef _WIN32
		(FreeSpace_total_ram < 48*1024*1024) ||
#endif
		Use_low_mem )	{
		mprintf(( "Using normal memory settings...\n" ));
		bm_set_low_mem(1);		// Use every other frame of bitmaps
	} else {
		mprintf(( "Using high memory settings...\n" ));
		bm_set_low_mem(0);		// Use all frames of bitmaps
	}

	//WMC - Initialize my new GUI system
	//This may seem scary, but it should take up 0 processing time and very little memory
	//as long as it's not being used.
	//Otherwise, it just keeps the parsed interface.tbl in memory.
	GUI_system.ParseClassInfo("interface.tbl");

	// load non-darkening pixel defs
	palman_load_pixels();

	iff_init();						// Goober5000 - this must be done even before species_defs :p
	species_init();					// Load up the species defs - this needs to be done FIRST -- Kazan

	brief_parse_icon_tbl();

	hud_init_comm_orders();	// Goober5000

	control_config_common_init();				// sets up localization stuff in the control config

	parse_rank_tbl();
	parse_medal_tbl();

	cutscene_init();
	key_init();
	mouse_init();
	gamesnd_parse_soundstbl();

	gameseq_init();

	multi_init();	

	// start up the mission logfile
	logfile_init(LOGFILE_EVENT_LOG);
	log_string(LOGFILE_EVENT_LOG,"FS2_Open Mission Log - Opened \n\n", 1);

	// standalone's don't use the joystick and it seems to sometimes cause them to not get shutdown properly
	if(!Is_standalone){
		joy_init();
	}

	player_controls_init();
	model_init();	

	event_music_init();

	// initialize alpha colors
	// CommanderDJ: try with colors.tbl first, then use the old way if that doesn't work
	alpha_colors_init();

	obj_init();	
	mflash_game_init();	
	armor_init();
	ai_init();
	ai_profiles_init();		// Goober5000
	weapon_init();
	glowpoint_init();
	ship_init();						// read in ships.tbl	

	player_init();	
	mission_campaign_init();		// load in the default campaign	
	anim_init();
	context_help_init();			
	techroom_intel_init();			// parse species.tbl, load intel info  
	hud_positions_init();		//Setup hud positions
	
	// initialize psnet
	psnet_init( Multi_options_g.protocol, Multi_options_g.port );						// initialize the networking code		

	asteroid_init();
	mission_brief_common_init();	// Mark all the briefing structures as empty.

	neb2_init();						// fullneb stuff
	nebl_init();
	stars_init();
	ssm_init();	
	player_tips_init();				// helpful tips
	beam_init();
	
	// load the list of pilot pic filenames (for barracks and pilot select popup quick reference)
	pilot_load_pic_list();	
	pilot_load_squad_pic_list();

	// Load the default cursor and enable it
	io::mouse::Cursor* cursor = io::mouse::CursorManager::get()->loadCursor("cursor", true);
	io::mouse::CursorManager::get()->setCurrentCursor(cursor);

	if(!Cmdline_reparse_mainhall)
	{
		main_hall_table_init();
	}

	if (Cmdline_env) {
		ENVMAP = Default_env_map = bm_load("cubemap");
	}

	Viewer_mode = 0;
	Game_paused = 0;

	Script_system.RunBytecode(Script_gameinithook);
	Script_system.RunCondition(CHA_GAMEINIT);

	game_title_screen_close();

	// convert old pilot files (if they need it)
	convert_pilot_files();
	
	nprintf(("General", "Ships.tbl is : %s\n", Game_ships_tbl_valid ? "VALID" : "INVALID!!!!"));
	nprintf(("General", "Weapons.tbl is : %s\n", Game_weapons_tbl_valid ? "VALID" : "INVALID!!!!"));

	mprintf(("cfile_init() took %d\n", e1 - s1));	
	Script_system.RunBytecode(Script_gameinithook);
	// if we are done initializing, start showing the cursor
	io::mouse::CursorManager::get()->showCursor(true);

	mouse_set_pos(gr_screen.max_w / 2, gr_screen.max_h / 2);
}

char transfer_text[128];

float	Start_time = 0.0f;

float Framerate = 0.0f;

#ifndef NDEBUG
float Timing_total = 0.0f;
float Timing_render2 = 0.0f;
float Timing_render3 = 0.0f;
float Timing_flip = 0.0f;
float Timing_clear = 0.0f;
#endif

MONITOR(NumPolysDrawn)
MONITOR(NumPolys)
MONITOR(NumVerts)
MONITOR(BmpUsed)
MONITOR(BmpNew)


uint Mem_starttime_phys;
uint Mem_starttime_pagefile;
uint Mem_starttime_virtual;

void game_get_framerate()
{	
	if (frame_int == -1) {
		for (int i = 0; i < FRAME_FILTER; i++)
			frametimes[i] = 0.0f;

		frametotal = 0.0f;
		frame_int = 0;
	}

	frametotal -= frametimes[frame_int];
	frametotal += flRealframetime;
	frametimes[frame_int] = flRealframetime;
	frame_int = (frame_int + 1 ) % FRAME_FILTER;

	if (frametotal != 0.0f) {
		if (Framecount >= FRAME_FILTER)
			Framerate = FRAME_FILTER / frametotal;
		else
			Framerate = Framecount / frametotal;
	}

	Framecount++;
}

/**
 * Show FPS within game
 */
void game_show_framerate()
{	
	float	cur_time;
	int line_height = gr_get_font_height() + 1;

	cur_time = f2fl(timer_get_approx_seconds());
	if (cur_time - Start_time > 30.0f) {
		mprintf(("%i frames executed in %7.3f seconds, %7.3f frames per second.\n", Framecount, cur_time - Start_time, Framecount/(cur_time - Start_time)));
		Start_time += 1000.0f;
	}

#ifdef WMC
	//WMC - this code spits out the target of all turrets
	if ( (Player_ai->target_objnum != -1) && (Objects[Player_ai->target_objnum].type == OBJ_SHIP) ) {
		//Debug crap
		int t = 0;
		ship_subsys	*pss;

		gr_set_color_fast(&HUD_color_debug);

		object *objp = &Objects[Player_ai->target_objnum];
		for ( pss = GET_FIRST(&shipp->subsys_list); pss !=END_OF_LIST(&shipp->subsys_list); pss = GET_NEXT(pss) ) {
			if (pss->system_info->type == SUBSYSTEM_TURRET) {
				if(pss->turret_enemy_objnum == -1)
					gr_printf_no_resize(gr_screen.center_offset_x + 10, gr_screen.center_offset_y + (t*line_height), "Turret %d: <None>", t);
				else if (Objects[pss->turret_enemy_objnum].type == OBJ_SHIP)
					gr_printf_no_resize(gr_screen.center_offset_x + 10, gr_screen.center_offset_y + (t*line_height), "Turret %d: %s", t, Ships[Objects[pss->turret_enemy_objnum].instance].ship_name);
				else
					gr_printf_no_resize(gr_screen.center_offset_x + 10, gr_screen.center_offset_y + (t*line_height), "Turret %d: <Object %d>", t, pss->turret_enemy_objnum);

				t++;
			}
		}
	}
#endif


	if (Show_framerate || Cmdline_frame_profile)	{
		gr_set_color_fast(&HUD_color_debug);

		if (Cmdline_frame_profile) {
			gr_string(gr_screen.center_offset_x + 20, gr_screen.center_offset_y + 100 + line_height, profile_output.c_str(), GR_RESIZE_NONE);
		}

		if (Show_framerate) {
			if (frametotal != 0.0f)
				gr_printf_no_resize( gr_screen.center_offset_x + 20, gr_screen.center_offset_y + 100, "FPS: %0.1f", Framerate );
			else
				gr_string( gr_screen.center_offset_x + 20, gr_screen.center_offset_y + 100, "FPS: ?", GR_RESIZE_NONE );
		}
	}

#ifndef NDEBUG
	if ( Debug_dump_frames )
		return;
#endif	

	// possibly show control checking info
	control_check_indicate();

#ifdef _WIN32
	if (Cmdline_show_stats && HUD_draw) {
		int sx,sy;
		sx = gr_screen.center_offset_x + 20;
		sy = gr_screen.center_offset_y + 100 + (line_height * 2);

		char mem_buffer[50];

		MEMORYSTATUS mem_stats;
		GlobalMemoryStatus(&mem_stats);

		// on win2k+, it should be == -1 if >4gig (indicates wrap around)
		if ( ((int)Mem_starttime_phys == -1) || ((int)mem_stats.dwAvailPhys == -1) )
			sprintf(mem_buffer, "Using Physical: *** (>4G)");
		else
			sprintf(mem_buffer,"Using Physical: %d Meg",(Mem_starttime_phys - mem_stats.dwAvailPhys)/1024/1024);

		gr_string( sx, sy, mem_buffer, GR_RESIZE_NONE);
		sy += line_height;
		sprintf(mem_buffer,"Using Pagefile: %d Meg",(Mem_starttime_pagefile - mem_stats.dwAvailPageFile)/1024/1024);
		gr_string( sx, sy, mem_buffer, GR_RESIZE_NONE);
		sy += line_height;
		sprintf(mem_buffer,"Using Virtual:  %d Meg",(Mem_starttime_virtual - mem_stats.dwAvailVirtual)/1024/1024);
		gr_string( sx, sy, mem_buffer, GR_RESIZE_NONE);
		sy += line_height * 2;

		if ( ((int)mem_stats.dwAvailPhys == -1) || ((int)mem_stats.dwTotalPhys == -1) )
			sprintf(mem_buffer, "Physical Free: *** / *** (>4G)");
		else
			sprintf(mem_buffer,"Physical Free: %d / %d Meg",mem_stats.dwAvailPhys/1024/1024, mem_stats.dwTotalPhys/1024/1024);

		gr_string( sx, sy, mem_buffer, GR_RESIZE_NONE);
		sy += line_height;
		sprintf(mem_buffer,"Pagefile Free: %d / %d Meg",mem_stats.dwAvailPageFile/1024/1024, mem_stats.dwTotalPageFile/1024/1024);
		gr_string( sx, sy, mem_buffer, GR_RESIZE_NONE);
		sy += line_height;
		sprintf(mem_buffer,"Virtual Free:  %d / %d Meg",mem_stats.dwAvailVirtual/1024/1024, mem_stats.dwTotalVirtual/1024/1024);
		gr_string( sx, sy, mem_buffer, GR_RESIZE_NONE);
	}
#endif

#ifndef NDEBUG
	if ( Show_cpu == 1 ) {
		
		int sx,sy;
		sx = gr_screen.center_offset_x + gr_screen.center_w - 154;
		sy = gr_screen.center_offset_y + 15;

		gr_set_color_fast(&HUD_color_debug);

		gr_printf_no_resize( sx, sy, NOX("DMA: %s"), transfer_text );
		sy += line_height;
		gr_printf_no_resize( sx, sy, NOX("POLYP: %d"), modelstats_num_polys );
		sy += line_height;
		gr_printf_no_resize( sx, sy, NOX("POLYD: %d"), modelstats_num_polys_drawn );
		sy += line_height;
		gr_printf_no_resize( sx, sy, NOX("VERTS: %d"), modelstats_num_verts );
		sy += line_height;

		{

			extern int Num_pairs;		// Number of object pairs that were checked.
			gr_printf_no_resize( sx, sy, NOX("PAIRS: %d"), Num_pairs );
			sy += line_height;

			extern int Num_pairs_checked;	// What percent of object pairs were checked.
			gr_printf_no_resize( sx, sy, NOX("FVI: %d"), Num_pairs_checked );
			sy += line_height;
			Num_pairs_checked = 0;

		}

		gr_printf_no_resize( sx, sy, NOX("Snds: %d"), snd_num_playing() );
		sy += line_height;

		if ( Timing_total > 0.01f )	{
			gr_printf_no_resize(  sx, sy, NOX("CLEAR: %.0f%%"), Timing_clear*100.0f/Timing_total );
			sy += line_height;
			gr_printf_no_resize( sx, sy, NOX("REND2D: %.0f%%"), Timing_render2*100.0f/Timing_total );
			sy += line_height;
			gr_printf_no_resize( sx, sy, NOX("REND3D: %.0f%%"), Timing_render3*100.0f/Timing_total );
			sy += line_height;
			gr_printf_no_resize( sx, sy, NOX("FLIP: %.0f%%"), Timing_flip*100.0f/Timing_total );
			sy += line_height;
			gr_printf_no_resize( sx, sy, NOX("GAME: %.0f%%"), (Timing_total-(Timing_render2+Timing_render3+Timing_flip+Timing_clear))*100.0f/Timing_total );
			sy += line_height;
		}
	}
	 	
	if ( Show_mem  ) {

		int sx,sy;
		sx = gr_screen.center_offset_x + gr_screen.center_w - 154;
		sy = gr_screen.center_offset_y + 15;

		gr_set_color_fast(&HUD_color_debug);

		{
			extern int TotalRam;
			gr_printf_no_resize( sx, sy, NOX("DYN: %d KB\n"), TotalRam/1024 );
			sy += line_height;
		}	

		{
			extern int Model_ram;
			gr_printf_no_resize( sx, sy, NOX("POF: %d KB\n"), Model_ram/1024 );
			sy += line_height;
		}	

		gr_printf_no_resize( sx, sy, NOX("%s: %d KB\n"), (Cmdline_cache_bitmaps) ? NOX("C-BMP") : NOX("BMP"), bm_texture_ram/1024 );
		sy += line_height;

		gr_printf_no_resize( sx, sy, NOX("S-SRAM: %d KB\n"), Snd_sram/1024 );		// mem used to store game sound
		sy += line_height;

		{
			extern int GL_textures_in;
			extern int GL_vertex_data_in;
			gr_printf_no_resize( sx, sy, NOX("VRAM: %d KB\n"), (GL_textures_in + GL_vertex_data_in)/1024 );
			sy += line_height;
		}
	}


	if ( Show_player_pos ) {
		int sx, sy;
		sx = gr_screen.center_offset_x + 320;
		sy = gr_screen.center_offset_y + 100;
		gr_printf_no_resize(sx, sy, NOX("Player Pos: (%d,%d,%d)"), fl2i(Player_obj->pos.xyz.x), fl2i(Player_obj->pos.xyz.y), fl2i(Player_obj->pos.xyz.z));
	}

#ifdef _WIN32
	if (Cmdline_show_mem_usage) {
		void memblockinfo_sort();
		void memblockinfo_sort_get_entry(int index, char *filename, int *size);

		char mem_buffer[1000];
		char filename[MAX_PATH];
		int size;

	  	memblockinfo_sort();

		int mi = 0;
		for( ; mi < 30; mi++) {
			memblockinfo_sort_get_entry(mi, filename, &size);

			size /= 1024;

			if (size == 0)
				break;

			char *short_name = strrchr(filename, '\\');

			if (short_name == NULL)
				short_name = filename;
			else
				short_name++;

			sprintf(mem_buffer,"%s:\t%d K", short_name, size);
			gr_string( gr_screen.center_offset_x + 20, gr_screen.center_offset_y + 100 + (line_height * 12) + (mi*line_height), mem_buffer, GR_RESIZE_NONE);
		}

		sprintf(mem_buffer,"Total RAM:\t%d K", TotalRam / 1024);
		gr_string( gr_screen.center_offset_x + 20, gr_screen.center_offset_y + 100 + (line_height * 13) + (mi*line_height), mem_buffer, GR_RESIZE_NONE);
	}
#endif

	MONITOR_INC(NumPolys, modelstats_num_polys);
	MONITOR_INC(NumPolysDrawn, modelstats_num_polys_drawn );
	MONITOR_INC(NumVerts, modelstats_num_verts );

	modelstats_num_polys = 0;
	modelstats_num_polys_drawn = 0;
	modelstats_num_verts = 0;
	modelstats_num_sortnorms = 0;
#endif
}

void game_show_eye_pos(camid cid)
{
	if ( !Cmdline_show_pos )
		return;

	if(!cid.isValid())
		return;

	camera *cam = cid.getCamera();
	vec3d cam_pos = vmd_zero_vector;
	matrix cam_orient = vmd_identity_matrix;
	cam->get_info(&cam_pos, &cam_orient);

	//Do stuff
	int font_height = 2*gr_get_font_height();
	angles rot_angles;

	gr_set_color_fast(&HUD_color_debug);

	//Position
	gr_printf_no_resize(gr_screen.center_offset_x + 20, gr_screen.center_offset_y + 100 - font_height, "X:%f Y:%f Z:%f", cam_pos.xyz.x, cam_pos.xyz.y, cam_pos.xyz.z);
	font_height -= font_height/2;

	//Orientation
	vm_extract_angles_matrix(&rot_angles, &cam_orient);
	rot_angles.p *= (180/PI);
	rot_angles.b *= (180/PI);
	rot_angles.h *= (180/PI);
	gr_printf_no_resize(gr_screen.center_offset_x + 20, gr_screen.center_offset_y + 100 - font_height, "Xr:%f Yr:%f Zr:%f", rot_angles.p, rot_angles.b, rot_angles.h);
}

void game_show_standalone_framerate()
{
	float frame_rate=30.0f;
	if ( frame_int == -1 )	{
		int i;
		for (i=0; i<FRAME_FILTER; i++ )	{
			frametimes[i] = 0.0f;
		}
		frametotal = 0.0f;
		frame_int = 0;
	}
	frametotal -= frametimes[frame_int];
	frametotal += flRealframetime;
	frametimes[frame_int] = flRealframetime;
	frame_int = (frame_int + 1 ) % FRAME_FILTER;

	if ( frametotal != 0.0 )	{
		if ( Framecount >= FRAME_FILTER ){
			frame_rate = FRAME_FILTER / frametotal;
		} else {
			frame_rate = Framecount / frametotal;
		}
	}
	std_set_standalone_fps(frame_rate);
	Framecount++;
}

/**
 * Show the time remaining in a mission.  Used only when the end-mission sexpression is used
 *
 * mission_end_time is a global from missionparse.cpp that contains the mission time at which the
 * mission should end (in fixed seconds).  There is code in missionparse.cpp which actually handles
 * checking how much time is left.
 */
void game_show_time_left()
{
	int diff;

	if (Mission_end_time == -1)
		return;

	diff = f2i(Mission_end_time - Missiontime);
	// be sure to bash to 0.  diff could be negative on frame that we quit mission
	if (diff < 0)
		diff = 0;

	hud_set_default_color();
	gr_printf_no_resize( gr_screen.center_offset_x + 5, gr_screen.center_offset_y + 40, XSTR( "Mission time remaining: %d seconds", 179), diff );
}

//========================================================================================
//=================== NEW DEBUG CONSOLE COMMANDS TO REPLACE OLD DEBUG PAUSE MENU =========
//========================================================================================

#ifndef NDEBUG

DCF(ai_pause,"Pauses ai")
{
	bool process = true;
	
	if (dc_optional_string_either("help", "--help")) {
		dc_printf( "Usage: ai_paused [bool]\nSets ai_paused to true or false.  If nothing passed, then toggles it.\n" );
		process = false;
	}

	if (dc_optional_string_either("status", "--status") || dc_optional_string_either("?", "--?")) {
		dc_printf( "ai_paused is %s\n", (ai_paused?"TRUE":"FALSE") );
		process = false;
	}

	if (!process) {
		return;
	}

	if (!dc_maybe_stuff_boolean(&ai_paused)) {
		ai_paused = !ai_paused;
	}

	if (ai_paused) {
		obj_init_all_ships_physics();
	}
}

DCF(single_step,"Enables single step mode.")
{
	bool process = true;
	
	if (dc_optional_string_either("help", "--help")) {
		dc_printf( "Usage: game_single_step [bool]\nEnables or disables single-step mode.  If nothing passed, then toggles it.\nSingle-step mode will freeze the game, and will advance frame by frame with each key press\n");
		process = false;
	}

	if (dc_optional_string_either("status", "--status") || dc_optional_string_either("?", "--?")) {
		dc_printf( "ai_paused is %s\n", (game_single_step ? "TRUE" : "FALSE") );
		process = false;
	}

	if (!process) {
		return;
	}

	if (!dc_maybe_stuff_boolean(&game_single_step)) {
		game_single_step = !game_single_step;
	}

	last_single_step = 0;	// Make so single step waits a frame before stepping
}

DCF_BOOL(physics_pause, physics_paused)
DCF_BOOL(ai_rendering, Ai_render_debug_flag)
DCF_BOOL(ai_firing, Ai_firing_enabled )

// Create some simple aliases to these commands...
debug_command dc_s("s","shortcut for single_step",dcf_single_step);
debug_command dc_p("p","shortcut for physics_pause", dcf_physics_pause );
debug_command dc_r("r","shortcut for ai_rendering", dcf_ai_rendering );
debug_command dc_f("f","shortcut for ai_firing", dcf_ai_firing);
debug_command dc_a("a","shortcut for ai_pause", dcf_ai_pause);
#endif

//========================================================================================
//========================================================================================


void game_training_pause_do()
{
	int key;

	key = game_check_key();
	if (key > 0){
		gameseq_post_event(GS_EVENT_PREVIOUS_STATE);
	}

	gr_flip();
}


void game_increase_skill_level()
{
	Game_skill_level++;
	if (Game_skill_level >= NUM_SKILL_LEVELS){
		Game_skill_level = 0;
	}
}

int	Player_died_time;

int View_percent = 100;


DCF(view, "Sets the percent of the 3d view to render.")
{
	bool process = true;
	int value;

	if (dc_optional_string_either("help", "--help")) {
		dc_printf("Usage: view [n]\nwhere n is percent of view to show (5-100).\n");
		process = false;
	}

	if (dc_optional_string_either("status", "--status") || dc_optional_string_either("?", "--?")) {
		dc_printf("View is set to %d%%\n", View_percent );
		process = false;
	}

	if (!process) {
		return;
	}

	dc_stuff_int(&value);
	if ( (value >= 5 ) && (value <= 100) ) {
		View_percent = value;
	} else {
		dc_printf("Error: Outside legal range [5 - 100]");
	}
}


/**
 * Set the clip region for the 3d rendering window
 */
void game_reset_view_clip()
{
	Cutscene_bar_flags = CUB_NONE;
	Cutscene_delta_time = 1.0f;
	Cutscene_bars_progress = 1.0f;
}

void game_set_view_clip(float frametime)
{
	if ((Game_mode & GM_DEAD) || (supernova_active() >= 2))
	{
		// Set the clip region for the letterbox "dead view"
		int yborder = gr_screen.max_h/4;

		if (g3_in_frame() == 0) {
			// Ensure that the bars are black
			gr_set_color(0,0,0);
			gr_set_bitmap(0); // Valathil - Don't ask me why this has to be here but otherwise the black bars don't draw
			gr_rect(0, 0, gr_screen.max_w, yborder, GR_RESIZE_NONE);
			gr_rect(0, gr_screen.max_h-yborder, gr_screen.max_w, yborder, GR_RESIZE_NONE);
		} else {
			//	Numeric constants encouraged by J "pig farmer" S, who shall remain semi-anonymous.
			// J.S. I've changed my ways!! See the new "no constants" code!!!
			gr_set_clip(0, yborder, gr_screen.max_w, gr_screen.max_h - yborder*2, GR_RESIZE_NONE );	
		}
	}
	else {
		// Set the clip region for normal view
		if ( View_percent >= 100 )	{
			gr_reset_clip();
		} else {
			int xborder, yborder;

			if ( View_percent < 5 )	{
				View_percent = 5;
			}

			float fp = i2fl(View_percent)/100.0f;
			int fi = fl2i(fl_sqrt(fp)*100.0f);
			if ( fi > 100 ) fi=100;
			
			xborder = ( gr_screen.max_w*(100-fi) )/200;
			yborder = ( gr_screen.max_h*(100-fi) )/200;

			gr_set_clip(xborder, yborder, gr_screen.max_w-xborder*2,gr_screen.max_h-yborder*2, GR_RESIZE_NONE );
		}
	}
}


void show_debug_stuff()
{
	int	i;
	int	laser_count = 0, missile_count = 0;

	for (i=0; i<MAX_OBJECTS; i++) {
		if (Objects[i].type == OBJ_WEAPON){
			if (Weapon_info[Weapons[Objects[i].instance].weapon_info_index].subtype == WP_LASER){
				laser_count++;
			} else if (Weapon_info[Weapons[Objects[i].instance].weapon_info_index].subtype == WP_MISSILE){
				missile_count++;
			}
		}
	}

	nprintf(("Mike", "Frame: %i Lasers: %4i, Missiles: %4i\n", Framecount, laser_count, missile_count));
}

extern int Tool_enabled;
int tst = 0;
int tst_time = 0;
int tst_big = 0;
vec3d tst_pos;
int tst_bitmap = -1;
float tst_x, tst_y;
float tst_offset, tst_offset_total;
int tst_mode;
int tst_stamp;
void game_tst_frame_pre()
{
	// start tst
	if(tst == 3){
		tst = 0;

		// screen position
		vertex v;
		g3_rotate_vertex(&v, &tst_pos);
		g3_project_vertex(&v);	
	
		// offscreen
		if(!(
				(v.screen.xyw.x >= 0)
				&& (v.screen.xyw.x <= gr_screen.max_w)
				&& (v.screen.xyw.y >= 0)
				&& (v.screen.xyw.y <= gr_screen.max_h)
			))
		{
			return;
		}	

		// big ship? always tst
		if(tst_big){
			// within 3000 meters
			if( vm_vec_dist_quick(&tst_pos, &Eye_position) <= 3000.0f){
				tst = 2;				
			}
		} else {			
			// within 300 meters
			if( (vm_vec_dist_quick(&tst_pos, &Eye_position) <= 300.0f) && ((tst_time == 0) || ((time(NULL) - tst_time) >= 10)) ){
				tst = 2;				
			} 
		}			
	}

}
void game_tst_frame()
{
	int left = 0;

	if(!Tool_enabled){
		return;
	}
	
	// setup tst
	if(tst == 2){		
		tst_time = (int) time(NULL);

		// load the tst bitmap		
		switch((int)frand_range(0.0f, 3.0)){
		case 0:			
			tst_bitmap = bm_load("ig_jim");
			left = 1;
			mprintf(("TST 0\n"));
			break;

		case 1:
			tst_bitmap = bm_load("ig_kan");
			left = 0;
			mprintf(("TST 1\n"));
			break;

		case 2:
			tst_bitmap = bm_load("ig_jim");
			left = 1;
			mprintf(("TST 2\n"));
			break;
			
		default:			
			tst_bitmap = bm_load("ig_kan");
			left = 0;
			mprintf(("TST 3\n"));
			break;
		}

		if(tst_bitmap < 0){
			tst = 0;
			return;
		}		

		// get the tst bitmap dimensions
		int w, h;
		bm_get_info(tst_bitmap, &w, &h);

		// tst y
		tst_y = frand_range(0.0f, (float)gr_screen.max_h - h);

		snd_play(&Snds[SND_VASUDAN_BUP]);

		// tst x and direction
		tst_mode = 0;
		if(left){
			tst_x = (float)-w;
			tst_offset_total = (float)w;
			tst_offset = (float)w;
		} else {
			tst_x = (float)gr_screen.max_w;
			tst_offset_total = (float)-w;
			tst_offset = (float)w;
		}

		tst = 1;
	}

	// run tst
	if(tst == 1){
		float diff = (tst_offset_total / 0.5f) * flFrametime;

		// move the bitmap
		if(tst_mode == 0){
			tst_x += diff;
			
			tst_offset -= fl_abs(diff);
		} else if(tst_mode == 2){
			tst_x -= diff;
			
			tst_offset -= fl_abs(diff);
		}

		// draw the bitmap
		gr_set_bitmap(tst_bitmap);
		gr_bitmap((int)tst_x, (int)tst_y, GR_RESIZE_NONE);

		if(tst_mode == 1){
			if(timestamp_elapsed_safe(tst_stamp, 1100)){
				tst_mode = 2;
			}
		} else {
			// if we passed the switch point
			if(tst_offset <= 0.0f){
				// switch modes
				switch(tst_mode){
				case 0:
					tst_mode = 1;
					tst_stamp = timestamp(1000);
					tst_offset = fl_abs(tst_offset_total);
					break;				

				case 2:				
					tst = 0;
					return;
				}
			}				
		}
	}
}
void game_tst_mark(object *objp, ship *shipp)
{
	ship_info *sip;	

	if(!Tool_enabled){
		return;
	}

	// bogus
	if((objp == NULL) || (shipp == NULL) || (shipp->ship_info_index < 0) || (shipp->ship_info_index >= static_cast<int>(Ship_info.size()))){
		return;
	}
	sip = &Ship_info[shipp->ship_info_index];

	// already tst
	if(tst){
		return;
	}

	tst_pos = objp->pos;
	if(sip->flags & (SIF_BIG_SHIP | SIF_HUGE_SHIP)){
		tst_big = 1;
	}
	tst = 3;
}

extern void render_shields();

void player_repair_frame(float frametime)
{
	if(MULTIPLAYER_MASTER){
		int idx;
		for(idx=0;idx<MAX_PLAYERS;idx++){
			net_player *np;

			np = &Net_players[idx];

			if(MULTI_CONNECTED(Net_players[idx]) && (Net_player != NULL) && (Net_player->player_id != Net_players[idx].player_id) && (Net_players[idx].m_player != NULL) && (Net_players[idx].m_player->objnum >= 0) && (Net_players[idx].m_player->objnum < MAX_OBJECTS)){

				// don't rearm/repair if the player is dead or dying/departing
				if ( !NETPLAYER_IS_DEAD(np) && !(Ships[Objects[np->m_player->objnum].instance].flags & (SF_DYING|SF_DEPARTING)) ) {
					ai_do_repair_frame(&Objects[Net_players[idx].m_player->objnum],&Ai_info[Ships[Objects[Net_players[idx].m_player->objnum].instance].ai_index],frametime);
				}
			}
		}
	}	

	if ( (Player_obj != NULL) && (Player_obj->type == OBJ_SHIP) && !(Game_mode & GM_STANDALONE_SERVER) && (Player_ship != NULL) && !(Player_ship->flags & SF_DYING) ) {
		ai_do_repair_frame(Player_obj, &Ai_info[Ships[Player_obj->instance].ai_index], frametime);
	}
}

#define NUM_FRAMES_TEST		300
#define NUM_MIXED_SOUNDS	16
void do_timing_test(float frame_time)
{
	static int framecount = 0;
	static int test_running = 0;
	static float test_time = 0.0f;

	static int snds[NUM_MIXED_SOUNDS];
	int i;

	if ( test_running ) {
		framecount++;
		test_time += frame_time;
		if ( framecount >= NUM_FRAMES_TEST ) {
			test_running = 0;
			nprintf(("General", "%d frames took %.3f seconds\n", NUM_FRAMES_TEST, test_time));
			for ( i = 0; i < NUM_MIXED_SOUNDS; i++ )
				snd_stop(snds[i]);
		}
	}

	if ( Test_begin == 1 ) {
		framecount = 0;
		test_running = 1;
		test_time = 0.0f;
		Test_begin = 0;

		for ( i = 0; i < NUM_MIXED_SOUNDS; i++ )
			snds[i] = -1;

		// start looping digital sounds
		for ( i = 0; i < NUM_MIXED_SOUNDS; i++ )
			snds[i] = snd_play_looping( &Snds[i], 0.0f, -1, -1);
	}
	

}

DCF(dcf_fov, "Change the field of view of the main camera")
{
	camera *cam = Main_camera.getCamera();
	bool process = true;
	float value;

	if (dc_optional_string_either("help", "--help")) {
		dc_printf( "Usage: fov [factor]\nFactor is the zoom factor btwn .25 and 1.25\nNo parameter resets it to default.\n" );
		process = false;
	}

	if (dc_optional_string_either("status", "--status") || dc_optional_string_either("?", "--?")) {
		if(cam == NULL) {
			dc_printf("Camera unavailable.");
		} else {
			dc_printf("Zoom factor set to %6.3f (original = 0.5, John = 0.75)\n", cam->get_fov());
		}

		process = false;
	}

	if ((cam == NULL) || (!process)) {
		return;
	}

	if (!dc_maybe_stuff_float(&value)) {
		// No value passed, use default
		cam->set_fov(VIEWER_ZOOM_DEFAULT);
	} else {
		// Value passed, Clamp it to valid values
		if (value < 0.25f) {
			value = 0.25f;
			dc_printf("Zoom factor clamped to 0.25\n");
		} else if (value > 1.25f) {
			value = 1.25f;
			dc_printf("Zoom factor clamped to 1.25\n");
		} else {
			dc_printf("Zoom factor set to %6.3f\n", value);
		}

		cam->set_fov(value);
	}
}


DCF(framerate_cap, "Sets the framerate cap")
{
	bool process = true;

	if (dc_optional_string_either("help", "--help")) {
		dc_printf("Usage: framerate_cap [n]\nwhere n is the frames per second to cap framerate at.\n");
		dc_printf("If n is 0 or omitted, then the framerate cap is removed\n");
		dc_printf("[n] must be from 1 to 120.\n");
		process = false;
	}

	if (dc_optional_string_either("status", "--status") || dc_optional_string_either("?", "--?")) {
		if ( Framerate_cap ) {
			dc_printf("Framerate cap is set to %d fps\n", Framerate_cap );
		} else {
			dc_printf("There is no framerate cap currently active.\n");
		}

		process = false;
	}

	if (!process) {
		return;
	}

	if (!dc_maybe_stuff_int(&Framerate_cap)) {
		Framerate_cap = 0;
	}

	if ((Framerate_cap < 0) || (Framerate_cap > 120)) {
		dc_printf( "Illegal value for framerate cap. (Must be from 1-120) \n");
		Framerate_cap = 0;
	}

	if (Framerate_cap == 0) {
		dc_printf("Framerate cap disabled");
	} else {
		dc_printf("Framerate cap is set to %d fps\n", Framerate_cap );
	}
}

#define	MIN_DIST_TO_DEAD_CAMERA		50.0f
int Show_viewing_from_self = 0;

void say_view_target()
{
	object	*view_target;

	if ((Viewer_mode & VM_OTHER_SHIP) && (Player_ai->target_objnum != -1))
		view_target = &Objects[Player_ai->target_objnum];
	else
		view_target = Player_obj;

	if (Game_mode & GM_DEAD) {
		if (Player_ai->target_objnum != -1)
			view_target = &Objects[Player_ai->target_objnum];
	}

	if (!(Game_mode & GM_DEAD_DIED) && ((Game_mode & (GM_DEAD_BLEW_UP)) || ((Last_view_target != NULL) && (Last_view_target != view_target)))) {
		if (view_target != Player_obj){

			char view_target_name[128] = "";
			switch(Objects[Player_ai->target_objnum].type) {
			case OBJ_SHIP:
				if (Ships[Objects[Player_ai->target_objnum].instance].flags2 & SF2_HIDE_SHIP_NAME) {
					strcpy_s(view_target_name, "targeted ship");
				} else {
					strcpy_s(view_target_name, Ships[Objects[Player_ai->target_objnum].instance].ship_name);
				}
				break;
			case OBJ_WEAPON:
				strcpy_s(view_target_name, Weapon_info[Weapons[Objects[Player_ai->target_objnum].instance].weapon_info_index].name);
				Viewer_mode &= ~VM_OTHER_SHIP;
				break;
			case OBJ_JUMP_NODE: {
				strcpy_s(view_target_name, XSTR( "jump node", 184));
				Viewer_mode &= ~VM_OTHER_SHIP;
				break;
				}
			case OBJ_DEBRIS: {
				strcpy_s(view_target_name, "Debris");
				Viewer_mode &= ~VM_OTHER_SHIP;
				break;
				}

			default:
				Int3();
				break;
			}

			end_string_at_first_hash_symbol(view_target_name);
			if ( strlen(view_target_name) ) {
				hud_set_iff_color(&Objects[Player_ai->target_objnum], 1);
				HUD_fixed_printf(0.0f, gr_screen.current_color, XSTR( "Viewing %s%s\n", 185), (Viewer_mode & VM_OTHER_SHIP) ? XSTR( "from ", 186) : "", view_target_name);
				Show_viewing_from_self = 1;
			}
		} else {
			color col;
			gr_init_color(&col, 0, 255, 0);
			if((Game_mode & GM_MULTIPLAYER) && (Net_player->flags & NETINFO_FLAG_OBSERVER) && (Player_obj->type == OBJ_OBSERVER)){
				HUD_fixed_printf(2.0f, col, XSTR( "Viewing from observer\n", 187));
				Show_viewing_from_self = 1;
			} else {
				if (Show_viewing_from_self)
					HUD_fixed_printf(2.0f, col, XSTR( "Viewing from self\n", 188));
			}
		}
	}

	Last_view_target = view_target;
}


float Game_hit_x = 0.0f;
float Game_hit_y = 0.0f;

// Reset at the beginning of each frame
void game_whack_reset()
{
	Game_hit_x = 0.0f;
	Game_hit_y = 0.0f;
}

// Apply a 2d whack to the player
void game_whack_apply( float x, float y )
{
	// Do some force feedback
	joy_ff_play_dir_effect(x * 80.0f, y * 80.0f);

	// Move the eye 
	Game_hit_x += x;
	Game_hit_y += y;

//	mprintf(( "WHACK = %.1f, %.1f\n", Game_hit_x, Game_hit_y ));
}

// call to apply a "shudder"
void game_shudder_apply(int time, float intensity)
{
	Game_shudder_time = timestamp(time);
	Game_shudder_total = time;
	Game_shudder_intensity = intensity;
}

float get_shake(float intensity, int decay_time, int max_decay_time)
{
	int r = myrand();

	float shake = intensity * (float)(r-RAND_MAX_2) * RAND_MAX_1f;
	
	if (decay_time >= 0) {
		Assert(max_decay_time > 0);
		shake *= (0.5f - fl_abs(0.5f - (float) decay_time / (float) max_decay_time));
	}

	return shake;
}

#define FF_SCALE	10000
extern int Wash_on;
extern float sn_shudder;
void apply_view_shake(matrix *eye_orient)
{
	angles tangles;
	tangles.p = 0.0f;
	tangles.h = 0.0f;
	tangles.b = 0.0f;

	// do shakes that only affect the HUD
	if (Viewer_obj == Player_obj) {
		physics_info *pi = &Player_obj->phys_info;

		// Make eye shake due to afterburner
		if (!timestamp_elapsed(pi->afterburner_decay)) {
			tangles.p += get_shake(0.07f, timestamp_until(pi->afterburner_decay), ABURN_DECAY_TIME);
			tangles.h += get_shake(0.07f, timestamp_until(pi->afterburner_decay), ABURN_DECAY_TIME);
		}

		// Make eye shake due to engine wash
		if (Player_obj->type == OBJ_SHIP && (Ships[Player_obj->instance].wash_intensity > 0) && Wash_on ) {
			float wash_intensity = Ships[Player_obj->instance].wash_intensity;
	
			tangles.p += get_shake(0.07f * wash_intensity, -1, 0);
			tangles.h += get_shake(0.07f * wash_intensity, -1, 0);
	
			// play the force feedback effect
			vec3d rand_vec;
			vm_vec_rand_vec_quick(&rand_vec);
			joy_ff_play_dir_effect(FF_SCALE * wash_intensity * rand_vec.xyz.x, FF_SCALE * wash_intensity * rand_vec.xyz.y);
		}

		// Make eye shake due to shuddering
		if (Game_shudder_time != -1) {
			if (timestamp_elapsed(Game_shudder_time)) {
				Game_shudder_time = -1;
			} else {
				tangles.p += get_shake(Game_shudder_intensity * 0.005f, timestamp_until(Game_shudder_time), Game_shudder_total);
				tangles.h += get_shake(Game_shudder_intensity * 0.005f, timestamp_until(Game_shudder_time), Game_shudder_total);
			}
		}
	}
	// do shakes that affect external cameras
	else {
		// Make eye shake due to supernova
		if (supernova_camera_cut()) {
			float cut_pct = 1.0f - (supernova_time_left() / SUPERNOVA_CUT_TIME);
			tangles.p += get_shake(0.07f * cut_pct * sn_shudder, -1, 0);
			tangles.h += get_shake(0.07f * cut_pct * sn_shudder, -1, 0);
		}
	}

	// maybe bail
	if (tangles.p == 0.0f && tangles.h == 0.0f && tangles.b == 0.0f)
		return;

	matrix	tm, tm2;
	vm_angles_2_matrix(&tm, &tangles);
	Assert(vm_vec_mag(&tm.vec.fvec) > 0.0f);
	Assert(vm_vec_mag(&tm.vec.rvec) > 0.0f);
	Assert(vm_vec_mag(&tm.vec.uvec) > 0.0f);
	vm_matrix_x_matrix(&tm2, eye_orient, &tm);
	*eye_orient = tm2;
}

//	Player's velocity just before he blew up.  Used to keep camera target moving.
vec3d	Dead_player_last_vel = { { { 1.0f, 1.0f, 1.0f } } };

extern float View_zoom;
inline void render_environment(int i, vec3d *eye_pos, matrix *new_orient, float new_zoom)
{
	bm_set_render_target(gr_screen.envmap_render_target, i);

	gr_clear();

	g3_set_view_matrix( eye_pos, new_orient, new_zoom );

	gr_set_proj_matrix( PI_2 * new_zoom, 1.0f, Min_draw_distance, Max_draw_distance);
	gr_set_view_matrix( &Eye_position, &Eye_matrix );

	if ( Game_subspace_effect ) {
		stars_draw(0, 0, 0, 1, 1);
	} else {
		stars_draw(0, 1, 1, 0, 1);
	}

	gr_end_view_matrix();
	gr_end_proj_matrix();
}

void setup_environment_mapping(camid cid)
{
	matrix new_orient = IDENTITY_MATRIX;
	float old_zoom = View_zoom, new_zoom = 1.0f;//0.925f;
	int i = 0;


	if (Cmdline_nohtl)
		return;

	if(!cid.isValid())
		return;

	vec3d cam_pos;
	matrix cam_orient;
	cid.getCamera()->get_info(&cam_pos, &cam_orient);

	// prefer the mission specified envmap over the static-generated envmap, but
	// the dynamic envmap should always get preference if in a subspace mission
	if ( !Dynamic_environment && strlen(The_mission.envmap_name) ) {
		ENVMAP = bm_load(The_mission.envmap_name);

		if (ENVMAP >= 0)
			return;
	}

	if (gr_screen.envmap_render_target < 0) {
		if (ENVMAP >= 0)
			return;

		if (strlen(The_mission.envmap_name)) {
			ENVMAP = bm_load(The_mission.envmap_name);

			if (ENVMAP < 0)
				ENVMAP = Default_env_map;
		} else {
			ENVMAP = Default_env_map;
		}

		return;
	}

	ENVMAP = gr_screen.envmap_render_target;

/*
	Envmap matrix setup -- left-handed
	-------------------------------------------------
	Face --	Forward		Up		Right
	px		+X			+Y		-Z
	nx		-X			+Y		+Z
	py		+Y			-Z		+X
	ny		-Y			+Z		+X
	pz		+Z 			+Y		+X
	nz		-Z			+Y		-X
*/

	// NOTE: OpenGL needs up/down reversed

	// face 1 (px / right)
	memset( &new_orient, 0, sizeof(matrix) );
	new_orient.vec.fvec.xyz.x =  1.0f;
	new_orient.vec.uvec.xyz.y =  1.0f;
	new_orient.vec.rvec.xyz.z = -1.0f;
	render_environment(i, &cam_pos, &new_orient, new_zoom);
	i++; // bump!

	// face 2 (nx / left)
	memset( &new_orient, 0, sizeof(matrix) );
	new_orient.vec.fvec.xyz.x = -1.0f;
	new_orient.vec.uvec.xyz.y =  1.0f;
	new_orient.vec.rvec.xyz.z =  1.0f;
	render_environment(i, &cam_pos, &new_orient, new_zoom);
	i++; // bump!

	// face 3 (py / up)
	memset( &new_orient, 0, sizeof(matrix) );
	new_orient.vec.fvec.xyz.y =  (gr_screen.mode == GR_OPENGL) ? -1.0f :  1.0f;
	new_orient.vec.uvec.xyz.z =  (gr_screen.mode == GR_OPENGL) ?  1.0f : -1.0f;
	new_orient.vec.rvec.xyz.x =  1.0f;
	render_environment(i, &cam_pos, &new_orient, new_zoom);
	i++; // bump!

	// face 4 (ny / down)
	memset( &new_orient, 0, sizeof(matrix) );
	new_orient.vec.fvec.xyz.y =  (gr_screen.mode == GR_OPENGL) ?  1.0f : -1.0f;
	new_orient.vec.uvec.xyz.z =  (gr_screen.mode == GR_OPENGL) ? -1.0f :  1.0f;
	new_orient.vec.rvec.xyz.x =  1.0f;
	render_environment(i, &cam_pos, &new_orient, new_zoom);
	i++; // bump!

	// face 5 (pz / forward)
	memset( &new_orient, 0, sizeof(matrix) );
	new_orient.vec.fvec.xyz.z =  1.0f;
	new_orient.vec.uvec.xyz.y =  1.0f;
	new_orient.vec.rvec.xyz.x =  1.0f;
	render_environment(i, &cam_pos, &new_orient, new_zoom);
	i++; // bump!

	// face 6 (nz / back)
	memset( &new_orient, 0, sizeof(matrix) );
	new_orient.vec.fvec.xyz.z = -1.0f;
	new_orient.vec.uvec.xyz.y =  1.0f;
	new_orient.vec.rvec.xyz.x = -1.0f;
	render_environment(i, &cam_pos, &new_orient, new_zoom);


	// we're done, so now reset
	bm_set_render_target(-1);
	g3_set_view_matrix( &cam_pos, &cam_orient, old_zoom );
}

// setup the render target ready for this mission's environment map
void game_environment_map_gen()
{
	const int size = 512;
	int gen_flags = (BMP_FLAG_RENDER_TARGET_STATIC | BMP_FLAG_CUBEMAP);

	if ( !Cmdline_env ) {
		return;
	}

	if (gr_screen.envmap_render_target >= 0) {
		if ( !bm_release(gr_screen.envmap_render_target, 1) ) {
			Warning(LOCATION, "Unable to release environment map render target.");
		}

		gr_screen.envmap_render_target = -1;
	}

	if ( Dynamic_environment || (The_mission.flags & MISSION_FLAG_SUBSPACE) ) {
		Dynamic_environment = true;
		gen_flags &= ~BMP_FLAG_RENDER_TARGET_STATIC;
		gen_flags |= BMP_FLAG_RENDER_TARGET_DYNAMIC;
	}
	// bail if we are going to be static, and have an envmap specified already
	else if ( strlen(The_mission.envmap_name) ) {
		return;
	}

	gr_screen.envmap_render_target = bm_make_render_target(size, size, gen_flags);
}

int Scripting_didnt_draw_hud = 1;

camid chase_get_camera()
{
	static camid chase_camera;
	if(!chase_camera.isValid())
	{
		chase_camera = cam_create("Chase camera");
	}

	return chase_camera;
}

extern vec3d Dead_camera_pos;

//	Set eye_pos and eye_orient based on view mode.
camid game_render_frame_setup()
{
    bool fov_changed;

	if(!Main_camera.isValid())
	{
		Main_camera = cam_create("Main camera");
	}
	camera *main_cam = Main_camera.getCamera();
	if(main_cam == NULL)
	{
		Error(LOCATION, "Unable to generate main camera");
		return camid();
	}

	vec3d	eye_pos;
	matrix	eye_orient = vmd_identity_matrix;
	vec3d	tmp_dir;

	static int last_Viewer_mode = 0;
	static int last_Game_mode = 0;
	static int last_Viewer_objnum = -1;
	static float last_FOV = Sexp_fov;

    fov_changed = ((last_FOV != Sexp_fov) && (Sexp_fov > 0.0f));

	//First, make sure we take into account 2D Missions.
	//These replace the normal player in-cockpit view with a topdown view.
	if(The_mission.flags & MISSION_FLAG_2D_MISSION)
	{
		if(!Viewer_mode)
		{
			Viewer_mode = VM_TOPDOWN;
		}
	}

	// This code is supposed to detect camera "cuts"... like going between
	// different views.

	// determine if we need to regenerate the nebula
	if(	(!(last_Viewer_mode & VM_EXTERNAL) && (Viewer_mode & VM_EXTERNAL)) ||							// internal to external 
			((last_Viewer_mode & VM_EXTERNAL) && !(Viewer_mode & VM_EXTERNAL)) ||							// external to internal
			(!(last_Viewer_mode & VM_DEAD_VIEW) && (Viewer_mode & VM_DEAD_VIEW)) ||							// non dead-view to dead-view
			((last_Viewer_mode & VM_DEAD_VIEW) && !(Viewer_mode & VM_DEAD_VIEW)) ||							// dead-view to non dead-view
			(!(last_Viewer_mode & VM_WARP_CHASE) && (Viewer_mode & VM_WARP_CHASE)) ||						// non warp-chase to warp-chase
			((last_Viewer_mode & VM_WARP_CHASE) && !(Viewer_mode & VM_WARP_CHASE)) ||						// warp-chase to non warp-chase
			(!(last_Viewer_mode & VM_OTHER_SHIP) && (Viewer_mode & VM_OTHER_SHIP)) ||						// non other-ship to other-ship
			((last_Viewer_mode & VM_OTHER_SHIP) && !(Viewer_mode & VM_OTHER_SHIP)) ||						// other-ship to non-other ship
			(!(last_Viewer_mode & VM_FREECAMERA) && (Viewer_mode & VM_FREECAMERA)) ||
			((last_Viewer_mode & VM_FREECAMERA) && !(Viewer_mode & VM_FREECAMERA)) ||
			(!(last_Viewer_mode & VM_TOPDOWN) && (Viewer_mode & VM_TOPDOWN)) ||
			((last_Viewer_mode & VM_TOPDOWN) && !(Viewer_mode & VM_TOPDOWN)) ||
			(fov_changed) ||
			((Viewer_mode & VM_OTHER_SHIP) && (last_Viewer_objnum != Player_ai->target_objnum)) 		// other ship mode, but targets changes
			) {

		// regenerate the nebula
		neb2_eye_changed();
	}		

	if ( (last_Viewer_mode != Viewer_mode)
		|| (last_Game_mode != Game_mode)
		|| (fov_changed)
		|| (Viewer_mode & VM_FREECAMERA))	{
		//mprintf(( "************** Camera cut! ************\n" ));
		last_Viewer_mode = Viewer_mode;
		last_Game_mode = Game_mode;
		last_FOV = main_cam->get_fov();

		// Camera moved.  Tell stars & debris to not do blurring.
		stars_camera_cut();		
	}

	say_view_target();

	if ( Viewer_mode & VM_PADLOCK_ANY ) {
		player_display_padlock_view();
	}

	if (Game_mode & GM_DEAD) {
		vec3d	vec_to_deader, view_pos;
		float		dist;

		Viewer_mode |= VM_DEAD_VIEW;

		if (Player_ai->target_objnum != -1) {
			int view_from_player = 1;

			if (Viewer_mode & VM_OTHER_SHIP) {
				//	View from target.
				Viewer_obj = &Objects[Player_ai->target_objnum];

				last_Viewer_objnum = Player_ai->target_objnum;

				if ( Viewer_obj->type == OBJ_SHIP ) {
					ship_get_eye( &eye_pos, &eye_orient, Viewer_obj );
					view_from_player = 0;
				}
			} else {
				last_Viewer_objnum = -1;
			}

			if(Viewer_obj)
				Script_system.SetHookObject("Viewer", Viewer_obj);
			else
				Script_system.RemHookVar("Viewer");

			if ( view_from_player ) {
				//	View target from player ship.
				Viewer_obj = NULL;
				eye_pos = Player_obj->pos;
				vm_vec_normalized_dir(&tmp_dir, &Objects[Player_ai->target_objnum].pos, &eye_pos);
				vm_vector_2_matrix(&eye_orient, &tmp_dir, NULL, NULL);
				//rtn_cid = ship_get_followtarget_eye( Player_obj );
			}
		} else {
			dist = vm_vec_normalized_dir(&vec_to_deader, &Player_obj->pos, &Dead_camera_pos);
			
			if (dist < MIN_DIST_TO_DEAD_CAMERA)
				dist += flFrametime * 16.0f;

			vm_vec_scale(&vec_to_deader, -dist);
			vm_vec_add(&Dead_camera_pos, &Player_obj->pos, &vec_to_deader);
			
			view_pos = Player_obj->pos;

			if (!(Game_mode & GM_DEAD_BLEW_UP)) {
				Viewer_mode &= ~(VM_EXTERNAL | VM_CHASE);
				vm_vec_scale_add2(&Dead_camera_pos, &Original_vec_to_deader, 25.0f * flFrametime);
				Dead_player_last_vel = Player_obj->phys_info.vel;
				//nprintf(("AI", "Player death roll vel = %7.3f %7.3f %7.3f\n", Player_obj->phys_info.vel.x, Player_obj->phys_info.vel.y, Player_obj->phys_info.vel.z));
			} else if (Player_ai->target_objnum != -1) {
				view_pos = Objects[Player_ai->target_objnum].pos;
			} else {
				//	Make camera follow explosion, but gradually slow down.
				vm_vec_scale_add2(&Player_obj->pos, &Dead_player_last_vel, flFrametime);
				view_pos = Player_obj->pos;
				vm_vec_scale(&Dead_player_last_vel, 0.99f);
				vm_vec_scale_add2(&Dead_camera_pos, &Original_vec_to_deader, MIN(25.0f, vm_vec_mag_quick(&Dead_player_last_vel)) * flFrametime);
			}

			eye_pos = Dead_camera_pos;

			vm_vec_normalized_dir(&tmp_dir, &Player_obj->pos, &eye_pos);

			vm_vector_2_matrix(&eye_orient, &tmp_dir, NULL, NULL);
			Viewer_obj = NULL;
		}
	} 

	// if supernova shockwave
	if(supernova_camera_cut()){
		// no viewer obj
		Viewer_obj = NULL;

		// call it dead view
		Viewer_mode |= VM_DEAD_VIEW;

		// set eye pos and orient
		//rtn_cid = supernova_set_view();
		supernova_get_eye(&eye_pos, &eye_orient);
	} else {	
		//	If already blown up, these other modes can override.
		if (!(Game_mode & (GM_DEAD | GM_DEAD_BLEW_UP))) {
			Viewer_mode &= ~VM_DEAD_VIEW;

			if(!(Viewer_mode & VM_FREECAMERA))
				Viewer_obj = Player_obj;
 
			if (Viewer_mode & VM_OTHER_SHIP) {
				if (Player_ai->target_objnum != -1){
					Viewer_obj = &Objects[Player_ai->target_objnum];
					last_Viewer_objnum = Player_ai->target_objnum;
				} else {
					Viewer_mode &= ~VM_OTHER_SHIP;
					last_Viewer_objnum = -1;
				}
			} else {
				last_Viewer_objnum = -1;
			}

			if(Viewer_mode & VM_FREECAMERA) {
				Viewer_obj = NULL;
				return cam_get_current();
			} else if (Viewer_mode & VM_EXTERNAL) {
				matrix	tm, tm2;

				vm_angles_2_matrix(&tm2, &Viewer_external_info.angles);
				vm_matrix_x_matrix(&tm, &Viewer_obj->orient, &tm2);

				vm_vec_scale_add(&eye_pos, &Viewer_obj->pos, &tm.vec.fvec, 2.0f * Viewer_obj->radius + Viewer_external_info.distance);

				vm_vec_sub(&tmp_dir, &Viewer_obj->pos, &eye_pos);
				vm_vec_normalize(&tmp_dir);
				vm_vector_2_matrix(&eye_orient, &tmp_dir, &Viewer_obj->orient.vec.uvec, NULL);
				Viewer_obj = NULL;

				//	Modify the orientation based on head orientation.
				compute_slew_matrix(&eye_orient, &Viewer_slew_angles);

			} else if ( Viewer_mode & VM_CHASE ) {
				vec3d	move_dir;
				vec3d aim_pt;
				
				if ( Viewer_obj->phys_info.speed < 62.5f )
					move_dir = Viewer_obj->phys_info.vel;
				else {
					move_dir = Viewer_obj->phys_info.vel;
					vm_vec_scale(&move_dir, (62.5f/Viewer_obj->phys_info.speed));
				}

				vec3d tmp_up;
				matrix eyemat;
				ship_get_eye(&tmp_up, &eyemat, Viewer_obj, false, false);

				//create a better 3rd person view if this is the player ship
				if (Viewer_obj==Player_obj)
				{
					//get a point 1000m forward of ship
					vm_vec_copy_scale(&aim_pt,&Viewer_obj->orient.vec.fvec,1000.0f);
					vm_vec_add2(&aim_pt,&Viewer_obj->pos);

					vm_vec_scale_add(&eye_pos, &Viewer_obj->pos, &move_dir, -0.02f * Viewer_obj->radius);
					vm_vec_scale_add2(&eye_pos, &eyemat.vec.fvec, -2.125f * Viewer_obj->radius - Viewer_chase_info.distance);
					vm_vec_scale_add2(&eye_pos, &eyemat.vec.uvec, 0.625f * Viewer_obj->radius + 0.35f * Viewer_chase_info.distance);
					vm_vec_sub(&tmp_dir, &aim_pt, &eye_pos);
					vm_vec_normalize(&tmp_dir);
				}
				else
				{
					vm_vec_scale_add(&eye_pos, &Viewer_obj->pos, &move_dir, -0.02f * Viewer_obj->radius);
					vm_vec_scale_add2(&eye_pos, &eyemat.vec.fvec, -2.5f * Viewer_obj->radius - Viewer_chase_info.distance);
					vm_vec_scale_add2(&eye_pos, &eyemat.vec.uvec, 0.75f * Viewer_obj->radius + 0.35f * Viewer_chase_info.distance);
					vm_vec_sub(&tmp_dir, &Viewer_obj->pos, &eye_pos);
					vm_vec_normalize(&tmp_dir);
				}
					
				// JAS: I added the following code because if you slew up using
				// Descent-style physics, tmp_dir and Viewer_obj->orient.vec.uvec are
				// equal, which causes a zero-length vector in the vm_vector_2_matrix
				// call because the up and the forward vector are the same.   I fixed
				// it by adding in a fraction of the right vector all the time to the
				// up vector.
				tmp_up = eyemat.vec.uvec;
				vm_vec_scale_add2( &tmp_up, &eyemat.vec.rvec, 0.00001f );

				vm_vector_2_matrix(&eye_orient, &tmp_dir, &tmp_up, NULL);
				Viewer_obj = NULL;

				//	Modify the orientation based on head orientation.
				compute_slew_matrix(&eye_orient, &Viewer_slew_angles);
			} else if ( Viewer_mode & VM_WARP_CHASE ) {
					Warp_camera.get_info(&eye_pos, NULL);

					ship * shipp = &Ships[Player_obj->instance];

					vec3d warp_pos = Player_obj->pos;
					shipp->warpout_effect->getWarpPosition(&warp_pos);
					vm_vec_sub(&tmp_dir, &warp_pos, &eye_pos);
					vm_vec_normalize(&tmp_dir);
					vm_vector_2_matrix(&eye_orient, &tmp_dir, &Player_obj->orient.vec.uvec, NULL);
					Viewer_obj = NULL;
			} else if (Viewer_mode & VM_TOPDOWN) {
					angles rot_angles = { PI_2, 0.0f, 0.0f };
					bool position_override = false;
					if(Viewer_obj->type == OBJ_SHIP) {
						ship_info *sip = &Ship_info[Ships[Viewer_obj->instance].ship_info_index];
						if(sip->topdown_offset_def) {
							eye_pos.xyz.x = Viewer_obj->pos.xyz.x + sip->topdown_offset.xyz.x;
							eye_pos.xyz.y = Viewer_obj->pos.xyz.y + sip->topdown_offset.xyz.y;
							eye_pos.xyz.z = Viewer_obj->pos.xyz.z + sip->topdown_offset.xyz.z;
							position_override = true;
						}
					}
					if(!position_override) {
						eye_pos.xyz.x = Viewer_obj->pos.xyz.x;
						eye_pos.xyz.y = Viewer_obj->pos.xyz.y + Viewer_obj->radius * 25.0f;
						eye_pos.xyz.z = Viewer_obj->pos.xyz.z;
					}
					vm_angles_2_matrix(&eye_orient, &rot_angles);
					Viewer_obj = NULL;
			} else {
				// get an eye position based upon the correct type of object
				switch(Viewer_obj->type){
				case OBJ_SHIP:
					// make a call to get the eye point for the player object
					ship_get_eye( &eye_pos, &eye_orient, Viewer_obj );
					break;
				case OBJ_OBSERVER:
					// make a call to get the eye point for the player object
					observer_get_eye( &eye_pos, &eye_orient, Viewer_obj );					
					break;
				default :
					mprintf(("Invalid Value for Viewer_obj->type. Expected values are OBJ_SHIP (1) and OBJ_OBSERVER (12), we encountered %d. Please tell a coder.\n", Viewer_obj->type));
					Int3();
				}

				#ifdef JOHNS_DEBUG_CODE
				john_debug_stuff(&eye_pos, &eye_orient);
				#endif
			}
		}
	}

	main_cam->set_position(&eye_pos);
	main_cam->set_rotation(&eye_orient);

	// setup neb2 rendering
	neb2_render_setup(Main_camera);

	return Main_camera;
}

#ifndef NDEBUG
extern void ai_debug_render_stuff();
#endif

int Game_subspace_effect = 0;
DCF_BOOL( subspace, Game_subspace_effect )

void clip_frame_view();

// Does everything needed to render a frame
extern SCP_vector<object*> effect_ships;
extern SCP_vector<object*> transparent_objects;
void game_render_frame( camid cid )
{

	g3_start_frame(game_zbuffer);

	camera *cam = cid.getCamera();
	matrix eye_no_jitter = vmd_identity_matrix;
	if(cam != NULL)
	{
		vec3d eye_pos;
		matrix eye_orient;

		//Get current camera info
		cam->get_info(&eye_pos, &eye_orient);

		//Handle jitter if not cutscene camera
		eye_no_jitter = eye_orient;
		if( !(Viewer_mode & VM_FREECAMERA) ) {
			apply_view_shake(&eye_orient);
			cam->set_rotation(&eye_orient);
		}

		//Maybe override FOV from SEXP
		if(Sexp_fov <= 0.0f)
			g3_set_view_matrix(&eye_pos, &eye_orient, cam->get_fov());
		else
			g3_set_view_matrix(&eye_pos, &eye_orient, Sexp_fov);
	}
	else
	{
		g3_set_view_matrix(&vmd_zero_vector, &vmd_identity_matrix, VIEWER_ZOOM_DEFAULT);
	}

	// maybe offset the HUD (jitter stuff) and measure the 2D displacement between the player's view and ship vector
	int dont_offset = ((Game_mode & GM_MULTIPLAYER) && (Net_player->flags & NETINFO_FLAG_OBSERVER));
	HUD_set_offsets(Viewer_obj, !dont_offset, &eye_no_jitter);

	// for multiplayer clients, call code in Shield.cpp to set up the Shield_hit array.  Have to
	// do this becaues of the disjointed nature of this system (in terms of setup and execution).
	// must be done before ships are rendered
	if ( MULTIPLAYER_CLIENT ) {
		shield_point_multi_setup();
	}

	// this needs to happen after g3_start_frame() and before the primary projection and view matrix is setup
	// Note: environment mapping gets disabled when rendering to texture; if you change
	// this, make sure that the current render target gets restored right afterwards!
	if ( Cmdline_env && !Env_cubemap_drawn && gr_screen.rendering_to_texture == -1 ) {
		PROFILE("Environment Mapping", setup_environment_mapping(cid));

		if ( !Dynamic_environment ) {
			Env_cubemap_drawn = true;
		}
	}
	gr_zbuffer_clear(TRUE);

	gr_scene_texture_begin();

	neb2_render_setup(cid);

#ifndef DYN_CLIP_DIST
	if (!Cmdline_nohtl) {
		gr_set_proj_matrix(Proj_fov, gr_screen.clip_aspect, Min_draw_distance, Max_draw_distance);
		gr_set_view_matrix(&Eye_position, &Eye_matrix);
	}
#endif

	if ( Game_subspace_effect )	{
		stars_draw(0,0,0,1,0);
	} else {
		stars_draw(1,1,1,0,0);
	}

	PROFILE("Build Shadow Map", shadows_render_all(Proj_fov, &Eye_matrix, &Eye_position));
	PROFILE("Render Scene", obj_render_queue_all());

	render_shields();

	PROFILE("Trails", trail_render_all());						// render missilie trails after everything else.
	PROFILE("Particles", particle_render_all());					// render particles after everything else.	
	
#ifdef DYN_CLIP_DIST
	if(!Cmdline_nohtl)
	{
		gr_end_proj_matrix();
		gr_end_view_matrix();
		gr_set_proj_matrix(Proj_fov, gr_screen.clip_aspect, Min_draw_distance, Max_draw_distance);
		gr_set_view_matrix(&Eye_position, &Eye_matrix);
	}
#endif

	beam_render_all();						// render all beam weapons

	// render nebula lightning
	nebl_render_all();

	// render local player nebula
	neb2_render_player();

	gr_copy_effect_texture();

	// render all ships with shader effects on them
	SCP_vector<object*>::iterator obji = effect_ships.begin();
	for(;obji != effect_ships.end();++obji)
	{
		obj_render(*obji);
	}
	effect_ships.clear();

	batch_render_distortion_map_bitmaps();

	Shadow_override = true;
	//Draw the viewer 'cause we didn't before.
	//This is so we can change the minimum clipping distance without messing everything up.
	if ( Viewer_obj
		&& (Viewer_obj->type == OBJ_SHIP)
		&& (Ship_info[Ships[Viewer_obj->instance].ship_info_index].flags2 & SIF2_SHOW_SHIP_MODEL)
		&& (!Viewer_mode || (Viewer_mode & VM_PADLOCK_ANY) || (Viewer_mode & VM_OTHER_SHIP) || (Viewer_mode & VM_TRACK)) )
	{
		gr_post_process_save_zbuffer();
		ship_render_show_ship_cockpit(Viewer_obj);
	}


#ifndef NDEBUG
	ai_debug_render_stuff();
	extern void snd_spew_debug_info();
	snd_spew_debug_info();
#endif

	if(!Cmdline_nohtl)
	{
		gr_end_proj_matrix();
		gr_end_view_matrix();
	}

	//Draw viewer cockpit
	if(Viewer_obj != NULL && Viewer_mode != VM_TOPDOWN && Ship_info[Ships[Viewer_obj->instance].ship_info_index].cockpit_model_num > 0)
	{
		gr_post_process_save_zbuffer();
		ship_render_cockpit(Viewer_obj);
	}

	if (!Cmdline_nohtl) {
		gr_set_proj_matrix(Proj_fov, gr_screen.clip_aspect, Min_draw_distance, Max_draw_distance);
		gr_set_view_matrix(&Eye_position, &Eye_matrix);

		// Do the sunspot
		game_sunspot_process(flFrametime);

		gr_end_proj_matrix();
		gr_end_view_matrix();
	}
	Shadow_override = false;
	//================ END OF 3D RENDERING STUFF ====================

	PROFILE("Post Process", gr_scene_texture_end());

	extern int Multi_display_netinfo;
	if(Multi_display_netinfo){
		extern void multi_display_netinfo();
		multi_display_netinfo();
	}	

	game_tst_frame_pre();

#ifndef NDEBUG
	do_timing_test(flFrametime);

	extern int OO_update_index;	
	multi_rate_display(OO_update_index, gr_screen.center_offset_x + 375, gr_screen.center_offset_y);

	// test
	extern void oo_display();
	oo_display();			
#endif
	
	g3_end_frame();
}

//#define JOHNS_DEBUG_CODE	1

#ifdef JOHNS_DEBUG_CODE
void john_debug_stuff(vec3d *eye_pos, matrix *eye_orient)
{
	//if ( keyd_pressed[KEY_LSHIFT] )		
	{
		ship_subsys *tsys = Players[Player_num].targeted_subobject;
		if ( tsys )	{
			model_subsystem *turret = tsys->system_info;

			if (turret->type == SUBSYSTEM_TURRET )	{
				vec3d fvec, uvec;
				object * tobj = &Objects[Players[Player_num].targeted_subobject_parent];

				ship_model_start(tobj);

				model_find_world_point(eye_pos, &turret->turret_firing_point[0], turret->model_num, turret->turret_gun_sobj, &tobj->orient, &tobj->pos );
				model_find_world_dir(&fvec, &turret->turret_matrix.vec.fvec, turret->model_num, turret->turret_gun_sobj, &tobj->orient, NULL );
				model_find_world_dir(&uvec, &turret->turret_matrix.vec.uvec, turret->model_num, turret->turret_gun_sobj, &tobj->orient, NULL );
				
				vm_vector_2_matrix( eye_orient, &fvec, &uvec, NULL );

				ship_model_stop(tobj);

				Viewer_obj = NULL;
			}
		}

	}
}
#endif

// following function for dumping frames for purposes of building trailers.
#ifndef NDEBUG

// function to toggle state of dumping every frame into PCX when playing the game
DCF(dump_frames, "Toggles On/off frame dumping at 15 hz")
{
	if ( Debug_dump_frames == 0 )	{
		// Turn it on
		Debug_dump_frames = 15;
		Debug_dump_trigger = 0;
		gr_dump_frame_start( Debug_dump_frame_num, DUMP_BUFFER_NUM_FRAMES );
		dc_printf( "Frame dumping at 15 hz is now ON\n" );
	} else {
		// Turn it off
		Debug_dump_frames = 0;
		Debug_dump_trigger = 0;
		gr_dump_frame_stop();
		dc_printf( "Frame dumping is now OFF\n" );
	}
}

DCF(dump_frames_trigger, "Starts/stop frame dumping at 15 hz")
{
	if ( Debug_dump_frames == 0 )	{
		// Turn it on
		Debug_dump_frames = 15;
		Debug_dump_trigger = 1;
		gr_dump_frame_start( Debug_dump_frame_num, DUMP_BUFFER_NUM_FRAMES );
		dc_printf( "Frame dumping at 15 hz is now ON\n" );
	} else {
		// Turn it off
		Debug_dump_frames = 0;
		Debug_dump_trigger = 0;
		gr_dump_frame_stop();
		dc_printf( "Frame dumping is now OFF\n" );
	}
}

DCF(dump_frames30, "Starts/stop frame dumping at 30 hz")
{
	if ( Debug_dump_frames == 0 )	{
		// Turn it on
		Debug_dump_frames = 30;
		Debug_dump_trigger = 0;
		gr_dump_frame_start( Debug_dump_frame_num, DUMP_BUFFER_NUM_FRAMES );
		dc_printf( "Frame dumping at 30 hz is now ON\n" );
	} else {
		// Turn it off
		Debug_dump_frames = 0;
		Debug_dump_trigger = 0;
		gr_dump_frame_stop();
		dc_printf( "Frame dumping is now OFF\n" );
	}
}

DCF(dump_frames30_trigger, "Starts/stop frame dumping at 30 hz")
{
	if ( Debug_dump_frames == 0 )	{
		// Turn it on
		Debug_dump_frames = 30;
		Debug_dump_trigger = 1;
		gr_dump_frame_start( Debug_dump_frame_num, DUMP_BUFFER_NUM_FRAMES );
		dc_printf( "Triggered frame dumping at 30 hz is now ON\n" );
	} else {
		// Turn it off
		Debug_dump_frames = 0;
		Debug_dump_trigger = 0;
		gr_dump_frame_stop();
		dc_printf( "Triggered frame dumping is now OFF\n" );
	}
}

void game_maybe_dump_frame()
{
	if ( !Debug_dump_frames ){
		return;
	}

	if( Debug_dump_trigger && !keyd_pressed[KEY_Q] ){
		return;
	}

	game_stop_time();

	gr_dump_frame();
	Debug_dump_frame_num++;

	game_start_time();
}
#endif

extern int Player_dead_state;

//	Flip the page and time how long it took.
void game_flip_page_and_time_it()
{	
	fix t1, t2,d;
	int t;
	t1 = timer_get_fixed_seconds();
	gr_flip();
	t2 = timer_get_fixed_seconds();
	d = t2 - t1;
	t = (gr_screen.max_w*gr_screen.max_h*gr_screen.bytes_per_pixel)/1024;
	sprintf( transfer_text, NOX("%d MB/s"), (int)fixmuldiv(t,65,d) );
}

void game_simulation_frame()
{
	//Do camera stuff
	//This is for the warpout cam
	if ( Player->control_mode != PCM_NORMAL )
		Warp_camera.do_frame(flFrametime);

	//Do ingame cutscenes stuff
	if(!Time_compression_locked)
	{
		cam_do_frame(flFrametime);
	}
	else
	{
		cam_do_frame(flRealframetime);
	}

	// blow ships up in multiplayer dogfight
	if( MULTIPLAYER_MASTER && (Net_player != NULL) && (Netgame.type_flags & NG_TYPE_DOGFIGHT) && (f2fl(Missiontime) >= 2.0f) && !dogfight_blown){
		// blow up all non-player ships
		ship_obj *moveup = GET_FIRST(&Ship_obj_list);
		ship *shipp;
		ship_info *sip;
		while((moveup != END_OF_LIST(&Ship_obj_list)) && (moveup != NULL)){
			// bogus
			if((moveup->objnum < 0) || (moveup->objnum >= MAX_OBJECTS) || (Objects[moveup->objnum].type != OBJ_SHIP) || (Objects[moveup->objnum].instance < 0) || (Objects[moveup->objnum].instance >= MAX_SHIPS) || (Ships[Objects[moveup->objnum].instance].ship_info_index < 0) || (Ships[Objects[moveup->objnum].instance].ship_info_index >= static_cast<int>(Ship_info.size()))){
				moveup = GET_NEXT(moveup);
				continue;
			}
			shipp = &Ships[Objects[moveup->objnum].instance];
			sip = &Ship_info[shipp->ship_info_index];

			// only blow up small ships			
			if((sip->flags & SIF_SMALL_SHIP) && (multi_find_player_by_object(&Objects[moveup->objnum]) < 0) && (shipp->team == Iff_traitor) ){							
				// function to simply explode a ship where it is currently at
				ship_self_destruct( &Objects[moveup->objnum] );					
			}

			moveup = GET_NEXT(moveup);
		}

		dogfight_blown = 1;
	}

	// process AWACS stuff - do this first thing
	awacs_process();

	//Do autopilot stuff
	NavSystem_Do();

	// single player, set Player hits_this_frame to 0
	if ( !(Game_mode & GM_MULTIPLAYER) && Player ) {
		Player->damage_this_burst -= (flFrametime * MAX_BURST_DAMAGE  / (0.001f * BURST_DURATION));
		Player->damage_this_burst = MAX(Player->damage_this_burst, 0.0f);
	}

	// supernova
	supernova_process();
	if(supernova_active() >= 5){
		return;
	}

	// fire targeting lasers now so that 
	// 1 - created this frame
	// 2 - collide this frame
	// 3 - render this frame
	// 4 - ignored and deleted next frame
	// the basic idea being that because it con be confusing to deal with them on a multi-frame basis, they are only valid for
	// frame
	ship_process_targeting_lasers();	

	// do this here so that it works for multiplayer
	if ( Viewer_obj ) {
		// get viewer direction
		int viewer_direction = PHYSICS_VIEWER_REAR;

		if(Viewer_mode == 0){
			viewer_direction = PHYSICS_VIEWER_FRONT;
		}
		if(Viewer_mode & VM_PADLOCK_UP){
			viewer_direction = PHYSICS_VIEWER_UP;
		}
		else if(Viewer_mode & VM_PADLOCK_REAR){
			viewer_direction = PHYSICS_VIEWER_REAR;
		} 
		else if(Viewer_mode & VM_PADLOCK_LEFT){
			viewer_direction = PHYSICS_VIEWER_LEFT;
		} 
		else if(Viewer_mode & VM_PADLOCK_RIGHT){
			viewer_direction = PHYSICS_VIEWER_RIGHT;
		}

		physics_set_viewer( &Viewer_obj->phys_info, viewer_direction );
	} else {
		physics_set_viewer( &Objects[Player->objnum].phys_info, PHYSICS_VIEWER_FRONT );
	}

	// evaluate mission departures and arrivals before we process all objects.
	if ( !(Game_mode & GM_MULTIPLAYER) || (MULTIPLAYER_MASTER && !multi_endgame_ending()) ) {

		// we don't want to evaluate mission stuff when any ingame joiner in multiplayer is receiving
		// ships/wing packets.
		if ( !((Game_mode & GM_MULTIPLAYER) && (Netgame.flags & NG_FLAG_INGAME_JOINING_CRITICAL))) {
			mission_parse_eval_stuff();
		}

		// if we're an observer, move ourselves seperately from the standard physics
		if((Game_mode & GM_MULTIPLAYER) && (Net_player->flags & NETINFO_FLAG_OBSERVER)){
			obj_observer_move(flFrametime);
		}
		
		// move all the objects now
		PROFILE("Move Objects - Master", obj_move_all(flFrametime));

		mission_eval_goals();
	}

	// always check training objectives, even in multiplayer missions. we need to do this so that the directives gauge works properly on clients
	training_check_objectives();
	
	// do all interpolation now
	if ( MULTIPLAYER_CLIENT && !multi_endgame_ending() && !(Netgame.flags & NG_FLAG_SERVER_LOST)) {
		// client side processing of warping in effect stages
		multi_do_client_warp(flFrametime);     
	
		// client side movement of an observer
		if((Net_player->flags & NETINFO_FLAG_OBSERVER) || (Player_obj->type == OBJ_OBSERVER)){
			obj_observer_move(flFrametime);   
		}

		// move all objects - does interpolation now as well
		PROFILE("Move Objects - Client", obj_move_all(flFrametime));


	}

	// only process the message queue when the player is "in" the game
	if ( !Pre_player_entry ){
		message_queue_process();				// process any messages send to the player
	}

	message_maybe_distort();				// maybe distort incoming message if comms damaged
	player_repair_frame(flFrametime);	//	AI objects get repaired in ai_process, called from move code...deal with player.
	player_process_pending_praise();		// maybe send off a delayed praise message to the player
	player_maybe_play_all_alone_msg();	// maybe tell the player he is all alone	

	if(!(Game_mode & GM_STANDALONE_SERVER)){		
		// process some stuff every frame (before frame is rendered)
		emp_process_local();

		hud_update_frame(flFrametime);						// update hud systems

		if (!physics_paused)	{
			// Move particle system
			PROFILE("Move Particles", particle_move_all(flFrametime));	

			// Move missile trails
			PROFILE("Move Trails", trail_move_all(flFrametime));		

			// Flash the gun flashes
			shipfx_flash_do_frame(flFrametime);			

			shockwave_move_all(flFrametime);	// update all the shockwaves
		}

		// subspace missile strikes
		ssm_process();

		obj_snd_do_frame();						// update the object-linked persistant sounds

		game_maybe_update_sound_environment();
		snd_update_listener(&Eye_position, &Player_obj->phys_info.vel, &Eye_matrix);

// AL: debug code used for testing ambient subspace sound (ie when enabling subspace through debug console)
#ifndef NDEBUG
		if ( Game_subspace_effect ) {
			game_start_subspace_ambient_sound();
		}
#endif
	}

	Script_system.RunBytecode(Script_simulationhook);
}

// Maybe render and process the dead-popup
void game_maybe_do_dead_popup(float frametime)
{
	if ( popupdead_is_active() ) {
		int leave_popup=1;
		int choice = popupdead_do_frame(frametime);

		if ( Game_mode & GM_NORMAL ) {
			switch(choice) {
			case 0:
				gameseq_post_event(GS_EVENT_ENTER_GAME);
				break;

			case 1:
				gameseq_post_event(GS_EVENT_END_GAME);
				break;

			case 2:
				gameseq_post_event(GS_EVENT_START_GAME);
				break;

			// this should only happen during a red alert mission
			case 3:				
				if (The_mission.flags & MISSION_FLAG_RED_ALERT)
				{
					// choose the previous mission
					mission_campaign_previous_mission();
				}
				else
				{
					// bogus?
					Int3();
				}

				gameseq_post_event(GS_EVENT_START_GAME);
				break;

			default:
				leave_popup=0;
				break;
			}
		} else {
			switch( choice ) {

			case POPUPDEAD_DO_MAIN_HALL:
				multi_quit_game(PROMPT_NONE,-1);
				break;

			case POPUPDEAD_DO_RESPAWN:				
				multi_respawn_normal();
				event_music_player_respawn();
				break;

			case POPUPDEAD_DO_OBSERVER:
				multi_respawn_observer();
				event_music_player_respawn_as_observer();
				break;

			default:
				leave_popup = 0;
				break;
			}
		}

		if ( leave_popup ) {
			popupdead_close();
		}
	}
}

// returns true if player is actually in a game_play stats
int game_actually_playing()
{
	int state;

	state = gameseq_get_state();
	if ( (state != GS_STATE_GAME_PLAY) && (state != GS_STATE_DEATH_DIED) && (state != GS_STATE_DEATH_BLEW_UP) )
		return 0;
	else
		return 1;
}

void game_render_hud(camid cid)
{
	gr_reset_clip();

	if(cid.isValid()) {
		g3_start_frame(0);		// 0 = turn zbuffering off
		g3_set_view( cid.getCamera() );

		hud_render_preprocess(flFrametime);

		g3_end_frame();
	}

	// main HUD rendering function
	hud_render_all();

	// Diminish the palette effect
	game_flash_diminish(flFrametime);
}

//100% blackness
void game_reset_shade_frame()
{
	Fade_type = FI_NONE;
	gr_create_shader(&Viewer_shader, 0, 0, 0, 0);
}

void game_shade_frame(float frametime)
{
	// only do frame shade if we are actually in a game play state
	if ( !game_actually_playing() ) {
		return;
	}

	if (Fade_type != FI_NONE) {
		Assert(Fade_start_timestamp > 0);
		Assert(Fade_end_timestamp > 0);
		Assert(Fade_end_timestamp > Fade_start_timestamp);

		if( timestamp() >= Fade_start_timestamp ) {
			int startAlpha = 0;
			int endAlpha = 0;

			if (Fade_type == FI_FADEOUT) {
				endAlpha = 255;
			} else if (Fade_type == FI_FADEIN) {
				startAlpha = 255;
			}

			int alpha = 0;

			if( timestamp() < Fade_end_timestamp ) {
				int duration = (Fade_end_timestamp - Fade_start_timestamp);
				int elapsed = (timestamp() - Fade_start_timestamp);

				alpha = fl2i( (float)startAlpha + (((float)endAlpha - (float)startAlpha) / (float)duration) * (float)elapsed );
			} else {
				//Fade finished
				Fade_type = FI_NONE;
				Fade_start_timestamp = 0;
				Fade_end_timestamp = 0;

				alpha = endAlpha;
			}

			Viewer_shader.c = (ubyte)alpha;
		}
	}

	gr_flash_alpha(Viewer_shader.r, Viewer_shader.g, Viewer_shader.b, Viewer_shader.c);
}

const static int CUTSCENE_BAR_DIVISOR = 8;
void bars_do_frame(float frametime)
{
	if((Cutscene_bar_flags & CUB_GRADUAL) && Cutscene_bars_progress < 1.0f)
	{
		//Determine how far along we are
		Assert(Cutscene_delta_time > 0.0f);

		Cutscene_bars_progress += frametime / Cutscene_delta_time;
		if(Cutscene_bars_progress >= 1.0f)
		{
			//Reset this stuff
			Cutscene_delta_time = 1.0f;
			Cutscene_bars_progress = 1.0f;
		}

		//Figure out where the bars should be
		int yborder;
		if(Cutscene_bar_flags & CUB_CUTSCENE)
			yborder = fl2i(Cutscene_bars_progress*(gr_screen.max_h/CUTSCENE_BAR_DIVISOR));
		else
			yborder = gr_screen.max_h/CUTSCENE_BAR_DIVISOR - fl2i(Cutscene_bars_progress*(gr_screen.max_h/CUTSCENE_BAR_DIVISOR));

		if (g3_in_frame() == 0) {
			//Set rectangles
			gr_set_color(0,0,0);
			gr_set_bitmap(0); // Valathil - Don't ask me why this has to be here but otherwise the black bars don't draw
			gr_rect(0, 0, gr_screen.max_w, yborder, GR_RESIZE_NONE);
			gr_rect(0, gr_screen.max_h-yborder, gr_screen.max_w, yborder, GR_RESIZE_NONE);
		} else {
			//Set clipping
			gr_reset_clip();
			gr_set_clip(0, yborder, gr_screen.max_w, gr_screen.max_h - yborder*2, GR_RESIZE_NONE );
		}
	}
	else if(Cutscene_bar_flags & CUB_CUTSCENE)
	{
		int yborder = gr_screen.max_h/CUTSCENE_BAR_DIVISOR;

		if (g3_in_frame() == 0) {
			gr_set_color(0,0,0);
			gr_set_bitmap(0); // Valathil - Don't ask me why this has to be here but otherwise the black bars don't draw
			gr_rect(0, 0, gr_screen.max_w, yborder, GR_RESIZE_NONE);
			gr_rect(0, gr_screen.max_h-yborder, gr_screen.max_w, yborder, GR_RESIZE_NONE);
		} else {
			gr_reset_clip();
			gr_set_clip(0, yborder, gr_screen.max_w, gr_screen.max_h - (yborder*2), GR_RESIZE_NONE );
		}
	}
}

void clip_frame_view() {
	if(!Time_compression_locked) {
		// Player is dead
		game_set_view_clip(flFrametime);

		// Cutscene bars
		bars_do_frame(flRealframetime);
	} else {
		// Player is dead
		game_set_view_clip(flRealframetime);

		// Cutscene bars
		bars_do_frame(flRealframetime);
	}
}

//WMC - This does stuff like fading in and out and subtitles. Special FX?
//Basically stuff you need rendered after everything else (including HUD)
void game_render_post_frame()
{
	float frametime = flFrametime;
	if(Time_compression_locked)
	{
		frametime = flRealframetime;
	}

	subtitles_do_frame(frametime);
	game_shade_frame(frametime);
	subtitles_do_frame_post_shaded(frametime);
}

#ifndef NDEBUG
#define DEBUG_GET_TIME(x)	{ x = timer_get_fixed_seconds(); }
#else
#define DEBUG_GET_TIME(x)
#endif

void game_frame(bool paused)
{
#ifndef NDEBUG
	fix total_time1, total_time2;
	fix render2_time1=0, render2_time2=0;
	fix render3_time1=0, render3_time2=0;
	fix flip_time1=0, flip_time2=0;
	fix clear_time1=0, clear_time2=0;
#endif
	int actually_playing;

#ifndef NDEBUG
	if (Framerate_delay) {
		int	start_time = timer_get_milliseconds();
		while (timer_get_milliseconds() < start_time + Framerate_delay)
			;
	}
#endif
	// start timing frame
	timing_frame_start();
	profile_begin("Main Frame");

	DEBUG_GET_TIME( total_time1 )

	if(paused)
	{
		// Reset the lights here or they just keep on increasing
		light_reset();
	}
	else
	{
		// var to hold which state we are in
		actually_playing = game_actually_playing();

		if ((!(Game_mode & GM_MULTIPLAYER)) || ((Game_mode & GM_MULTIPLAYER) && !(Net_player->flags & NETINFO_FLAG_OBSERVER))) {
			if (!(Game_mode & GM_STANDALONE_SERVER)){
				Assert( OBJ_INDEX(Player_obj) >= 0 );
			}
		}
	
		if (Missiontime > Entry_delay_time){
			Pre_player_entry = 0;
		} else {
			; //nprintf(("AI", "Framecount = %i, time = %7.3f\n", Framecount, f2fl(Missiontime)));
		}

		//	Note: These are done even before the player enters, else buffers can overflow.
		if (! (Game_mode & GM_STANDALONE_SERVER)){
			radar_frame_init();
		}

		shield_frame_init();

		if ( !Pre_player_entry && actually_playing ) {
			if (! (Game_mode & GM_STANDALONE_SERVER) ) {

				if( (!popup_running_state()) && (!popupdead_is_active()) ){
					game_process_keys();
					read_player_controls( Player_obj, flFrametime);
				}
				
				// if we're not the master, we may have to send the server-critical ship status button_info bits
				if (MULTIPLAYER_CLIENT && !(Net_player->flags & NETINFO_FLAG_OBSERVER)){
					multi_maybe_send_ship_status();
				}
			}
		}
	
		// Reset the whack stuff
		game_whack_reset();
	
		// These two lines must be outside of Pre_player_entry code,
		// otherwise too many lights are added.
		light_reset();
	
		if ((Game_mode & GM_MULTIPLAYER) && (Netgame.game_state == NETGAME_STATE_SERVER_TRANSFER)){
			return;
		}
		
		PROFILE("Simulation", game_simulation_frame()); 
		
		// if not actually in a game play state, then return.  This condition could only be true in 
		// a multiplayer game.
		if (!actually_playing ) {
			Assert( Game_mode & GM_MULTIPLAYER );
			return;
		}

	}

	if (!Pre_player_entry) {
		if (! (Game_mode & GM_STANDALONE_SERVER)) {
			DEBUG_GET_TIME( clear_time1 )
			// clear the screen to black
			gr_reset_clip();
			if ( (Game_detail_flags & DETAIL_FLAG_CLEAR) ) {
				gr_clear();
			}

			if(Player_obj)
				Script_system.SetHookObject("Player", Player_obj);
			else
				Script_system.RemHookVar("Player");

			DEBUG_GET_TIME( clear_time2 )
			DEBUG_GET_TIME( render3_time1 )
			
			camid cid = game_render_frame_setup();

			PROFILE("Render", game_render_frame( cid ));
			
			//Cutscene bars
			clip_frame_view();

			// save the eye position and orientation
			if ( Game_mode & GM_MULTIPLAYER ) {
				cid.getCamera()->get_info(&Net_player->s_info.eye_pos, &Net_player->s_info.eye_orient);
			}

			Scripting_didnt_draw_hud = 1;
			Script_system.SetHookObject("Self", Viewer_obj);
			if(Script_system.IsOverride(Script_hudhook) || Script_system.IsConditionOverride(CHA_HUDDRAW, Viewer_obj))
				Scripting_didnt_draw_hud = 0;
			Script_system.RemHookVar("Self");

			if(Scripting_didnt_draw_hud) {
				game_render_hud(cid);
			}
			HUD_reset_clip();

			if( (Game_detail_flags & DETAIL_FLAG_HUD) && (!(Game_mode & GM_MULTIPLAYER) || ((Game_mode & GM_MULTIPLAYER) && !(Net_player->flags & NETINFO_FLAG_OBSERVER))) ) {
				anim_render_all(0, flFrametime);
			}

			Script_system.SetHookObject("Self", Viewer_obj);
			if (!(Viewer_mode & (VM_EXTERNAL | VM_DEAD_VIEW | VM_WARP_CHASE | VM_PADLOCK_ANY))) 
			{
				Script_system.RunBytecode(Script_hudhook);
				Script_system.RunCondition(CHA_HUDDRAW, '\0', NULL, Viewer_obj);
			}
			Script_system.RemHookVar("Self");
			
			// check to see if we should display the death died popup
			if(Game_mode & GM_DEAD_BLEW_UP){				
				if(Game_mode & GM_MULTIPLAYER){
					// catch the situation where we're supposed to be warping out on this transition
					if(Net_player->flags & NETINFO_FLAG_WARPING_OUT){
						multi_handle_sudden_mission_end();
						send_debrief_event();
					} else if((Player_died_popup_wait != -1) && (timestamp_elapsed(Player_died_popup_wait))){
						Player_died_popup_wait = -1;
						popupdead_start();
					}
				} else {
					if((Player_died_popup_wait != -1) && (timestamp_elapsed(Player_died_popup_wait))){
						Player_died_popup_wait = -1;
						popupdead_start();
					}
				}
			}

			// Goober5000 - check if we should red-alert
			// (this is approximately where the red_alert_check_status() function tree began in the pre-HUD-overhaul code)
			red_alert_maybe_move_to_next_mission();

			DEBUG_GET_TIME( render3_time2 )
			DEBUG_GET_TIME( render2_time1 )

			gr_reset_clip();
			game_get_framerate();
			game_show_framerate();
			game_show_eye_pos(cid);

			game_show_time_left();

			gr_reset_clip();
			game_render_post_frame();

			game_tst_frame();

			DEBUG_GET_TIME( render2_time2 )

			// maybe render and process the dead popup
			game_maybe_do_dead_popup(flFrametime);

			// start timing frame
			timing_frame_stop();
			// timing_display(30, 10);			

			// If a regular popup is active, don't flip (popup code flips)
			if( !popup_running_state() ){
				DEBUG_GET_TIME( flip_time1 )
				PROFILE("Page Flip", game_flip_page_and_time_it());
				DEBUG_GET_TIME( flip_time2 )
			}

#ifndef NDEBUG
			game_maybe_dump_frame();			// used to dump pcx files for building trailers
#endif		
		} else {
			game_show_standalone_framerate();
		}
	}

	game_do_training_checks();
	asteroid_frame();

	// process lightning (nebula only)
	nebl_process();

	profile_end("Main Frame");
	profile_dump_output();

	DEBUG_GET_TIME( total_time2 )

#ifndef NDEBUG
	// Got some timing numbers
	Timing_total = f2fl( total_time2 - total_time1 ) * 1000.0f;
	Timing_clear = f2fl( clear_time2 - clear_time1 ) * 1000.0f;
	Timing_render2 = f2fl( render2_time2- render2_time1 ) * 1000.0f;
	Timing_render3 = f2fl( render3_time2- render3_time1 ) * 1000.0f;
	Timing_flip = f2fl( flip_time2 - flip_time1 ) * 1000.0f;
#endif

}

#define	MAX_FRAMETIME	(F1_0/4)		// Frametime gets saturated at this.  Changed by MK on 11/1/97.
												//	Some bug was causing Frametime to always get saturated at 2.0 seconds after the player
												//	died.  This resulted in screwed up death sequences.

fix Last_time = 0;						// The absolute time of game at end of last frame (beginning of this frame)
fix Last_delta_time = 0;				// While game is paused, this keeps track of how much elapsed in the frame before paused.
static int timer_paused=0;
#if defined(TIMER_TEST) && !defined(NDEBUG)
static int stop_count,start_count;
static int time_stopped,time_started;
#endif
int saved_timestamp_ticker = -1;

void game_reset_time()
{
	if((Game_mode & GM_MULTIPLAYER) && (Netgame.game_state == NETGAME_STATE_SERVER_TRANSFER)){
		return ;
	}

	//	Last_time = timer_get_fixed_seconds();
	game_start_time();
	timestamp_reset();
	game_stop_time();
}

void game_stop_time()
{
	if (timer_paused==0) {
		fix time;
		time = timer_get_fixed_seconds();
		// Save how much time progressed so far in the frame so we can
		// use it when we unpause.
		Last_delta_time = time - Last_time;		

		//mprintf(("Last_time in game_stop_time = %7.3f\n", f2fl(Last_delta_time)));
		if (Last_delta_time < 0) {
			#if defined(TIMER_TEST) && !defined(NDEBUG)
			Int3();		//get Matt!!!!
			#endif
			Last_delta_time = 0;
		}
		#if defined(TIMER_TEST) && !defined(NDEBUG)
		time_stopped = time;
		#endif

		// Stop the timer_tick stuff...
		// Normally, you should never access 'timestamp_ticker', consider this a low-level routine
		saved_timestamp_ticker = timestamp_ticker;
	}
	timer_paused++;

	#if defined(TIMER_TEST) && !defined(NDEBUG)
	stop_count++;
	#endif
}

void game_start_time()
{
	timer_paused--;
	Assert(timer_paused >= 0);
	if (timer_paused==0) {
		fix time;
		time = timer_get_fixed_seconds();
		#if defined(TIMER_TEST) && !defined(NDEBUG)
		if (Last_time < 0)
			Int3();		//get Matt!!!!
		}
		#endif
		// Take current time, and set it backwards to account for time	
		// that the frame already executed, so that timer_get_fixed_seconds() - Last_time
		// will be correct when it goes to calculate the frametime next
		// frame.
		Last_time = time - Last_delta_time;		
		#if defined(TIMER_TEST) && !defined(NDEBUG)
		time_started = time;
		#endif

		// Restore the timer_tick stuff...
		// Normally, you should never access 'timestamp_ticker', consider this a low-level routine
		Assert( saved_timestamp_ticker > -1 );		// Called out of order, get JAS
		timestamp_ticker = saved_timestamp_ticker;
		saved_timestamp_ticker = -1;
	}

	#if defined(TIMER_TEST) && !defined(NDEBUG)
	start_count++;
	#endif
}

void lock_time_compression(bool is_locked)
{
	Time_compression_locked = is_locked;
}

void change_time_compression(float multiplier)
{
	fix modified = fl2f( f2fl(Game_time_compression) * multiplier );

	Desired_time_compression = Game_time_compression = modified;
	Time_compression_change_rate = 0;
}

void set_time_compression(float multiplier, float change_time)
{
	if(change_time <= 0.0f)
	{
		Game_time_compression = Desired_time_compression = fl2f(multiplier);
		Time_compression_change_rate = 0;
		return;
	}

	Desired_time_compression = fl2f(multiplier);
	Time_compression_change_rate = fl2f( f2fl(Desired_time_compression - Game_time_compression) / change_time );
}

void game_set_frametime(int state)
{
	fix thistime;
	float frame_cap_diff;

	thistime = timer_get_fixed_seconds();

	if ( Last_time == 0 )	
		Frametime = F1_0 / 30;
	else
		Frametime = thistime - Last_time;

//	Frametime = F1_0 / 30;

#ifndef NDEBUG
	fix	debug_frametime = Frametime;	//	Just used to display frametime.
#endif

	//	If player hasn't entered mission yet, make frame take 1/4 second.
	if ((Pre_player_entry) && (state == GS_STATE_GAME_PLAY))
		Frametime = F1_0/4;
#ifndef NDEBUG
	else if ((Debug_dump_frames) && (state == GS_STATE_GAME_PLAY)) {				// note link to above if!!!!!
	
		fix frame_speed = F1_0 / Debug_dump_frames;

		if (Frametime > frame_speed ){
			nprintf(("warning","slow frame: %x\n",(int)Frametime));
		} else {			
			do {
				thistime = timer_get_fixed_seconds();
				Frametime = thistime - Last_time;
			} while (Frametime < frame_speed );			
		}
		Frametime = frame_speed;
	}
#endif

	Assertion( Framerate_cap > 0, "Framerate cap %d is too low. Needs to be a positive, non-zero number", Framerate_cap );

	// Cap the framerate so it doesn't get too high.
	if (!Cmdline_NoFPSCap)
	{
		fix cap;

		cap = F1_0/Framerate_cap;
		if (Frametime < cap) {
			thistime = cap - Frametime;
//  			mprintf(("Sleeping for %6.3f seconds.\n", f2fl(thistime)));
			os_sleep(static_cast<int>(f2fl(thistime) * 1000.0f));
			Frametime = cap;
			thistime = timer_get_fixed_seconds();
		}
	}

	if((Game_mode & GM_STANDALONE_SERVER) && 
		(f2fl(Frametime) < ((float)1.0/(float)Multi_options_g.std_framecap))){

		frame_cap_diff = ((float)1.0/(float)Multi_options_g.std_framecap) - f2fl(Frametime);		
		os_sleep(static_cast<int>(frame_cap_diff*1000)); 				
		
		thistime += fl2f((frame_cap_diff));		

		Frametime = thistime - Last_time;
   }

	// If framerate is too low, cap it.
	if (Frametime > MAX_FRAMETIME)	{
#ifndef NDEBUG
		mprintf(("Frame %2i too long!!: frametime = %.3f (%.3f)\n", Framecount, f2fl(Frametime), f2fl(debug_frametime)));
#endif
		Frametime = MAX_FRAMETIME;
	}

	flRealframetime = f2fl(Frametime);

	//Handle changes in time compression
	if(Game_time_compression != Desired_time_compression)
	{
		bool ascending = Desired_time_compression > Game_time_compression;
		if(Time_compression_change_rate)
			Game_time_compression += fixmul(Time_compression_change_rate, Frametime);
		if((ascending && Game_time_compression > Desired_time_compression)
			|| (!ascending && Game_time_compression < Desired_time_compression))
			Game_time_compression = Desired_time_compression;
	}

	Frametime = fixmul(Frametime, Game_time_compression);

    if (Frametime <= 0)
    {
        // If the Frametime is zero or below due to Game_time_compression, set
        // the Frametime to 1 (1/65536 of a second).
        Frametime = 1;
    }

	Last_time = thistime;
	//mprintf(("Frame %i, Last_time = %7.3f\n", Framecount, f2fl(Last_time)));
	Last_frame_timestamp = timestamp();

	flFrametime = f2fl(Frametime);
	timestamp_inc(flFrametime);

	// wrap overall frametime if needed
	if ( FrametimeOverall > (INT_MAX - F1_0) )
		FrametimeOverall = 0;

	FrametimeOverall += Frametime;

/*	if ((Framecount > 0) && (Framecount < 10)) {
		mprintf(("Frame %2i: frametime = %.3f (%.3f)\n", Framecount, f2fl(Frametime), f2fl(debug_frametime)));
	}
*/
}

fix game_get_overall_frametime()
{
	return FrametimeOverall;
}

// This is called from game_do_frame(), and from navmap_do_frame() 
void game_update_missiontime()
{
	// TODO JAS: Put in if and move this into game_set_frametime, 
	// fix navmap to call game_stop/start_time
	//if ( !timer_paused )	
		Missiontime += Frametime;
}

void game_do_frame()
{	
	game_set_frametime(GS_STATE_GAME_PLAY);
	game_update_missiontime();

//	if (Player_ship->flags & SF_DYING)
//		flFrametime /= 15.0;

	if (Game_mode & GM_STANDALONE_SERVER) {
		std_multi_set_standalone_missiontime(f2fl(Missiontime));
	}

	if ( game_single_step && (last_single_step == game_single_step) ) {
		os_set_title( NOX("SINGLE STEP MODE (Pause exits, any other key steps)") );
		while( key_checkch() == 0 )
			os_sleep(10);
		os_set_title( XSTR( "FreeSpace", 171) );
  		Last_time = timer_get_fixed_seconds();
	}

	last_single_step = game_single_step;

	game_frame();

	monitor_update();			// Update monitor variables
}

void multi_maybe_do_frame()
{
	if ( (Game_mode & GM_MULTIPLAYER) && (Game_mode & GM_IN_MISSION) && !Multi_pause_status){
		game_do_frame(); 
	}
}

int Joymouse_button_status = 0;

// Flush all input devices
void game_flush()
{
	key_flush();
	mouse_flush();
	joy_flush();
	snazzy_flush();

	Joymouse_button_status = 0;

	//mprintf(("Game flush!\n" ));
}

// function for multiplayer only which calls game_do_state_common() when running the
// debug console
void game_do_dc_networking()
{
	Assert( Game_mode & GM_MULTIPLAYER );

	game_do_state_common( gameseq_get_state() );
}

// Call this whenever in a loop, or when you need to check for a keystroke.
int game_check_key()
{
	int k;

	k = game_poll();

	// convert keypad enter to normal enter
	if ((k & KEY_MASK) == KEY_PADENTER)
		k = (k & ~KEY_MASK) | KEY_ENTER;

	return k;
}

// same as game_check_key(), except this is used while actually in the game.  Since there
// generally are differences between game control keys and general UI keys, makes sense to
// have seperate functions for each case.  If you are not checking a game control while in a
// mission, you should probably be using game_check_key() instead.
int game_poll()
{
	int k, state;

	if (!Cmdline_no_unfocus_pause)
	{
		if (!os_foreground()) {
			game_stop_time();
			os_sleep(1);
			game_start_time();

			// If we're in a single player game, pause it.
			if (!(Game_mode & GM_MULTIPLAYER)){
				if ((gameseq_get_state() == GS_STATE_GAME_PLAY) && (!popup_active()) && (!popupdead_is_active()))	{
					game_process_pause_key();
				}
			}
		}
	}

	k = key_inkey();

	// Move the mouse cursor with the joystick.
	if (os_foreground() && !io::mouse::CursorManager::get()->isCursorShown() && (Use_joy_mouse))	{
		// Move the mouse cursor with the joystick
		int mx, my, dx, dy;
		int jx, jy, jz, jr;

		joy_get_pos( &jx, &jy, &jz, &jr );

		dx = fl2i(f2fl(jx)*flFrametime*500.0f);
		dy = fl2i(f2fl(jy)*flFrametime*500.0f);

		if ( dx || dy )	{
			mouse_get_real_pos( &mx, &my );
			mouse_set_pos( mx+dx, my+dy );
		}

		int j, m;
		j = joy_down(0);
		m = mouse_down(MOUSE_LEFT_BUTTON);

		if ( j != Joymouse_button_status )	{
			//mprintf(( "Joy went from %d to %d, mouse is %d\n", Joymouse_button_status, j, m ));
			Joymouse_button_status = j;
			if ( j && (!m) )	{
				mouse_mark_button( MOUSE_LEFT_BUTTON, 1 );
			} else if ( (!j) && (m) )	{
				mouse_mark_button( MOUSE_LEFT_BUTTON, 0 );
			}
		}
	}

	// if we should be ignoring keys because of some multiplayer situations
	if((Game_mode & GM_MULTIPLAYER) && multi_ignore_controls(k)){
		return 0;
	}

	state = gameseq_get_state();

	// If a popup is running, don't process all the Fn keys
	if( popup_active()) {
		if (state != GS_STATE_DEATH_BLEW_UP) {
			return k;
		}
	}

//	if ( k ) nprintf(( "General", "Key = %x\n", k ));

	switch (k) {
		case KEY_DEBUGGED + KEY_BACKSP:
			if(!(Game_mode & GM_MULTIPLAYER))
			{
				gameseq_post_event(GS_EVENT_LAB);
				k = 0;
			}
			break;

		case KEY_F1:
			launch_context_help();
			k = 0;
			break;

		case KEY_F2:
//			if (state != GS_STATE_INITIAL_PLAYER_SELECT) {

			// don't allow f2 while warping out in multiplayer	
			if((Game_mode & GM_MULTIPLAYER) && (Net_player != NULL) && (Net_player->flags & NETINFO_FLAG_WARPING_OUT)){
				break;
			}

			switch (state) {
				case GS_STATE_INITIAL_PLAYER_SELECT:
				case GS_STATE_OPTIONS_MENU:
				case GS_STATE_HUD_CONFIG:
				case GS_STATE_CONTROL_CONFIG:
				case GS_STATE_DEATH_DIED:
//				case GS_STATE_DEATH_BLEW_UP:	// 	DEATH_BLEW_UP might be okay but do not comment out DEATH_DIED as otherwise no clean up is performed on the dead ship
				case GS_STATE_VIEW_MEDALS:
					break;

				default:
					gameseq_post_event(GS_EVENT_OPTIONS_MENU);
					k = 0;
					break;
			}

			break;

			// hotkey selection screen -- only valid from briefing and beyond.
		case KEY_F3:	
			if ( (state == GS_STATE_TEAM_SELECT) || (state == GS_STATE_BRIEFING) || (state == GS_STATE_SHIP_SELECT) || (state == GS_STATE_WEAPON_SELECT) || (state == GS_STATE_GAME_PLAY) || (state == GS_STATE_GAME_PAUSED) ) {
				gameseq_post_event( GS_EVENT_HOTKEY_SCREEN );
				k = 0;
			}
			break;

		case KEY_DEBUGGED + KEY_F3:
			gameseq_post_event( GS_EVENT_TOGGLE_FULLSCREEN );
			break;

		case KEY_F4:
			if(Game_mode & GM_MULTIPLAYER){
				if((state == GS_STATE_GAME_PLAY) || (state == GS_STATE_MULTI_PAUSED)){
					gameseq_post_event( GS_EVENT_MISSION_LOG_SCROLLBACK );
					k = 0;
				} 
			} else {
				if ((state == GS_STATE_GAME_PLAY) || (state == GS_STATE_DEATH_DIED) || (state == GS_STATE_DEATH_BLEW_UP) || (state == GS_STATE_GAME_PAUSED) ) {
					gameseq_post_event( GS_EVENT_MISSION_LOG_SCROLLBACK );
					k = 0;
				}
			}
			break;

		case KEY_ESC | KEY_SHIFTED:
			// make sure to quit properly out of multiplayer
			if(Game_mode & GM_MULTIPLAYER){
				multi_quit_game(PROMPT_NONE);
			}

			gameseq_post_event( GS_EVENT_QUIT_GAME );
			k = 0;

			break;

		case KEY_DEBUGGED + KEY_P:			
			break;			

		case KEY_PRINT_SCRN: 
			{
				static int counter = os_config_read_uint(NULL, "ScreenshotNum", 0);
				char tmp_name[MAX_FILENAME_LEN];

				game_stop_time();

				// we could probably go with .3 here for 1,000 shots but people really need to clean out
				// their directories better than that so it's 100 for now.
				sprintf( tmp_name, NOX("screen%.4i"), counter );
				counter++;

				// we've got two character precision so we can only have 100 shots at a time, reset if needed
				//Now we have four digit precision :) -WMC
				if (counter > 9999)
				{
					//This should pop up a dialogue or something ingame.
					Warning(LOCATION, "Screenshot count has reached max of 9999. Resetting to 0.");
					counter = 0;
				}

				mprintf(( "Dumping screen to '%s'\n", tmp_name ));
				gr_print_screen(tmp_name);

				game_start_time();
				os_config_write_uint(NULL, "ScreenshotNum", counter);
			}

			k = 0;
			break;

		case KEY_SHIFTED | KEY_ENTER: {

#if !defined(NDEBUG)

			if ( Game_mode & GM_NORMAL ){
				game_stop_time();
			}

			// if we're in multiplayer mode, do some special networking
			if(Game_mode & GM_MULTIPLAYER){
				debug_console(game_do_dc_networking);
			} else {				
				debug_console();
			}

			game_flush();

			if ( Game_mode & GM_NORMAL )
				game_start_time();

#endif

			break;
		}
	}

	return k;
}

void os_close()
{
	gameseq_post_event(GS_EVENT_QUIT_GAME);
}

// All code to process events.   This is the only place
// that you should change the state of the game.
void game_process_event( int current_state, int event )
{
	mprintf(("Got event %s (%d) in state %s (%d)\n", GS_event_text[event], event, GS_state_text[current_state], current_state));

	switch (event) {
		case GS_EVENT_SIMULATOR_ROOM:
			gameseq_set_state(GS_STATE_SIMULATOR_ROOM);
			break;

		case GS_EVENT_MAIN_MENU:
			gameseq_set_state(GS_STATE_MAIN_MENU);		
			break;

		case GS_EVENT_OPTIONS_MENU:
			gameseq_push_state( GS_STATE_OPTIONS_MENU );
			break;

		case GS_EVENT_BARRACKS_MENU:
			gameseq_set_state(GS_STATE_BARRACKS_MENU);		
			break;

		case GS_EVENT_TECH_MENU:
			gameseq_set_state(GS_STATE_TECH_MENU);		
			break;
		case GS_EVENT_LAB:
			gameseq_push_state(GS_STATE_LAB);
			break;
		case GS_EVENT_TRAINING_MENU:
			gameseq_set_state(GS_STATE_TRAINING_MENU);		
			break;

		case GS_EVENT_START_GAME:
			Select_default_ship = 0;			
			gameseq_set_state(GS_STATE_START_GAME);
			break;

		case GS_EVENT_START_GAME_QUICK:
			Select_default_ship = 1;
			gameseq_post_event(GS_EVENT_ENTER_GAME);
			break;

		case GS_EVENT_CMD_BRIEF:
			gameseq_set_state(GS_STATE_CMD_BRIEF);
			break;

		case GS_EVENT_RED_ALERT:
			gameseq_set_state(GS_STATE_RED_ALERT);
			break;

		case GS_EVENT_START_BRIEFING:
			gameseq_set_state(GS_STATE_BRIEFING);
			break;

		case GS_EVENT_DEBRIEF:
			// did we end the campaign in the main freespace 2 single player campaign?
			// (specifically, did we successfully jump out when the supernova was in progress
			// and the campaign was ending?)
			if (Campaign_ending_via_supernova && (Game_mode & GM_CAMPAIGN_MODE)/* && !stricmp(Campaign.filename, "freespace2")*/) {
				gameseq_post_event(GS_EVENT_END_CAMPAIGN);
			} else {
				gameseq_set_state(GS_STATE_DEBRIEF);
			}
			break;

		case GS_EVENT_SHIP_SELECTION:
			gameseq_set_state( GS_STATE_SHIP_SELECT );
			break;

		case GS_EVENT_WEAPON_SELECTION:
			gameseq_set_state( GS_STATE_WEAPON_SELECT );
			break;

		case GS_EVENT_ENTER_GAME:
			if (Game_mode & GM_MULTIPLAYER) {
				// if we're respawning, make sure we change the view mode so that the hud shows up
				if (current_state == GS_STATE_DEATH_BLEW_UP) {
					Viewer_mode = 0;
				}

				gameseq_set_state(GS_STATE_GAME_PLAY);
			} else {
				gameseq_set_state(GS_STATE_GAME_PLAY, 1);
			}

			// clear multiplayer button info
			extern button_info Multi_ship_status_bi;
			memset(&Multi_ship_status_bi, 0, sizeof(button_info));

			// Make hv.Player available in "On Gameplay Start" hook -zookeeper
			if(Player_obj)
				Script_system.SetHookObject("Player", Player_obj);

			Script_system.RunCondition(CHA_GAMEPLAYSTART);

			if (Player_obj)
				Script_system.RemHookVar("Player");

			Start_time = f2fl(timer_get_approx_seconds());
			//Framecount = 0;
			mprintf(("Entering game at time = %7.3f\n", Start_time));
			break;

		case GS_EVENT_END_GAME:
			if ( (current_state == GS_STATE_GAME_PLAY) || (current_state == GS_STATE_DEATH_DIED) ||
				(current_state == GS_STATE_DEATH_BLEW_UP) ||	(current_state == GS_STATE_DEBRIEF) || (current_state == GS_STATE_MULTI_DOGFIGHT_DEBRIEF)) {
					gameseq_set_state(GS_STATE_MAIN_MENU);

			} else
				Int3();

			break;

		case GS_EVENT_QUIT_GAME:
			main_hall_stop_music(true);
			main_hall_stop_ambient();
			gameseq_set_state(GS_STATE_QUIT_GAME);
			break;

		case GS_EVENT_GAMEPLAY_HELP:
			gameseq_push_state( GS_STATE_GAMEPLAY_HELP );
			break;

		case GS_EVENT_PAUSE_GAME:
			gameseq_push_state(GS_STATE_GAME_PAUSED);
			break;

		case GS_EVENT_DEBUG_PAUSE_GAME:
			gameseq_push_state(GS_STATE_DEBUG_PAUSED);
			break;

		case GS_EVENT_TRAINING_PAUSE:
			gameseq_push_state(GS_STATE_TRAINING_PAUSED);
			break;

		case GS_EVENT_PREVIOUS_STATE:
			gameseq_pop_state();
			break;

		case GS_EVENT_LOAD_MISSION_MENU:
			gameseq_set_state(GS_STATE_LOAD_MISSION_MENU);
			break;

		case GS_EVENT_MISSION_LOG_SCROLLBACK:
			gameseq_push_state( GS_STATE_MISSION_LOG_SCROLLBACK );
			break;

		case GS_EVENT_HUD_CONFIG:
			gameseq_push_state( GS_STATE_HUD_CONFIG );
			break;

		case GS_EVENT_CONTROL_CONFIG:
			gameseq_push_state( GS_STATE_CONTROL_CONFIG );
			break;	

		case GS_EVENT_DEATH_DIED:
			gameseq_set_state( GS_STATE_DEATH_DIED );
			break;

		case GS_EVENT_DEATH_BLEW_UP:
			if (  current_state == GS_STATE_DEATH_DIED )	{
				gameseq_set_state( GS_STATE_DEATH_BLEW_UP );
				event_music_player_death();	
			} else {
				mprintf(( "Ignoring GS_EVENT_DEATH_BLEW_UP because we're in state %d\n", current_state ));
			}
			break;

		case GS_EVENT_NEW_CAMPAIGN:
			if (!mission_load_up_campaign()){
				readyroom_continue_campaign();
			}
			break;

		case GS_EVENT_CAMPAIGN_CHEAT:
			if (!mission_load_up_campaign()){
				readyroom_continue_campaign();
			}
			break;

		case GS_EVENT_CAMPAIGN_ROOM:
			gameseq_set_state(GS_STATE_CAMPAIGN_ROOM);
			break;

		case GS_EVENT_CREDITS:
			gameseq_set_state( GS_STATE_CREDITS );
			break;

		case GS_EVENT_VIEW_MEDALS:
			gameseq_push_state( GS_STATE_VIEW_MEDALS );
			break;

		case GS_EVENT_SHOW_GOALS:
			gameseq_push_state( GS_STATE_SHOW_GOALS );	// use push_state() since we might get to this screen through a variety of states
			break;

		case GS_EVENT_HOTKEY_SCREEN:
			gameseq_push_state( GS_STATE_HOTKEY_SCREEN );	// use push_state() since we might get to this screen through a variety of states
			break;
		
	// multiplayer stuff follow these comments
		case GS_EVENT_PXO:
			gameseq_set_state( GS_STATE_PXO );
			break;

		case GS_EVENT_PXO_HELP:
			gameseq_set_state( GS_STATE_PXO_HELP );
			break;

		case GS_EVENT_MULTI_JOIN_GAME:
			gameseq_set_state( GS_STATE_MULTI_JOIN_GAME );
			break;

		case GS_EVENT_MULTI_HOST_SETUP:
			gameseq_set_state( GS_STATE_MULTI_HOST_SETUP );
			break;

		case GS_EVENT_MULTI_CLIENT_SETUP:
			gameseq_set_state( GS_STATE_MULTI_CLIENT_SETUP );
			break;

  		case GS_EVENT_GOTO_VIEW_CUTSCENES_SCREEN:
			gameseq_set_state(GS_STATE_VIEW_CUTSCENES);
			break;

		case GS_EVENT_MULTI_STD_WAIT:
			gameseq_set_state( GS_STATE_MULTI_STD_WAIT );
			break;

		case GS_EVENT_STANDALONE_MAIN:
			gameseq_set_state( GS_STATE_STANDALONE_MAIN );
			break;   

		case GS_EVENT_MULTI_PAUSE:
			gameseq_push_state( GS_STATE_MULTI_PAUSED );
			break;			

		case GS_EVENT_INGAME_PRE_JOIN:
			gameseq_set_state( GS_STATE_INGAME_PRE_JOIN );
			break;
		
		case GS_EVENT_EVENT_DEBUG:
			gameseq_push_state(GS_STATE_EVENT_DEBUG);
			break;

		// Start a warpout where player automatically goes 70 no matter what
		// and can't cancel out of it.
		case GS_EVENT_PLAYER_WARPOUT_START_FORCED:
			Warpout_forced = 1;							// If non-zero, bash the player to speed and go through effect

			// Same code as in GS_EVENT_PLAYER_WARPOUT_START only ignores current mode
			Player->saved_viewer_mode = Viewer_mode;
			Player->control_mode = PCM_WARPOUT_STAGE1;
			Warpout_sound = snd_play(&Snds[SND_PLAYER_WARP_OUT]);
			Warpout_time = 0.0f;			// Start timer!
			break;

		case GS_EVENT_PLAYER_WARPOUT_START:
			if ( Player->control_mode != PCM_NORMAL )	{
				mprintf(( "Player isn't in normal mode; cannot warp out.\n" ));
			} else {
				Player->saved_viewer_mode = Viewer_mode;
				Player->control_mode = PCM_WARPOUT_STAGE1;
				Warpout_sound = snd_play(&Snds[SND_PLAYER_WARP_OUT]);
				Warpout_time = 0.0f;			// Start timer!
				Warpout_forced = 0;				// If non-zero, bash the player to speed and go through effect
			}
			break;

		case GS_EVENT_PLAYER_WARPOUT_STOP:
			if ( Player->control_mode != PCM_NORMAL )	{
				if ( !Warpout_forced )	{		// cannot cancel forced warpout
					Player->control_mode = PCM_NORMAL;
					Viewer_mode = Player->saved_viewer_mode;
					hud_subspace_notify_abort();
					mprintf(( "Player put back to normal mode.\n" ));
					if ( Warpout_sound > -1 )	{
						snd_stop( Warpout_sound );
						Warpout_sound = -1;
					}
				}
			}
			break;

		case GS_EVENT_PLAYER_WARPOUT_DONE_STAGE1:		// player ship got up to speed
			if ( Player->control_mode != PCM_WARPOUT_STAGE1 )	{
				gameseq_post_event( GS_EVENT_PLAYER_WARPOUT_STOP );
				mprintf(( "Player put back to normal mode, because of invalid sequence in stage1.\n" ));
			} else {
				mprintf(( "Hit target speed.  Starting warp effect and moving to stage 2!\n" ));
				shipfx_warpout_start( Player_obj );
				Player->control_mode = PCM_WARPOUT_STAGE2;

				if (!(The_mission.ai_profile->flags2 & AIPF2_NO_WARP_CAMERA)) {
					Player->saved_viewer_mode = Viewer_mode;
					Viewer_mode |= VM_WARP_CHASE;
					Warp_camera = warp_camera(Player_obj);
				}
			}
			break;

		case GS_EVENT_PLAYER_WARPOUT_DONE_STAGE2:		// player ship got into the warp effect
			if ( Player->control_mode != PCM_WARPOUT_STAGE2 )	{
				gameseq_post_event( GS_EVENT_PLAYER_WARPOUT_STOP );
				mprintf(( "Player put back to normal mode, because of invalid sequence in stage2.\n" ));
			} else {
				mprintf(( "Hit warp effect.  Moving to stage 3!\n" ));
				Player->control_mode = PCM_WARPOUT_STAGE3;
			}
			break;

		case GS_EVENT_PLAYER_WARPOUT_DONE:	// player ship got through the warp effect
			mprintf(( "Player warped out.  Going to debriefing!\n" ));
			Player->control_mode = PCM_NORMAL;
			Viewer_mode = Player->saved_viewer_mode;
			Warpout_sound = -1;

			send_debrief_event();
			break;

		case GS_EVENT_STANDALONE_POSTGAME:
			gameseq_set_state(GS_STATE_STANDALONE_POSTGAME);
			break;

		case GS_EVENT_INITIAL_PLAYER_SELECT:
			gameseq_set_state(GS_STATE_INITIAL_PLAYER_SELECT);
			break;

		case GS_EVENT_GAME_INIT:
			// see if the command line option has been set to use the last pilot, and act acoordingly
			if( player_select_get_last_pilot() ) {	
				// always enter the main menu -- do the automatic network startup stuff elsewhere
				// so that we still have valid checks for networking modes, etc.
				gameseq_set_state(GS_STATE_MAIN_MENU);
			} else {
				gameseq_set_state(GS_STATE_INITIAL_PLAYER_SELECT);
			}
			break;

		case GS_EVENT_MULTI_MISSION_SYNC:
			gameseq_set_state(GS_STATE_MULTI_MISSION_SYNC);
			break;		

		case GS_EVENT_MULTI_START_GAME:
			gameseq_set_state(GS_STATE_MULTI_START_GAME);
			break;

		case GS_EVENT_MULTI_HOST_OPTIONS:
			gameseq_set_state(GS_STATE_MULTI_HOST_OPTIONS);
			break;

		case GS_EVENT_MULTI_DOGFIGHT_DEBRIEF:
			gameseq_set_state(GS_STATE_MULTI_DOGFIGHT_DEBRIEF);
			break;

		case GS_EVENT_TEAM_SELECT:
			gameseq_set_state(GS_STATE_TEAM_SELECT);
			break;

		case GS_EVENT_END_CAMPAIGN:			
			gameseq_set_state(GS_STATE_END_OF_CAMPAIGN);
			break;		

		case GS_EVENT_LOOP_BRIEF:
			gameseq_set_state(GS_STATE_LOOP_BRIEF);
			break;

		case GS_EVENT_FICTION_VIEWER:
			gameseq_set_state(GS_STATE_FICTION_VIEWER);
			break;

		case GS_EVENT_SCRIPTING:
			gameseq_set_state(GS_STATE_SCRIPTING);
			break;

		default:
			Int3();
			break;
	}
}

// Called when a state is being left.
// The current state is still at old_state, but as soon as
// this function leaves, then the current state will become
// new state.     You should never try to change the state
// in here... if you think you need to, you probably really
// need to post an event, not change the state.
void game_leave_state( int old_state, int new_state )
{
	int end_mission = 1;

	switch (new_state) {
		case GS_STATE_GAME_PAUSED:
		case GS_STATE_DEBUG_PAUSED:
		case GS_STATE_OPTIONS_MENU:
		case GS_STATE_CONTROL_CONFIG:		
		case GS_STATE_MISSION_LOG_SCROLLBACK:
		case GS_STATE_DEATH_DIED:
		case GS_STATE_SHOW_GOALS:
		case GS_STATE_HOTKEY_SCREEN:		
		case GS_STATE_MULTI_PAUSED:
		case GS_STATE_TRAINING_PAUSED:
		case GS_STATE_EVENT_DEBUG:				
		case GS_STATE_GAMEPLAY_HELP:
		case GS_STATE_LAB:
			end_mission = 0;  // these events shouldn't end a mission
			break;
	}

	//WMC - Scripting override
	/*
	if(script_hook_valid(&GS_state_hooks[old_state]) && Script_system.IsOverride(GS_state_hooks[old_state])) {
		return;
	}
	*/

	if(Script_system.IsConditionOverride(CHA_ONSTATEEND)) {
		Script_system.RunCondition(CHA_ONSTATEEND);
		return;
	}

	//WMC - Clear scripting bitmaps
	Script_system.UnloadImages();

	switch (old_state) {
		case GS_STATE_BRIEFING:
			brief_stop_voices();
			if ( (new_state != GS_STATE_OPTIONS_MENU) && (new_state != GS_STATE_WEAPON_SELECT)
				  && (new_state != GS_STATE_SHIP_SELECT) && (new_state != GS_STATE_HOTKEY_SCREEN)
				  && (new_state != GS_STATE_TEAM_SELECT) && (new_state != GS_STATE_MULTI_MISSION_SYNC)){
				common_select_close();
				if ( new_state == GS_STATE_MAIN_MENU ) {
					freespace_stop_mission();	
				}
			}
			
			// COMMAND LINE OPTION
			if (Cmdline_multi_stream_chat_to_file){
				cfwrite_string(NOX("-------------------------------------------\n"),Multi_chat_stream);
				cfclose(Multi_chat_stream);
			}
			break;

		case GS_STATE_DEBRIEF:
			if ( (new_state != GS_STATE_VIEW_MEDALS) && (new_state != GS_STATE_OPTIONS_MENU) ) {
				debrief_close();				
				fsspeech_stop();
			}
			break;

		case GS_STATE_MULTI_DOGFIGHT_DEBRIEF:
			multi_df_debrief_close();
			break;

		case GS_STATE_LOAD_MISSION_MENU:
			mission_load_menu_close();
			break;

		case GS_STATE_SIMULATOR_ROOM:
			sim_room_close();
			break;

		case GS_STATE_CAMPAIGN_ROOM:
			campaign_room_close();
			break;

		case GS_STATE_CMD_BRIEF:
			if (new_state == GS_STATE_OPTIONS_MENU) {
				cmd_brief_hold();

			} else {
				cmd_brief_close();
					common_select_close();
				if (new_state == GS_STATE_MAIN_MENU) {
					freespace_stop_mission();	
				}
			}
			break;

		case GS_STATE_RED_ALERT:
			red_alert_close();
			common_select_close();
			if (new_state == GS_STATE_MAIN_MENU) {
				freespace_stop_mission();
			}
			break;

		case GS_STATE_SHIP_SELECT:
			if ( new_state != GS_STATE_OPTIONS_MENU && new_state != GS_STATE_WEAPON_SELECT &&
				  new_state != GS_STATE_HOTKEY_SCREEN &&
				  new_state != GS_STATE_BRIEFING && new_state != GS_STATE_TEAM_SELECT  && (new_state != GS_STATE_MULTI_MISSION_SYNC)) {
				common_select_close();
				if ( new_state == GS_STATE_MAIN_MENU ) {
					freespace_stop_mission();	
				}
			}
			break;

		case GS_STATE_WEAPON_SELECT:
			if ( new_state != GS_STATE_OPTIONS_MENU && new_state != GS_STATE_SHIP_SELECT &&
				  new_state != GS_STATE_HOTKEY_SCREEN &&
				  new_state != GS_STATE_BRIEFING && new_state != GS_STATE_TEAM_SELECT && (new_state != GS_STATE_MULTI_MISSION_SYNC)) {
				common_select_close();
				if ( new_state == GS_STATE_MAIN_MENU ) {
					freespace_stop_mission();	
				}
			}
			break;

		case GS_STATE_TEAM_SELECT:
			if ( new_state != GS_STATE_OPTIONS_MENU && new_state != GS_STATE_SHIP_SELECT &&
				  new_state != GS_STATE_HOTKEY_SCREEN &&
				  new_state != GS_STATE_BRIEFING && new_state != GS_STATE_WEAPON_SELECT && (new_state != GS_STATE_MULTI_MISSION_SYNC)) {
				common_select_close();
				if ( new_state == GS_STATE_MAIN_MENU ) {
					freespace_stop_mission();	
				}
			}					
			break;

		case GS_STATE_MAIN_MENU:
			main_hall_close();
			break;

		case GS_STATE_OPTIONS_MENU:
			//game_start_time();
			if(new_state == GS_STATE_MULTI_JOIN_GAME){
				multi_join_clear_game_list();
			}
			options_menu_close();
			break;

		case GS_STATE_BARRACKS_MENU:
			if(new_state != GS_STATE_VIEW_MEDALS){
				barracks_close();
			}
			break;

		case GS_STATE_MISSION_LOG_SCROLLBACK:
			hud_scrollback_close();
			break;

		case GS_STATE_TRAINING_MENU:
			training_menu_close();
			break;

		case GS_STATE_GAME_PLAY:
			if ( !(Game_mode & GM_STANDALONE_SERVER) ) {
				player_save_target_and_weapon_link_prefs();
				game_stop_looped_sounds();
			}

			sound_env_disable();
			joy_ff_stop_effects();

			// stop game time under certain conditions
			if ( end_mission || (Game_mode & GM_NORMAL) || ((Game_mode & GM_MULTIPLAYER) && (new_state == GS_STATE_MULTI_PAUSED)) ){
				game_stop_time();
			}

			if (end_mission) {
				// when in multiplayer and going back to the main menu, send a leave game packet
				// right away (before calling stop mission).  stop_mission was taking to long to
				// close mission down and I want people to get notified ASAP.
				if ( (Game_mode & GM_MULTIPLAYER) && (new_state == GS_STATE_MAIN_MENU) ){
					multi_quit_game(PROMPT_NONE);
				}
				snd_aav_init();

				freespace_stop_mission();
			}
			break;

		case GS_STATE_TECH_MENU:
			techroom_close();
			break;

		case GS_STATE_TRAINING_PAUSED:
			Training_num_lines = 0;
			// fall through to GS_STATE_GAME_PAUSED

		case GS_STATE_GAME_PAUSED:
			game_start_time();
			if ( end_mission ) {
				pause_close();
			}
			break;

		case GS_STATE_DEBUG_PAUSED:
			#ifndef NDEBUG
				game_start_time();
				pause_debug_close();
			#endif
			break;

		case GS_STATE_HUD_CONFIG:
			hud_config_close();
			break;

		case GS_STATE_PXO:
			if (new_state != GS_STATE_PXO_HELP) {
				multi_pxo_close();
			}
			break;

		case GS_STATE_PXO_HELP:
			multi_pxo_help_close();
			break;

		// join/start a game
		case GS_STATE_MULTI_JOIN_GAME:
			if(new_state != GS_STATE_OPTIONS_MENU){
				multi_join_game_close();
			}
			break;

		case GS_STATE_MULTI_HOST_SETUP:
		case GS_STATE_MULTI_CLIENT_SETUP:
			// if this is just the host going into the options screen, don't do anything
			if((new_state == GS_STATE_MULTI_HOST_OPTIONS) || (new_state == GS_STATE_OPTIONS_MENU)){
				break;
			}

			// close down the proper state
			if(old_state == GS_STATE_MULTI_HOST_SETUP){
				multi_create_game_close();
			} else {
				multi_game_client_setup_close();
			}

			// COMMAND LINE OPTION
			if (Cmdline_multi_stream_chat_to_file){
				if( (new_state != GS_STATE_TEAM_SELECT) && (Multi_chat_stream!=NULL) ) {
					cfwrite_string(NOX("-------------------------------------------\n"),Multi_chat_stream);
					cfclose(Multi_chat_stream);
				}
			}			
			break;

		case GS_STATE_CONTROL_CONFIG:
			control_config_close();
			break;

		case GS_STATE_DEATH_DIED:
			Game_mode &= ~GM_DEAD_DIED;

			if ( !(Game_mode & GM_MULTIPLAYER) ) {
				if ( end_mission && (new_state == GS_STATE_DEBRIEF) ) {
					freespace_stop_mission();
				}
			} else {
				// early end while respawning or blowing up in a multiplayer game
				if ( (new_state == GS_STATE_DEBRIEF) || (new_state == GS_STATE_MULTI_DOGFIGHT_DEBRIEF) ) {
					game_stop_time();
					freespace_stop_mission();
				}
			}
			break;

		case GS_STATE_DEATH_BLEW_UP:
			Game_mode &= ~GM_DEAD_BLEW_UP;

			// for single player, we might reload mission, etc.  For multiplayer, look at my new state
			// to determine if I should do anything.
			if ( !(Game_mode & GM_MULTIPLAYER) ) {
				if ( end_mission ){
					freespace_stop_mission();
				}
			} else {
				// if we are not respawing as an observer or as a player, our new state will not
				// be gameplay state.
				if ( (new_state != GS_STATE_GAME_PLAY) && (new_state != GS_STATE_MULTI_PAUSED) ) {
					game_stop_time();									// hasn't been called yet!!
					freespace_stop_mission();
				}
			}
			break;


		case GS_STATE_CREDITS:
			credits_close();
			main_hall_start_music();
			break;

		case GS_STATE_VIEW_MEDALS:
			medal_main_close();
			break;

		case GS_STATE_SHOW_GOALS:
			mission_show_goals_close();
			break;

		case GS_STATE_HOTKEY_SCREEN:
			if ( new_state != GS_STATE_OPTIONS_MENU ) {
				mission_hotkey_close();
			}
			break;

		case GS_STATE_MULTI_MISSION_SYNC:
			common_select_close();

			// if we're moving into the options menu we don't need to do anything else
			if(new_state == GS_STATE_OPTIONS_MENU){	
				break;
			}

			Assert( Game_mode & GM_MULTIPLAYER );
			multi_sync_close();
			if ( new_state == GS_STATE_GAME_PLAY ){
				// palette_restore_palette();

				// change a couple of flags to indicate our state!!!
				Net_player->state = NETPLAYER_STATE_IN_MISSION;
				send_netplayer_update_packet();

				// set the game mode
				Game_mode |= GM_IN_MISSION;
			}

			main_hall_stop_music(true);
			main_hall_stop_ambient();		
			break;		
   
		case GS_STATE_VIEW_CUTSCENES:
			cutscenes_screen_close();
			break;

		case GS_STATE_MULTI_STD_WAIT:
			multi_standalone_wait_close();
	  		break;

		case GS_STATE_STANDALONE_MAIN:			
			standalone_main_close();
			if(new_state == GS_STATE_MULTI_STD_WAIT){		
				init_multiplayer_stats();										
			}			
			break;

		case GS_STATE_STANDALONE_POSTGAME:
			multi_standalone_postgame_close();
			break;

		case GS_STATE_MULTI_PAUSED:
			multi_pause_close(end_mission);
			break;			

		case GS_STATE_INGAME_PRE_JOIN:
			multi_ingame_select_close();
			break;

		case GS_STATE_INITIAL_PLAYER_SELECT:			
			player_select_close();			
			break;		

		case GS_STATE_MULTI_START_GAME:
			multi_start_game_close();
			break;

		case GS_STATE_MULTI_HOST_OPTIONS:
			multi_host_options_close();
			break;				

		case GS_STATE_END_OF_CAMPAIGN:
			mission_campaign_end_close();
			break;

		case GS_STATE_LOOP_BRIEF:
			loop_brief_close();
			break;

		case GS_STATE_FICTION_VIEWER:
			fiction_viewer_close();
			common_select_close();
			if (new_state == GS_STATE_MAIN_MENU) {
				freespace_stop_mission();
			}
			break;

		case GS_STATE_LAB:
			lab_close();
			break;

		case GS_STATE_SCRIPTING:
			scripting_state_close();
			break;
	}

	//WMC - Now run scripting stuff
	Script_system.RunCondition(CHA_ONSTATEEND);
}

// variable used for automatic netgame starting/joining
int Main_hall_netgame_started = 0;

// Called when a state is being entered.
// The current state is set to the state we're entering at
// this point, and old_state is set to the state we're coming
// from.    You should never try to change the state
// in here... if you think you need to, you probably really
// need to post an event, not change the state.

void game_enter_state( int old_state, int new_state )
{
	//WMC - Scripting override
	/*
	if(script_hook_valid(&GS_state_hooks[new_state]) && Script_system.IsOverride(GS_state_hooks[new_state])) {
		return;
	}
	*/
	if(Script_system.IsConditionOverride(CHA_ONSTATESTART)) {
		Script_system.RunCondition(CHA_ONSTATESTART);
		return;
	}

	switch (new_state) {
		case GS_STATE_MAIN_MENU:				
			// in multiplayer mode, be sure that we are not doing networking anymore.
			if ( Game_mode & GM_MULTIPLAYER ) {
				Assert( Net_player != NULL );
				Net_player->flags &= ~NETINFO_FLAG_DO_NETWORKING;
			}

			// remove any multiplayer flags from the game mode
			Game_mode &= ~(GM_MULTIPLAYER);

			// set the game_mode based on the type of player
			Assert( Player != NULL );

			if ( Player->flags & PLAYER_FLAGS_IS_MULTI ){
				Game_mode = GM_MULTIPLAYER;
			} else {
				Game_mode = GM_NORMAL;
			}

			// determine which ship this guy is currently based on
			mission_load_up_campaign(Player);

			// if we're coming from the end of a campaign, we want to load the first mainhall of the campaign
			// otherwise load the mainhall for the mission the player's up to
			if (Campaign.next_mission == -1) {
				main_hall_init(Campaign.missions[0].main_hall);
			} else {
				main_hall_init(Campaign.missions[Campaign.next_mission].main_hall);
			}

			//if ( (Cmdline_start_netgame || (Cmdline_connect_addr != NULL)) && !Main_hall_netgame_started ) {
			//	Main_hall_netgame_started = 1;
			//	main_hall_do_multi_ready();
			//} DTP commented out to keep original source
			if ( (Cmdline_start_netgame || (Cmdline_connect_addr != NULL)) && (!Main_hall_netgame_started) /*&& (Game_mode == GM_MULTIPLAYER)*/) { // DTP added "&& (game_mode == GM_multiplayer)" so that ppl don't get thrown into Multiplayer with a Singleplayer Pilot.
				Main_hall_netgame_started = 1;
				main_hall_do_multi_ready();
			}

			if(Cmdline_start_mission) {
				strcpy_s(Game_current_mission_filename, Cmdline_start_mission);
				mprintf(( "Straight to mission '%s'\n", Game_current_mission_filename ));
 				gameseq_post_event(GS_EVENT_START_GAME);
				// This stops the mission from loading again when you go back to the hall
				Cmdline_start_mission = NULL;
			}
			break;

		case GS_STATE_START_GAME:
			main_hall_stop_music(true);
			main_hall_stop_ambient();
			
			if (Game_mode & GM_NORMAL) {
				// this should put us into a new state on failure!
				if (!game_start_mission())
					break;
			}

			// maybe play a movie before the mission
			mission_campaign_maybe_play_movie(CAMPAIGN_MOVIE_PRE_MISSION);

			// determine where to go next
			if (mission_has_fiction()) {
				gameseq_post_event(GS_EVENT_FICTION_VIEWER);
			} else if (mission_has_cmd_brief()) {
				gameseq_post_event(GS_EVENT_CMD_BRIEF);
			} else if (red_alert_mission()) {
				gameseq_post_event(GS_EVENT_RED_ALERT);
			} else {
				gameseq_post_event(GS_EVENT_START_BRIEFING);
			}
			break;

		case GS_STATE_FICTION_VIEWER:
			common_maybe_play_cutscene(MOVIE_PRE_FICTION); 	
			fiction_viewer_init();
			break;

		case GS_STATE_CMD_BRIEF: {
			if (old_state == GS_STATE_OPTIONS_MENU) {
				cmd_brief_unhold();
			} else {
				common_maybe_play_cutscene(MOVIE_PRE_CMD_BRIEF); 	
				int team_num = 0;  // team number used as index for which cmd brief to use.
				cmd_brief_init(team_num);
			}
			break;
		}

		case GS_STATE_RED_ALERT:
			common_maybe_play_cutscene(MOVIE_PRE_BRIEF); 	
			red_alert_init();
			break;

		case GS_STATE_BRIEFING:
			common_maybe_play_cutscene(MOVIE_PRE_BRIEF); 
			brief_init();
			break;

		case GS_STATE_DEBRIEF:
			game_stop_looped_sounds();
			mission_goal_fail_incomplete();				// fail all incomplete goals before entering debriefing
			if ( (old_state != GS_STATE_VIEW_MEDALS) && (old_state != GS_STATE_OPTIONS_MENU) ){
				common_maybe_play_cutscene(MOVIE_PRE_DEBRIEF); 	
				debrief_init();
			}
			break;

		case GS_STATE_MULTI_DOGFIGHT_DEBRIEF:
			multi_df_debrief_init();
			break;

		case GS_STATE_LOAD_MISSION_MENU:
			mission_load_menu_init();
			break;

		case GS_STATE_SIMULATOR_ROOM:
			sim_room_init();
			break;

		case GS_STATE_CAMPAIGN_ROOM:
			campaign_room_init();
			break;

		case GS_STATE_SHIP_SELECT:
			ship_select_init();
			break;

		case GS_STATE_WEAPON_SELECT:
			weapon_select_init();
			break;

		case GS_STATE_TEAM_SELECT:		
			multi_ts_init();
			break;

		case GS_STATE_GAME_PAUSED:
			game_stop_time();
			pause_init();
			break;

		case GS_STATE_DEBUG_PAUSED:
	//		game_stop_time();
	//		os_set_title("FreeSpace - PAUSED");
	//		break;
	//
		case GS_STATE_TRAINING_PAUSED:
			#ifndef NDEBUG
				game_stop_time();
				pause_debug_init();
			#endif
			break;

		case GS_STATE_OPTIONS_MENU:
			//game_stop_time();
			options_menu_init();
			break;
 
		case GS_STATE_GAME_PLAY:

			// maybe play a cutscene
			if((old_state == GS_STATE_BRIEFING) || (old_state == GS_STATE_SHIP_SELECT) || 
			   (old_state == GS_STATE_WEAPON_SELECT) || (old_state == GS_STATE_RED_ALERT) ) {
				common_maybe_play_cutscene(MOVIE_PRE_GAME); 
			}
			// reset time compression to default level so it's right at the beginning of a mission - taylor
			if(old_state != GS_STATE_GAME_PAUSED)
			{
				//Game_time_compression = F1_0;
			}

			/* game could be comming from a restart (rather than first start)
			so make sure that we zero the hud gauge overrides (Sexp_hud_*)
			\sa sexp_hud_display_gauge*/
			if ( (old_state == GS_STATE_GAME_PLAY)
				|| (old_state == GS_STATE_BRIEFING)
				|| (old_state == GS_STATE_DEBRIEF)
				|| (old_state == GS_STATE_SHIP_SELECT)
				|| (old_state == GS_STATE_WEAPON_SELECT)
				|| (old_state == GS_STATE_RED_ALERT) )
			{
				Sexp_hud_display_warpout = 0;
			}

			// Goober5000 - people may not have realized that pausing causes this state to be re-entered
			if ((old_state != GS_STATE_GAME_PAUSED) && (old_state != GS_STATE_MULTI_PAUSED) && (old_state != GS_STATE_MAIN_MENU))
			{
				if ( !Is_standalone )
					radar_mission_init();

				//Set the current hud
				set_current_hud();

				if ( !Is_standalone ) {
					ship_init_cockpit_displays(Player_ship);
				}
			}

			// coming from the gameplay state or the main menu, we might need to load the mission
			if ( (Game_mode & GM_NORMAL) && ((old_state == GS_STATE_MAIN_MENU) || (old_state == GS_STATE_GAME_PLAY) || (old_state == GS_STATE_DEATH_BLEW_UP)) ) {
				if ( !game_start_mission() )		// this should put us into a new state.
					// Failed!!!
					break;
			}

			// if we are coming from the briefing, ship select, weapons loadout, or main menu (in the
			// case of quick start), then do bitmap loads, etc  Don't do any of the loading stuff
			// if we are in multiplayer -- this stuff is all handled in the multi-wait section
			if ( !(Game_mode & GM_MULTIPLAYER) && ((old_state == GS_STATE_BRIEFING) || (old_state == GS_STATE_SHIP_SELECT) ||
				(old_state == GS_STATE_WEAPON_SELECT) || (old_state == GS_STATE_MAIN_MENU) || (old_state == GS_STATE_MULTI_STD_WAIT) || (old_state == GS_STATE_SIMULATOR_ROOM)) ) {
					// JAS: Used to do all paging here.

					#ifndef NDEBUG
					//XSTR:OFF
						HUD_printf("Skill level is set to ** %s **", Skill_level_names(Game_skill_level));
					//XSTR:ON
					#endif

					main_hall_stop_music(true);
					main_hall_stop_ambient();
					event_music_first_pattern();	// start the first pattern
			}

			// special code that restores player ship selection and weapons loadout when doing a quick start
			if ( !(Game_mode & GM_MULTIPLAYER) && ((old_state == GS_STATE_MAIN_MENU) || (old_state == GS_STATE_DEATH_BLEW_UP)  || (old_state == GS_STATE_GAME_PLAY)) ) {
				if ( !stricmp(Player_loadout.filename, Game_current_mission_filename) ) {
					wss_direct_restore_loadout();
				}
			}

			// single-player, quick-start after just died... we need to set weapon linking and kick off the event music
			if (!(Game_mode & GM_MULTIPLAYER) && (old_state == GS_STATE_DEATH_BLEW_UP) ) {
				event_music_first_pattern();	// start the first pattern
			}

			if ( !(Game_mode & GM_STANDALONE_SERVER) && ((old_state != GS_STATE_GAME_PAUSED) && (old_state != GS_STATE_MULTI_PAUSED)) ) {
				event_music_first_pattern();	// start the first pattern
			}
			player_restore_target_and_weapon_link_prefs();

			Game_mode |= GM_IN_MISSION;

#ifndef NDEBUG
			// required to truely make mouse deltas zeroed in debug mouse code
void mouse_force_pos(int x, int y);
			mouse_force_pos(gr_screen.max_w / 2, gr_screen.max_h / 2);
#endif

			game_flush();

			// only start time if in single player, or coming from multi wait state
			if (
					(
						(Game_mode & GM_NORMAL) && 
						(old_state != GS_STATE_VIEW_CUTSCENES)
					) || (
						(Game_mode & GM_MULTIPLAYER) && (
							(old_state == GS_STATE_MULTI_PAUSED) ||
							(old_state == GS_STATE_MULTI_MISSION_SYNC)
						)
					)
				)
					game_start_time();

			// when coming from the multi paused state, reset the timestamps
			if ( (Game_mode & GM_MULTIPLAYER) && (old_state == GS_STATE_MULTI_PAUSED) ){
				multi_reset_timestamps();
			}

			if ((Game_mode & GM_MULTIPLAYER) && (old_state != GS_STATE_DEATH_BLEW_UP) ) {
				// initialize all object update details
				multi_oo_gameplay_init();
			}
	
			// under certain circumstances, the server should reset the object update rate limiting stuff
			if( MULTIPLAYER_MASTER && ((old_state == GS_STATE_MULTI_PAUSED) || (old_state == GS_STATE_MULTI_MISSION_SYNC)) ){
				
				// reinitialize the rate limiting system for all clients
				multi_oo_rate_init_all();
			}

			// multiplayer clients should always re-initialize their control info rate limiting system			
			if(MULTIPLAYER_CLIENT){
				multi_oo_rate_init_all();
			}
			
			// reset ping times
			if(Game_mode & GM_MULTIPLAYER){
				multi_ping_reset_players();
			}

			Game_subspace_effect = 0;
			if (The_mission.flags & MISSION_FLAG_SUBSPACE) {
				Game_subspace_effect = 1;
				if( !(Game_mode & GM_STANDALONE_SERVER) ){	
					game_start_subspace_ambient_sound();
				}
			}

			sound_env_set(&Game_sound_env);
			joy_ff_mission_init(Ship_info[Player_ship->ship_info_index].rotation_time);

			// clear multiplayer button info			i
			extern button_info Multi_ship_status_bi;
			memset(&Multi_ship_status_bi, 0, sizeof(button_info));
			break;

		case GS_STATE_HUD_CONFIG:
			hud_config_init();
			break;

		case GS_STATE_PXO:
			if (old_state != GS_STATE_PXO_HELP) {
				multi_pxo_init( 0 );
			}
			break;

		case GS_STATE_PXO_HELP:
			multi_pxo_help_init();
			break;

		case GS_STATE_MULTI_JOIN_GAME:
			multi_join_clear_game_list();

			if (old_state != GS_STATE_OPTIONS_MENU) {
				multi_join_game_init();
			}

			break;

		case GS_STATE_MULTI_HOST_SETUP:		
			// don't reinitialize if we're coming back from the host options screen
			if ((old_state != GS_STATE_MULTI_HOST_OPTIONS) && (old_state != GS_STATE_OPTIONS_MENU)) {
				multi_create_game_init();
			}

			break;

		case GS_STATE_MULTI_CLIENT_SETUP:		
			if (old_state != GS_STATE_OPTIONS_MENU) {
				multi_game_client_setup_init();
			}

			break;

		case GS_STATE_CONTROL_CONFIG:
			control_config_init();
			break;

		case GS_STATE_TECH_MENU:
			techroom_init();
			break;

		case GS_STATE_BARRACKS_MENU:
			if(old_state != GS_STATE_VIEW_MEDALS){
				barracks_init();
			}
			break;

		case GS_STATE_MISSION_LOG_SCROLLBACK:
			hud_scrollback_init();
			break;

		case GS_STATE_DEATH_DIED:
 			Player_died_time = timestamp(10);

			if(!(Game_mode & GM_MULTIPLAYER)){
				player_show_death_message();
			}
			Game_mode |= GM_DEAD_DIED;
			break;

		case GS_STATE_DEATH_BLEW_UP:
			if ( !popupdead_is_active() ) {
				Player_ai->target_objnum = -1;
			}

			// stop any local EMP effect
			emp_stop_local();

			Players[Player_num].flags &= ~PLAYER_FLAGS_AUTO_TARGETING;	//	Prevent immediate switch to a hostile ship.
			Game_mode |= GM_DEAD_BLEW_UP;		
			Show_viewing_from_self = 0;

			// timestamp how long we should wait before displaying the died popup
			if ( !popupdead_is_active() ) {
				Player_died_popup_wait = timestamp(PLAYER_DIED_POPUP_WAIT);
			}
			break;

		case GS_STATE_GAMEPLAY_HELP:
			gameplay_help_init();
			break;

		case GS_STATE_CREDITS:
			main_hall_stop_music(true);
			main_hall_stop_ambient();
			credits_init();
			break;

		case GS_STATE_VIEW_MEDALS:
			medal_main_init(Player);
			break;

		case GS_STATE_SHOW_GOALS:
			mission_show_goals_init();
			break;

		case GS_STATE_HOTKEY_SCREEN:
			mission_hotkey_init();
			break;

		case GS_STATE_MULTI_MISSION_SYNC:
			// if we're coming from the options screen, don't do any
			if(old_state == GS_STATE_OPTIONS_MENU){
				break;
			}

			switch(Multi_sync_mode){
			case MULTI_SYNC_PRE_BRIEFING:
				// if moving from game forming to the team select state						
				multi_sync_init();			
				break;
			case MULTI_SYNC_POST_BRIEFING:
				// if moving from briefing into the mission itself			
				multi_sync_init();
			
				// tell everyone that we're now loading data
				Net_player->state = NETPLAYER_STATE_DATA_LOAD;
				send_netplayer_update_packet();

				// JAS: Used to do all paging here!!!!
								
				Net_player->state = NETPLAYER_STATE_WAITING;			
				send_netplayer_update_packet();
				break;
			case MULTI_SYNC_INGAME:
				multi_sync_init();
				break;
			}
			break;		
   
		case GS_STATE_VIEW_CUTSCENES:
			cutscenes_screen_init();
			break;

		case GS_STATE_MULTI_STD_WAIT:
			multi_standalone_wait_init();
			break;

		case GS_STATE_STANDALONE_MAIN:
			// don't initialize if we're coming from one of these 2 states unless there are no 
			// players left (reset situation)
			if((old_state != GS_STATE_STANDALONE_POSTGAME) || multi_endgame_ending()){
				standalone_main_init();
			}
			break;	

		case GS_STATE_STANDALONE_POSTGAME:
			multi_standalone_postgame_init();
			break;

		case GS_STATE_MULTI_PAUSED:
			multi_pause_init();
			break;

		case GS_STATE_INGAME_PRE_JOIN:
			multi_ingame_select_init();
			break;

		case GS_STATE_INITIAL_PLAYER_SELECT:
			player_select_init();
			break;		

		case GS_STATE_MULTI_START_GAME:
			multi_start_game_init();
			break;

		case GS_STATE_MULTI_HOST_OPTIONS:
			multi_host_options_init();
			break;		

		case GS_STATE_END_OF_CAMPAIGN:
			mission_campaign_end_init();
			break;		

		case GS_STATE_LOOP_BRIEF:
			loop_brief_init();
			break;

		case GS_STATE_LAB:
			lab_init();
			break;

		case GS_STATE_SCRIPTING:
			scripting_state_init();
			break;
	} // end switch

	//WMC - now do user scripting stuff
	Script_system.RunCondition(CHA_ONSTATESTART);
}

// do stuff that may need to be done regardless of state
void game_do_state_common(int state,int no_networking)
{
	io::mouse::CursorManager::doFrame();		// determine if to draw the mouse this frame
	snd_do_frame();								// update sound system
	event_music_do_frame();						// music needs to play across many states

	multi_log_process();	

	if (no_networking) {
		return;
	}

	// maybe do a multiplayer frame based on game mode and state type	
	if (Game_mode & GM_MULTIPLAYER) {
		switch (state) {
			case GS_STATE_OPTIONS_MENU:
			case GS_STATE_GAMEPLAY_HELP:
			case GS_STATE_HOTKEY_SCREEN:
			case GS_STATE_HUD_CONFIG:
			case GS_STATE_CONTROL_CONFIG:
			case GS_STATE_MISSION_LOG_SCROLLBACK:
			case GS_STATE_SHOW_GOALS:
			case GS_STATE_VIEW_CUTSCENES:
			case GS_STATE_EVENT_DEBUG:
				multi_maybe_do_frame();
				break;
		}
		
		game_do_networking();
	}
}

// Called once a frame.
// You should never try to change the state
// in here... if you think you need to, you probably really
// need to post an event, not change the state.
int Game_do_state_should_skip = 0;
void game_do_state(int state)
{
	// always lets the do_state_common() function determine if the state should be skipped
	Game_do_state_should_skip = 0;
	
	// legal to set the should skip state anywhere in this function
	game_do_state_common(state);	// do stuff that may need to be done regardless of state

	if(Game_do_state_should_skip){
		return;
	}

	if(Script_system.IsConditionOverride(CHA_ONFRAME)) {
		game_set_frametime(state);
		gr_clear();
		gr_flip();	//Does state hook automagically
		return;
	}
	/*
	if(Script_system.IsOverride(GS_state_hooks[state]))
	{
		game_set_frametime(state);
		gr_clear();
		Script_system.RunBytecode(GS_state_hooks[state]);
		gr_flip();
		return;
	}
	*/
	
	switch (state) {
		case GS_STATE_MAIN_MENU:
			game_set_frametime(GS_STATE_MAIN_MENU);
			main_hall_do(flFrametime);
			break;

		case GS_STATE_OPTIONS_MENU:
			game_set_frametime(GS_STATE_OPTIONS_MENU);
			options_menu_do_frame(flFrametime);
			break;

		case GS_STATE_BARRACKS_MENU:
			game_set_frametime(GS_STATE_BARRACKS_MENU);
			barracks_do_frame(flFrametime);
			break;

		case GS_STATE_TRAINING_MENU:
			game_set_frametime(GS_STATE_TRAINING_MENU);
			training_menu_do_frame(flFrametime);
			break;

		case GS_STATE_TECH_MENU:
			game_set_frametime(GS_STATE_TECH_MENU);
			techroom_do_frame(flFrametime);
			break;

		case GS_STATE_GAMEPLAY_HELP:
			game_set_frametime(GS_STATE_GAMEPLAY_HELP);
			gameplay_help_do_frame(flFrametime);
			break;

		case GS_STATE_GAME_PLAY:	// do stuff that should be done during gameplay
			game_do_frame();
			break;

		case GS_STATE_GAME_PAUSED:

			if(pause_get_type() == PAUSE_TYPE_VIEWER)	{

				read_player_controls( Player_obj, flFrametime);
			//	game_process_keys();
				game_frame(true);
			}
				
			pause_do();
			break;

		case GS_STATE_DEBUG_PAUSED:
			#ifndef NDEBUG
				game_set_frametime(GS_STATE_DEBUG_PAUSED);
				pause_debug_do();
			#endif
			break;

		case GS_STATE_TRAINING_PAUSED:
			game_training_pause_do();
			break;

		case GS_STATE_LOAD_MISSION_MENU:
			game_set_frametime(GS_STATE_LOAD_MISSION_MENU);
			mission_load_menu_do();
			break;
		
		case GS_STATE_BRIEFING:
			game_set_frametime(GS_STATE_BRIEFING);
			brief_do_frame(flFrametime);
			break;

		case GS_STATE_DEBRIEF:
			game_set_frametime(GS_STATE_DEBRIEF);
			debrief_do_frame(flFrametime);
			break;

		case GS_STATE_MULTI_DOGFIGHT_DEBRIEF:
			game_set_frametime(GS_STATE_MULTI_DOGFIGHT_DEBRIEF);
			multi_df_debrief_do();
			break;

		case GS_STATE_SHIP_SELECT:
			game_set_frametime(GS_STATE_SHIP_SELECT);
			ship_select_do(flFrametime);
			break;

		case GS_STATE_WEAPON_SELECT:
			game_set_frametime(GS_STATE_WEAPON_SELECT);
			weapon_select_do(flFrametime);
			break;

		case GS_STATE_MISSION_LOG_SCROLLBACK:
			game_set_frametime(GS_STATE_MISSION_LOG_SCROLLBACK);
			hud_scrollback_do_frame(flFrametime);
			break;

		case GS_STATE_HUD_CONFIG:
			game_set_frametime(GS_STATE_HUD_CONFIG);
			hud_config_do_frame(flFrametime);
			break;

		case GS_STATE_PXO:
			game_set_frametime(GS_STATE_PXO);
			multi_pxo_do();
			break;

		case GS_STATE_PXO_HELP:
			game_set_frametime(GS_STATE_PXO_HELP);
			multi_pxo_help_do();
			break;

		case GS_STATE_MULTI_JOIN_GAME:
			game_set_frametime(GS_STATE_MULTI_JOIN_GAME);
			multi_join_game_do_frame();
			break;

		case GS_STATE_MULTI_HOST_SETUP:
			game_set_frametime(GS_STATE_MULTI_HOST_SETUP);
			multi_create_game_do();
			break;

		case GS_STATE_MULTI_CLIENT_SETUP:
			game_set_frametime(GS_STATE_MULTI_CLIENT_SETUP);
			multi_game_client_setup_do_frame();
			break;

		case GS_STATE_CONTROL_CONFIG:
			game_set_frametime(GS_STATE_CONTROL_CONFIG);
			control_config_do_frame(flFrametime);
			break;	

		case GS_STATE_DEATH_DIED:
			game_do_frame();			
			break;

		case GS_STATE_DEATH_BLEW_UP:
			game_do_frame();
			break;

		case GS_STATE_SIMULATOR_ROOM:
			game_set_frametime(GS_STATE_SIMULATOR_ROOM);
			sim_room_do_frame(flFrametime);
			break;

		case GS_STATE_CAMPAIGN_ROOM:
			game_set_frametime(GS_STATE_CAMPAIGN_ROOM);
			campaign_room_do_frame(flFrametime);
			break;

		case GS_STATE_RED_ALERT:
			game_set_frametime(GS_STATE_RED_ALERT);
			red_alert_do_frame(flFrametime);
			break;

		case GS_STATE_CMD_BRIEF:
			game_set_frametime(GS_STATE_CMD_BRIEF);
			cmd_brief_do_frame(flFrametime);
			break;

		case GS_STATE_CREDITS:
			game_set_frametime(GS_STATE_CREDITS);
			credits_do_frame(flFrametime);
			break;

		case GS_STATE_VIEW_MEDALS:
			game_set_frametime(GS_STATE_VIEW_MEDALS);
			medal_main_do();
			break;

		case GS_STATE_SHOW_GOALS:
			game_set_frametime(GS_STATE_SHOW_GOALS);
			mission_show_goals_do_frame(flFrametime);
			break;

		case GS_STATE_HOTKEY_SCREEN:
			game_set_frametime(GS_STATE_HOTKEY_SCREEN);
			mission_hotkey_do_frame(flFrametime);
			break;	
   
		case GS_STATE_VIEW_CUTSCENES:
			game_set_frametime(GS_STATE_VIEW_CUTSCENES);
			cutscenes_screen_do_frame();
			break;

		case GS_STATE_MULTI_STD_WAIT:
			game_set_frametime(GS_STATE_STANDALONE_MAIN);
			multi_standalone_wait_do();
			break;

		case GS_STATE_STANDALONE_MAIN:
			game_set_frametime(GS_STATE_STANDALONE_MAIN);
			standalone_main_do();
			break;	

		case GS_STATE_MULTI_PAUSED:
			game_set_frametime(GS_STATE_MULTI_PAUSED);
			multi_pause_do();
			break;

		case GS_STATE_TEAM_SELECT:
			game_set_frametime(GS_STATE_TEAM_SELECT);
			multi_ts_do();
			break;

		case GS_STATE_INGAME_PRE_JOIN:
			game_set_frametime(GS_STATE_INGAME_PRE_JOIN);
			multi_ingame_select_do();
			break;

		case GS_STATE_EVENT_DEBUG:
	#ifndef NDEBUG
			game_set_frametime(GS_STATE_EVENT_DEBUG);
			game_show_event_debug(flFrametime);
	#endif
			break;

		case GS_STATE_STANDALONE_POSTGAME:
			game_set_frametime(GS_STATE_STANDALONE_POSTGAME);
			multi_standalone_postgame_do();
			break;

		case GS_STATE_INITIAL_PLAYER_SELECT:
			game_set_frametime(GS_STATE_INITIAL_PLAYER_SELECT);
			player_select_do();
			break;

		case GS_STATE_MULTI_MISSION_SYNC:
			game_set_frametime(GS_STATE_MULTI_MISSION_SYNC);
			multi_sync_do();
			break;

		case GS_STATE_MULTI_START_GAME:
			game_set_frametime(GS_STATE_MULTI_START_GAME);
			multi_start_game_do();
			break;
		
		case GS_STATE_MULTI_HOST_OPTIONS:
			game_set_frametime(GS_STATE_MULTI_HOST_OPTIONS);
			multi_host_options_do();
			break;

		case GS_STATE_END_OF_CAMPAIGN:
			mission_campaign_end_do();
			break;	

		case GS_STATE_LOOP_BRIEF:
			game_set_frametime(GS_STATE_LOOP_BRIEF);
			loop_brief_do(flFrametime);
			break;

		case GS_STATE_FICTION_VIEWER:
			game_set_frametime(GS_STATE_FICTION_VIEWER);
			fiction_viewer_do_frame(flFrametime);
			break;

		case GS_STATE_LAB:
			game_set_frametime(GS_STATE_LAB);
			lab_do_frame(flFrametime);
			break;

		case GS_STATE_SCRIPTING:
			game_set_frametime(GS_STATE_SCRIPTING);
			scripting_state_do_frame(flFrametime);
			break;

   } // end switch(gs_current_state)
}


#ifdef _WIN32
// return 0 if there is enough RAM to run FreeSpace, otherwise return -1
int game_do_ram_check(uint ram_in_bytes)
{
	if ( ram_in_bytes < 30*1024*1024 )	{
		int allowed_to_run = 1;
		if ( ram_in_bytes < 25*1024*1024 ) {
			allowed_to_run = 0;
		}

		char tmp[1024];
		uint FreeSpace_total_ram_MB;
		FreeSpace_total_ram_MB = (uint)(ram_in_bytes/(1024*1024));

		if ( allowed_to_run ) {

			sprintf( tmp, XSTR( "FreeSpace has detected that you only have %dMB of free memory.\n\nFreeSpace requires at least 32MB of memory to run.  If you think you have more than %dMB of physical memory, ensure that you aren't running SmartDrive (SMARTDRV.EXE).  Any memory allocated to SmartDrive is not usable by applications\n\nPress 'OK' to continue running with less than the minimum required memory\n", 193), FreeSpace_total_ram_MB, FreeSpace_total_ram_MB);

			os::dialogs::MessageBox( os::dialogs::MESSAGEBOX_ERROR, tmp, XSTR( "Not Enough RAM", 194));

		} else {
			sprintf( tmp, XSTR( "FreeSpace has detected that you only have %dMB of free memory.\n\nFreeSpace requires at least 32MB of memory to run.  If you think you have more than %dMB of physical memory, ensure that you aren't running SmartDrive (SMARTDRV.EXE).  Any memory allocated to SmartDrive is not usable by applications\n", 195), FreeSpace_total_ram_MB, FreeSpace_total_ram_MB);
			os::dialogs::MessageBox( os::dialogs::MESSAGEBOX_ERROR, tmp, XSTR( "Not Enough RAM", 194) );
			return -1;
		}
	}

	return 0;
}


#if 0 // no updater for fs2
// Check if there is a freespace.exe in the /update directory (relative to where fs.exe is installed).
// If so, copy it over and remove the update directory.
void game_maybe_update_launcher(char *exe_dir)
{
	char src_filename[MAX_PATH];
	char dest_filename[MAX_PATH];

	strcpy_s(src_filename, exe_dir);
	strcat_s(src_filename, NOX("\\update\\freespace.exe"));

	strcpy_s(dest_filename, exe_dir);
	strcat_s(dest_filename, NOX("\\freespace.exe"));

	// see if src_filename exists
	FILE *fp;
	fp = fopen(src_filename, "rb");
	if ( !fp ) {
		return;
	}
	fclose(fp);

	SetFileAttributes(dest_filename, FILE_ATTRIBUTE_NORMAL);

	// copy updated freespace.exe to freespace exe dir
	if ( CopyFile(src_filename, dest_filename, 0) == 0 ) {
		MessageBox( NULL, XSTR("Unable to copy freespace.exe from update directory to installed directory.  You should copy freespace.exe from the update directory (located in your FreeSpace install directory) to your install directory", 988), NULL, MB_OK|MB_TASKMODAL|MB_SETFOREGROUND );
		return;
	}

	// delete the file in the update directory
	DeleteFile(src_filename);

	// safe to assume directory is empty, since freespace.exe should only be the file ever in the update dir
	char update_dir[MAX_PATH];
	strcpy_s(update_dir, exe_dir);
	strcat_s(update_dir, NOX("\\update"));
	RemoveDirectory(update_dir);
}
#endif // no launcher

#endif // ifdef WIN32

void game_spew_pof_info_sub(int model_num, polymodel *pm, int sm, CFILE *out, int *out_total, int *out_destroyed_total)
{
	int i;
	int sub_total = 0;
	int sub_total_destroyed = 0;
	int total = 0;
	char str[255] = "";		
	
	// get the total for all his children
	for (i=pm->submodel[sm].first_child; i >= 0; i = pm->submodel[i].next_sibling )	{
		game_spew_pof_info_sub(model_num, pm, i, out, &sub_total, &sub_total_destroyed);
	}	

	// find the # of faces for this _individual_ object	
	total = submodel_get_num_polys(model_num, sm);
	if(strstr(pm->submodel[sm].name, "-destroyed")){
		sub_total_destroyed = total;
	}
	
	// write out total
	sprintf(str, "Submodel %s total : %d faces\n", pm->submodel[sm].name, total);
	cfputs(str, out);		

	*out_total += total + sub_total;
	*out_destroyed_total += sub_total_destroyed;
}

#define BAIL()			do { int _idx; for(_idx=0; _idx<num_files; _idx++){ if(pof_list[_idx] != NULL){vm_free(pof_list[_idx]); pof_list[_idx] = NULL;}} return;} while(0);
void game_spew_pof_info()
{
	char *pof_list[1000];
	int num_files;	
	CFILE *out;
	int idx, model_num, i, j;
	polymodel *pm;
	int total, root_total, model_total, destroyed_total, counted;
	char str[255] = "";

	// get file list
	num_files = cf_get_file_list(1000, pof_list, CF_TYPE_MODELS, "*.pof");

	// spew info on all the pofs
	if(!num_files){
		return;
	}

	// go
	out = cfopen("pofspew.txt", "wt", CFILE_NORMAL, CF_TYPE_DATA);
	if(out == NULL){
		BAIL();
	}	
	counted = 0;	
	for(idx=0; idx<num_files; idx++, counted++){
		sprintf(str, "%s.pof", pof_list[idx]);
		model_num = model_load(str, 0, NULL);
		if(model_num >= 0){
			pm = model_get(model_num);

			// if we have a real model
			if(pm != NULL){				
				cfputs(str, out);
				cfputs("\n", out);
				
				// go through and print all raw submodels
				cfputs("RAW\n", out);
				total = 0;
				model_total = 0;				
				for (i=0; i<pm->n_models; i++)	{					
					total = submodel_get_num_polys(model_num, i);					
					
					model_total += total;
					sprintf(str, "Submodel %s total : %d faces\n", pm->submodel[i].name, total);
					cfputs(str, out);
				}				
				sprintf(str, "Model total %d\n", model_total);				
				cfputs(str, out);				

				// now go through and do it by LOD
				cfputs("BY LOD\n\n", out);				
				for(i=0; i<pm->n_detail_levels; i++){
					sprintf(str, "LOD %d\n", i);
					cfputs(str, out);

					// submodels
					root_total = submodel_get_num_polys(model_num, pm->detail[i] );
					total = 0;
					destroyed_total = 0;
					for (j=pm->submodel[pm->detail[i]].first_child; j >= 0; j = pm->submodel[j].next_sibling )	{
						game_spew_pof_info_sub(model_num, pm, j, out, &total, &destroyed_total);
					}

					sprintf(str, "Submodel %s total : %d faces\n", pm->submodel[pm->detail[i]].name, root_total);
					cfputs(str, out);

					sprintf(str, "TOTAL: %d\n", total + root_total);					
					cfputs(str, out);
					sprintf(str, "TOTAL not counting destroyed faces %d\n", (total + root_total) - destroyed_total);
					cfputs(str, out);
					sprintf(str, "TOTAL destroyed faces %d\n\n", destroyed_total);
					cfputs(str, out);
				}				
				cfputs("------------------------------------------------------------------------\n\n", out);				
			}
		}

		if(counted >= MAX_POLYGON_MODELS - 5){
			model_free_all();
			counted = 0;
		}
	}

	cfclose(out);
	model_free_all();
	BAIL();
}

DCF(pofspew, "Spews POF info without shutting down the game")
{
	game_spew_pof_info();
}

// returns:
// 0 on an error
// 1 on a clean exit
int game_main(int argc, char *argv[])
{
	int state;

	// check if networking should be disabled, this could probably be done later but the sooner the better
	// TODO: remove this when multi is fixed to handle more than MAX_SHIP_CLASSES_MULTI
	if ( Ship_info.size() > MAX_SHIP_CLASSES_MULTI ) {
		Networking_disabled = 1;
	}

#ifndef NDEBUG
	extern void windebug_memwatch_init();
	windebug_memwatch_init();
#endif

#ifdef _WIN32
	// Find out how much RAM is on this machine
	MEMORYSTATUS ms;
	ms.dwLength = sizeof(MEMORYSTATUS);
	GlobalMemoryStatus(&ms);
	FreeSpace_total_ram = ms.dwTotalPhys;

	Mem_starttime_phys      = ms.dwAvailPhys;
	Mem_starttime_pagefile  = ms.dwAvailPageFile;
	Mem_starttime_virtual   = ms.dwAvailVirtual;

	if ( game_do_ram_check(FreeSpace_total_ram) == -1 ) {
		return 1;
	}

	if ( ms.dwTotalVirtual < 1024 )	{
		os::dialogs::MessageBox( os::dialogs::MESSAGEBOX_ERROR, XSTR( "FreeSpace requires virtual memory to run.\r\n", 196), XSTR( "No Virtual Memory", 197) );
		return 1;
	}

	if (!vm_init(24*1024*1024)) {
		os::dialogs::MessageBox( os::dialogs::MESSAGEBOX_ERROR, XSTR( "Not enough memory to run FreeSpace.\r\nTry closing down some other applications.\r\n", 198), XSTR( "Not Enough Memory", 199));
		return 1;
	}
		
	char *tmp_mem = (char *) vm_malloc(16 * 1024 * 1024);
	if (!tmp_mem) {
		os::dialogs::MessageBox(os::dialogs::MESSAGEBOX_ERROR, XSTR( "Not enough memory to run FreeSpace.\r\nTry closing down some other applications.\r\n", 198), XSTR( "Not Enough Memory", 199));
		return 1;
	}

	vm_free(tmp_mem);
	tmp_mem = NULL;

#else
	vm_init(0);

#endif // _WIN32


	if ( !parse_cmdline(argc, argv) ) {
		return 1;
	}


	if (Is_standalone){
		nprintf(("Network", "Standalone running\n"));
	}
/* This broke in AP Migrating from Trunk
#ifdef _WIN32
	if ( !Is_standalone ) {
		disableWindowsKey( );
	}
#endif
*/
	init_cdrom();

	game_init();
	// calling the function that will init all the function pointers for TrackIR stuff (Swifty)
	int trackIrInitResult = gTirDll_TrackIR.Init(os_get_window());
	if ( trackIrInitResult != SCP_INITRESULT_SUCCESS )
	{
		mprintf( ("TrackIR Init Failed - %d\n", trackIrInitResult) );
	}
	game_stop_time();

	if (Cmdline_spew_mission_crcs) {
		multi_spew_pxo_checksums(1024, "mission_crcs.csv");

		if (Cmdline_spew_table_crcs) {
			fs2netd_spew_table_checksums("table_crcs.csv");
		}

		game_shutdown();
		return 0;
	}

	if (Cmdline_spew_table_crcs) {
		fs2netd_spew_table_checksums("table_crcs.csv");
		game_shutdown();
		return 0;
	}

	// maybe spew pof stuff
	if (Cmdline_spew_pof_info) {
		game_spew_pof_info();
		game_shutdown();
		return 0;
	}

	// maybe spew VP CRCs, and exit
	if (Cmdline_verify_vps) {
		extern void cfile_spew_pack_file_crcs();
		cfile_spew_pack_file_crcs();
		game_shutdown();
		return 0;
	}

	if (!Is_standalone) {
		movie_play( NOX("intro.mve") );
	}

	if (Is_standalone) {
		gameseq_post_event(GS_EVENT_STANDALONE_MAIN);
	} else {
		gameseq_post_event(GS_EVENT_GAME_INIT);		// start the game rolling -- check for default pilot, or go to the pilot select screen
	}

	while (1) {
		// only important for non THREADED mode
		os_poll();

		state = gameseq_process_events();
		if ( state == GS_STATE_QUIT_GAME ) {
			break;
		}
	} 

	game_shutdown();

	return 0;
}

#if 0  // don't have an updater for fs2_open
// launch the fslauncher program on exit
void game_launch_launcher_on_exit()
{
	STARTUPINFO si;
	PROCESS_INFORMATION pi;
	char cmd_line[2048];
	char original_path[1024] = "";
	
	memset( &si, 0, sizeof(STARTUPINFO) );
	si.cb = sizeof(si);

	// directory
	_getcwd(original_path, 1023);

	// set up command line
	strcpy_s(cmd_line, original_path);
	strcat_s(cmd_line, DIR_SEPARATOR_STR);
	strcat_s(cmd_line, LAUNCHER_FNAME);
	strcat_s(cmd_line, " -straight_to_update");

	BOOL ret = CreateProcess(	NULL,									// pointer to name of executable module 
										cmd_line,							// pointer to command line string
										NULL,									// pointer to process security attributes 
										NULL,									// pointer to thread security attributes 
										FALSE,								// handle inheritance flag 
										CREATE_DEFAULT_ERROR_MODE,		// creation flags 
										NULL,									// pointer to new environment block 
										NULL,									// pointer to current directory name 
										&si,									// pointer to STARTUPINFO 
										&pi									// pointer to PROCESS_INFORMATION  
										);			
	// to eliminate build warnings
	ret;
}
#endif


// game_shutdown()
//
// This function is called when FreeSpace terminates normally.  
//
void game_shutdown(void)
{
	gTirDll_TrackIR.Close( );
	profile_deinit();

	fsspeech_deinit();
#ifdef FS2_VOICER
	if(Cmdline_voice_recognition)
	{
		VOICEREC_deinit();
	}
#endif

	// don't ever flip a page on the standalone!
	if(!(Game_mode & GM_STANDALONE_SERVER)){
		gr_reset_clip();
		gr_clear();
		gr_flip();
	}

   // if the player has left the "player select" screen and quit the game without actually choosing
	// a player, Player will be NULL, in which case we shouldn't write the player file out!
	if (!(Game_mode & GM_STANDALONE_SERVER) && (Player!=NULL) && !Is_standalone){
		Pilot.save_player();
		Pilot.save_savefile();
	}

	// load up common multiplayer icons
	multi_unload_common_icons();
	hud_close();	
	fireball_close();				// free fireball system
	particle_close();			// close out the particle system
	weapon_close();					// free any memory that was allocated for the weapons
	ship_close();					// free any memory that was allocated for the ships
	hud_free_scrollback_list();// free space allocated to store hud messages in hud scrollback

	io::mouse::CursorManager::shutdown();

	mission_campaign_clear();	// clear out the campaign stuff
	message_mission_close();	// clear loaded table data from message.tbl
	mission_parse_close();		// clear out any extra memory that may be in use by mission parsing
	multi_voice_close();			// close down multiplayer voice (including freeing buffers, etc)
	multi_log_close();
	logfile_close(LOGFILE_EVENT_LOG); // close down the mission log
#ifdef MULTI_USE_LAG
	multi_lag_close();
#endif
	fs2netd_close();

	if ( Cmdline_old_collision_sys ) {
		obj_pairs_close();		// free memory from object collision pairs
	} else {
		obj_reset_colliders();
	}
	stars_close();			// clean out anything used by stars code

	// the menu close functions will unload the bitmaps if they were displayed during the game
	main_hall_close();
	training_menu_close();
	gr_close();

	// free left over memory from table parsing
	player_tips_close();

	control_config_common_close();
	joy_close();

	audiostream_close();
	snd_close();
	event_music_close();
	gamesnd_close();		// close out gamesnd, needs to happen *after* other sounds are closed
	psnet_close();

	model_free_all();
	bm_unload_all();			// unload/free bitmaps, has to be called *after* model_free_all()!

	os_cleanup();

	// although the comment in cmdline.cpp said this isn't needed,
	// Valgrind disagrees (quite possibly incorrectly), but this is just cleaner
	if (Cmdline_mod != NULL) {
		delete[] Cmdline_mod;
		Cmdline_mod = NULL;
	}

#if 0  // don't have an updater for fs2_open
	// HACKITY HACK HACK
	// if this flag is set, we should be firing up the launcher when exiting freespace
	extern int Multi_update_fireup_launcher_on_exit;
	if(Multi_update_fireup_launcher_on_exit){
		game_launch_launcher_on_exit();
	}
#endif
}

// game_stop_looped_sounds()
//
// This function will call the appropriate stop looped sound functions for those
// modules which use looping sounds.  It is not enough just to stop a looping sound
// at the DirectSound level, the game is keeping track of looping sounds, and this
// function is used to inform the game that looping sounds are being halted.
//
void game_stop_looped_sounds()
{
	hud_stop_looped_locking_sounds();
	hud_stop_looped_engine_sounds();
	afterburner_stop_sounds();
	player_stop_looped_sounds();
	obj_snd_stop_all();		// stop all object-linked persistant sounds
	game_stop_subspace_ambient_sound();
	snd_stop(Radar_static_looping);
	Radar_static_looping = -1;
	snd_stop(Target_static_looping);
	shipfx_stop_engine_wash_sound();
	Target_static_looping = -1;
}

void game_do_training_checks()
{
	int i, s;
	float d;
	waypoint_list *wplp;

	if (Training_context & TRAINING_CONTEXT_SPEED) {
		s = (int) Player_obj->phys_info.fspeed;
		if ((s >= Training_context_speed_min) && (s <= Training_context_speed_max)) {
			if (!Training_context_speed_set) {
				Training_context_speed_set = 1;
				Training_context_speed_timestamp = timestamp();
			}

		} else
			Training_context_speed_set = 0;
	}

	if (Training_context & TRAINING_CONTEXT_FLY_PATH) {
		wplp = Training_context_path;
		if (wplp->get_waypoints().size() > (uint) Training_context_goal_waypoint) {
			i = Training_context_goal_waypoint;
			do {
				waypoint *wpt = find_waypoint_at_index(wplp, i);
				Assert(wpt != NULL);
				d = vm_vec_dist(wpt->get_pos(), &Player_obj->pos);
				if (d <= Training_context_distance) {
					Training_context_at_waypoint = i;
					if (Training_context_goal_waypoint == i) {
						Training_context_goal_waypoint++;
						snd_play(&Snds[SND_CARGO_REVEAL], 0.0f);
					}

					break;
				}

				i++;
				if ((uint) i == wplp->get_waypoints().size())
					i = 0;

			} while (i != Training_context_goal_waypoint);
		}
	}

	if ((Players_target == UNINITIALIZED) || (Player_ai->target_objnum != Players_target) || (Player_ai->targeted_subsys != Players_targeted_subsys)) {
		Players_target = Player_ai->target_objnum;
		Players_targeted_subsys = Player_ai->targeted_subsys;
		Players_target_timestamp = timestamp();
	}
	// following added by Sesquipedalian for is_missile_locked
	if ((Players_mlocked == UNINITIALIZED) || (Player_ai->current_target_is_locked != Players_mlocked)) {
		Players_mlocked = Player_ai->current_target_is_locked;
		Players_mlocked_timestamp = timestamp();
	}

}

/////////// Following is for event debug view screen

#ifndef NDEBUG

#define EVENT_DEBUG_MAX	5000
#define EVENT_DEBUG_EVENT 0x8000

int Event_debug_index[EVENT_DEBUG_MAX];
int ED_count;

void game_add_event_debug_index(int n, int indent)
{
	if (ED_count < EVENT_DEBUG_MAX)
		Event_debug_index[ED_count++] = n | (indent << 16);
}

void game_add_event_debug_sexp(int n, int indent)
{
	if (n < 0)
		return;

	if (Sexp_nodes[n].first >= 0) {
		game_add_event_debug_sexp(Sexp_nodes[n].first, indent);
		game_add_event_debug_sexp(Sexp_nodes[n].rest, indent);
		return;
	}

	game_add_event_debug_index(n, indent);
	if (Sexp_nodes[n].subtype == SEXP_ATOM_OPERATOR)
		game_add_event_debug_sexp(Sexp_nodes[n].rest, indent + 1);
	else
		game_add_event_debug_sexp(Sexp_nodes[n].rest, indent);
}

void game_event_debug_init()
{
	int e;

	ED_count = 0;
	for (e=0; e<Num_mission_events; e++) {
		game_add_event_debug_index(e | EVENT_DEBUG_EVENT, 0);
		game_add_event_debug_sexp(Mission_events[e].formula, 1);
	}
}

void game_show_event_debug(float frametime) 
{
	char buf[256];
	int i, k, z;
	int font_height, font_width;	
	int y_index, y_max;
	static int scroll_offset = 0;
	
	k = game_check_key();
	if (k)
		switch (k) {
			case KEY_UP:
			case KEY_PAD8:
				scroll_offset--;
				if (scroll_offset < 0)
					scroll_offset = 0;
				break;

			case KEY_DOWN:
			case KEY_PAD2:
				scroll_offset++;
				break;

			case KEY_PAGEUP:
				scroll_offset -= 20;
				if (scroll_offset < 0)
					scroll_offset = 0;
				break;

			case KEY_PAGEDOWN:
				scroll_offset += 20;	// not font-independent, hard-coded since I counted the lines!
				break;

			default:
				gameseq_post_event(GS_EVENT_PREVIOUS_STATE);
				key_flush();
				break;
		} // end switch

	gr_clear();
	gr_set_color_fast(&Color_bright);
	gr_set_font(FONT1);
	gr_printf_no_resize(0x8000, gr_screen.center_offset_y + 15, NOX("EVENT DEBUG VIEW"));

	gr_set_color_fast(&Color_normal);
	gr_set_font(FONT1);
	gr_get_string_size(&font_width, &font_height, NOX("test"));
	y_max = gr_screen.center_offset_y + gr_screen.center_h - font_height - 5;
	y_index = gr_screen.center_offset_y + 45;

	k = scroll_offset;
	while (k < ED_count) {
		if (y_index > y_max)
			break;

		z = Event_debug_index[k];
		if (z & EVENT_DEBUG_EVENT) {
			z &= 0x7fff;
			sprintf(buf, NOX("%s%s (%s) %s%d %d"), (Mission_events[z].flags & MEF_CURRENT) ? NOX("* ") : "",
				Mission_events[z].name, Mission_events[z].result ? NOX("True") : NOX("False"),
				(Mission_events[z].chain_delay < 0) ? "" : NOX("x "),
				Mission_events[z].repeat_count, Mission_events[z].interval);

		} else {
			i = (z >> 16) * 3;
			buf[i] = 0;
			while (i--)
				buf[i] = ' ';

			strcat_s(buf, Sexp_nodes[z & 0x7fff].text);
			switch (Sexp_nodes[z & 0x7fff].value) {
				case SEXP_TRUE:
					strcat_s(buf, NOX(" (True)"));
					break;

				case SEXP_FALSE:
					strcat_s(buf, NOX(" (False)"));
					break;

				case SEXP_KNOWN_TRUE:
					strcat_s(buf, NOX(" (Always true)"));
					break;

				case SEXP_KNOWN_FALSE:
					strcat_s(buf, NOX(" (Always false)"));
					break;

				case SEXP_CANT_EVAL:
					strcat_s(buf, NOX(" (Can't eval)"));
					break;

				case SEXP_NAN:
				case SEXP_NAN_FOREVER:
					strcat_s(buf, NOX(" (Not a number)"));
					break;
			}
		}

		gr_printf_no_resize(gr_screen.center_offset_x + 10, y_index, buf);
		y_index += font_height;
		k++;
	}

	gr_flip();
}

#endif // NDEBUG

#ifndef NDEBUG
FILE * Time_fp;
FILE * Texture_fp;

int Tmap_npixels=0;
int Tmap_num_too_big = 0;
int Num_models_needing_splitting = 0;

void Time_model( int modelnum )
{
//	mprintf(( "Timing ship '%s'\n", si->name ));

	vec3d eye_pos, model_pos;
	matrix eye_orient, model_orient;

	polymodel *pm = model_get( modelnum );

	int l = strlen(pm->filename);
	while( (l>0) )	{
		if ( (l == '/') || (l=='\\') || (l==':'))	{
			l++;
			break;
		}
		l--;
	}
	char *pof_file = &pm->filename[l];

	int model_needs_splitting = 0;

	//fprintf( Texture_fp, "Model: %s\n", pof_file );
	int i;
	for (i=0; i<pm->n_textures; i++ )	{
		char filename[1024];
		ubyte pal[768];
		texture_map *tmap = &pm->maps[i];

		for(int j = 0; j < TM_NUM_TYPES; j++)
		{
			int bmp_num = tmap->textures[j].GetOriginalTexture();
			if ( bmp_num > -1 )	{
				bm_get_palette(bmp_num, pal, filename );		
				int w,h;
				bm_get_info( bmp_num,&w, &h );


				if ( (w > 512) || (h > 512) )	{
					fprintf( Texture_fp, "%s\t%s\t%d\t%d\n", pof_file, filename, w, h );
					Tmap_num_too_big++;
					model_needs_splitting++;
				}
			} else {
				//fprintf( Texture_fp, "\tTexture %d is bogus\n", i );
			}
		}
	}

	if ( model_needs_splitting )	{
		Num_models_needing_splitting++;
	}
	eye_orient = model_orient = vmd_identity_matrix;
	eye_pos = model_pos = vmd_zero_vector;

	eye_pos.xyz.z = -pm->rad*2.0f;

	vec3d eye_to_model;

	vm_vec_sub( &eye_to_model, &model_pos, &eye_pos );
	vm_vector_2_matrix( &eye_orient, &eye_to_model, NULL, NULL );

	fix t1 = timer_get_fixed_seconds();

	angles ta;
	ta.p = ta.b = ta.h = 0.0f; 
	int framecount = 0;

	Tmap_npixels = 0;

	int bitmaps_used_this_frame, bitmaps_new_this_frame;
		
	bm_get_frame_usage(&bitmaps_used_this_frame,&bitmaps_new_this_frame);

	modelstats_num_polys = modelstats_num_verts = 0;

	while( ta.h < PI2 )	{

		matrix m1;
		vm_angles_2_matrix(&m1, &ta );
		vm_matrix_x_matrix( &model_orient, &vmd_identity_matrix, &m1 );

		gr_reset_clip();
//		gr_clear();

		g3_start_frame(1);

		//WMC - I think I can set this to VIEWER_ZOOM_DEFAULT.
		//If it's not appropriate, use cam_get_current()
		g3_set_view_matrix( &eye_pos, &eye_orient, VIEWER_ZOOM_DEFAULT );	

		model_clear_instance( modelnum );

		model_render_params render_info;
		render_info.set_detail_level_lock(0);
		model_set_detail_level(0);		// use highest detail level
		model_render_immediate( &render_info, modelnum, &model_orient, &model_pos );	//|MR_NO_POLYS );

		g3_end_frame();
//		gr_flip();

		framecount++;
		ta.h += 0.1f;

		int k = key_inkey();
		if ( k == KEY_ESC ) {
			exit(1);
		}
	}

	fix t2 = timer_get_fixed_seconds();

	bm_get_frame_usage(&bitmaps_used_this_frame,&bitmaps_new_this_frame);

	modelstats_num_polys /= framecount;
	modelstats_num_verts /= framecount;

	Tmap_npixels /=framecount;


	mprintf(( "'%s' is %.2f FPS\n", pof_file, i2fl(framecount)/f2fl(t2-t1) ));
	fprintf( Time_fp, "\"%s\"\t%.0f\t%d\t%d\t%d\t%d\n", pof_file, i2fl(framecount)/f2fl(t2-t1), bitmaps_used_this_frame, modelstats_num_polys, modelstats_num_verts, Tmap_npixels );
}

int Time_models = 0;
DCF_BOOL( time_models, Time_models )

void Do_model_timings_test()
{
	

	if ( !Time_models ) return;

	mprintf(( "Timing models!\n" ));

	int i;

	ubyte model_used[MAX_POLYGON_MODELS];
	int model_id[MAX_POLYGON_MODELS];
	for (i=0; i<MAX_POLYGON_MODELS; i++ )	{
		model_used[i] = 0;
	}
	
	// Load them all
	for (auto sip = Ship_info.begin(); sip != Ship_info.end(); ++sip ) {
		sip->model_num = model_load(sip->pof_file, 0, NULL);

		model_used[sip->model_num % MAX_POLYGON_MODELS]++;
		model_id[sip->model_num % MAX_POLYGON_MODELS] = sip->model_num;
	}

	Texture_fp = fopen( NOX("ShipTextures.txt"), "wt" );
	if ( !Texture_fp ) return;

	Time_fp = fopen( NOX("ShipTimings.txt"), "wt" );
	if ( !Time_fp ) return;

	fprintf( Time_fp, "Name\tFPS\tTRAM\tPolys\tVerts\tPixels\n" );
//	fprintf( Time_fp, "FPS\tTRAM\tPolys\tVerts\tPixels\n" );
	
	for (i=0; i<MAX_POLYGON_MODELS; i++ )	{
		if ( model_used[i] )	{
			Time_model( model_id[i] );
		}
	}
	
	fprintf( Texture_fp, "Number too big: %d\n", Tmap_num_too_big );
	fprintf( Texture_fp, "Number of models needing splitting: %d\n", Num_models_needing_splitting );
	
	fclose(Time_fp);
	fclose(Texture_fp);

	exit(1);
}
#endif

// Call this function when you want to inform the player that a feature is disabled in this build
void game_feature_disabled_popup()
{
	popup(PF_USE_AFFIRMATIVE_ICON|PF_BODY_BIG, 1, POPUP_OK, XSTR( "Sorry, the requested feature is currently disabled in this build", 1621));
}

// format the specified time (fixed point) into a nice string
void game_format_time(fix m_time,char *time_str)
{
	float mtime;
	int hours,minutes,seconds;
	char tmp[10];

	mtime = f2fl(m_time);		

	// get the hours, minutes and seconds	
	hours = (int)(mtime / 3600.0f);
	if(hours > 0){
		mtime -= (3600.0f * (float)hours);
	}
	seconds = (int)mtime%60;
	minutes = (int)mtime/60;			

	// print the hour if necessary
	if(hours > 0){		
		sprintf(time_str,XSTR( "%d:", 201),hours);
		// if there are less than 10 minutes, print a leading 0
		if(minutes < 10){
			strcpy_s(tmp,NOX("0"));
			strcat(time_str,tmp);
		}		
	}	
	
	// print the minutes
	if(hours){
		sprintf(tmp,XSTR( "%d:", 201),minutes);
		strcat(time_str,tmp);
	} else {
		sprintf(time_str,XSTR( "%d:", 201),minutes);
	}

	// print the seconds
	if(seconds < 10){
		strcpy_s(tmp,NOX("0"));
		strcat(time_str,tmp);
	} 
	sprintf(tmp,"%d",seconds);
	strcat(time_str,tmp);
}

//	Stuff version string in *str.
void get_version_string(char *str, int max_size)
{
//XSTR:OFF
	Assert( max_size > 6 );

	#if FS_VERSION_REVIS == 0
		sprintf(str, "FreeSpace 2 Open v%i.%i.%i", FS_VERSION_MAJOR, FS_VERSION_MINOR, FS_VERSION_BUILD);
	#else
		sprintf(str, "FreeSpace 2 Open v%i.%i.%i.%i", FS_VERSION_MAJOR, FS_VERSION_MINOR, FS_VERSION_BUILD, FS_VERSION_REVIS);
	#endif

#ifndef NDEBUG
	strcat_s( str, max_size, " Debug" );
#endif

	// Lets get some more info in here
	switch(gr_screen.mode)
	{
		case GR_OPENGL:
			strcat_s( str, max_size, " OpenGL" );
			break;
	}

	if (Cmdline_nohtl)
		strcat_s( str, max_size, " non-HT&L" );

	// if a custom identifier exists, put it at the very end
	#ifdef FS_VERSION_IDENT
		strcat_s( str, max_size, " (" );
		strcat_s( str, max_size, FS_VERSION_IDENT );
		strcat_s( str, max_size, ")" );
	#endif
}

void get_version_string_short(char *str)
{
	sprintf(str,"v%d.%d", FS_VERSION_MAJOR, FS_VERSION_MINOR);
}

// ----------------------------------------------------------------
//
// Subspace Ambient Sound START
//
// ----------------------------------------------------------------

static int Subspace_ambient_left_channel = -1;
static int Subspace_ambient_right_channel = -1;

// 
void game_start_subspace_ambient_sound()
{
	if ( Subspace_ambient_left_channel < 0 ) {
		Subspace_ambient_left_channel = snd_play_looping(&Snds[SND_SUBSPACE_LEFT_CHANNEL], -1.0f);
	}

	if ( Subspace_ambient_right_channel < 0 ) {
		Subspace_ambient_right_channel = snd_play_looping(&Snds[SND_SUBSPACE_RIGHT_CHANNEL], 1.0f);
	}
}

void game_stop_subspace_ambient_sound()
{
	if ( Subspace_ambient_left_channel >= 0 ) {
		snd_stop(Subspace_ambient_left_channel);
		Subspace_ambient_left_channel = -1;
	}

	if ( Subspace_ambient_right_channel >= 0 ) {
		snd_stop(Subspace_ambient_right_channel);
		Subspace_ambient_right_channel = -1;
	}
}

// ----------------------------------------------------------------
//
// Subspace Ambient Sound END
//
// ----------------------------------------------------------------


// ----------------------------------------------------------------
//
// CDROM detection code START
//
// ----------------------------------------------------------------

#define CD_SIZE_72_MINUTE_MAX			(697000000)

uint game_get_cd_used_space(char *path)
{
#ifdef _WIN32
	uint total = 0;
	char use_path[512] = "";
	char sub_path[512] = "";
	WIN32_FIND_DATA	find;
	HANDLE find_handle;

	// recurse through all files and directories
	strcpy_s(use_path, path);
	strcat_s(use_path, "*.*");
	find_handle = FindFirstFile(use_path, &find);

	// bogus
	if(find_handle == INVALID_HANDLE_VALUE){
		return 0;
	}	

	// whee
	do {
		// subdirectory. make sure to ignore . and ..
		if((find.dwFileAttributes & FILE_ATTRIBUTE_DIRECTORY) && stricmp(find.cFileName, ".") && stricmp(find.cFileName, "..")){
			// subsearch
			strcpy_s(sub_path, path);
			strcat_s(sub_path, find.cFileName);
			strcat_s(sub_path, DIR_SEPARATOR_STR);
			total += game_get_cd_used_space(sub_path);	
		} else {
			total += (uint)find.nFileSizeLow;
		}				
	} while(FindNextFile(find_handle, &find));	

	// close
	FindClose(find_handle);

	// total
	return total;
#else
	if (path == NULL) {
		// bail
		mprintf(("NULL path passed to game_get_cd_used_space.\n"));
		return 0;
	}

	STUB_FUNCTION;

	return 0;
#endif // _WIN32
}


// if volume_name is non-null, the CD name must match that
int find_freespace_cd(char *volume_name)
{
#ifdef _WIN32
	char oldpath[MAX_PATH];
	char volume[256];
	int i;
	int cdrom_drive=-1;
	int volume_match = 0;
	_finddata_t find;
	int find_handle;

	GetCurrentDirectory(MAX_PATH-1, oldpath);

	for (i = 0; i < 26; i++) 
	{
//XSTR:OFF
		char path[]="d:\\";
//XSTR:ON

		path[0] = (char)('A'+i);
		if (GetDriveType(path) == DRIVE_CDROM) {
			cdrom_drive = -3;
			if ( GetVolumeInformation(path, volume, 256, NULL, NULL, NULL, NULL, 0) == TRUE ) {
				nprintf(("CD", "CD volume: %s\n", volume));
			
				// check for any CD volume
				int volume1_present = 0;
				int volume2_present = 0;
				int volume3_present = 0;		

				char full_check[512] = "";

				// look for setup.exe
				strcpy_s(full_check, path);
				strcat_s(full_check, "setup.exe");				
				find_handle = _findfirst(full_check, &find);
				if(find_handle != -1){
					volume1_present = 1;				
					_findclose(find_handle);				
				}

				// look for intro.mve
				strcpy_s(full_check, path);
				strcat_s(full_check, "intro.mve");				
				find_handle = _findfirst(full_check, &find);
				if(find_handle != -1){
					volume2_present = 1;
					_findclose(find_handle);						
				}				

				// look for endpart1.mve
				strcpy_s(full_check, path);
				strcat_s(full_check, "endpart1.mve");				
				find_handle = _findfirst(full_check, &find);
				if(find_handle != -1){
					volume3_present = 1;
					_findclose(find_handle);				
				}				
			
				// see if we have the specific CD we're looking for
				if ( volume_name ) {
					// volume 1
					if ( !stricmp(volume_name, FS_CDROM_VOLUME_1) && volume1_present) {
						volume_match = 1;
					}
					// volume 2
					if ( !stricmp(volume_name, FS_CDROM_VOLUME_2) && volume2_present) {
						volume_match = 1;
					}
					// volume 3
					if ( !stricmp(volume_name, FS_CDROM_VOLUME_3) && volume3_present) {
						volume_match = 1;
					}
				} else {										
					if ( volume1_present || volume2_present || volume3_present ) {
						volume_match = 1;
					}
				}
				
				// here's where we make sure that CD's 2 and 3 are not just ripped - check to make sure its capacity is > 697,000,000 bytes				
				if ( volume_match ){				
					// we don't care about CD1 though. let it be whatever size it wants, since the game will demand CD's 2 and 3 at the proper time
					if(volume2_present || volume3_present) {
						// first step - check to make sure its a cdrom
						if(GetDriveType(path) != DRIVE_CDROM){							
							break;
						}
						// oem not on 80 min cds, so don't check tha size
						// check its size
						uint used_space = game_get_cd_used_space(path);											
						if(used_space < CD_SIZE_72_MINUTE_MAX){							
							break;
						}
					}					

					cdrom_drive = i;
					break;
				}
			}
		}
	}	

	SetCurrentDirectory(oldpath);
	return cdrom_drive;
#else
//	STUB_FUNCTION;

	if (volume_name != NULL) {
		// volume specific checks
		STUB_FUNCTION;
	}

	return -1;
#endif // _WIN32
}

int set_cdrom_path(int drive_num)
{
	int rval;

	if (drive_num < 0) {			//no CD
//		#ifndef NDEBUG
//		strcpy_s(CDROM_dir,"j:\\FreeSpaceCD\\");				//set directory
//		rval = 1;
//		#else
		memset(Game_CDROM_dir, 0, sizeof(Game_CDROM_dir));
		rval = 0;
//		#endif
	} else {
		sprintf(Game_CDROM_dir,NOX("%c:\\"), 'a' + drive_num );			//set directory
		rval = 1;
	}

	return rval;
}

int init_cdrom()
{
	int i, rval;

	//scan for CD, etc.
	i = find_freespace_cd();

	rval = set_cdrom_path(i);

	return rval;
}

int Last_cd_label_found = 0;
char Last_cd_label[256];

int game_cd_changed()
{
#ifdef _WIN32
	char label[256];
	int found;
	int changed = 0;
	
	if ( strlen(Game_CDROM_dir) == 0 ) { //-V805
		init_cdrom();
	}

	if ( strlen(Game_CDROM_dir) == 0 ) { //-V805
		return 0;
	}

	found = GetVolumeInformation(Game_CDROM_dir, label, 256, NULL, NULL, NULL, NULL, 0);

	if ( found != Last_cd_label_found )	{
		Last_cd_label_found = found;
		if ( found )	{
			mprintf(( "CD '%s' was inserted\n", label ));
		} else {
			mprintf(( "CD '%s' was removed\n", Last_cd_label ));
		}
        changed = 1;
	} else {
		if ( Last_cd_label_found )	{
			if ( !stricmp( Last_cd_label, label ))	{
				//mprintf(( "CD didn't change\n" ));
			} else {
				mprintf(( "CD was changed from '%s' to '%s'\n", Last_cd_label, label ));
				changed = 1;
			}
		} else {
			// none found before, none found now.
			//mprintf(( "still no CD...\n" ));
		}
	}
	
	Last_cd_label_found = found;
	if ( found )	{
		strcpy_s( Last_cd_label, label );
	} else {
		strcpy_s( Last_cd_label, "" );
	}

	return changed;
#else
	STUB_FUNCTION;

	return 0;
#endif // _WIN32
}

// check if _any_ FreeSpace2 CDs are in the drive
// return: 1	=> CD now in drive
//			  0	=>	Could not find CD, they refuse to put it in the drive
int game_do_cd_check(char *volume_name)
{	
#if !defined(GAME_CD_CHECK)
	return 1;
#else
	int cd_present = 0;
	int cd_drive_num;

	int num_attempts = 0;
	int refresh_files = 0;
	while(1) {
		int path_set_ok, popup_rval;

		cd_drive_num = find_freespace_cd(volume_name);
		path_set_ok = set_cdrom_path(cd_drive_num);
		if ( path_set_ok ) {
			cd_present = 1;
			if ( refresh_files ) {
				cfile_refresh();
				refresh_files = 0;
			}
			break;
		}

		// standalone mode
		if(Is_standalone){
			cd_present = 0;
			break;
		} else {
			// no CD found, so prompt user
			popup_rval = popup(PF_BODY_BIG | PF_USE_AFFIRMATIVE_ICON, 1, POPUP_OK, XSTR( "FreeSpace 2 CD not found\n\nInsert a FreeSpace 2 CD to continue", 202));
			refresh_files = 1;
			if ( popup_rval != 1 ) {
				cd_present = 0;
				break;
			}

			if ( num_attempts++ > 5 ) {
				cd_present = 0;
				break;
			}
		}
	}

	return cd_present;
#endif
}

// check if _any_ FreeSpace2 CDs are in the drive
// return: 1	=> CD now in drive
//			  0	=>	Could not find CD, they refuse to put it in the drive
int game_do_cd_check_specific(char *volume_name, int cdnum)
{	
	int cd_present = 0;
	int cd_drive_num;

	int num_attempts = 0;
	int refresh_files = 0;
	while(1) {
		int path_set_ok, popup_rval;

		cd_drive_num = find_freespace_cd(volume_name);
		path_set_ok = set_cdrom_path(cd_drive_num);
		if ( path_set_ok ) {
			cd_present = 1;
			if ( refresh_files ) {
				cfile_refresh();
				refresh_files = 0;
			}
			break;
		}

		if(Is_standalone){
			cd_present = 0;
			break;
		} else {
			// no CD found, so prompt user
			popup_rval = popup(PF_BODY_BIG | PF_USE_AFFIRMATIVE_ICON, 1, POPUP_OK, XSTR("Please insert CD %d", 1468), cdnum);
			refresh_files = 1;
			if ( popup_rval != 1 ) {
				cd_present = 0;
				break;
			}

			if ( num_attempts++ > 5 ) {
				cd_present = 0;
				break;
			}
		}
	}

	return cd_present;
}

// ----------------------------------------------------------------
//
// CDROM detection code END
//
// ----------------------------------------------------------------


// ----------------------------------------------------------------
// Language autodetection stuff
//

// default setting is "-1" to use registry setting with English as fall back
// DO NOT change that default setting here or something uncouth might happen
// in the localization code
int detect_lang()
{
	uint file_checksum;
	int idx;
	char first_font[MAX_FILENAME_LEN];

	// if the reg is set then let lcl_init() figure out what to do
	if (os_config_read_string( NULL, NOX("Language"), NULL ) != NULL)
		return -1;

	// try and open the file to verify
	gr_stuff_first_font(first_font, sizeof(first_font));
	CFILE *detect = cfopen(first_font, "rb");

	// will use default setting if something went wrong
	if (!detect)
		return -1;

	// get the long checksum of the file
	file_checksum = 0;
	cfseek(detect, 0, SEEK_SET);
	cf_chksum_long(detect, &file_checksum);
	cfclose(detect);
	detect = NULL;

	// now compare the checksum/filesize against known #'s
	for (idx=0; idx < NUM_BUILTIN_LANGUAGES; idx++) {
		if (Lcl_builtin_languages[idx].checksum == (int)file_checksum) {
			mprintf(( "AutoLang: Language auto-detection successful...\n" ));
			return idx;
		}
	}

	// notify if a match was not found, include detected checksum
	mprintf(( "ERROR: Unknown Language Checksum: %i\n", (int)file_checksum ));
	mprintf(( "Using default language settings...\n" ));

	return -1;
}

//
// Eng Auto Lang stuff
// ----------------------------------------------------------------


// ----------------------------------------------------------------
// SHIPS TBL VERIFICATION STUFF
//

// checksums, just keep a list of all valid ones, if it matches any of them, keep it
#define NUM_SHIPS_TBL_CHECKSUMS		1

int Game_ships_tbl_checksums[NUM_SHIPS_TBL_CHECKSUMS] = {
//	-1022810006,					// 1.0 FULL
	-1254285366						// 1.2 FULL (German)
};

void verify_ships_tbl()
{	
	/*
#ifdef NDEBUG
	Game_ships_tbl_valid = 1;
#else
	*/
	uint file_checksum;		
	int idx;

	// detect if the packfile exists
	CFILE *detect = cfopen("ships.tbl", "rb");
	Game_ships_tbl_valid = 0;	 
	
	// not mission-disk
	if(!detect){
		Game_ships_tbl_valid = 0;
		return;
	}	

	// get the long checksum of the file
	file_checksum = 0;
	cfseek(detect, 0, SEEK_SET);	
	cf_chksum_long(detect, &file_checksum);
	cfclose(detect);
	detect = NULL;	

	// now compare the checksum/filesize against known #'s
	for(idx=0; idx<NUM_SHIPS_TBL_CHECKSUMS; idx++){
		if(Game_ships_tbl_checksums[idx] == (int)file_checksum){
			Game_ships_tbl_valid = 1;
			return;
		}
	}
// #endif
}

DCF(shipspew, "display the checksum for the current ships.tbl")
{
	uint file_checksum;
	CFILE *detect = cfopen("ships.tbl", "rb");
	// get the long checksum of the file
	file_checksum = 0;
	cfseek(detect, 0, SEEK_SET);	
	cf_chksum_long(detect, &file_checksum);
	cfclose(detect);

	dc_printf("%d", file_checksum);
}

// ----------------------------------------------------------------
// WEAPONS TBL VERIFICATION STUFF
//

// checksums, just keep a list of all valid ones, if it matches any of them, keep it
#define NUM_WEAPONS_TBL_CHECKSUMS		1

int Game_weapons_tbl_checksums[NUM_WEAPONS_TBL_CHECKSUMS] = {
//	399297860,				// 1.0 FULL	
	-553984927				// 1.2 FULL (german)
};

void verify_weapons_tbl()
{
	/*
#ifdef NDEBUG
	Game_weapons_tbl_valid = 1;
#else
	*/
	uint file_checksum;
	int idx;

	// detect if the packfile exists
	CFILE *detect = cfopen("weapons.tbl", "rb");
	Game_weapons_tbl_valid = 0;	 
	
	// not mission-disk
	if(!detect){
		Game_weapons_tbl_valid = 0;
		return;
	}	

	// get the long checksum of the file
	file_checksum = 0;
	cfseek(detect, 0, SEEK_SET);	
	cf_chksum_long(detect, &file_checksum);
	cfclose(detect);
	detect = NULL;	

	// now compare the checksum/filesize against known #'s
	for(idx=0; idx<NUM_WEAPONS_TBL_CHECKSUMS; idx++){
		if(Game_weapons_tbl_checksums[idx] == (int)file_checksum){
			Game_weapons_tbl_valid = 1;
			return;
		}
	}
// #endif
}

DCF(wepspew, "display the checksum for the current weapons.tbl")
{
	uint file_checksum;
	CFILE *detect = cfopen("weapons.tbl", "rb");
	// get the long checksum of the file
	file_checksum = 0;
	cfseek(detect, 0, SEEK_SET);	
	cf_chksum_long(detect, &file_checksum);
	cfclose(detect);

	dc_printf("%d", file_checksum);
}

// if the game is running using hacked data
static bool Hacked_data_check_ready = false;
static bool Hacked_data = false;

int game_hacked_data()
{
	int rc = 0;

	if (Hacked_data) {
		return 1;
	}


	if ( Om_tracker_flag && !(Hacked_data_check_ready) ) {
		// this may fail the first time or two
		if ( (rc = fs2netd_update_valid_tables()) != -1 ) {
			Hacked_data = (rc != 0);
			Hacked_data_check_ready = true;
		}
	}

	// LAN game, only check if weapon and ship are valid since we can't or don't
	// want to validate against PXO server
	if ( !Om_tracker_flag && !(Game_weapons_tbl_valid && Game_ships_tbl_valid) ) {
		Hacked_data = true;
	}


	return (int)Hacked_data;
}

void game_title_screen_display()
{
/*	_finddata_t find;
	long		find_handle;
	char current_dir[256];

	//Get the find string
	_getcwd(current_dir, 256);
	strcat_s(current_dir, DIR_SEPARATOR_STR);
	strcat_s(current_dir, "*.pcx");

	//Let the search begin!
	find_handle = _findfirst(current_dir, &find);
	int i = 0;
	if(find_handle != -1)
	{
		char *p;

		do {
			if(!(find.attrib & _A_SUBDIR) && (strlen(find.name) < MAX_FILENAME_LEN)) {
				p = strchr( find.name, '.' );
				if(p) {
					*p = '\0';
				}

				if(stricmp(find.name, Game_logo_screen_fname[gr_screen.res])
					&& stricmp(find.name, Game_title_screen_fname[gr_screen.res]))
				{
					strcpy_s(Splash_screens[i], find.name);
					i++;
				}

				if(i == MAX_SPLASHSCREENS) {
					break;
				}
			}
		} while(!_findnext(find_handle, &find));
	}

	if(i) {
		srand(time(NULL));
		title_bitmap = bm_load(Splash_screens[rand() % i]);

	} else {
		title_bitmap = bm_load(Game_title_screen_fname[gr_screen.res]);
	}
	
	if (title_bitmap == -1 && title_logo == -1) {
//		return;
	}
	*/

	bool globalhook_override = Script_system.IsOverride(Script_splashhook);
	bool condhook_override = Script_system.IsConditionOverride(CHA_SPLASHSCREEN);
	mprintf(("SCRIPTING: Splash screen overrides checked\n"));
	if(!globalhook_override && !condhook_override)
	{
		Game_title_logo = bm_load(Game_logo_screen_fname[gr_screen.res]);
		Game_title_bitmap = bm_load(Game_title_screen_fname[gr_screen.res]);

		if (Game_title_bitmap != -1)
		{
			// set
			gr_set_bitmap(Game_title_bitmap);

			// get bitmap's width and height
			int width, height;
			bm_get_info(Game_title_bitmap, &width, &height);

			// set the screen scale to the bitmap's dimensions
			gr_set_screen_scale(width, height);

			// draw it in the center of the screen
			gr_bitmap((gr_screen.max_w_unscaled - width)/2, (gr_screen.max_h_unscaled - height)/2, GR_RESIZE_MENU);

			if (Game_title_logo != -1)
			{
				gr_set_bitmap(Game_title_logo);

				gr_bitmap(0, 0, GR_RESIZE_MENU);

			}

			gr_reset_screen_scale();
		}
	}

	if(!condhook_override)
		Script_system.RunBytecode(Script_splashhook);
	
	mprintf(("SCRIPTING: Splash hook has been run\n"));

	if(!globalhook_override || condhook_override)
		Script_system.RunCondition(CHA_SPLASHSCREEN);
		
	mprintf(("SCRIPTING: Splash screen conditional hook has been run\n"));

	// flip
	gr_flip();
}

void game_title_screen_close()
{
	if (Game_title_bitmap != -1) {
		bm_release(Game_title_bitmap);
		Game_title_bitmap = -1;
	}

	if (Game_title_logo != -1) {
		bm_release(Game_title_logo);
		Game_title_bitmap = -1;
	}
}

// return true if the game is running with "low memory", which is less than 48MB
bool game_using_low_mem()
{
	if (Use_low_mem == 0) {
		return false;
	} else {
		return true;
	}
}

//  place calls here that need to take effect immediately when the game is
//  minimized.  Called from osapi.cpp 
void game_pause()
{
	// Protection against flipping out -- Kazan
	if (!GameState_Stack_Valid())
		return;

	if (!(Game_mode & GM_MULTIPLAYER)){
		switch ( gameseq_get_state() )
		{
			case GS_STATE_MAIN_MENU:
				main_hall_pause(); // not an instant shutoff of misc anims and sounds
				break;

			case GS_STATE_BRIEFING:
				brief_pause();
				break;

			case GS_STATE_DEBRIEF:
				debrief_pause();
				break;

			case GS_STATE_CMD_BRIEF:
				cmd_brief_pause();
				break;

			case GS_STATE_RED_ALERT:
				red_alert_voice_pause();
				break;

			// anything that would leave the ambient mainhall sound going
			case GS_STATE_TECH_MENU:
			case GS_STATE_BARRACKS_MENU:
				main_hall_stop_ambient();
				main_hall_stop_music(true); // not an instant shutoff
				break;

			// things that would get music except if they are called while in-mission
			case GS_STATE_OPTIONS_MENU:
			case GS_STATE_HUD_CONFIG:
				if ( !(Game_mode & GM_IN_MISSION) ) {
					main_hall_stop_ambient();
					main_hall_stop_music(true); // not an instant shutoff
				}
				break;

			// only has the ambient sound, no music
			case GS_STATE_INITIAL_PLAYER_SELECT:
				main_hall_stop_ambient();
				break;

			// pause_init is a special case and we don't unpause it ourselves
			case GS_STATE_GAME_PLAY:
				if ( (!popup_active()) && (!popupdead_is_active()) )
					pause_init();
				break;

			case GS_STATE_FICTION_VIEWER:
				fiction_viewer_pause();
				break;

			default:
				audiostream_pause_all();
		}
	}
}

// calls to be executed when the game is restored from minimized or inactive state
void game_unpause()
{
	if (!GameState_Stack_Valid())
		return;

	// automatically recover from everything but an in-mission pause
	if (!(Game_mode & GM_MULTIPLAYER)) {
		switch ( gameseq_get_state() )
		{
			case GS_STATE_MAIN_MENU:
				main_hall_unpause();
				break;

			case GS_STATE_BRIEFING:
				brief_unpause();
				break;

			case GS_STATE_DEBRIEF:
				debrief_unpause();
				break;

			case GS_STATE_CMD_BRIEF:
				cmd_brief_unpause();
				break;

			case GS_STATE_RED_ALERT:
				red_alert_voice_unpause();
				break;

			// anything that would leave the ambient mainhall sound going
			case GS_STATE_TECH_MENU:
			case GS_STATE_BARRACKS_MENU:
				main_hall_start_ambient();
				main_hall_start_music(); // not an instant shutoff
				break;

			// things that would get music except if they are called while in-mission
			case GS_STATE_OPTIONS_MENU:
			case GS_STATE_HUD_CONFIG:
				if ( !(Game_mode & GM_IN_MISSION) ) {
					main_hall_start_ambient();
					main_hall_start_music(); // not an instant shutoff
				}
				break;

			// only has the ambient sound, no music
			case GS_STATE_INITIAL_PLAYER_SELECT:
				main_hall_start_ambient();
				break;

			// if in a game then do nothing, pause_init() should have been called
			// and will get cleaned up elsewhere
			case GS_STATE_GAME_PLAY:
				break;

			// ditto for if we explicitly paused the game and then minimized it
			case GS_STATE_GAME_PAUSED:
				break;

			case GS_STATE_FICTION_VIEWER:
				fiction_viewer_unpause();
				break;

			default:
				audiostream_unpause_all();
		}
	}
}


int actual_main(int argc, char *argv[])
{
	int result = -1;

#ifdef WIN32
	// Don't let more than one instance of FreeSpace run.
	HWND hwnd = FindWindow(NOX("FreeSpaceClass"), NULL);
	if (hwnd)	{
		SetForegroundWindow(hwnd);
		return 0;
	}

	::CoInitialize(NULL);

#ifdef _DEBUG
	void memblockinfo_output_memleak();
	atexit(memblockinfo_output_memleak);
#endif

	//=====================================================
	// Make sure we're running in the right directory.
	Assert(argc > 0);
	char *exe_dir = argv[0];

	char *p = exe_dir + strlen(exe_dir);

	// chop off the filename
	while ((p>exe_dir) && (*p != '\\') && (*p != '/') && (*p != ':'))	{
		p--;
	}
	*p = 0;

	// Set directory
	if (strlen(exe_dir) > 0)	{ //-V805
		SetCurrentDirectory(exe_dir);
	}

	SCP_mspdbcs_Initialise();
#else
	char userdir[MAX_PATH];

#ifdef APPLE_APP
	// Finder sets the working directory to the root of the drive so we have to get a little creative
	// to find out where on the disk we should be running from for CFILE's sake.
	char *path_name = SDL_GetBasePath();
	SetCurrentDirectory(path_name);
	SDL_free(path_name);
#endif

	// create user's directory	
	snprintf(userdir, MAX_PATH - 1, "%s/%s/", detect_home(), Osreg_user_dir);
	_mkdir(userdir);
#endif

#if defined(GAME_ERRORLOG_TXT) && defined(_MSC_VER)
	__try {
#else
	try {
#endif
		result = !game_main(argc, argv);
#if defined(GAME_ERRORLOG_TXT) && defined(_MSC_VER)
	}
	__except (RecordExceptionInfo(GetExceptionInformation(), "FreeSpace 2 Main Thread")) {
		// Do nothing here - RecordExceptionInfo() has already done
		// everything that is needed. Actually this code won't even
		// get called unless you return EXCEPTION_EXECUTE_HANDLER from
		// the __except clause.
	}
#else
	}
	catch (std::exception &ex) {
		fprintf(stderr, "Caught std::exception in main(): '%s'!\n", ex.what());
		result = EXIT_FAILURE;
	}
	catch (...) {
		fprintf(stderr, "Caught exception in main()!\n");
		result = EXIT_FAILURE;
	}
#endif

#ifdef WIN32
	SCP_mspdbcs_Cleanup();

	::CoUninitialize();

#ifndef _MINGW
	_CrtDumpMemoryLeaks();
#endif
#endif

	return result;
}

#ifdef __cplusplus
extern "C"
#endif
int main(int argc, char *argv[])
{
	// The extern "C" causes problems with linking so we'll just call
	// the actual main function here
	return actual_main(argc, argv);
}<|MERGE_RESOLUTION|>--- conflicted
+++ resolved
@@ -1264,13 +1264,8 @@
 	// Make sure bar shows all the way over.
 	game_loading_callback(COUNT_ESTIMATE);
 	
-<<<<<<< HEAD
-	int real_count __attribute__((__unused__)) = game_busy_callback( NULL );
+	int real_count __UNUSED = game_busy_callback( NULL );
 	io::mouse::CursorManager::get()->showCursor(true);
-=======
-	int real_count __UNUSED = game_busy_callback( NULL );
- 	Mouse_hidden = 0;
->>>>>>> e36e9ff8
 
 	Game_loading_callback_inited = 0;
 	
