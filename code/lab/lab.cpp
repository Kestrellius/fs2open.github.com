/*
 * lab.cpp
 * created by WMCoolmon
 *
 * You may not sell or otherwise commercially exploit the source or things you
 * create based on the source.
 *
 */



#include "lab/wmcgui.h"
#include "gamesequence/gamesequence.h"
#include "io/key.h"
#include "io/timer.h"
#include "freespace2/freespace.h"
#include "cmdline/cmdline.h"
#include "ship/ship.h"
#include "weapon/weapon.h"
#include "render/3d.h"
#include "lighting/lighting.h"
#include "model/model.h"
#include "missionui/missionscreencommon.h"
#include "weapon/beam.h"
#include "mission/missionparse.h"
#include "species_defs/species_defs.h"
#include "playerman/managepilot.h"
#include "object/objectsnd.h"
#include "globalincs/pstypes.h"
#include "graphics/gropenglshader.h"
#include "graphics/gropengldraw.h"
#include "hud/hudshield.h"
#include "graphics/gropengllight.h"
#include "graphics/shadows.h"

// flags
#define LAB_FLAG_NORMAL				(0)		// default
#define LAB_FLAG_NO_ROTATION		(1<<0)	// don't rotate models
#define LAB_FLAG_SHOW_INSIGNIA		(1<<1)	// show ships with insignia applied
#define LAB_FLAG_SHOW_DEBRIS		(1<<2)	// render debris instead of normal LOD
#define LAB_FLAG_SUBMODEL_ROTATE	(1<<3)	// do rotation for any rotating ship subobjects
#define LAB_FLAG_LIGHTNING_ARCS		(1<<4)	// show damage lightning
#define LAB_FLAG_UNUSED				(1<<5)	// feel free to change that to something you need - Valathil
#define LAB_FLAG_SHOW_WEAPONS		(1<<6)	// determines if external weapons models are displayed
#define LAB_FLAG_INITIAL_ROTATION	(1<<7)	// initial rotation setting
#define LAB_FLAG_DESTROYED_SUBSYSTEMS	(1<<8)	// render model as if all subsystems are destroyed

// modes
#define LAB_MODE_NONE		0	// not showing anything
#define LAB_MODE_SHIP		1	// dealing with ships
#define LAB_MODE_WEAPON		2	// dealing with weapons


// variables
static GUIScreen *Lab_screen = NULL;
static Window *Lab_toolbar = NULL;
static Window *Lab_class_window = NULL;
static Window *Lab_class_toolbar = NULL;
static Window *Lab_flags_window = NULL;
static Window *Lab_render_options_window = NULL;
static Window *Lab_variables_window = NULL;
static Window *Lab_description_window = NULL;
static Text *Lab_description_text = NULL;
static TreeItem **Lab_species_nodes = NULL;

static bool Lab_in_mission = false;
static int Lab_screen_save_bitmap = -1;
static shader Lab_shader;

static int Lab_insignia_bitmap = -1;
static int Lab_insignia_index = -1;

static ubyte Lab_mode = LAB_MODE_NONE;
static int Lab_selected_index = -1;
static int Lab_last_selected_ship = -1;
static int Lab_selected_object = -1;
static int Lab_last_selected_weapon = -1;

static int Lab_model_num = -1;
static int Lab_weaponmodel_num[MAX_SHIP_WEAPONS];
static int Lab_model_LOD = 0;
static int Lab_model_flags = MR_AUTOCENTER | MR_NO_FOGGING;
static int Lab_model_debug_flags = 0;
static char Lab_model_filename[MAX_FILENAME_LEN];
static char Lab_weaponmodel_filename[MAX_SHIP_WEAPONS][MAX_FILENAME_LEN];

static int Lab_bitmap_id = -1;
static char Lab_bitmap_filename[MAX_FILENAME_LEN];

static float Lab_viewer_zoom = 1.2f;
static vec3d Lab_viewer_pos = ZERO_VECTOR;
static matrix Lab_viewer_orient = IDENTITY_MATRIX;
static float Lab_viewer_rotation = 0.0f;
static int Lab_viewer_flags = LAB_MODE_NONE;

static ship_subsys *Lab_ship_subsys = NULL;
static SCP_vector<model_subsystem> Lab_ship_model_subsys;

static int Lab_detail_texture_save = 0;

static int anim_timer_start = 0;

// damage lightning stuff
static vec3d Lab_arc_pts[MAX_SHIP_ARCS][2];
static int Lab_arc_timestamp[MAX_SHIP_ARCS];
static ubyte Lab_arc_type[MAX_SHIP_ARCS];
static int Lab_arc_next_time = -1;
static bool Lab_arc_disrupted = false;

static float Lab_thrust_len = 1.0f;
static bool Lab_thrust_afterburn = false;

// Trackball_mode:
//   1  ==  rotate	(left-mouse)
//   2  ==  pan		(shift-left-mouse)
//   3  ==  zoom	(right-mouse)
static int Trackball_mode = 1;
static int Trackball_active = 0;

SCP_string Lab_team_color = "<none>";

// functions
void labviewer_change_ship_lod(Tree *caller);
void labviewer_change_ship(Tree *caller);
void labviewer_make_desc_window(Button *caller);
void labviewer_close_weap_window(GUIObject *caller);
void labviewer_update_flags_window();


// ---------------------- General/Utility Functions ----------------------------
void labviewer_setup_subsys_rotation()
{
	if (Lab_ship_subsys != NULL) {
		delete[] Lab_ship_subsys;
		Lab_ship_subsys = NULL;
	}

	Lab_ship_model_subsys.clear();

	// whole lot of of get-outs
	if (Lab_mode != LAB_MODE_SHIP) {
		return;
	}

	if (Lab_selected_index < 0) {
		return;
	}

	if (Lab_selected_index >= Num_ship_classes) {
		Int3();
		return;
	}

	if (Ship_info[Lab_selected_index].n_subsystems <= 0) {
		return;
	}


	uint n_subsystems = Ship_info[Lab_selected_index].n_subsystems;

	Lab_ship_subsys = new ship_subsys[n_subsystems];
	for (uint i = 0; i < n_subsystems; i++)
		Lab_ship_subsys[i].clear();

	Lab_ship_model_subsys.reserve(n_subsystems);
	for (uint idx = 0; idx < n_subsystems; idx++) {
		Lab_ship_model_subsys.push_back( Ship_info[Lab_selected_index].subsystems[idx] );
	}
}

void labviewer_change_bitmap(int ship_index = -1, int weapon_index = -1)
{
	if ( (ship_index < 0) && (weapon_index < 0) ) {
		if (Lab_bitmap_id >= 0) {
			bm_release(Lab_bitmap_id);
			if (Lab_last_selected_weapon >= 0) {
				Weapon_info[Lab_last_selected_weapon].laser_bitmap.first_frame = -1;
			}
			Lab_bitmap_id = -1;
			Lab_last_selected_weapon = -1;
		}

		return;
	}

	if ( !Lab_in_mission ) {
		if (ship_index >= 0) {
			// TODO:  Ship stuff!!
		} else if (weapon_index >= 0) {
			// release old bitmap if required
			if ( (Lab_last_selected_weapon >= 0) && (Lab_last_selected_weapon != weapon_index)) {
				Weapon_info[Lab_last_selected_weapon].laser_bitmap.first_frame = -1;
				if (Lab_bitmap_id >= 0) {
					bm_release(Lab_bitmap_id);
				}
			}
			// load up the weapon bitmaps
			extern void weapon_load_bitmaps(int);
			weapon_load_bitmaps(weapon_index);
			Lab_bitmap_id = Weapon_info[weapon_index].laser_bitmap.first_frame;
		}
	}

	if (Lab_bitmap_id >= 0) {
		bm_get_filename(Lab_bitmap_id, Lab_bitmap_filename);
	} else {
		memset( Lab_bitmap_filename, 0, sizeof(Lab_bitmap_filename) );
	}

	labviewer_update_flags_window();
}

void labviewer_change_model(char *model_fname, int lod = 0, int sel_index = -1)
{
	bool change_model = true;
	int j,l;
	ship_info *sip = NULL;

	anim_timer_start = timer_get_milliseconds();

	if ( (model_fname != NULL) && (Lab_mode == LAB_MODE_SHIP) ) {
		if ( (Lab_selected_index >= 0) && (Lab_selected_index == sel_index) ) {
			change_model = false;
		}
	}

	Lab_selected_index = sel_index;

	if (change_model) {
		bool valid_ship = ( (Lab_mode == LAB_MODE_SHIP) && (sel_index >= 0) );

		if (Lab_model_num != -1) {
			model_page_out_textures(Lab_model_num, true);
			model_unload(Lab_model_num);
			Lab_model_num = -1;

			for (j = 0; j < MAX_SHIP_WEAPONS; j++) {
				if (Lab_weaponmodel_num[j] >= 0) {
					model_page_out_textures(Lab_weaponmodel_num[j], true);
					model_unload(Lab_weaponmodel_num[j]);
					Lab_weaponmodel_num[j] = -1;
				}
			}

			if (Lab_last_selected_ship >= 0) {
				ship_page_out_textures(Lab_last_selected_ship, true);
			}
		}

		labviewer_setup_subsys_rotation();

		Lab_viewer_zoom = 1.2f;

		if (valid_ship) {
			memcpy( &Lab_viewer_pos, &Ship_info[sel_index].closeup_pos, sizeof(vec3d) );
		} else {
			Lab_viewer_pos.xyz.x = Lab_viewer_pos.xyz.y = 0.0f;
		}

		// only load a new model if we are supposed to (so that we can use this function to reset states)
		if (model_fname != NULL) {
			model_subsystem *subsystems = NULL;

			if ( !Lab_ship_model_subsys.empty() ) {
				subsystems = &Lab_ship_model_subsys[0];
			}

			Lab_model_num = model_load(model_fname, (valid_ship) ? Ship_info[sel_index].n_subsystems : 0, subsystems, 0);

			if (Lab_model_num >= 0) {
				strcpy_s(Lab_model_filename, model_fname);
			} else {
				memset( Lab_model_filename, 0, sizeof(Lab_model_filename) );
			}

			if (valid_ship) {
				if (Lab_model_num >= 0) {
					model_page_in_textures(Lab_model_num, sel_index);
				}

				for (int idx = 0; idx < Ship_info[sel_index].n_subsystems; idx++) {
					model_set_instance_info(&Lab_ship_subsys[idx].submodel_info_1, Lab_ship_model_subsys[idx].turn_rate, 0.5f);
				}
			}

			// do the same for weapon models if necessary
			if (Lab_mode == LAB_MODE_SHIP) {
				sip = &Ship_info[Lab_selected_index];
				l = 0;
				for (j = 0; j < sip->num_primary_banks; j++) {
					weapon_info *wip = &Weapon_info[sip->primary_bank_weapons[j]];
					if (!sip->draw_primary_models[j])
						continue;
					Lab_weaponmodel_num[l] = -1;
					if ( strlen(wip->external_model_name) ){
						Lab_weaponmodel_num[l] = model_load(wip->external_model_name, 0, NULL);
					}
					if (Lab_weaponmodel_num[l] >= 0) {
						strcpy_s(Lab_weaponmodel_filename[l], wip->external_model_name);
					} else {
						memset( Lab_weaponmodel_filename[l], 0, sizeof(Lab_weaponmodel_filename[l]) );
					}
					l++;
				}
			
				for (j = 0; j < sip->num_secondary_banks; j++) {
					weapon_info *wip = &Weapon_info[sip->secondary_bank_weapons[j]];
					if (!sip->draw_secondary_models[j])
						continue;
					Lab_weaponmodel_num[l] = -1;
					if ( strlen(wip->external_model_name) ){
						Lab_weaponmodel_num[l] = model_load(wip->external_model_name, 0, NULL);
					}
					if (Lab_weaponmodel_num[l] >= 0) {
						strcpy_s(Lab_weaponmodel_filename[l], wip->external_model_name);
					} else {
						memset( Lab_weaponmodel_filename[l], 0, sizeof(Lab_weaponmodel_filename[l]) );
					}
					l++;
				}
			}
		} else {
			// clear out the model filename
			memset( Lab_model_filename, 0, sizeof(Lab_model_filename) );
			if (Lab_weaponmodel_num[0] >= 0) {
				for (j = 0; j < MAX_SHIP_WEAPONS; j++) {
					memset( Lab_weaponmodel_filename[j], 0, sizeof(Lab_weaponmodel_filename[j]) );
				}
			}
		}
	}

	if (lod == 99) {
		Lab_model_LOD = 0;
		Lab_viewer_flags |= LAB_FLAG_SHOW_DEBRIS;
	} else {
		Lab_model_LOD = lod;
		Lab_viewer_flags &= ~LAB_FLAG_SHOW_DEBRIS;
	}

	if (model_fname == NULL) {
		Lab_last_selected_ship = -1;
	}

	labviewer_update_flags_window();
}

void labviewer_add_model_arcs()
{
	int i;
	float mradius = 0.0f;
	const float MAX_ARC_LENGTH_PERCENTAGE = 0.25f;

	if (Lab_mode != LAB_MODE_SHIP) {
		return;
	}


	// Kill off old sparks
	for (i = 0; i < MAX_SHIP_ARCS; i++) {
		if ( timestamp_valid(Lab_arc_timestamp[i]) && timestamp_elapsed(Lab_arc_timestamp[i]) ) {
			Lab_arc_timestamp[i] = timestamp(-1);
		}
	}


	if ( !timestamp_valid(Lab_arc_next_time) ) {
		// start the next fireball up in the next 10 seconds or so... 
		int freq;

		if (Lab_arc_disrupted) {
			freq = 150;
		} else {
			// 1% hull left
			freq = 550;
		}

		// set the next arc time
		Lab_arc_next_time = timestamp_rand(freq * 2, freq * 4);
	}

	mradius = model_get_radius(Lab_model_num);

	if ( timestamp_elapsed(Lab_arc_next_time) ) {

		Lab_arc_next_time = timestamp(-1);		// invalid, so it gets restarted next frame

		int n, n_arcs = ((rand() >> 5) % 3) + 1;		// Create 1-3 sparks

		vec3d v1, v2, v3, v4;

		if ( Cmdline_old_collision_sys ) {
			submodel_get_two_random_points(Lab_model_num, -1, &v1, &v2);
			submodel_get_two_random_points(Lab_model_num, -1, &v3, &v4);
		} else {
			submodel_get_two_random_points_better(Lab_model_num, -1, &v1, &v2);
			submodel_get_two_random_points_better(Lab_model_num, -1, &v3, &v4);
		}

		// For large ships, cap the length to be 25% of max radius
		if (mradius > 200.0f)	{
			float max_dist = mradius * MAX_ARC_LENGTH_PERCENTAGE;
			
			vec3d tmp;
			float d;

			// Cap arc 2->1
			vm_vec_sub( &tmp, &v1, &v2 );
			d = vm_vec_mag_quick( &tmp );
			if ( d > max_dist )	{
				vm_vec_scale_add( &v1, &v2, &tmp, max_dist / d );
			}

			// Cap arc 2->3
			vm_vec_sub( &tmp, &v3, &v2 );
			d = vm_vec_mag_quick( &tmp );
			if ( d > max_dist )	{
				vm_vec_scale_add( &v3, &v2, &tmp, max_dist / d );
			}


			// Cap arc 2->4
			vm_vec_sub( &tmp, &v4, &v2 );
			d = vm_vec_mag_quick( &tmp );
			if ( d > max_dist )	{
				vm_vec_scale_add( &v4, &v2, &tmp, max_dist / d );
			}
		}
		
		n = 0;

		float factor = 1.0f + 0.0025f * mradius;
		int a = fl2i(factor * 100.0f);
		int b = fl2i(factor * 1000.0f);
		int lifetime = (myrand() % ((b) - (a) + 1)) + (a);

		// Create the arc effects
		for (i = 0; i < MAX_SHIP_ARCS; i++) {
			if ( !timestamp_valid(Lab_arc_timestamp[i]) )	{
				Lab_arc_timestamp[i] = timestamp(lifetime);	// live up to a second

				switch (n) {
					case 0:
						Lab_arc_pts[i][0] = v1;
						Lab_arc_pts[i][1] = v2;
						break;

					case 1:
						Lab_arc_pts[i][0] = v2;
						Lab_arc_pts[i][1] = v3;
						break;

					case 2:
						Lab_arc_pts[i][0] = v2;
						Lab_arc_pts[i][1] = v4;
						break;

					default:
						Int3();
				}

				// determine what kind of arc to create
				if (Lab_arc_disrupted) {
					Lab_arc_type[i] = MARC_TYPE_EMP;
				} else {
					Lab_arc_type[i] = MARC_TYPE_NORMAL;
				}

				if ( ++n == n_arcs ) {
					// Don't need to create anymore
					break;
				}
			}
		}
	}

	// maybe move arc points around
	for (i = 0; i < MAX_SHIP_ARCS; i++) {
		if ( timestamp_valid(Lab_arc_timestamp[i]) )	{
			if ( !timestamp_elapsed(Lab_arc_timestamp[i]) ) {							
				// Maybe move a vertex....  20% of the time maybe?
				int mr = myrand();

				if ( mr < (RAND_MAX / 5) ) {
					vec3d v1, v2;
					if ( Cmdline_old_collision_sys ) {
						submodel_get_two_random_points(Lab_model_num, -1, &v1, &v2);
					} else {
						submodel_get_two_random_points_better(Lab_model_num, -1, &v1, &v2);
					}

					vec3d static_one;

					if (mr % 2) {
						static_one = Lab_arc_pts[i][0];
					} else {
						static_one = Lab_arc_pts[i][1];
					}

					// For large ships, cap the length to be 25% of max radius
					if (mradius > 200.0f) {
						float max_dist = mradius * MAX_ARC_LENGTH_PERCENTAGE;
						
						vec3d tmp;
						float d;

						// Cap arc 2->1
						vm_vec_sub( &tmp, &v1, &static_one );
						d = vm_vec_mag_quick( &tmp );

						if (d > max_dist) {
							vm_vec_scale_add( &v1, &static_one, &tmp, max_dist / d );
						}
					}

					Lab_arc_pts[i][mr % 2] = v1;
				}
			}
		}
	}

	for (i = 0; i < MAX_SHIP_ARCS; i++) {
		if ( timestamp_valid(Lab_arc_timestamp[i]) ) {
			model_add_arc(Lab_model_num, -1, &Lab_arc_pts[i][0], &Lab_arc_pts[i][1], Lab_arc_type[i]);

			// maybe add lighting for the arc
			if (Detail.lighting > 2) {
				// Move arc endpoints into world coordinates	
				vec3d tmp1, tmp2;
				vm_vec_unrotate(&tmp1, &Lab_arc_pts[i][0], &Lab_viewer_orient);
				vm_vec_unrotate(&tmp2, &Lab_arc_pts[i][1], &Lab_viewer_orient);

				light_add_point( &tmp1, 10.0f, 20.0f, frand(), 1.0f, 1.0f, 1.0f, -1 );
				light_add_point( &tmp2, 10.0f, 20.0f, frand(), 1.0f, 1.0f, 1.0f, -1 );
			}
		}
	}
}

void labviewer_add_model_thrusters(model_render_params *render_info, ship_info *sip)
{
	static float thruster_frame = 0.0f;
	static float thruster_glow_frame = 0.0f;
	static int thruster_bitmap = -1;
	static int thruster_glow_bitmap = -1;
	static float thruster_glow_noise = 1.0f;
	
	float rate;
	int framenum;
	int secondary_glow_bitmap = -1;
	int tertiary_glow_bitmap = -1;
	static int thruster_distortion_bitmap = -1;
	generic_anim *flame_anim = NULL, *glow_anim = NULL;
	species_info *species = &Species_info[0];
	weapon_info *wip = NULL;
	mst_info mst;


	if (Lab_mode == LAB_MODE_SHIP) {
		Assert( sip != NULL );
		species = &Species_info[sip->species];
	}

	if (Lab_mode == LAB_MODE_WEAPON) {
		wip = &Weapon_info[Lab_selected_index];
	}

	// init thruster graphics (species stuff)
	extern void ship_init_thrusters();
	ship_init_thrusters();

	if ( Lab_thrust_afterburn && (Lab_mode != LAB_MODE_WEAPON) ) {
		flame_anim = &sip->thruster_flame_info.afterburn;		// select afterburner flame
		glow_anim = &sip->thruster_glow_info.afterburn;			// select afterburner glow
		secondary_glow_bitmap = sip->thruster_secondary_glow_info.afterburn.bitmap_id;
		tertiary_glow_bitmap = sip->thruster_tertiary_glow_info.afterburn.bitmap_id;
		thruster_distortion_bitmap = sip->thruster_distortion_info.afterburn.bitmap_id;

		rate = 1.5f;		// go at 1.5x faster when afterburners on
	} else {
		flame_anim = &species->thruster_info.flames.normal;			// select normal flame
		glow_anim = &species->thruster_info.glow.normal;			// select normal glow

		if (Lab_mode == LAB_MODE_WEAPON) {
			if (wip->thruster_flame.first_frame >= 0)
				flame_anim = &wip->thruster_flame;

			if (wip->thruster_glow.first_frame >= 0)
				glow_anim = &wip->thruster_glow;
		}

		if (Lab_mode == LAB_MODE_SHIP) {
			flame_anim = &sip->thruster_flame_info.normal;		// select normal flame
			glow_anim = &sip->thruster_glow_info.normal;				// select normal glow
			secondary_glow_bitmap = sip->thruster_secondary_glow_info.normal.bitmap_id;
			tertiary_glow_bitmap = sip->thruster_tertiary_glow_info.normal.bitmap_id;
			thruster_distortion_bitmap = sip->thruster_distortion_info.normal.bitmap_id;
		}

		// If thrust at 0, go at half as fast, full thrust; full framerate
		// so set rate from 0.5 to 1.0, depending on thrust from 0 to 1
		// rate = 0.5f + objp->phys_info.forward_thrust / 2.0f;
		rate = 0.67f * (1.0f + Lab_thrust_len);
	}

	Assert( flFrametime > 0.0f );

	if (flame_anim->first_frame >= 0) {
		thruster_frame += flFrametime * rate;

		// Sanity checks
		if (thruster_frame < 0.0f) {
			thruster_frame = 0.0f;
		} else if (thruster_frame > 100.0f) {
			thruster_frame = 0.0f;
		}

		while (thruster_frame > flame_anim->total_time) {
			thruster_frame -= flame_anim->total_time;
		}

		framenum = fl2i( (thruster_frame * flame_anim->num_frames) / flame_anim->total_time );

		CLAMP(framenum, 0, flame_anim->num_frames-1);

		// Get the bitmap for this frame
		thruster_bitmap = flame_anim->first_frame + framenum;
	} else {
		thruster_frame = 0.0f;
		thruster_bitmap = -1;
	}

	// Do it for glow bitmaps

	if (glow_anim->first_frame >= 0) {
		thruster_glow_frame += flFrametime * rate;

		// Sanity checks
		if (thruster_glow_frame < 0.0f) {
			thruster_glow_frame = 0.0f;
		} else if (thruster_glow_frame > 100.0f) {
			thruster_glow_frame = 0.0f;
		}

		while (thruster_glow_frame > glow_anim->total_time) {
			thruster_glow_frame -= glow_anim->total_time;
		}

		framenum = fl2i( (thruster_glow_frame * glow_anim->num_frames) / glow_anim->total_time );

		CLAMP(framenum, 0, glow_anim->num_frames-1);

		// Get the bitmap for this frame
		thruster_glow_bitmap = glow_anim->first_frame;	// + framenum;
		thruster_glow_noise = Noise[framenum];
	} else {
		thruster_glow_frame = 0.0f;
		thruster_glow_bitmap = -1;
		thruster_glow_noise = 1.0f;
	}


	// ok, we've worked out the bitmaps, so now we need to set up the thrust info
	mst.length.xyz.z = Lab_thrust_len;
	mst.length.xyz.x = 0.0f;
	mst.length.xyz.y = 0.0f;

	//	Add noise to thruster geometry.
	if ( Lab_mode == LAB_MODE_SHIP ) {
		if (!(sip->flags2 & SIF2_NO_THRUSTER_GEO_NOISE)) {
			mst.length.xyz.z *= (1.0f + frand()/5.0f - 0.1f);
			mst.length.xyz.y *= (1.0f + frand()/5.0f - 0.1f);
			mst.length.xyz.x *= (1.0f + frand()/5.0f - 0.1f);
		}
	} else {
		mst.length.xyz.z *= (1.0f + frand()/5.0f - 0.1f);
		mst.length.xyz.y *= (1.0f + frand()/5.0f - 0.1f);
		mst.length.xyz.x *= (1.0f + frand()/5.0f - 0.1f);
	}

	CLAMP(mst.length.xyz.z, -1.0f, 1.0f);
	CLAMP(mst.length.xyz.y, -1.0f, 1.0f);
	CLAMP(mst.length.xyz.x, -1.0f, 1.0f);

	mst.primary_bitmap = thruster_bitmap;
	mst.primary_glow_bitmap =thruster_glow_bitmap;
	mst.secondary_glow_bitmap = secondary_glow_bitmap;
	mst.tertiary_glow_bitmap = tertiary_glow_bitmap;
	mst.distortion_bitmap = thruster_distortion_bitmap;

	mst.use_ab = Lab_thrust_afterburn;
	mst.glow_noise = thruster_glow_noise;
	mst.rotvel = vmd_zero_vector;

	if (Lab_mode == LAB_MODE_SHIP) {
		mst.glow_rad_factor = sip->thruster01_glow_rad_factor;
		mst.secondary_glow_rad_factor = sip->thruster02_glow_rad_factor;
		mst.tertiary_glow_rad_factor = sip->thruster03_glow_rad_factor;
		mst.glow_length_factor = sip->thruster02_glow_len_factor;
		mst.distortion_length_factor = sip->thruster_dist_len_factor;
		mst.distortion_rad_factor = sip->thruster_dist_rad_factor;
		mst.draw_distortion = sip->draw_distortion;
	}

	if (Lab_mode == LAB_MODE_WEAPON) {
		mst.glow_rad_factor = wip->thruster_glow_factor;
	}

	// set, and go...
	render_info->set_thruster_info(mst);
}

void light_set_all_relevent();

void labviewer_render_model(float frametime)
{
	int i, j;
	float rev_rate;
	angles rot_angles, view_angles;
	ship_info *sip = NULL;

	if ( (Lab_mode == LAB_MODE_SHIP) && (Lab_selected_index >= 0) ) {
		sip = &Ship_info[Lab_selected_index];
	}

	model_render_params render_info;

	model_clear_instance(Lab_model_num);

	// get correct revolution rate
	rev_rate = REVOLUTION_RATE;

	if (sip != NULL) {
		if (sip->flags & SIF_BIG_SHIP) {
			rev_rate *= 1.7f;
		} else if (sip->flags & SIF_HUGE_SHIP) {
			rev_rate *= 3.0f;
		}

		if (sip->uses_team_colors && !Teamcolor_override) {
			render_info.set_team_color(Lab_team_color, "none", 0, 0);
		}
	}

	// rotate/pan/zoom the model as much as required for this frame
	if (Trackball_active) {
		int dx, dy;
		matrix mat1, mat2;

		mouse_get_delta(&dx, &dy);

		if (dx || dy) {
			// rotation mode
			if (Trackball_mode == 1) {
				vm_trackball(-dx, -dy, &mat1);
				vm_matrix_x_matrix(&mat2, &mat1, &Lab_viewer_orient);
				Lab_viewer_orient = mat2;
			}
			// pan mode
			else if (Trackball_mode == 2) {
				double scale_x = dx * (double)model_get_radius(Lab_model_num) * 0.005;
				double scale_y = dy * (double)model_get_radius(Lab_model_num) * 0.005;

				Lab_viewer_pos.xyz.x -= (float)scale_x;
				Lab_viewer_pos.xyz.y += (float)scale_y;
			}
			// zoom mode
			else if ( dy && (Trackball_mode == 3) ) {
				float scale_y = dy * 0.01f;

				Lab_viewer_zoom += scale_y;
			}
		}
	}
	// otherwise do orient/rotation calculation, if we are supposed to
	else if ( !(Lab_viewer_flags & LAB_FLAG_NO_ROTATION) ) {
		Lab_viewer_rotation += PI2 * frametime / rev_rate;

		while (Lab_viewer_rotation > PI2)
			Lab_viewer_rotation -= PI2;

		// setup stuff needed to render the ship
		view_angles.p = -0.6f;
		view_angles.b = 0.0f;
		view_angles.h = 0.0f;
		vm_angles_2_matrix(&Lab_viewer_orient, &view_angles);

		rot_angles.p = 0.0f;
		rot_angles.b = 0.0f;
		rot_angles.h = Lab_viewer_rotation;
		vm_rotate_matrix_by_angles(&Lab_viewer_orient, &rot_angles);
	}


	// render the ship
	g3_start_frame(1);

	if (sip != NULL) {
		Lab_viewer_pos.xyz.z = sip->closeup_pos.xyz.z;

		float my_zoom = sip->closeup_zoom * Lab_viewer_zoom;
		// clamp it down so that we don't get too close or too far away
		CLAMP(my_zoom, 0.08f, 1.8f);

		g3_set_view_matrix(&Lab_viewer_pos, &vmd_identity_matrix, my_zoom);
	} else {
		// find the largest radius
		polymodel *pm = model_get(Lab_model_num);
		float largest_radius = 0.0f;

		Assert( pm != NULL );

		for (i = 0; i < pm->n_models; i++) {
			if ( !pm->submodel[i].is_thruster ) {
				if (pm->submodel[i].rad > largest_radius) {
					largest_radius = pm->submodel[i].rad;
				}
			}
		}

		Lab_viewer_pos.xyz.z = -(largest_radius * 2.0f);

		CLAMP(Lab_viewer_zoom, 0.08f, 1.8f);

		g3_set_view_matrix(&Lab_viewer_pos, &vmd_identity_matrix, Lab_viewer_zoom);
	}

	

	// lighting for techroom
	light_reset();
	vec3d light_dir = vmd_zero_vector;
	light_dir.xyz.y = 1.0f;
	light_dir.xyz.x = 0.0000001f;
	light_add_directional(&light_dir, 0.65f, 1.0f, 1.0f, 1.0f,-1);
	int mx, my;
	mouse_get_pos( &mx, &my );
	light_dir.xyz.y = 0.0000001f;
	light_dir.xyz.x = sin(my/150.0f);
	light_dir.xyz.z = cos(my/150.0f);
	vm_vec_normalize(&light_dir);
	vm_vec_scale(&light_dir, mx*10.1f);
	light_add_point(&light_dir,1,mx*10.2f+0.1f, 0.5f, 1.0f, 1.0f, 1.0f,-1);

	light_rotate_all();
	// lighting for techroom

	render_info.set_outline_color(255, 255, 255);
	render_info.set_detail_level_lock(Lab_model_LOD);

	int flagggs = Lab_model_flags;

	// only render the insignia when the flag is set
	if (Lab_viewer_flags & LAB_FLAG_SHOW_INSIGNIA) {
		render_info.set_insignia_bitmap(Lab_insignia_bitmap);
	}

	// render special if we are showing debris
	if (Lab_viewer_flags & LAB_FLAG_SHOW_DEBRIS) {
		polymodel *pm = model_get(Lab_model_num);

		if (!Cmdline_nohtl) {
			gr_set_proj_matrix(Proj_fov, gr_screen.clip_aspect, 1.0f, Max_draw_distance);
			gr_set_view_matrix(&Eye_position, &Eye_matrix);
		}

		for (i = 0; i < pm->num_debris_objects; i++) {
			vec3d world_point = ZERO_VECTOR;

			model_find_world_point(&world_point, &pm->submodel[pm->debris_objects[i]].offset, Lab_model_num, -1, &Lab_viewer_orient, &vmd_zero_vector);
			Shadow_override = true;

			render_info.set_flags(Lab_model_flags);

			submodel_render_immediate(&render_info, Lab_model_num, pm->debris_objects[i], &Lab_viewer_orient, &world_point);
			Shadow_override = false;
		}
	}
	// render normally otherwise
	else {
		// show damage arcs if wanted
		if ( (sip != NULL) && (Lab_viewer_flags & LAB_FLAG_LIGHTNING_ARCS) ) {
			labviewer_add_model_arcs();
		}

		// ship/weapon thrusters
		if (Lab_model_flags & MR_SHOW_THRUSTERS) {
			labviewer_add_model_thrusters(&render_info, sip);
		}

		// do initial rotation
		if (sip != NULL) {
			if (Lab_viewer_flags & LAB_FLAG_INITIAL_ROTATION) {
				for (i = 0; i < sip->n_subsystems; i++) {
					if (Lab_ship_model_subsys[i].type == SUBSYSTEM_TURRET) {
												
						for (j = 0; j < Lab_ship_model_subsys[i].n_triggers; j++) {
						
							// special case for turrets
							Lab_ship_subsys[i].submodel_info_2.angs.p = Lab_ship_model_subsys[i].triggers[j].angle.xyz.x;
							Lab_ship_subsys[i].submodel_info_1.angs.h = Lab_ship_model_subsys[i].triggers[j].angle.xyz.y;
						}
						if ( Lab_ship_model_subsys[i].subobj_num >= 0 )	{
							model_set_instance(Lab_model_num, Lab_ship_model_subsys[i].subobj_num, &Lab_ship_subsys[i].submodel_info_1 );
						}
						if ( (Lab_ship_model_subsys[i].subobj_num != Lab_ship_model_subsys[i].turret_gun_sobj) && (Lab_ship_model_subsys[i].turret_gun_sobj >= 0) )		{
							model_set_instance(Lab_model_num, Lab_ship_model_subsys[i].turret_gun_sobj, &Lab_ship_subsys[i].submodel_info_2 );
						}
					}
				} 
			}
		}

		// rotate submodels if wanted
		if ( (sip != NULL) && (Lab_viewer_flags & LAB_FLAG_SUBMODEL_ROTATE) ) {
			for (i = 0; i < sip->n_subsystems; i++) {
				if ( !(Lab_ship_model_subsys[i].flags & MSS_FLAG_ROTATES) ) {
					continue;
				}
				
				model_set_instance(Lab_model_num, Lab_ship_model_subsys[i].subobj_num, &Lab_ship_subsys[i].submodel_info_1 );

				// if we got this far, we can rotate - so choose which method to use
				if (Lab_ship_model_subsys[i].flags & MSS_FLAG_STEPPED_ROTATE) {
					submodel_stepped_rotate(&Lab_ship_model_subsys[i], &Lab_ship_subsys[i].submodel_info_1);
				} else {
					submodel_rotate(&Lab_ship_model_subsys[i], &Lab_ship_subsys[i].submodel_info_1 );
				}
			}
		}
<<<<<<< HEAD
		
		if( !( flagggs & MR_NO_LIGHTING ) && Cmdline_shadow_quality ) {
			polymodel *pm = model_get(Lab_model_num);

			shadows_start_render(&Eye_matrix, &Eye_position, Proj_fov, gr_screen.clip_aspect,  -Lab_viewer_pos.xyz.z + pm->rad, -Lab_viewer_pos.xyz.z + pm->rad + 200.0f, -Lab_viewer_pos.xyz.z + pm->rad + 2000.0f, -Lab_viewer_pos.xyz.z + pm->rad + 10000.0f);

			render_info.set_flags(MR_NO_TEXTURING | MR_NO_LIGHTING | MR_AUTOCENTER);

			model_render_immediate(&render_info, Lab_model_num, &Lab_viewer_orient, &vmd_zero_vector);

			//render weapon models if selected
			if ( Lab_mode == LAB_MODE_SHIP && ( Lab_viewer_flags & LAB_FLAG_SHOW_WEAPONS ) ) {
				int j,k,l;
				g3_start_instance_matrix(&vmd_zero_vector, &Lab_viewer_orient, true);
				l = 0;

				// no thrusters for attached missiles
				int render_flags = MR_NO_TEXTURING | MR_NO_LIGHTING;

				//primary weapons
				for (j = 0; j < sip->num_primary_banks; j++) {
					if (!sip->draw_primary_models[j])
						continue;
					if (Lab_weaponmodel_num[l] >= 0) {
						w_bank *bank = &model_get(Lab_model_num)->gun_banks[j];
						for(k = 0; k < bank->num_slots; k++) {	

							render_info.set_flags(render_flags);
							model_render_immediate(&render_info, Lab_weaponmodel_num[l], &vmd_identity_matrix, &bank->pnt[k]);
						}
					}
					l++;
				}
				//secondary weapons
				vec3d secondary_weapon_pos;
				w_bank* bank;

				for (j = 0; j < sip->num_secondary_banks; j++) {
					if (!sip->draw_secondary_models[j])
						continue;
					if (Lab_weaponmodel_num[l] >= 0) {
						bank = &(model_get(Lab_model_num))->missile_banks[j];
						if (Weapon_info[sip->secondary_bank_weapons[j]].wi_flags2 & WIF2_EXTERNAL_WEAPON_LNCH) {
							for(k = 0; k < bank->num_slots; k++) {
								render_info.set_flags(render_flags);
								model_render_immediate(&render_info, Lab_weaponmodel_num[l], &vmd_identity_matrix, &bank->pnt[k]);
							}
						} else {
							for(k = 0; k < bank->num_slots; k++)
							{
								secondary_weapon_pos = bank->pnt[k];
								render_info.set_flags(render_flags);
								model_render_immediate(&render_info, Lab_weaponmodel_num[l], &vmd_identity_matrix, &secondary_weapon_pos);
							}
						}
					}
					l++;
				}
				g3_done_instance(true);
			}

			shadows_end_render();
		}

		if (!Cmdline_nohtl) {
			gr_set_proj_matrix(Proj_fov, gr_screen.clip_aspect, 1.0f, Max_draw_distance);
			gr_set_view_matrix(&Eye_position, &Eye_matrix);
		}

		gr_opengl_deferred_lighting_begin();

// 		render_info.set_animated_effect(
// 			ANIMATED_SHADER_LOADOUTSELECT_FS1, 
// 			MIN((timer_get_milliseconds()-anim_timer_start)/1500.0f, 2.0f)
// 		);
=======

		if (sip != NULL) {
			if (Lab_viewer_flags & LAB_FLAG_DESTROYED_SUBSYSTEMS) {
				model_show_damaged(Lab_model_num, 1);
			}
		}

		opengl_shader_set_animated_effect(ANIMATED_SHADER_LOADOUTSELECT_FS1);
		opengl_shader_set_animated_timer(MIN((timer_get_milliseconds()-anim_timer_start)/1500.0f,2.0f));
>>>>>>> 27cdf337

		//render weapon models if selected
		if (Lab_mode == LAB_MODE_SHIP && (Lab_viewer_flags & LAB_FLAG_SHOW_WEAPONS)) {
			int k,l;
			g3_start_instance_matrix(&vmd_zero_vector, &Lab_viewer_orient, true);
			l = 0;

			// no thrusters for attached missiles
			int render_flags = flagggs;
			render_flags &= ~MR_SHOW_THRUSTERS;

			//primary weapons
			for (j = 0; j < sip->num_primary_banks; j++) {
				if (!sip->draw_primary_models[j])
					continue;
				if (Lab_weaponmodel_num[l] >= 0) {
					w_bank *bank = &model_get(Lab_model_num)->gun_banks[j];
					for(k = 0; k < bank->num_slots; k++) {	
						render_info.set_flags(render_flags);
						model_render_immediate(&render_info, Lab_weaponmodel_num[l], &vmd_identity_matrix, &bank->pnt[k]);
					}
				}
				l++;
			}
			//secondary weapons
			vec3d secondary_weapon_pos;
			w_bank* bank;

			for (j = 0; j < sip->num_secondary_banks; j++) {
				if (!sip->draw_secondary_models[j])
					continue;
				if (Lab_weaponmodel_num[l] >= 0) {
					bank = &(model_get(Lab_model_num))->missile_banks[j];
					if (Weapon_info[sip->secondary_bank_weapons[j]].wi_flags2 & WIF2_EXTERNAL_WEAPON_LNCH) {
						for(k = 0; k < bank->num_slots; k++) {
							render_info.set_flags(render_flags);
							model_render_immediate(&render_info, Lab_weaponmodel_num[l], &vmd_identity_matrix, &bank->pnt[k]);
						}
					} else {
						for(k = 0; k < bank->num_slots; k++)
						{
							secondary_weapon_pos = bank->pnt[k];
							render_info.set_flags(render_flags);
							model_render_immediate(&render_info, Lab_weaponmodel_num[l], &vmd_identity_matrix, &secondary_weapon_pos);
						}
					}
				}
				l++;
			}
			g3_done_instance(true);
		}

		render_info.set_flags(flagggs);
		render_info.set_object_number(Lab_selected_object);

		model_render_immediate(&render_info, Lab_model_num, &Lab_viewer_orient, &vmd_zero_vector, MODEL_RENDER_OPAQUE);
		gr_opengl_deferred_lighting_end();
		gr_opengl_deferred_lighting_finish();
		bool gpo_save = Glowpoint_override;
		Glowpoint_override = true;
		model_render_immediate(&render_info, Lab_model_num, &Lab_viewer_orient, &vmd_zero_vector, MODEL_RENDER_TRANS);
		Glowpoint_override = gpo_save;
	}

	batch_render_all();
	gr_copy_effect_texture();
	batch_render_distortion_map_bitmaps();
	if ( !Cmdline_nohtl ) {
		gr_end_view_matrix();
		gr_end_proj_matrix();
	}

	g3_end_frame();
}

void labviewer_render_bitmap(float frametime)
{
	static float current_frame = 0.0f;
	static float current_glow_frame = 0.0f;
	int framenum = 0;

	// if not valid then bail
	if ( (Lab_selected_index < 0) || (Lab_mode != LAB_MODE_WEAPON) || (Lab_bitmap_id < 0) ) {
		return;
	}


	weapon_info *wip = &Weapon_info[Lab_selected_index];

	if (wip->laser_bitmap.first_frame < 0) {
		return;
	}


	float rev_rate = REVOLUTION_RATE;
	angles rot_angles, view_angles;

	if (Trackball_active) {
		int dx, dy;
		matrix mat1, mat2;

		mouse_get_delta(&dx, &dy);

		if (dx || dy) {
			// rotation mode
			if (Trackball_mode == 1) {
				vm_trackball(-dx, -dy, &mat1);
				vm_matrix_x_matrix(&mat2, &mat1, &Lab_viewer_orient);
				Lab_viewer_orient = mat2;
			}
			// pan mode
			else if (Trackball_mode == 2) {
				double scale_x = dx * (double)wip->laser_length * 0.005;
				double scale_y = dy * (double)wip->laser_length * 0.005;

				Lab_viewer_pos.xyz.x -= (float)scale_x;
				Lab_viewer_pos.xyz.y += (float)scale_y;
			}
			// zoom mode
			else if ( dy && (Trackball_mode == 3) ) {
				float scale_y = dy / 100.0f;

				Lab_viewer_zoom += scale_y;
			}
		}
	}
	// otherwise do orient/rotation calculation, if we are supposed to
	else if ( !(Lab_viewer_flags & LAB_FLAG_NO_ROTATION) ) {
		Lab_viewer_rotation += PI2 * frametime / rev_rate;

		while (Lab_viewer_rotation > PI2) {
			Lab_viewer_rotation -= PI2;
		}

		// setup stuff needed to render the ship
		view_angles.p = -0.6f;
		view_angles.b = 0.0f;
		view_angles.h = 0.0f;
		vm_angles_2_matrix(&Lab_viewer_orient, &view_angles);

		rot_angles.p = 0.0f;
		rot_angles.b = 0.0f;
		rot_angles.h = Lab_viewer_rotation;
		vm_rotate_matrix_by_angles(&Lab_viewer_orient, &rot_angles);
	}

	g3_start_frame(1);

	Lab_viewer_pos.xyz.z = -(wip->laser_length * 2.0f);

	CLAMP(Lab_viewer_zoom, 0.08f, 1.8f);

	g3_set_view_matrix(&Lab_viewer_pos, &vmd_identity_matrix, Lab_viewer_zoom * 1.3f);

	if ( !Cmdline_nohtl ) {
		gr_set_proj_matrix(Proj_fov, gr_screen.clip_aspect, 1.0f, Max_draw_distance);
		gr_set_view_matrix(&Eye_position, &Eye_matrix);
	}


	// draw the primary laser bitmap
	gr_set_color_fast(&wip->laser_color_1);

	if (wip->laser_bitmap.num_frames > 1) {
		current_frame += frametime;

		// Sanity checks
		if (current_frame < 0.0f) {
			current_frame = 0.0f;
		} else if (current_frame > 100.0f) {
			current_frame = 0.0f;
		}

		while (current_frame > wip->laser_bitmap.total_time) {
			current_frame -= wip->laser_bitmap.total_time;
		}

		framenum = fl2i( (current_frame * wip->laser_bitmap.num_frames) / wip->laser_bitmap.total_time );

		CLAMP(framenum, 0, wip->laser_bitmap.num_frames-1);
	}

	vec3d headp;
	vm_vec_scale_add(&headp, &vmd_zero_vector, &Lab_viewer_orient.vec.fvec, wip->laser_length);

	gr_set_bitmap(wip->laser_bitmap.first_frame + framenum, GR_ALPHABLEND_FILTER, GR_BITBLT_MODE_NORMAL, 0.99999f);
	if(wip->laser_length > 0.0001f)
		g3_draw_laser(&headp, wip->laser_head_radius, &vmd_zero_vector, wip->laser_tail_radius, TMAP_FLAG_TEXTURED | TMAP_FLAG_XPARENT | TMAP_HTL_3D_UNLIT);


	// now draw the laser glow bitmap, if there is one, and if we are supposed to
	if ( !(Lab_model_flags & MR_NO_GLOWMAPS) && (wip->laser_glow_bitmap.first_frame >= 0) ) {
		vec3d headp2, tailp;
		color c;

		float weapon_glow_scale_f = 2.3f;
		float weapon_glow_scale_r = 2.3f;
		float weapon_glow_scale_l = 1.5f;
		float weapon_glow_alpha = 0.85f;

    	// get the laser color
		if ( (wip->laser_color_2.red == 0) && (wip->laser_color_2.green == 0) && (wip->laser_color_2.blue == 0) ) {
			c = wip->laser_color_1;
		} else {
			// lifetime pct
			float pct = 1.0f;

			// otherwise interpolate between the colors
			gr_init_color( &c, (int)((float)wip->laser_color_1.red + (((float)wip->laser_color_2.red - (float)wip->laser_color_1.red) * pct)), 
								(int)((float)wip->laser_color_1.green + (((float)wip->laser_color_2.green - (float)wip->laser_color_1.green) * pct)), 
								(int)((float)wip->laser_color_1.blue + (((float)wip->laser_color_2.blue - (float)wip->laser_color_1.blue) * pct)) );
		}

		vm_vec_scale_add(&headp2, &vmd_zero_vector, &Lab_viewer_orient.vec.fvec, wip->laser_length * weapon_glow_scale_l);
		vm_vec_scale_add(&tailp, &vmd_zero_vector, &Lab_viewer_orient.vec.fvec, wip->laser_length * (1 -  weapon_glow_scale_l) );

		framenum = 0;

		if (wip->laser_glow_bitmap.num_frames > 1) {
			current_glow_frame += frametime;

			// Sanity checks
			if (current_glow_frame < 0.0f) {
				current_glow_frame = 0.0f;
			} else if (current_glow_frame > 100.0f) {
				current_glow_frame = 0.0f;
			}

			while (current_glow_frame > wip->laser_glow_bitmap.total_time) {
				current_glow_frame -= wip->laser_glow_bitmap.total_time;
			}

			framenum = fl2i( (current_glow_frame * wip->laser_glow_bitmap.num_frames) / wip->laser_glow_bitmap.total_time );

			CLAMP(framenum, 0, wip->laser_glow_bitmap.num_frames-1);
		}

		gr_set_bitmap(wip->laser_glow_bitmap.first_frame + framenum, GR_ALPHABLEND_FILTER, GR_BITBLT_MODE_NORMAL, weapon_glow_alpha);
		if(wip->laser_length > 0.0001f)
			g3_draw_laser_rgb(&headp2, wip->laser_head_radius * weapon_glow_scale_f, &tailp, wip->laser_tail_radius * weapon_glow_scale_r, c.red, c.green, c.blue,  TMAP_FLAG_TEXTURED | TMAP_FLAG_XPARENT  | TMAP_FLAG_RGB | TMAP_HTL_3D_UNLIT);
	}

	// clean up and move on ...

	if ( !Cmdline_nohtl ) {
		gr_end_view_matrix();
		gr_end_proj_matrix();
	}

	g3_end_frame();
}

void labviewer_do_render(float frametime)
{
	int w, h;

	if ( (Lab_model_num < 0) && (Lab_bitmap_id < 0) ) {
		gr_get_string_size(&w, &h, "Viewer off");
		gr_set_color_fast(&Color_white);
		gr_string(gr_screen.clip_right - w, gr_screen.clip_bottom - h, "Viewer off", GR_RESIZE_NONE);

		return;
	}

	// render our particular thing
	if (Lab_model_num >= 0) {
		
		gr_scene_texture_begin();

		labviewer_render_model(frametime);

		gr_scene_texture_end();

		// print out the current pof filename, to help with... something
		if ( strlen(Lab_model_filename) ) {
			gr_get_string_size(&w, &h, Lab_model_filename);
			gr_set_color_fast(&Color_white);
			gr_string(gr_screen.clip_right - w, gr_screen.clip_bottom - h, Lab_model_filename, GR_RESIZE_NONE);
		}
	} else if (Lab_bitmap_id >= 0) {
		gr_scene_texture_begin();

		labviewer_render_bitmap(frametime);

		gr_scene_texture_end();

		// print out the current bitmap filename, to help with... something
		if ( strlen(Lab_bitmap_filename) ) {
			gr_get_string_size(&w, &h, Lab_bitmap_filename);
			gr_set_color_fast(&Color_white);
			gr_string(gr_screen.clip_right - w, gr_screen.clip_bottom - h, Lab_bitmap_filename, GR_RESIZE_NONE);
		}
	}

	// print FPS at bottom left, might be helpful
	extern void game_get_framerate();
	extern float frametotal;
	extern float Framerate;

	game_get_framerate();

	gr_set_color_fast(&Color_white);

	if (frametotal != 0.0f) {
		gr_printf_no_resize(gr_screen.clip_left + 2, gr_screen.clip_bottom - gr_get_font_height(), "FPS: %i", fl2i(Framerate + 0.5f));
	} else {
		gr_string(gr_screen.clip_left + 10, gr_screen.clip_bottom - gr_get_font_height(), "FPS: ?", GR_RESIZE_NONE);
	}

	//Print FXAA preset
	if (Cmdline_fxaa && !PostProcessing_override)
		gr_printf_no_resize(gr_screen.clip_left + 2, gr_screen.clip_bottom - (gr_get_font_height() * 2) - 3, "FXAA Preset: %i", Cmdline_fxaa_preset);

	//Print bloom intensity
	if (Cmdline_bloom_intensity && !PostProcessing_override)
		gr_printf_no_resize(gr_screen.clip_left + 2, gr_screen.clip_bottom - (gr_get_font_height() * 3) - 3, "Bloom intensity: %i", Cmdline_bloom_intensity);

	//Print current Team Color setting, if any
	if (Lab_team_color != "<none>")
		gr_printf_no_resize(gr_screen.clip_left + 2, gr_screen.clip_bottom - (gr_get_font_height() * 4) - 3, "Use T and Y to cycle through available Team Color settings. Current: %s", Lab_team_color.c_str());

	//Display helpful text
	if (!PostProcessing_override)
		gr_printf_no_resize(gr_screen.clip_left + 70, gr_screen.clip_bottom - gr_get_font_height(), "Use number keys to switch between FXAA presets. B and N can be used to adjust bloom.");
}

void labviewer_exit(Button *caller)
{
	if(Lab_selected_object != -1) {
		obj_delete(Lab_selected_object);
	}
	gameseq_post_event(GS_EVENT_PREVIOUS_STATE);
}

// ----------------------------  Class Window ----------------------------------
void labviewer_close_class_window(GUIObject *caller)
{
	if (Lab_class_toolbar) {
		Lab_class_toolbar->DeleteChildren();
	}

	Lab_class_window = NULL;

	Lab_mode = LAB_MODE_NONE;

	// reset any existing model/bitmap that is showing
	labviewer_change_model(NULL);
	labviewer_change_bitmap();
}

void labviewer_set_class_window(int mode)
{
	if (Lab_class_window == NULL) {
		Lab_class_window = (Window*)Lab_screen->Add(new Window("Class Window", 50, 50));
		Lab_class_window->SetCloseFunction(labviewer_close_class_window);
	}

	if (Lab_class_toolbar == NULL) {
		Lab_class_toolbar = (Window*)Lab_screen->Add(new Window("Class Toolbar", 0, Lab_toolbar->GetHeight(), -1, -1, WS_NOTITLEBAR | WS_NONMOVEABLE));
	}

	// clear out all existing children
	Lab_class_window->ClearContent();
	Lab_class_toolbar->ClearContent();

	// set our new title
	if (mode == LAB_MODE_SHIP) {
		Lab_class_window->SetCaption("Ship Classes");
	} else if (mode == LAB_MODE_WEAPON) {
		Lab_class_window->SetCaption("Weapon Classes");
	}

	// reset any existing model/bitmap that is showing
	labviewer_change_model(NULL);
	labviewer_change_bitmap();
}


// ------------------------------  Flags Window --------------------------------
typedef struct lab_flag {
	Checkbox *cb;
	int flag;
	bool second;
} lab_flag;

static SCP_vector<lab_flag> Lab_flags;

void labviewer_flags_clear()
{
	if (Lab_flags_window != NULL) {
		Lab_flags_window->DeleteChildren();
	}

	Lab_flags.clear();
}

void labviewer_flags_add(int *X, int *Y, char *flag_name, int flag, bool flags2 = false)
{
	int x = 0, y = 0;

	Assert( (Lab_flags_window != NULL) && (flag_name != NULL) );

	lab_flag new_flag;

	if (X) {
		x = *X;
	}

	if (Y) {
		y = *Y;
	}

	new_flag.cb = (Checkbox*) Lab_flags_window->AddChild(new Checkbox(flag_name, x, y));
	new_flag.flag = flag;
	new_flag.second = flags2;

	Lab_flags.push_back( new_flag );

	if (X) {
		*X += new_flag.cb->GetWidth() + 2;
	}

	if (Y) {
		*Y += new_flag.cb->GetHeight() + 1;
	}
}

void labviewer_populate_flags_window()
{
	int y;

	if (Lab_mode == LAB_MODE_NONE) {
		return;
	}

	if (Lab_flags_window == NULL) {
		return;
	}

	// clear out anything that already exists
	labviewer_flags_clear();

	y = 0;

	// ship flags ...
	if (Lab_mode == LAB_MODE_SHIP) {
		labviewer_flags_add(NULL, &y, "SUPPORT", SIF_SUPPORT);
		labviewer_flags_add(NULL, &y, "CARGO", SIF_CARGO);
		labviewer_flags_add(NULL, &y, "FIGHTER", SIF_FIGHTER);
		labviewer_flags_add(NULL, &y, "BOMBER", SIF_BOMBER);
		labviewer_flags_add(NULL, &y, "CRUISER", SIF_CRUISER);
		labviewer_flags_add(NULL, &y, "CORVETTE", SIF_CORVETTE);
		labviewer_flags_add(NULL, &y, "FREIGHTER", SIF_FREIGHTER);
		labviewer_flags_add(NULL, &y, "CAPITAL", SIF_CAPITAL);
		labviewer_flags_add(NULL, &y, "TRANSPORT", SIF_TRANSPORT);
		labviewer_flags_add(NULL, &y, "NAVBUOY", SIF_NAVBUOY);
		labviewer_flags_add(NULL, &y, "SENTRYGUN", SIF_SENTRYGUN);
		labviewer_flags_add(NULL, &y, "ESCAPEPOD", SIF_ESCAPEPOD);
		labviewer_flags_add(NULL, &y, "GAS MINER", SIF_GAS_MINER);
		labviewer_flags_add(NULL, &y, "AWACS", SIF_AWACS);
		labviewer_flags_add(NULL, &y, "STEALTH", SIF_STEALTH);
		labviewer_flags_add(NULL, &y, "SUPERCAP", SIF_SUPERCAP);
		labviewer_flags_add(NULL, &y, "KNOSSOS DEVICE", SIF_KNOSSOS_DEVICE);
		labviewer_flags_add(NULL, &y, "DRYDOCK", SIF_DRYDOCK);
		labviewer_flags_add(NULL, &y, "SHIP COPY", SIF_SHIP_COPY);
		labviewer_flags_add(NULL, &y, "BIG DAMAGE", SIF_BIG_DAMAGE);
		labviewer_flags_add(NULL, &y, "HAS AWACS", SIF_HAS_AWACS);
		labviewer_flags_add(NULL, &y, "NO COLLIDE INVISIBLE", SIF_SHIP_CLASS_DONT_COLLIDE_INVIS);
		labviewer_flags_add(NULL, &y, "DO COLLISION CHECK", SIF_NO_COLLIDE);
		labviewer_flags_add(NULL, &y, "PLAYER SHIP", SIF_PLAYER_SHIP);
		labviewer_flags_add(NULL, &y, "DEFAULT PLAYER SHIP", SIF_DEFAULT_PLAYER_SHIP);
		labviewer_flags_add(NULL, &y, "BALLISTIC PRIMARIES", SIF_BALLISTIC_PRIMARIES);
		labviewer_flags_add(NULL, &y, "FLASH", SIF2_FLASH, true);
		labviewer_flags_add(NULL, &y, "SURFACE SHIELDS", SIF2_SURFACE_SHIELDS, true);
		labviewer_flags_add(NULL, &y, "SHOW SHIP MODEL", SIF2_SHOW_SHIP_MODEL, true);
		labviewer_flags_add(NULL, &y, "IN TECH DATABASE", SIF_IN_TECH_DATABASE);
		labviewer_flags_add(NULL, &y, "IN TECH DATABASE MULTI", SIF_IN_TECH_DATABASE_M);
	}
	// weapon flags ...
	else if (Lab_mode == LAB_MODE_WEAPON) {
		labviewer_flags_add(NULL, &y, "HEAT SEEKING", WIF_HOMING_HEAT);
		labviewer_flags_add(NULL, &y, "ASPECT SEEKING", WIF_HOMING_ASPECT);
		labviewer_flags_add(NULL, &y, "ELECTRONICS", WIF_ELECTRONICS);
		labviewer_flags_add(NULL, &y, "PUNCTURE", WIF_PUNCTURE);
		labviewer_flags_add(NULL, &y, "SUPERCAP", WIF_SUPERCAP);
		labviewer_flags_add(NULL, &y, "COUNTERMEASURE", WIF_CMEASURE);
		labviewer_flags_add(NULL, &y, "BIG ONLY", WIF_BIG_ONLY);
		labviewer_flags_add(NULL, &y, "HUGE", WIF_HUGE);
		labviewer_flags_add(NULL, &y, "PLAYER ALLOWED", WIF_PLAYER_ALLOWED);
		labviewer_flags_add(NULL, &y, "PARTICLE SPEW", WIF_PARTICLE_SPEW);
		labviewer_flags_add(NULL, &y, "EMP", WIF_EMP);
		labviewer_flags_add(NULL, &y, "ENERGY SUCK", WIF_ENERGY_SUCK);
		labviewer_flags_add(NULL, &y, "SHUDDER", WIF_SHUDDER);
		labviewer_flags_add(NULL, &y, "BALLISTIC", WIF2_BALLISTIC, true);
		labviewer_flags_add(NULL, &y, "PIERCE SHIELDS", WIF2_PIERCE_SHIELDS, true);
		labviewer_flags_add(NULL, &y, "CYCLE", WIF2_CYCLE, true);
		labviewer_flags_add(NULL, &y, "NO LIGHTING", WIF2_MR_NO_LIGHTING, true);
		labviewer_flags_add(NULL, &y, "TRANSPARENT", WIF2_TRANSPARENT, true);
		labviewer_flags_add(NULL, &y, "IN TECH DATABASE", WIF_IN_TECH_DATABASE);
	}
}

void labviewer_update_flags_window()
{
	size_t i;

	if ( (Lab_selected_index < 0) || (Lab_mode == LAB_MODE_NONE) ) {
		return;
	}

	// no flags? then don't bother
	if (Lab_flags.empty()) {
		return;
	}


	if (Lab_mode == LAB_MODE_SHIP) {
		ship_info *sip = &Ship_info[Lab_selected_index];

		for (i = 0; i < Lab_flags.size(); i++) {
			if (Lab_flags[i].second) {
				Lab_flags[i].cb->SetFlag(&sip->flags2, Lab_flags[i].flag);
			} else {
				Lab_flags[i].cb->SetFlag(&sip->flags, Lab_flags[i].flag);
			}
		}
	} else if (Lab_mode == LAB_MODE_WEAPON) {
		weapon_info *wip = &Weapon_info[Lab_selected_index];

		for (i = 0; i < Lab_flags.size(); i++) {
			if (Lab_flags[i].second) {
				Lab_flags[i].cb->SetFlag(&wip->wi_flags2, Lab_flags[i].flag);
			} else {
				Lab_flags[i].cb->SetFlag(&wip->wi_flags, Lab_flags[i].flag);
			}
		}
	}
}

void labviewer_close_flags_window(GUIObject *caller)
{
	Lab_flags_window = NULL;

	Lab_flags.clear();
}

void labviewer_make_flags_window(Button *caller)
{
	if (Lab_flags_window == NULL) {
		Lab_flags_window = (Window*) Lab_screen->Add(new Window("Flags Window", gr_screen.max_w - 205, 200));
		Lab_flags_window->SetCloseFunction(labviewer_close_flags_window);
	}

	// set our new title
	if (Lab_mode == LAB_MODE_SHIP) {
		Lab_flags_window->SetCaption("Ship Flags");
	} else if (Lab_mode == LAB_MODE_WEAPON) {
		Lab_flags_window->SetCaption("Weapon Flags");
	}

	// populate the window with our flags (controls both ships and weapons flags)
	labviewer_populate_flags_window();

	// update content, if we need to
	labviewer_update_flags_window();
}

// -----------------------   Variables Window   --------------------------------
#define VAR_POS_LEFTWIDTH		150
#define VAR_POS_RIGHTWIDTH		100
#define VAR_POS_RIGHTX			160

#define VAR_ADD_HEADER(name) {	\
	ntp = (Text*)Lab_variables_window->AddChild(new Text((name), (name), VAR_POS_RIGHTX/2, y + 8, VAR_POS_RIGHTWIDTH));	\
	y += ntp->GetHeight() + 10;	\
}

static SCP_vector<Text*> Lab_variables;

void labviewer_close_variables_window(GUIObject *caller)
{
	Lab_variables_window = NULL;

	Lab_variables.clear();
}

void labviewer_variables_clear()
{
	if (Lab_variables_window != NULL) {
		Lab_variables_window->DeleteChildren();
	}

	Lab_variables.clear();
}

void labviewer_variables_add(int *Y, char *var_name)
{
	int y = 0;
	Text *new_text;

	Assert( (Lab_variables_window != NULL) && (var_name != NULL) );

	if (Y) {
		y = *Y;
	}

	// variable
	Lab_variables_window->AddChild(new Text((var_name), (var_name), 0, y, VAR_POS_LEFTWIDTH));
	// edit box
	new_text = (Text*)Lab_variables_window->AddChild(new Text(SCP_string((var_name)) + SCP_string("Editbox"), "", VAR_POS_RIGHTX, y, VAR_POS_RIGHTWIDTH, 12, T_EDITTABLE));

	if (Y) {
		*Y += new_text->GetHeight() + 2;
	}

	Lab_variables.push_back( new_text );
}

void labviewer_populate_variables_window()
{
	Text *ntp;
	int y;

	if (Lab_mode == LAB_MODE_NONE) {
		return;
	}

	if (Lab_variables_window == NULL) {
		return;
	}

	// clear out anything that already exists
	labviewer_variables_clear();

	y = 0;

	// IMPORTANT NOTE: If you add something here, make sure you add it to labviewer_update_variables_window() as well!
	// ship vFEWfe<ariables ...
	if (Lab_mode == LAB_MODE_SHIP) {
		labviewer_variables_add(&y, "Name");
		labviewer_variables_add(&y, "Species");
		labviewer_variables_add(&y, "Type");
		labviewer_variables_add(&y, "Default Team Color");

		// physics
		VAR_ADD_HEADER("Physics");
		labviewer_variables_add(&y, "Density");
		labviewer_variables_add(&y, "Damp");
		labviewer_variables_add(&y, "Rotdamp");
		labviewer_variables_add(&y, "Max vel (x)");
		labviewer_variables_add(&y, "Max vel (y)");
		labviewer_variables_add(&y, "Max vel (z)");
		labviewer_variables_add(&y, "Warp in speed");
		labviewer_variables_add(&y, "Warp out speed");

		// other
		VAR_ADD_HEADER("Stats");
		labviewer_variables_add(&y, "Shields");
		labviewer_variables_add(&y, "Hull");
		labviewer_variables_add(&y, "Subsys repair rate");
		labviewer_variables_add(&y, "Hull repair rate");
		labviewer_variables_add(&y, "Countermeasures");
		labviewer_variables_add(&y, "HUD Icon");

		VAR_ADD_HEADER("Power");
		labviewer_variables_add(&y, "Power output");
		labviewer_variables_add(&y, "Max oclk speed");
		labviewer_variables_add(&y, "Max weapon reserve");

		VAR_ADD_HEADER("Afterburner");
		labviewer_variables_add(&y, "Fuel");
		labviewer_variables_add(&y, "Burn rate");
		labviewer_variables_add(&y, "Recharge rate");

		VAR_ADD_HEADER("Explosion");
		labviewer_variables_add(&y, "Inner radius");
		labviewer_variables_add(&y, "Outer radius");
		labviewer_variables_add(&y, "Damage");
		labviewer_variables_add(&y, "Blast");
		labviewer_variables_add(&y, "Propagates");
		labviewer_variables_add(&y, "Shockwave speed");
		labviewer_variables_add(&y, "Shockwave count");

		// techroom
		VAR_ADD_HEADER("Techroom");
		labviewer_variables_add(&y, "Closeup zoom");
		labviewer_variables_add(&y, "Closeup pos (x)");
		labviewer_variables_add(&y, "Closeup pos (y)");
		labviewer_variables_add(&y, "Closeup pos (z)");
	}
	// weapon variables ...
	else if (Lab_mode == LAB_MODE_WEAPON) {
		labviewer_variables_add(&y, "Name");
		labviewer_variables_add(&y, "Subtype");

		// physics
		VAR_ADD_HEADER("Physics");
		labviewer_variables_add(&y, "Mass");
		labviewer_variables_add(&y, "Max speed");
		labviewer_variables_add(&y, "Lifetime");
		labviewer_variables_add(&y, "Range");
		labviewer_variables_add(&y, "Min Range");
	
		VAR_ADD_HEADER("Damage");
		labviewer_variables_add(&y, "Fire wait");
		labviewer_variables_add(&y, "Damage");
		labviewer_variables_add(&y, "Armor factor");
		labviewer_variables_add(&y, "Shield factor");
		labviewer_variables_add(&y, "Subsys factor");
	
		VAR_ADD_HEADER("Armor");
		labviewer_variables_add(&y, "Damage type");
	
		VAR_ADD_HEADER("Shockwave");
		labviewer_variables_add(&y, "Speed");
	
		VAR_ADD_HEADER("Missiles");
		labviewer_variables_add(&y, "Turn time");
		labviewer_variables_add(&y, "FOV");
		labviewer_variables_add(&y, "Min locktime");
		labviewer_variables_add(&y, "Pixels/sec");
		labviewer_variables_add(&y, "Catchup pixels/sec");
		labviewer_variables_add(&y, "Catchup pixel pen.");
		labviewer_variables_add(&y, "Swarm count");
		labviewer_variables_add(&y, "Swarm wait");
	}
}

#define VAR_SET_VALUE(value) {	\
	Assert( i < Lab_variables.size() );	\
	Lab_variables[i]->SetText((value));	\
	i++;	\
}

#define VAR_SET_VALUE_SAVE(value, max_size) {	\
	Assert( i < Lab_variables.size() );	\
	Lab_variables[i]->SetText((value));	\
	if ((max_size) < 1) {	\
		Assert( (max_size) == 0 );	\
		Lab_variables[i]->SetSaveLoc(&(value), T_ST_ONENTER);	\
	} else {	\
		Lab_variables[i]->SetSaveLoc(&(value), T_ST_ONENTER, (max_size), 0);	\
	}	\
	i++;	\
}
extern SCP_vector<SCP_string> Hud_shield_filenames;

void labviewer_update_variables_window()
{
	uint i = 0;

	if (Lab_mode == LAB_MODE_NONE) {
		return;
	}

	if (Lab_variables_window == NULL) {
		return;
	}

	if (Lab_selected_index < 0) {
		return;
	}

	// IMPORTANT NOTE: If you add something here, make sure you add it to labviewer_populate_variables_window() as well!
	// ship variables ...
	if (Lab_mode == LAB_MODE_SHIP) {
		Assert( Lab_selected_index < Num_ship_classes );
		ship_info *sip = &Ship_info[Lab_selected_index];

		VAR_SET_VALUE(sip->name);
		VAR_SET_VALUE_SAVE(sip->species, Species_info.size()-1);
		VAR_SET_VALUE_SAVE(sip->class_type, Ship_types.size()-1);
		VAR_SET_VALUE(sip->default_team_name);

		VAR_SET_VALUE_SAVE(sip->density, 0);
		VAR_SET_VALUE_SAVE(sip->damp, 0);
		VAR_SET_VALUE_SAVE(sip->rotdamp, 0);
		VAR_SET_VALUE_SAVE(sip->max_vel.xyz.x, 0);
		VAR_SET_VALUE_SAVE(sip->max_vel.xyz.y, 0);
		VAR_SET_VALUE_SAVE(sip->max_vel.xyz.z, 0);
		VAR_SET_VALUE_SAVE(sip->warpin_speed, 0);
		VAR_SET_VALUE_SAVE(sip->warpout_speed, 0);

		VAR_SET_VALUE_SAVE(sip->max_shield_strength, 0);
		VAR_SET_VALUE_SAVE(sip->max_hull_strength, 0);
		VAR_SET_VALUE_SAVE(sip->subsys_repair_rate, 0);
		VAR_SET_VALUE_SAVE(sip->hull_repair_rate, 0);
		VAR_SET_VALUE_SAVE(sip->cmeasure_max, 0);
		VAR_SET_VALUE_SAVE(sip->shield_icon_index, Hud_shield_filenames.size()-1);

		VAR_SET_VALUE_SAVE(sip->power_output, 0);
		VAR_SET_VALUE_SAVE(sip->max_overclocked_speed, 0);
		VAR_SET_VALUE_SAVE(sip->max_weapon_reserve, 0);
	//	VAR_SET_VALUE_SAVE(sip->max_shield_regen_per_second, 0);
	//	VAR_SET_VALUE_SAVE(sip->max_weapon_regen_per_second, 0);

		VAR_SET_VALUE_SAVE(sip->afterburner_fuel_capacity, 0);
		VAR_SET_VALUE_SAVE(sip->afterburner_burn_rate, 0);
		VAR_SET_VALUE_SAVE(sip->afterburner_recover_rate, 0);

		VAR_SET_VALUE_SAVE(sip->shockwave.inner_rad, 0);
		VAR_SET_VALUE_SAVE(sip->shockwave.outer_rad, 0);
		VAR_SET_VALUE_SAVE(sip->shockwave.damage, 0);
		VAR_SET_VALUE_SAVE(sip->shockwave.blast, 0);
		VAR_SET_VALUE_SAVE(sip->explosion_propagates, 0);
		VAR_SET_VALUE_SAVE(sip->shockwave.speed, 0);
		VAR_SET_VALUE_SAVE(sip->shockwave_count, 0);

		VAR_SET_VALUE_SAVE(sip->closeup_zoom, 0);
		VAR_SET_VALUE_SAVE(sip->closeup_pos.xyz.x, 0);
		VAR_SET_VALUE_SAVE(sip->closeup_pos.xyz.y, 0);
		VAR_SET_VALUE_SAVE(sip->closeup_pos.xyz.z, 0);
	}
	// weapon variables ...
	else if (Lab_mode == LAB_MODE_WEAPON) {
		Assert( Lab_selected_index < Num_weapon_types );
		weapon_info *wip = &Weapon_info[Lab_selected_index];

		VAR_SET_VALUE(wip->name);
		VAR_SET_VALUE_SAVE(wip->subtype, Num_weapon_subtypes-1);

		VAR_SET_VALUE_SAVE(wip->mass, 0);
		VAR_SET_VALUE_SAVE(wip->max_speed, 0);
		VAR_SET_VALUE_SAVE(wip->lifetime, 0);
		VAR_SET_VALUE_SAVE(wip->weapon_range, 0);
		VAR_SET_VALUE_SAVE(wip->WeaponMinRange, 0);
	
		VAR_SET_VALUE_SAVE(wip->fire_wait, 0);
		VAR_SET_VALUE_SAVE(wip->damage, 0);
		VAR_SET_VALUE_SAVE(wip->armor_factor, 0);
		VAR_SET_VALUE_SAVE(wip->shield_factor, 0);
		VAR_SET_VALUE_SAVE(wip->subsystem_factor, 0);
	
		VAR_SET_VALUE_SAVE(wip->damage_type_idx, 0);
	
		VAR_SET_VALUE_SAVE(wip->shockwave.speed, 0);
	
		VAR_SET_VALUE_SAVE(wip->turn_time, 0);
		VAR_SET_VALUE_SAVE(wip->fov, 0);
		VAR_SET_VALUE_SAVE(wip->min_lock_time, 0);
		VAR_SET_VALUE_SAVE(wip->lock_pixels_per_sec, 0);
		VAR_SET_VALUE_SAVE(wip->catchup_pixels_per_sec, 0);
		VAR_SET_VALUE_SAVE(wip->catchup_pixel_penalty, 0);
		VAR_SET_VALUE_SAVE(wip->swarm_count, 0);
		VAR_SET_VALUE_SAVE(wip->SwarmWait, 0);
	}
}

void labviewer_make_variables_window(Button *caller)
{
	if (Lab_variables_window != NULL) {
		return;
	}

	Lab_variables_window = (Window*)Lab_screen->Add(new Window("Class Variables", gr_screen.max_w - (VAR_POS_RIGHTX + VAR_POS_RIGHTWIDTH + 25), 200));

	// set our new title
	if (Lab_mode == LAB_MODE_SHIP) {
		Lab_variables_window->SetCaption("Ship Variables");
	} else if (Lab_mode == LAB_MODE_WEAPON) {
		Lab_variables_window->SetCaption("Weapon Variables");
	}

	// populate the window with our flags (controls both ships and weapons flags)
	labviewer_populate_variables_window();

	// update content, if we need to
	labviewer_update_variables_window();

	Lab_variables_window->SetCloseFunction(labviewer_close_variables_window);
}

// --------------------   Render Options Window   ------------------------------
void labviewer_change_detail_texture(Tree *caller)
{
	int slider_pos = (int)(caller->GetSelectedItem()->GetData());
	Assert( (slider_pos >= 0) && (slider_pos <= MAX_DETAIL_LEVEL) );

	Detail.hardware_textures = slider_pos;
}

void labviewer_close_render_options_window(GUIObject *caller)
{
	Lab_render_options_window = NULL;
}

#define ADD_RENDER_FLAG(text, flag, var) {	\
	cbp = (Checkbox*)Lab_render_options_window->AddChild(new Checkbox((text), 2, y));	\
	cbp->SetFlag(&(flag), (var));	\
	y += cbp->GetHeight() + 2;	\
}

#define ADD_RENDER_BOOL(text, flag) {	\
	cbp = (Checkbox*)Lab_render_options_window->AddChild(new Checkbox((text), 2, y));	\
	cbp->SetBool(&(flag));	\
	y += cbp->GetHeight() + 1;	\
}

extern int Use_GLSL;

void labviewer_make_render_options_window(Button *caller)
{
	Checkbox *cbp;
	Tree *cmp;
	TreeItem *ctip;
	int y = 0;

	if (Lab_render_options_window != NULL) {
		return;
	}

	Lab_render_options_window = (Window*)Lab_screen->Add(new Window("Render Options", gr_screen.max_w - 300, 200));
	Assert( Lab_render_options_window != NULL );

	// add all of the flags that we want/need...

	// viewer flags
	ADD_RENDER_FLAG("Disable Model Rotation", Lab_viewer_flags, LAB_FLAG_NO_ROTATION);
	ADD_RENDER_FLAG("Show Insignia", Lab_viewer_flags, LAB_FLAG_SHOW_INSIGNIA);
	ADD_RENDER_FLAG("Show Damage Lightning", Lab_viewer_flags, LAB_FLAG_LIGHTNING_ARCS);
	ADD_RENDER_FLAG("Rotate Subsystems", Lab_viewer_flags, LAB_FLAG_SUBMODEL_ROTATE);
	if (Use_GLSL) {
		ADD_RENDER_BOOL("Fixed Render Pipeline", GLSL_override);
		if (Cmdline_postprocess) {
			ADD_RENDER_BOOL("Hide Post Processing", PostProcessing_override);
			ADD_RENDER_BOOL("Use FXAA", Cmdline_fxaa);
		}
	}
	// map related flags
	ADD_RENDER_BOOL("No Diffuse Map", Basemap_override);
	if (Cmdline_glow) {
		ADD_RENDER_FLAG("No Glow Map", Lab_model_flags, MR_NO_GLOWMAPS);
	}
	if (Cmdline_spec) {
		ADD_RENDER_BOOL("No Specular Map", Specmap_override);
	}
	if (Cmdline_env) {
		ADD_RENDER_BOOL("No Environment Map", Envmap_override);
	}
	if (Cmdline_normal) {
		ADD_RENDER_BOOL("No Normal Map", Normalmap_override);
	}
	if (Cmdline_height) {
		ADD_RENDER_BOOL("No Height Map", Heightmap_override);
	}
	ADD_RENDER_BOOL("No Team Colors", Teamcolor_override);
	ADD_RENDER_BOOL("No Glow Points", Glowpoint_override);
	// model flags
	ADD_RENDER_FLAG("Wireframe", Lab_model_flags, ((Cmdline_nohtl) ? MR_SHOW_OUTLINE | MR_NO_POLYS | MR_NO_TEXTURING : MR_SHOW_OUTLINE_HTL | MR_NO_POLYS | MR_NO_TEXTURING) );
	ADD_RENDER_FLAG("Transparent", Lab_model_flags, MR_ALL_XPARENT);
	ADD_RENDER_FLAG("No Lighting", Lab_model_flags, MR_NO_LIGHTING);
	ADD_RENDER_FLAG("No Z-Buffer", Lab_model_flags, MR_NO_ZBUFFER);
	ADD_RENDER_FLAG("No Culling", Lab_model_flags, MR_NO_CULL);
	ADD_RENDER_FLAG("Force Clamp", Lab_model_flags, MR_FORCE_CLAMP);
	ADD_RENDER_FLAG("Show Full Detail", Lab_model_flags, MR_FULL_DETAIL);
	ADD_RENDER_FLAG("Show Pivots", Lab_model_debug_flags, MR_DEBUG_PIVOTS);
	ADD_RENDER_FLAG("Show Paths", Lab_model_debug_flags, MR_DEBUG_PATHS);
	ADD_RENDER_FLAG("Show Bay Paths", Lab_model_debug_flags, MR_DEBUG_BAY_PATHS);
	ADD_RENDER_FLAG("Show Radius", Lab_model_debug_flags, MR_DEBUG_RADIUS);
	ADD_RENDER_FLAG("Show Shields", Lab_model_debug_flags, MR_DEBUG_SHIELDS);
	ADD_RENDER_FLAG("Show Thrusters", Lab_model_flags, MR_SHOW_THRUSTERS);
	ADD_RENDER_FLAG("Show Ship Weapons", Lab_viewer_flags, LAB_FLAG_SHOW_WEAPONS);
	ADD_RENDER_FLAG("Initial Rotation", Lab_viewer_flags, LAB_FLAG_INITIAL_ROTATION);
	ADD_RENDER_FLAG("Show Destroyed Subsystems", Lab_viewer_flags, LAB_FLAG_DESTROYED_SUBSYSTEMS);

	// start tree
	cmp = (Tree*)Lab_render_options_window->AddChild(new Tree("Detail Options Tree", 0, y + 2, NULL, Lab_render_options_window->GetWidth()));

	// 3d hardware texture slider options
	ctip = cmp->AddItem(NULL, "3D Hardware Textures", 0, false);

	cmp->AddItem(ctip, "Minimum", 0, false, labviewer_change_detail_texture);
	cmp->AddItem(ctip, "Low", 1, false, labviewer_change_detail_texture);
	cmp->AddItem(ctip, "Medium", 2, false, labviewer_change_detail_texture);
	cmp->AddItem(ctip, "High", 3, false, labviewer_change_detail_texture);
	cmp->AddItem(ctip, "Maximum", 4, false, labviewer_change_detail_texture);

	// set close function
	Lab_render_options_window->SetCloseFunction(labviewer_close_render_options_window);
}

// -------------------------  Description Window  ------------------------------
void labviewer_close_desc_window(GUIObject *caller)
{
	Lab_description_text = NULL;
	Lab_description_window = NULL;
}

void labviewer_update_desc_window()
{
	if ( (Lab_description_window == NULL) || (Lab_description_text == NULL) ) {
		return;
	}

	if (Lab_selected_index != -1) {
		if (Lab_mode == LAB_MODE_SHIP) {
			Lab_description_window->SetCaption(Ship_info[Lab_selected_index].name);

			if (Ship_info[Lab_selected_index].tech_desc != NULL) {
				Lab_description_text->SetText(Ship_info[Lab_selected_index].tech_desc);
			} else {
				Lab_description_text->SetText("No description available.");
			}
		} else if (Lab_mode == LAB_MODE_WEAPON) {
			Lab_description_window->SetCaption(Weapon_info[Lab_selected_index].name);

			if (Weapon_info[Lab_selected_index].tech_desc != NULL) {
				Lab_description_text->SetText(Weapon_info[Lab_selected_index].tech_desc);
			} else {
				Lab_description_text->SetText("No description available.");
			}
		}
	}
}

void labviewer_make_desc_window(Button *caller)
{
	if (Lab_description_window != NULL) {
		return;
	}

	Lab_description_window = (Window*)Lab_screen->Add(new Window("Description", gr_screen.max_w - gr_screen.max_w/3 - 50,
														gr_screen.max_h - gr_screen.max_h/6 - 50, gr_screen.max_w/3,
														gr_screen.max_h/6));
	Lab_description_text = (Text*)Lab_description_window->AddChild(new Text("Description Text", "No ship selected.", 0, 0));

	labviewer_update_desc_window();

	Lab_description_window->SetCloseFunction(labviewer_close_desc_window);
}

// ------------------------   Ships Window   -----------------------------------
void labviewer_make_ship_window(Button *caller)
{
	GUIObject *cbp;
	TreeItem *ctip, *stip;
	int x, idx;

	if (Lab_mode == LAB_MODE_SHIP) {
		return;
	}


	// switch the class window to ship mode
	labviewer_set_class_window(LAB_MODE_SHIP);

	if ( (Lab_class_window == NULL) || (Lab_class_toolbar == NULL) ) {
		Int3();
		Lab_mode = LAB_MODE_SHIP;
		return;
	}


	// populate the class toolbar
	x = 0;
	cbp = Lab_class_toolbar->AddChild(new Button("Class Description", x, 0, labviewer_make_desc_window));

	x += cbp->GetWidth() + 10;
	cbp = Lab_class_toolbar->AddChild(new Button("Class Options", x, 0, labviewer_make_flags_window));

	x += cbp->GetWidth() + 10;
	cbp = Lab_class_toolbar->AddChild(new Button("Class Variables", x, 0, labviewer_make_variables_window));


	// populate ship class window
	Tree *cmp = (Tree*)Lab_class_window->AddChild(new Tree("Ship Tree", 0, 0));

	if (Lab_species_nodes != NULL) {
		for (idx = 0; idx < (int)Species_info.size(); idx++) {
			Lab_species_nodes[idx]->ClearAllItems();
		}

		delete [] Lab_species_nodes;
		Lab_species_nodes = NULL;
	}

	Lab_species_nodes = new TreeItem*[Species_info.size()+1];

	// Add species nodes
	for (idx = 0; idx < (int)Species_info.size(); idx++) {
		Lab_species_nodes[idx] = cmp->AddItem(NULL, Species_info[idx].species_name, 0, false);
	}

	// Just in case. I don't actually think this is possible though.
	Lab_species_nodes[Species_info.size()] = cmp->AddItem(NULL, "Other", 0, false);

	// Now add the ships
	SCP_string lod_name;
	char buf[33];

	for (idx = 0; idx < Num_ship_classes; idx++) {
		if ( (Ship_info[idx].species >= 0) && (Ship_info[idx].species < (int)Species_info.size()) ) {
			stip = Lab_species_nodes[Ship_info[idx].species];
		} else {
			stip = Lab_species_nodes[Species_info.size()];
		}

		ctip = cmp->AddItem(stip, Ship_info[idx].name, idx, false, labviewer_change_ship);

		if ( !Lab_in_mission ) {
			for (int j = 0; j < Ship_info[idx].num_detail_levels; j++) {
				sprintf(buf, "%d", j);
				lod_name = "LOD ";
				lod_name += buf;

				cmp->AddItem(ctip, lod_name, j, false, labviewer_change_ship_lod);
			}

			cmp->AddItem(ctip, "Debris", 99, false, labviewer_change_ship_lod);
		}
	}

	// if any nodes are empty, just add a single "<none>" entry so we know that species doesn't have anything yet
	// No the <= is not a mistake :)
	for (idx = 0; idx < (int)Species_info.size(); idx++) {
		if ( !Lab_species_nodes[idx]->HasChildren() ) {
			cmp->AddItem(Lab_species_nodes[idx], "<none>", 0, false, NULL);
		}
	}

	// if the "Other" entry doesn't contain anything then just delete it
	if ( !Lab_species_nodes[Species_info.size()]->HasChildren() ) {
		delete Lab_species_nodes[Species_info.size()];
	}


	// and... we're done!
	Lab_mode = LAB_MODE_SHIP;

	// populate the flags window, if it exists
	// (NOTE: must be done *after* Lab_mode is set properly)
	if (Lab_flags_window != NULL) {
		Lab_flags_window->SetCaption("Ship Flags");

		labviewer_populate_flags_window();
		labviewer_update_flags_window();
	}

	if (Lab_description_window != NULL) {
		labviewer_update_desc_window();
	}

	if (Lab_variables_window != NULL) {
		Lab_variables_window->SetCaption("Ship Variables");

		labviewer_populate_variables_window();
		labviewer_update_variables_window();
	}
}

void labviewer_change_ship_lod(Tree* caller)
{
	int ship_index = (int)(caller->GetSelectedItem()->GetParentItem()->GetData());
	Assert( ship_index >= 0 );

	if (Lab_selected_object == -1)
	{
		// Goober5000 - The lab loads subsystems into its special lab-specific vector, but normally subsystems are loaded into the Ship_info
		// entry.  Note also that models are only loaded once each.  If a lab model was previously loaded using the "lightweight" method,
		// ship_create will not find any of the subsystems it is looking for.  So we have to make sure the model is only loaded for the purposes
		// of error-checking and then immediately cleared so that it can be subsequently loaded the lab way.

		// reset any existing model/bitmap that is showing
		labviewer_change_model(NULL);
		labviewer_change_bitmap();

		The_mission.ai_profile = &Ai_profiles[Default_ai_profile];
		Lab_selected_object = ship_create(&vmd_identity_matrix, &vmd_zero_vector, ship_index);

		// unload the model we just loaded
		model_page_out_textures(Ship_info[ship_index].model_num, true);
		model_unload(Ship_info[ship_index].model_num);
		Ship_info[ship_index].model_num = -1;
	}
	else
	{
		obj_delete(Lab_selected_object);
		Lab_selected_object = ship_create(&vmd_identity_matrix, &vmd_zero_vector, ship_index);
	}

	Lab_last_selected_ship = Lab_selected_index;

	labviewer_change_model(Ship_info[ship_index].pof_file, caller->GetSelectedItem()->GetData(), ship_index);

	if (Ship_info[ship_index].uses_team_colors) {
		Lab_team_color = Ship_info[ship_index].default_team_name;
	} else {
		Lab_team_color = "<none>";
	}

	labviewer_update_desc_window();
	labviewer_update_flags_window();
	labviewer_update_variables_window();

	for (int i = 0; i < MAX_SHIP_ARCS; i++) {
		Lab_arc_timestamp[i] = -1;
		Lab_arc_type[i] = MARC_TYPE_NORMAL;
		Lab_arc_next_time = -1;
	}
}

void labviewer_change_ship(Tree *caller)
{
	// this is really only for when we are in a mission
	if ( !Lab_in_mission ) {
		return;
	}
	
	Lab_selected_index = (int)(caller->GetSelectedItem()->GetData());

	labviewer_update_desc_window();
	labviewer_update_flags_window();
	labviewer_update_variables_window();
}

// ---------------------------  Weapons Window  --------------------------------
void labviewer_show_tech_model(Tree *caller)
{
	int weap_index = (int)(caller->GetSelectedItem()->GetParentItem()->GetData());
	Assert( weap_index >= 0 );

	labviewer_change_model(Weapon_info[weap_index].tech_model, caller->GetSelectedItem()->GetData(), weap_index);
}

void labviewer_show_external_model(Tree *caller)
{
	int weap_index = (int)(caller->GetSelectedItem()->GetParentItem()->GetData());
	Assert( weap_index >= 0 );

	labviewer_change_model(Weapon_info[weap_index].external_model_name, caller->GetSelectedItem()->GetData(), weap_index);
}

extern void weapon_load_bitmaps(int weapon_index);
void labviewer_change_weapon(Tree *caller)
{
	int weap_index = (int)(caller->GetSelectedItem()->GetData());
	Assert( weap_index >= 0 );

	if ( !(Weapon_info[weap_index].wi_flags & WIF_BEAM) ) {
		switch (Weapon_info[weap_index].render_type) {
			case WRT_POF:
				labviewer_change_bitmap();
				labviewer_change_model(Weapon_info[weap_index].pofbitmap_name, 0, weap_index);
				weapon_load_bitmaps(weap_index);
				break;

			case WRT_LASER:
				labviewer_change_model(NULL);
				labviewer_change_bitmap(-1, weap_index);
				break;

			default:
				labviewer_change_model(NULL);
				labviewer_change_bitmap();
				break;
		}
	}

	Lab_selected_index = weap_index;
	Lab_last_selected_weapon = Lab_selected_index;

	labviewer_update_desc_window();
	labviewer_update_flags_window();
	labviewer_update_variables_window();
}

// weapon window create function
void labviewer_make_weap_window(Button* caller)
{
	GUIObject *cbp;
	TreeItem *cwip, *stip;
	int x;

	if (Lab_mode == LAB_MODE_WEAPON) {
		return;
	}


	// switch the class window to weapon mode
	labviewer_set_class_window(LAB_MODE_WEAPON);

	if ( (Lab_class_window == NULL) || (Lab_class_toolbar == NULL) ) {
		Int3();
		Lab_mode = LAB_MODE_WEAPON;
		return;
	}


	// populate the weapons toolbar
	x = 0;
	cbp = Lab_class_toolbar->AddChild(new Button("Class Description", x, 0, labviewer_make_desc_window));

	x += cbp->GetWidth() + 10;
	cbp = Lab_class_toolbar->AddChild(new Button("Class Options", x, 0, labviewer_make_flags_window));

	x += cbp->GetWidth() + 10;
	cbp = Lab_class_toolbar->AddChild(new Button("Class Variables", x, 0, labviewer_make_variables_window));


	// populate the weapons window
	Tree *cmp = (Tree*)Lab_class_window->AddChild(new Tree("Weapon Tree", 0, 0));
	
	// Unfortunately these are hardcoded
	TreeItem **type_nodes = new TreeItem*[Num_weapon_subtypes];
	int i;

	// Add type nodes
	for (i = 0; i < Num_weapon_subtypes; i++) {
		type_nodes[i] = cmp->AddItem(NULL, Weapon_subtype_names[i], 0, false);
	}

	// Now add the weapons
	for (i = 0; i < Num_weapon_types; i++) {
		if (Weapon_info[i].subtype == WP_UNUSED) {
			continue;
		} else if (Weapon_info[i].subtype >= Num_weapon_subtypes) {
			Warning(LOCATION, "Invalid weapon subtype found on weapon %s", Weapon_info[i].name);
			continue;
		}
		
		if (Weapon_info[i].wi_flags & WIF_BEAM) {
			stip = type_nodes[WP_BEAM];
		} else {
			stip = type_nodes[Weapon_info[i].subtype];
		}

		cwip = cmp->AddItem(stip, Weapon_info[i].name, i, false, labviewer_change_weapon);

		if (Weapon_info[i].tech_model[0] != '\0') {
			cmp->AddItem(cwip, "Tech Model", 0, false, labviewer_show_tech_model);
		}
		if (Weapon_info[i].external_model_name[0] != '\0') {
			cmp->AddItem(cwip, "External Model", 0, false, labviewer_show_external_model);
		}
	}

	// Get rid of any empty nodes
	for (i = 0; i < Num_weapon_subtypes; i++) {
		if ( !type_nodes[i]->HasChildren() ) {
			delete type_nodes[i];
		}
	}
	delete[] type_nodes;

	Lab_mode = LAB_MODE_WEAPON;

	// populate the flags window, if it exists
	// (NOTE: must be done *after* Lab_mode is set properly)
	if (Lab_flags_window != NULL) {
		Lab_flags_window->SetCaption("Weapon Flags");

		labviewer_populate_flags_window();
		labviewer_update_flags_window();
	}

	if (Lab_description_window != NULL) {
		labviewer_update_desc_window();
	}

	if (Lab_variables_window != NULL) {
		Lab_variables_window->SetCaption("Weapon Variables");

		labviewer_populate_variables_window();
		labviewer_update_variables_window();
	}
}



// ----------------------------- Lab functions ---------------------------------

void lab_init()
{
	GUIObject *cbp;
	int x,i;

	weapon_pause_sounds();

	if (gameseq_get_pushed_state() == GS_STATE_GAME_PLAY) {
		Lab_in_mission = true;
	} else {
		Lab_in_mission = false;
	}

	if (Lab_in_mission) {
		Lab_screen_save_bitmap = gr_save_screen();
		gr_create_shader(&Lab_shader, 0, 0, 0, 127);
	} else {
		gr_set_clear_color(0, 0, 0);
	}


	//We start by creating the screen/toolbar
	Lab_screen = GUI_system.PushScreen(new GUIScreen("Lab"));

	Lab_toolbar = (Window*)Lab_screen->Add(new Window("Toolbar", 0, 0, -1, -1, WS_NOTITLEBAR | WS_NONMOVEABLE));

	// start filling the main toolbar
	x = 0;
	cbp = Lab_toolbar->AddChild(new Button("Ships", x, 0, labviewer_make_ship_window));

	x += cbp->GetWidth() + 10;
	cbp = Lab_toolbar->AddChild(new Button("Weapons", x, 0, labviewer_make_weap_window));

	if ( !Lab_in_mission ) {
		x += cbp->GetWidth() + 10;
		cbp = Lab_toolbar->AddChild(new Button("Render Options", x, 0, labviewer_make_render_options_window));
	}

	x += cbp->GetWidth() + 20;
	cbp = Lab_toolbar->AddChild(new Button("Exit", x, 0, labviewer_exit));


	// reset some defaults, just to be sure
	Lab_viewer_zoom = 1.2f;
	Lab_viewer_pos.xyz.x = Lab_viewer_pos.xyz.y = 0.0f;
	Lab_mode = LAB_MODE_NONE;
	Lab_thrust_len = 1.0f;
	Lab_thrust_afterburn = false;
	Lab_arc_next_time = -1;
	Lab_arc_disrupted = false;
	for (i = 0; i < MAX_SHIP_WEAPONS; i++) {
		Lab_weaponmodel_num[i] = -1;
	}

	// save detail options
	Lab_detail_texture_save = Detail.hardware_textures;
	if ( !Lab_in_mission ) {
		// load up the list of insignia that we might use on the ships
		pilot_load_squad_pic_list();

		// the default insignia bitmap
		Lab_insignia_index = 0;
		Assert( (Lab_insignia_index < Num_pilot_squad_images) );

		Lab_insignia_bitmap = bm_load_duplicate(Pilot_squad_image_names[Lab_insignia_index]);
	}

	// disable post-processing by default in the lab
	PostProcessing_override = true;
	// disable model rotation by default in the lab
	Lab_viewer_flags |= LAB_FLAG_NO_ROTATION;
	Lab_viewer_flags |= LAB_FLAG_INITIAL_ROTATION;
}

#include "controlconfig/controlsconfig.h"
void lab_do_frame(float frametime)
{
	gr_reset_clip();
	gr_clear();

	if (Lab_in_mission) {
		gr_restore_screen(Lab_screen_save_bitmap);
		gr_set_shader(&Lab_shader);
		gr_shade(0, 0, gr_screen.max_w, gr_screen.max_h, GR_RESIZE_NONE);
	} else {
		labviewer_do_render(frametime);
	}


	bool test1 = ( GUI_system.OnFrame(frametime, !(Trackball_active) ? true : false, false) == GSOF_NOTHINGPRESSED );

	if (test1) {
		int key = GUI_system.GetKeyPressed();
		int status = GUI_system.GetStatus();

		// set trackball modes
		if (status & GST_MOUSE_LEFT_BUTTON) {
			Trackball_active = 1;
			Trackball_mode = 1;	// rotate

			if ( key_get_shift_status() & KEY_SHIFTED ) {
				Trackball_mode = 2;	// pan
			}
		} else if (status & GST_MOUSE_RIGHT_BUTTON) {
			Trackball_active = 1;
			Trackball_mode = 3;	// Zoom
		} else if ( !mouse_down(MOUSE_LEFT_BUTTON | MOUSE_RIGHT_BUTTON) ) {
			// reset trackball modes
			Trackball_active = 0;
			Trackball_mode = 0;
		}

		//Due to switch scoping rules, this has to be declared here
		SCP_map<SCP_string, team_color>::iterator color = Team_Colors.find(Lab_team_color);
		// handle any key presses
		switch (key) {
			// switch between the current insignia bitmap to render with
			case KEY_DIVIDE: {
				if ( !(Lab_viewer_flags & LAB_FLAG_SHOW_INSIGNIA) ) {
					break;
				}

				Lab_insignia_index = (Lab_insignia_index+1) % Num_pilot_squad_images;
				Assert( (Lab_insignia_index >= 0) && (Lab_insignia_index < Num_pilot_squad_images) );

				if (Lab_insignia_bitmap >= 0) {
					bm_release(Lab_insignia_bitmap);
					Lab_insignia_bitmap = -1;
				}

				Lab_insignia_bitmap = bm_load_duplicate(Pilot_squad_image_names[Lab_insignia_index]);

				break;
			}

			// change between damage lightning effects
			case KEY_L:
				Lab_arc_disrupted = !Lab_arc_disrupted;
				Lab_arc_next_time = -1;
				break;

			// Adjust FXAA presets
			case KEY_0:
				if (!PostProcessing_override)
					Cmdline_fxaa_preset = 0;
				break;
			case KEY_1:
				if (!PostProcessing_override)
					Cmdline_fxaa_preset = 1;
				break;
			case KEY_2:
				if (!PostProcessing_override)
					Cmdline_fxaa_preset = 2;
				break;
			case KEY_3:
				if (!PostProcessing_override)
					Cmdline_fxaa_preset = 3;
				break;
			case KEY_4:
				if (!PostProcessing_override)
					Cmdline_fxaa_preset = 4;
				break;
			case KEY_5:
				if (!PostProcessing_override)
					Cmdline_fxaa_preset = 5;
				break;
			case KEY_6:
				if (!PostProcessing_override)
					Cmdline_fxaa_preset = 6;
				break;
			case KEY_7:
				if (!PostProcessing_override)
					Cmdline_fxaa_preset = 7;
				break;
			case KEY_8:
				if (!PostProcessing_override)
					Cmdline_fxaa_preset = 8;
				break;
			case KEY_9:
				if (!PostProcessing_override)
					Cmdline_fxaa_preset = 9;
				break;

			//adjust bloom intensity
			case KEY_B:
				if (!PostProcessing_override) {
					Cmdline_bloom_intensity++;
					if (Cmdline_bloom_intensity > 200)
						Cmdline_bloom_intensity = 200;
				}
				break;
			case KEY_N:
				if (!PostProcessing_override) {
					Cmdline_bloom_intensity--;
					if (Cmdline_bloom_intensity < 0)
						Cmdline_bloom_intensity = 0;
				}
				break;

			case KEY_T:
				if (color == Team_Colors.begin()) {
					color = --Team_Colors.end();
					Lab_team_color = color->first;
				} else {
					--color;
					Lab_team_color = color->first;
				}
				break;

			case KEY_Y:
				++color;
				if (color == Team_Colors.end())
					color = Team_Colors.begin();
				Lab_team_color = color->first;
				break;

			// bail...
			case KEY_ESC:
				labviewer_exit(NULL);
				break;

			default: {
				// check for game-specific controls
				if (Lab_mode == LAB_MODE_SHIP) {
					if ( check_control(PLUS_5_PERCENT_THROTTLE, key) )
						Lab_thrust_len += 0.05f;
					else if ( check_control(MINUS_5_PERCENT_THROTTLE, key) )
						Lab_thrust_len -= 0.05f;

					CLAMP( Lab_thrust_len, 0.0f, 1.0f );

					if ( check_control(AFTERBURNER, key) )
						Lab_thrust_afterburn = !Lab_thrust_afterburn;
				}

				break;
			}
		}
	}

	gr_flip();
}

void lab_close()
{
	int i;

	Lab_toolbar = NULL;
	Lab_class_toolbar = NULL;
	Lab_class_window = NULL;
	Lab_flags_window = NULL;
	Lab_render_options_window = NULL;

	delete Lab_screen;

	Lab_screen = NULL;


	if (Lab_species_nodes != NULL) {
		for (i = 0; i < (int)Species_info.size(); i++) {
			delete Lab_species_nodes[i];
		}

		delete[] Lab_species_nodes;
		Lab_species_nodes = NULL;
	}

	if (Lab_insignia_bitmap >= 0) {
		bm_release(Lab_insignia_bitmap);
		Lab_insignia_bitmap = -1;
	}

	Lab_insignia_index = -1;

	if (Lab_model_num != -1) {
		model_page_out_textures(Lab_model_num, true);
		model_unload(Lab_model_num);
		Lab_model_num = -1;
	}

	for (i = 0; i < MAX_SHIP_WEAPONS; i++) {
		if (Lab_weaponmodel_num[i] >= 0) {
			model_page_out_textures(Lab_weaponmodel_num[i], true);
			model_unload(Lab_weaponmodel_num[i]);
			Lab_weaponmodel_num[i] = -1;
		}
	}

	if (Lab_screen_save_bitmap != 1) {
		gr_free_screen(Lab_screen_save_bitmap);
		Lab_screen_save_bitmap = -1;
	}

	Lab_ship_model_subsys.clear();

	if (Lab_ship_subsys != NULL) {
		delete[] Lab_ship_subsys;
		Lab_ship_subsys = NULL;
	}

	memset( Lab_model_filename, 0, sizeof(Lab_model_filename) );

	Basemap_override = false;
	Envmap_override = false;
	Specmap_override = false;
	Normalmap_override = false;
	Heightmap_override = false;
	Glowpoint_override = false;
	PostProcessing_override = false;

	// reset detail levels to default
	Detail.hardware_textures = Lab_detail_texture_save;

	weapon_unpause_sounds();
	//audiostream_unpause_all();
	game_flush();
}<|MERGE_RESOLUTION|>--- conflicted
+++ resolved
@@ -928,7 +928,6 @@
 				}
 			}
 		}
-<<<<<<< HEAD
 		
 		if( !( flagggs & MR_NO_LIGHTING ) && Cmdline_shadow_quality ) {
 			polymodel *pm = model_get(Lab_model_num);
@@ -1004,17 +1003,12 @@
 // 			ANIMATED_SHADER_LOADOUTSELECT_FS1, 
 // 			MIN((timer_get_milliseconds()-anim_timer_start)/1500.0f, 2.0f)
 // 		);
-=======
 
 		if (sip != NULL) {
 			if (Lab_viewer_flags & LAB_FLAG_DESTROYED_SUBSYSTEMS) {
 				model_show_damaged(Lab_model_num, 1);
 			}
 		}
-
-		opengl_shader_set_animated_effect(ANIMATED_SHADER_LOADOUTSELECT_FS1);
-		opengl_shader_set_animated_timer(MIN((timer_get_milliseconds()-anim_timer_start)/1500.0f,2.0f));
->>>>>>> 27cdf337
 
 		//render weapon models if selected
 		if (Lab_mode == LAB_MODE_SHIP && (Lab_viewer_flags & LAB_FLAG_SHOW_WEAPONS)) {
