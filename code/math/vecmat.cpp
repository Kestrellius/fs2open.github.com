/*
 * Copyright (C) Volition, Inc. 1999.  All rights reserved.
 *
 * All source code herein is the property of Volition, Inc. You may not sell 
 * or otherwise commercially exploit the source or things you created based on the 
 * source.
 *
*/ 



#include <cstdio>
#if _M_IX86_FP >= 1
	#include <xmmintrin.h>
#endif

#include "math/vecmat.h"
#include "utils/RandomRange.h"


#define	SMALL_NUM	1e-7
#define	SMALLER_NUM	1e-20
#define	CONVERT_RADIANS	0.017453		// conversion factor from degrees to radians

vec3d vmd_zero_vector = ZERO_VECTOR;
vec3d vmd_scale_identity_vector = SCALE_IDENTITY_VECTOR;
vec3d vmd_x_vector = { { { 1.0f, 0.0f, 0.0f } } };
vec3d vmd_y_vector = { { { 0.0f, 1.0f, 0.0f } } };
vec3d vmd_z_vector = { { { 0.0f, 0.0f, 1.0f } } };
matrix vmd_zero_matrix = ZERO_MATRIX;
matrix4 vmd_zero_matrix4 = ZERO_MATRIX4;
matrix vmd_identity_matrix = IDENTITY_MATRIX;
angles vmd_zero_angles = { 0.0f, 0.0f, 0.0f };

#define	UNINITIALIZED_VALUE	-12345678.9f

bool vm_vec_equal(const vec4 &self, const vec4 &other)
{
	return fl_equal(self.a1d[0], other.a1d[0]) && fl_equal(self.a1d[1], other.a1d[1]) && fl_equal(self.a1d[2], other.a1d[2]) && fl_equal(self.a1d[3], other.a1d[3]);
}

bool vm_vec_equal(const vec3d &self, const vec3d &other)
{
	return fl_equal(self.a1d[0], other.a1d[0]) && fl_equal(self.a1d[1], other.a1d[1]) && fl_equal(self.a1d[2], other.a1d[2]);
}

bool vm_vec_equal(const vec2d &self, const vec2d &other)
{
	return fl_equal(self.x, other.x) && fl_equal(self.y, other.y);
}

bool vm_matrix_equal(const matrix &self, const matrix &other)
{
	return vm_vec_equal(self.vec.fvec, other.vec.fvec) && vm_vec_equal(self.vec.uvec, other.vec.uvec) && vm_vec_equal(self.vec.rvec, other.vec.rvec);
}

bool vm_matrix_equal(const matrix4 &self, const matrix4 &other)
{
	return vm_vec_equal(self.vec.fvec, other.vec.fvec) && 
		vm_vec_equal(self.vec.rvec, other.vec.rvec) && 
		vm_vec_equal(self.vec.uvec, other.vec.uvec) && 
		vm_vec_equal(self.vec.pos, other.vec.pos);
}

// -----------------------------------------------------------
// atan2_safe()
//
// Wrapper around atan2() that used atanf() to calculate angle.  Safe
// for optimized builds.  Handles special cases when x == 0.
//
float atan2_safe(float y, float x)
{
	float ang;

	// special case, x == 0
	if ( x == 0.0f ) {
		if ( y == 0.0f ) 
			ang = 0.0f;
		else if ( y > 0.0f )
			ang = PI_2;
		else
			ang = -PI_2;

		return ang;
	}
	
	ang = atanf(y/x);
	if ( x < 0.0f ){
		ang += PI;
	}

	return ang;
}

// ---------------------------------------------------------------------
// vm_vec_component()
//
// finds projection of a vector along a unit (normalized) vector 
//
float vm_vec_projection_parallel(vec3d *component, const vec3d *src, const vec3d *unit_vec)
{
	float mag;
	Assertion(vm_vec_is_normalized(unit_vec), "unit_vec must be normalized!");

	mag = vm_vec_dot(src, unit_vec);
	vm_vec_copy_scale(component, unit_vec, mag);
	return mag;
}

// ---------------------------------------------------------------------
// vm_vec_projection_onto_plane()
//
// finds projection of a vector onto a plane specified by a unit normal vector 
//
void vm_vec_projection_onto_plane(vec3d *projection, const vec3d *src, const vec3d *unit_normal)
{
	float mag;
	Assertion(vm_vec_is_normalized(unit_normal), "unit_normal must be normalized!");

	mag = vm_vec_dot(src, unit_normal);
	*projection = *src;
	vm_vec_scale_add2(projection, unit_normal, -mag);
}

// ---------------------------------------------------------------------
// vm_vec_project_point_onto_plane()
//
// finds the point on a plane closest to a given point
// moves the point in the direction of the plane normal until it is on the plane
//
void vm_project_point_onto_plane(vec3d *new_point, const vec3d *point, const vec3d *plane_normal, const vec3d *plane_point)
{
	float D;		// plane constant in Ax+By+Cz+D = 0   or   dot(X,n) - dot(Xp,n) = 0, so D = -dot(Xp,n)
	float dist;
	Assertion(vm_vec_is_normalized(plane_normal), "plane_normal must be normalized!");

	D = -vm_vec_dot(plane_point, plane_normal);
	dist = vm_vec_dot(point, plane_normal) + D;

	*new_point = *point;
	vm_vec_scale_add2(new_point, plane_normal, -dist);
}

//	Take abs(x), then sqrt.  Could insert warning message if desired.
float asqrt(float x)
{
	if (x < 0.0f)
		return fl_sqrt(-x);
	else
		return fl_sqrt(x);
}

void vm_set_identity(matrix *m)
{
	m->vec.rvec.xyz.x = 1.0f;	m->vec.rvec.xyz.y = 0.0f;	m->vec.rvec.xyz.z = 0.0f;
	m->vec.uvec.xyz.x = 0.0f;	m->vec.uvec.xyz.y = 1.0f;	m->vec.uvec.xyz.z = 0.0f;
	m->vec.fvec.xyz.x = 0.0f;	m->vec.fvec.xyz.y = 0.0f;	m->vec.fvec.xyz.z = 1.0f;
}

vec3d vm_vec_new(float x, float y, float z)
{
	vec3d vec;

	vec.xyz.x = x;
	vec.xyz.y = y;
	vec.xyz.z = z;

	return vec;
}

//adds two vectors, fills in dest, returns ptr to dest
//ok for dest to equal either source, but should use vm_vec_add2() if so
//dest = src0 + src1
void vm_vec_add(vec3d *dest, const vec3d *src0, const vec3d *src1)
{
	dest->xyz.x = src0->xyz.x + src1->xyz.x;
	dest->xyz.y = src0->xyz.y + src1->xyz.y;
	dest->xyz.z = src0->xyz.z + src1->xyz.z;
}

//subs two vectors, fills in dest, returns ptr to dest
//ok for dest to equal either source, but should use vm_vec_sub2() if so
//dest = src0 - src1
void vm_vec_sub(vec3d *dest, const vec3d *src0, const vec3d *src1)
{
	dest->xyz.x = src0->xyz.x - src1->xyz.x;
	dest->xyz.y = src0->xyz.y - src1->xyz.y;
	dest->xyz.z = src0->xyz.z - src1->xyz.z;
}


//adds one vector to another. returns ptr to dest
//dest can equal source
//dest += src
void vm_vec_add2(vec3d *dest, const vec3d *src)
{
	dest->xyz.x += src->xyz.x;
	dest->xyz.y += src->xyz.y;
	dest->xyz.z += src->xyz.z;
}

//subs one vector from another, returns ptr to dest
//dest can equal source
//dest -= src
void vm_vec_sub2(vec3d *dest, const vec3d *src)
{
	dest->xyz.x -= src->xyz.x;
	dest->xyz.y -= src->xyz.y;
	dest->xyz.z -= src->xyz.z;
}

//averages n vectors. returns ptr to dest
//dest can equal any vector in src[]
//dest = sum(src[]) / n
vec3d *vm_vec_avg_n(vec3d *dest, int n, const vec3d src[])
{
	float x = 0.0f, y = 0.0f, z = 0.0f;
	float inv_n = 1.0f / (float) n;;

	for(int i = 0; i<n; i++){
		x += src[i].xyz.x;
		y += src[i].xyz.y;
		z += src[i].xyz.z;
	}

	dest->xyz.x = x * inv_n;
	dest->xyz.y = y * inv_n;
	dest->xyz.z = z * inv_n;

	return dest;
}


//averages two vectors. returns ptr to dest
//dest can equal either source
//dest = (src0 + src1) * 0.5
vec3d *vm_vec_avg(vec3d *dest, const vec3d *src0, const vec3d *src1)
{
	dest->xyz.x = (src0->xyz.x + src1->xyz.x) * 0.5f;
	dest->xyz.y = (src0->xyz.y + src1->xyz.y) * 0.5f;
	dest->xyz.z = (src0->xyz.z + src1->xyz.z) * 0.5f;

	return dest;
}

//averages three vectors. returns ptr to dest
//dest can equal any source
//dest = (src0 + src1 + src2) *0.33
vec3d *vm_vec_avg3(vec3d *dest, const vec3d *src0, const vec3d *src1, const vec3d *src2)
{
	dest->xyz.x = (src0->xyz.x + src1->xyz.x + src2->xyz.x) * 0.333333333f;
	dest->xyz.y = (src0->xyz.y + src1->xyz.y + src2->xyz.y) * 0.333333333f;
	dest->xyz.z = (src0->xyz.z + src1->xyz.z + src2->xyz.z) * 0.333333333f;
	return dest;
}

//averages four vectors. returns ptr to dest
//dest can equal any source
//dest = (src0 + src1 + src2 + src3) * 0.25
vec3d *vm_vec_avg4(vec3d *dest, const vec3d *src0, const vec3d *src1, const vec3d *src2, const vec3d *src3)
{
	dest->xyz.x = (src0->xyz.x + src1->xyz.x + src2->xyz.x + src3->xyz.x) * 0.25f;
	dest->xyz.y = (src0->xyz.y + src1->xyz.y + src2->xyz.y + src3->xyz.y) * 0.25f;
	dest->xyz.z = (src0->xyz.z + src1->xyz.z + src2->xyz.z + src3->xyz.z) * 0.25f;
	return dest;
}


//scales a vector in place.
//dest *= s
void vm_vec_scale(vec3d *dest, float s)
{
	dest->xyz.x = dest->xyz.x * s;
	dest->xyz.y = dest->xyz.y * s;
	dest->xyz.z = dest->xyz.z * s;
}

//scales a 4-component vector in place.
// dest *= s
void vm_vec_scale(vec4 *dest, float s)
{
	dest->xyzw.x = dest->xyzw.x * s;
	dest->xyzw.y = dest->xyzw.y * s;
	dest->xyzw.z = dest->xyzw.z * s;
	dest->xyzw.w = dest->xyzw.w * s;
}

//scales and copies a vector.
// dest = src * s
void vm_vec_copy_scale(vec3d *dest, const vec3d *src, float s)
{
	dest->xyz.x = src->xyz.x*s;
	dest->xyz.y = src->xyz.y*s;
	dest->xyz.z = src->xyz.z*s;
}

//scales a vector, adds it to another, and stores in a 3rd vector
//dest = src1 + k * src2
void vm_vec_scale_add(vec3d *dest, const vec3d *src1, const vec3d *src2, float k)
{
	dest->xyz.x = src1->xyz.x + src2->xyz.x*k;
	dest->xyz.y = src1->xyz.y + src2->xyz.y*k;
	dest->xyz.z = src1->xyz.z + src2->xyz.z*k;
}

//scales a vector, subtracts it from another, and stores in a 3rd vector
//dest = src1 - (k * src2)
void vm_vec_scale_sub(vec3d *dest, const vec3d *src1, const vec3d *src2, float k)
{
	dest->xyz.x = src1->xyz.x - src2->xyz.x*k;
	dest->xyz.y = src1->xyz.y - src2->xyz.y*k;
	dest->xyz.z = src1->xyz.z - src2->xyz.z*k;
}

//scales a vector and adds it to another
//dest += k * src
void vm_vec_scale_add2(vec3d *dest, const vec3d *src, float k)
{
	dest->xyz.x += src->xyz.x*k;
	dest->xyz.y += src->xyz.y*k;
	dest->xyz.z += src->xyz.z*k;
}

//scales a vector and subtracts it from another
//dest -= k * src
void vm_vec_scale_sub2(vec3d *dest, const vec3d *src, float k)
{
	dest->xyz.x -= src->xyz.x*k;
	dest->xyz.y -= src->xyz.y*k;
	dest->xyz.z -= src->xyz.z*k;
}

//scales a vector in place, taking n/d for scale.
//dest *= n/d
void vm_vec_scale2(vec3d *dest, float n, float d)
{	
	d = 1.0f/d;

	dest->xyz.x = dest->xyz.x* n * d;
	dest->xyz.y = dest->xyz.y* n * d;
	dest->xyz.z = dest->xyz.z* n * d;
}

//returns dot product of 2 vectors
float vm_vec_dot(const vec3d *v0, const vec3d *v1)
{
	return (v1->xyz.x*v0->xyz.x)+(v1->xyz.y*v0->xyz.y)+(v1->xyz.z*v0->xyz.z);
}


//returns dot product of <x,y,z> and vector
float vm_vec_dot3(float x, float y, float z, const vec3d *v)
{
	return (x*v->xyz.x)+(y*v->xyz.y)+(z*v->xyz.z);
}

//returns magnitude of a vector
float vm_vec_mag(const vec3d *v)
{
	float mag1;

	mag1 = (v->xyz.x * v->xyz.x) + (v->xyz.y * v->xyz.y) + (v->xyz.z * v->xyz.z);

	if (mag1 <= 0.0f) {
		return 0.0f;
	}

	return fl_sqrt(mag1);
}

//returns squared magnitude of a vector, useful if you want to compare distances
float vm_vec_mag_squared(const vec3d *v)
{
	return ((v->xyz.x * v->xyz.x) + (v->xyz.y * v->xyz.y) + (v->xyz.z * v->xyz.z));
}

//returns the square of the difference between v0 and v1 (the distance, squared)
//just like vm_vec_mag_squared, but the distance between two points instead.
float vm_vec_dist_squared(const vec3d *v0, const vec3d *v1)
{
	float dx, dy, dz;

	dx = v0->xyz.x - v1->xyz.x;
	dy = v0->xyz.y - v1->xyz.y;
	dz = v0->xyz.z - v1->xyz.z;
	return dx*dx + dy*dy + dz*dz;
}

//computes the distance between two points. (does sub and mag)
float vm_vec_dist(const vec3d *v0, const vec3d *v1)
{
	float t1;
	vec3d t;

	vm_vec_sub(&t,v0,v1);

	t1 = vm_vec_mag(&t);

	return t1;
}

bool vm_vec_is_normalized(const vec3d *v)
{
	// By the standards of FSO, it is sufficient to check that the magnitude is close to 1.
	return vm_vec_mag(v) > 0.999f && vm_vec_mag(v) < 1.001f;
}

//normalize a vector. returns mag of source vec (always greater than zero)
float vm_vec_copy_normalize(vec3d *dest, const vec3d *src)
{
	float m;

	m = vm_vec_mag(src);

	//	Mainly here to trap attempts to normalize a null vector.
	if (m <= 0.0f) {
		mprintf(("Null vec3d in vec3d normalize.\n"
				 "Trace out of vecmat.cpp and find offending code.\n"));

		dest->xyz.x = 1.0f;
		dest->xyz.y = 0.0f;
		dest->xyz.z = 0.0f;

		return 1.0f;
	}

	float im = 1.0f / m;

	dest->xyz.x = src->xyz.x * im;
	dest->xyz.y = src->xyz.y * im;
	dest->xyz.z = src->xyz.z * im;
	
	return m;
}

//normalize a vector. returns mag of source vec (always greater than zero)
float vm_vec_normalize(vec3d *v)
{
	float t;
	t = vm_vec_copy_normalize(v,v);
	return t;
}

// Normalize a vector.
// If vector is 0,0,0, return 1.0f, and change v to 1,0,0.  
// Otherwise return the magnitude.
// No warning() generated for null vector.
float vm_vec_normalize_safe(vec3d *v)
{
	float m;

	m = vm_vec_mag(v);

	//	Mainly here to trap attempts to normalize a null vector.
	if (m <= 0.0f) {
		v->xyz.x = 1.0f;
		v->xyz.y = 0.0f;
		v->xyz.z = 0.0f;
		return 1.0f;
	}

	float im = 1.0f / m;

	v->xyz.x *= im;
	v->xyz.y *= im;
	v->xyz.z *= im;

	return m;

}

//return the normalized direction vector between two points
//dest = normalized(end - start).  Returns mag of direction vector
//NOTE: the order of the parameters matches the vector subtraction
float vm_vec_normalized_dir(vec3d *dest, const vec3d *end, const vec3d *start)
{
	float t;

	vm_vec_sub(dest,end,start);
	// VECMAT-ERROR: NULL VEC3D (end == start)
	t = vm_vec_normalize_safe(dest);
	return t;
}

//computes surface normal from three points. result is normalized
//returns ptr to dest
//dest CANNOT equal either source
vec3d *vm_vec_normal(vec3d *dest, const vec3d *p0, const vec3d *p1, const vec3d *p2)
{
	Assert(dest != p0);
	Assert(dest != p1);
	Assert(dest != p2);

	vm_vec_perp(dest,p0,p1,p2);

	vm_vec_normalize(dest);

	return dest;
}


//computes cross product of two vectors.
//Note: this magnitude of the resultant vector is the
//product of the magnitudes of the two source vectors.  This means it is
//quite easy for this routine to overflow and underflow.  Be careful that
//your inputs are ok.
vec3d *vm_vec_cross(vec3d *dest, const vec3d *src0, const vec3d *src1)
{
	dest->xyz.x = (src0->xyz.y * src1->xyz.z) - (src0->xyz.z * src1->xyz.y);
	dest->xyz.y = (src0->xyz.z * src1->xyz.x) - (src0->xyz.x * src1->xyz.z);
	dest->xyz.z = (src0->xyz.x * src1->xyz.y) - (src0->xyz.y * src1->xyz.x);

	return dest;
}

int vm_test_parallel(const vec3d *src0, const vec3d *src1)
{
	vec3d partial1;
	vec3d partial2;

	/*
	 * To test if two vectors are parallel, calculate their cross product.
	 * If the result is zero, then the vectors are parallel. It is better
	 * to compare the two cross product "partials" (for lack of a better
	 * word) against each other instead of the final cross product against
	 * zero.
	 */

	partial1.xyz.x = (src0->xyz.y * src1->xyz.z);
	partial1.xyz.y = (src0->xyz.z * src1->xyz.x);
	partial1.xyz.z = (src0->xyz.x * src1->xyz.y);

	partial2.xyz.x =  (src0->xyz.z * src1->xyz.y);
	partial2.xyz.y =  (src0->xyz.x * src1->xyz.z);
	partial2.xyz.z =  (src0->xyz.y * src1->xyz.x);

	return vm_vec_equal(partial1, partial2);
}

//computes non-normalized surface normal from three points.
//returns ptr to dest
//dest CANNOT equal either source
vec3d *vm_vec_perp(vec3d *dest, const vec3d *p0, const vec3d *p1,const vec3d *p2)
{
	Assert(dest != p0);
	Assert(dest != p1);
	Assert(dest != p2);

	vec3d t0,t1;

	vm_vec_sub(&t0,p1,p0);
	vm_vec_sub(&t1,p2,p1);

	return vm_vec_cross(dest,&t0,&t1);
}


//computes the delta angle between two vectors.
//vectors need not be normalized. if they are, call vm_vec_delta_ang_norm()
//the up vector (third parameter) can be NULL, in which case the absolute
//value of the angle in returned.  
//Otherwise, the delta ang will be positive if the v0 -> v1 direction from the
//point of view of uvec is clockwise, negative if counterclockwise.
//This vector should be orthogonal to v0 and v1
float vm_vec_delta_ang(const vec3d *v0, const vec3d *v1, const vec3d *uvec)
{
	float t;
	vec3d t0,t1,t2;

	vm_vec_copy_normalize(&t0,v0);
	vm_vec_copy_normalize(&t1,v1);

	if (uvec == nullptr) {
		t = vm_vec_delta_ang_norm(&t0, &t1, NULL);
	} else {
		vm_vec_copy_normalize(&t2,uvec);
		t = vm_vec_delta_ang_norm(&t0,&t1,&t2);
	}

	return t;
}

//computes the delta angle between two normalized vectors.
float vm_vec_delta_ang_norm(const vec3d *v0, const vec3d *v1, const vec3d *uvec)
{
	float a;
	vec3d t;

	a = acosf_safe(vm_vec_dot(v0,v1));

	if (uvec) {
		vm_vec_cross(&t,v0,v1);
		if ( vm_vec_dot(&t,uvec) < 0.0 )	{
			a = -a;
		}
	}

	return a;
}

// helper function that fills in matrix m based on provided sine and cosine values. 
static matrix *sincos_2_matrix(matrix *m, float sinp, float cosp, float sinb, float cosb, float sinh, float cosh)
{
	float sbsh,cbch,cbsh,sbch;


	sbsh = sinb*sinh;
	cbch = cosb*cosh;
	cbsh = cosb*sinh;
	sbch = sinb*cosh;

	m->vec.rvec.xyz.x = cbch + sinp*sbsh;		//m1
	m->vec.uvec.xyz.z = sbsh + sinp*cbch;		//m8

	m->vec.uvec.xyz.x = sinp*cbsh - sbch;		//m2
	m->vec.rvec.xyz.z = sinp*sbch - cbsh;		//m7

	m->vec.fvec.xyz.x = sinh*cosp;				//m3
	m->vec.rvec.xyz.y = sinb*cosp;				//m4
	m->vec.uvec.xyz.y = cosb*cosp;				//m5
	m->vec.fvec.xyz.z = cosh*cosp;				//m9

	m->vec.fvec.xyz.y = -sinp;								//m6


	return m;

}

//computes a matrix from a set of three angles.  returns ptr to matrix
matrix *vm_angles_2_matrix(matrix *m, const angles *a)
{
	matrix * t;
	float sinp,cosp,sinb,cosb,sinh,cosh;

	sinp = sinf(a->p); cosp = cosf(a->p);
	sinb = sinf(a->b); cosb = cosf(a->b);
	sinh = sinf(a->h); cosh = cosf(a->h);

	t = sincos_2_matrix(m,sinp,cosp,sinb,cosb,sinh,cosh);

	return t;
}

//computes a matrix from one angle.
//	angle_index = 0,1,2 for p,b,h
matrix *vm_angle_2_matrix(matrix *m, float a, int angle_index)
{
	matrix * t;
	float sinp,cosp,sinb,cosb,sinh,cosh;

	/*
	 * Initialize sin and cos variables using an initial angle of
	 * zero degrees.  Recall that sin(0) = 0 and cos(0) = 1.
	 */

	sinp = 0.0f;	cosp = 1.0f;
	sinb = 0.0f;	cosb = 1.0f;
	sinh = 0.0f;	cosh = 1.0f;

	switch (angle_index) {
	case 0:
		sinp = sinf(a); cosp = cosf(a);
		break;
	case 1:
		sinb = sinf(a); cosb = cosf(a);
		break;
	case 2:
		sinh = sinf(a); cosh = cosf(a);
		break;
	}

	t = sincos_2_matrix(m,sinp,cosp,sinb,cosb,sinh,cosh);

	return t;
}


//computes a matrix from a forward vector and an angle
matrix *vm_vec_ang_2_matrix(matrix *m, const vec3d *v, float a)
{
	matrix * t;
	float sinb,cosb,sinp,cosp,sinh,cosh;

	sinb = sinf(a); cosb = cosf(a);

	sinp = -v->xyz.y;
	cosp = fl_sqrt(1.0f - sinp*sinp);

	sinh = v->xyz.x / cosp;
	cosh = v->xyz.z / cosp;

	t = sincos_2_matrix(m,sinp,cosp,sinb,cosb,sinh,cosh);

	return t;
}

/**
 * @brief Generates a matrix from a normalized fvec.
 *
 * @param[in,out] matrix The matrix to generate
 *
 * @details The matrix's fvec is used to generate the uvec and rvec
 *
 * @sa vm_vector_2_matrix(), vm_vector_2_matrix_norm()
 */
void vm_vector_2_matrix_gen_vectors(matrix *m)
{
	vec3d *xvec=&m->vec.rvec;
	vec3d *yvec=&m->vec.uvec;
	vec3d *zvec=&m->vec.fvec;
	
	if ((zvec->xyz.x==0.0f) && (zvec->xyz.z==0.0f)) {		//forward vec is straight up or down
		m->vec.rvec.xyz.x = 1.0f;
		m->vec.uvec.xyz.z = (zvec->xyz.y<0.0f)?1.0f:-1.0f;

		m->vec.rvec.xyz.y = m->vec.rvec.xyz.z = m->vec.uvec.xyz.x = m->vec.uvec.xyz.y = 0.0f;
	}
	else { 		//not straight up or down

		xvec->xyz.x = zvec->xyz.z;
		xvec->xyz.y = 0.0f;
		xvec->xyz.z = -zvec->xyz.x;

		vm_vec_normalize(xvec);

		vm_vec_cross(yvec,zvec,xvec);

	}
}

matrix *vm_vector_2_matrix(matrix *m, const vec3d *fvec, const vec3d *uvec, const vec3d *rvec)
{
	vec3d fvec_norm;
	vm_vec_copy_normalize(&fvec_norm, fvec);
	fvec = &fvec_norm;

	vec3d uvec_norm;
	if (uvec != nullptr) {
		vm_vec_copy_normalize(&uvec_norm, uvec);
		uvec = &uvec_norm;
	}

	vec3d rvec_norm;
	if (rvec != nullptr) {
		vm_vec_copy_normalize(&rvec_norm, rvec);
		rvec = &rvec_norm;
	}

	// Call the actuall function for normalized vectors
	return vm_vector_2_matrix_norm(m, fvec, uvec, rvec);
}

matrix *vm_vector_2_matrix_norm(matrix *m, const vec3d *fvec, const vec3d *uvec, const vec3d *rvec)
{
	matrix temp = vmd_identity_matrix;

	vec3d *xvec=&temp.vec.rvec;
	vec3d *yvec=&temp.vec.uvec;
	vec3d *zvec=&temp.vec.fvec;

	Assert(fvec != NULL);

	*zvec = *fvec;

	if (uvec == NULL) {
		if (rvec == NULL) {     //just forward vec
			vm_vector_2_matrix_gen_vectors(&temp);
		}
		else {                      //use right vec
			*xvec = *rvec;

			vm_vec_cross(yvec,zvec,xvec);

			//normalize new perpendicular vector
			vm_vec_normalize(yvec);

			//now recompute right vector, in case it wasn't entirely perpendiclar
			vm_vec_cross(xvec,yvec,zvec);
		}
	}
	else {      //use up vec
		*yvec = *uvec;

		vm_vec_cross(xvec,yvec,zvec);

		if (vm_vec_equal(*xvec, vmd_zero_vector)) {
			// uvec was bogus (either same as fvec or -fvec)
			// Reset temp to the original values and do the setup again
			temp = *m;

			temp.vec.fvec = *fvec;

			vm_vector_2_matrix_gen_vectors(&temp);
		}
		else {
			//normalize new perpendicular vector
			vm_vec_normalize(xvec);

			//now recompute up vector, in case it wasn't entirely perpendiclar
			vm_vec_cross(yvec,zvec,xvec);
		}
	}

	// Copy the computed values into the output parameter
	*m = temp;
	return m;
}


//rotates a vector through a matrix. returns ptr to dest vector
//dest CANNOT equal source
//
// Goober5000: FYI, the result of rotating a normalized vector through a rotation matrix will
// also be a normalized vector.  It took me awhile to verify online that this was true. ;)
vec3d *vm_vec_rotate(vec3d *dest, const vec3d *src, const matrix *m)
{
	Assert(dest != src);

	dest->xyz.x = (src->xyz.x*m->vec.rvec.xyz.x)+(src->xyz.y*m->vec.rvec.xyz.y)+(src->xyz.z*m->vec.rvec.xyz.z);
	dest->xyz.y = (src->xyz.x*m->vec.uvec.xyz.x)+(src->xyz.y*m->vec.uvec.xyz.y)+(src->xyz.z*m->vec.uvec.xyz.z);
	dest->xyz.z = (src->xyz.x*m->vec.fvec.xyz.x)+(src->xyz.y*m->vec.fvec.xyz.y)+(src->xyz.z*m->vec.fvec.xyz.z);

	return dest;
}

//rotates a vector through the transpose of the given matrix. 
//returns ptr to dest vector
//dest CANNOT equal source
// This is a faster replacement for this common code sequence:
//    vm_copy_transpose(&tempm,src_matrix);
//    vm_vec_rotate(dst_vec,src_vect,&tempm);
// Replace with:
//    vm_vec_unrotate(dst_vec,src_vect, src_matrix)
//
// THIS DOES NOT ACTUALLY TRANSPOSE THE SOURCE MATRIX!!! So if
// you need it transposed later on, you should use the 
// vm_vec_transpose() / vm_vec_rotate() technique.
//
// Goober5000: FYI, the result of rotating a normalized vector through a rotation matrix will
// also be a normalized vector.  It took me awhile to verify online that this was true. ;)
vec3d *vm_vec_unrotate(vec3d *dest, const vec3d *src, const matrix *m)
{
	Assert(dest != src);

	dest->xyz.x = (src->xyz.x*m->vec.rvec.xyz.x)+(src->xyz.y*m->vec.uvec.xyz.x)+(src->xyz.z*m->vec.fvec.xyz.x);
	dest->xyz.y = (src->xyz.x*m->vec.rvec.xyz.y)+(src->xyz.y*m->vec.uvec.xyz.y)+(src->xyz.z*m->vec.fvec.xyz.y);
	dest->xyz.z = (src->xyz.x*m->vec.rvec.xyz.z)+(src->xyz.y*m->vec.uvec.xyz.z)+(src->xyz.z*m->vec.fvec.xyz.z);

	return dest;
}

//transpose a matrix in place. returns ptr to matrix
matrix *vm_transpose(matrix *m)
{
	float t;

	t = m->vec.uvec.xyz.x;  m->vec.uvec.xyz.x = m->vec.rvec.xyz.y;  m->vec.rvec.xyz.y = t;
	t = m->vec.fvec.xyz.x;  m->vec.fvec.xyz.x = m->vec.rvec.xyz.z;  m->vec.rvec.xyz.z = t;
	t = m->vec.fvec.xyz.y;  m->vec.fvec.xyz.y = m->vec.uvec.xyz.z;  m->vec.uvec.xyz.z = t;

	return m;
}

//copy and transpose a matrix. returns ptr to matrix
//dest CANNOT equal source. use vm_transpose() if this is the case
matrix *vm_copy_transpose(matrix *dest, const matrix *src)
{
	Assert(dest != src);

	dest->vec.rvec.xyz.x = src->vec.rvec.xyz.x;
	dest->vec.rvec.xyz.y = src->vec.uvec.xyz.x;
	dest->vec.rvec.xyz.z = src->vec.fvec.xyz.x;

	dest->vec.uvec.xyz.x = src->vec.rvec.xyz.y; //-V537
	dest->vec.uvec.xyz.y = src->vec.uvec.xyz.y;
	dest->vec.uvec.xyz.z = src->vec.fvec.xyz.y; //-V537

	dest->vec.fvec.xyz.x = src->vec.rvec.xyz.z;
	dest->vec.fvec.xyz.y = src->vec.uvec.xyz.z; //-V537
	dest->vec.fvec.xyz.z = src->vec.fvec.xyz.z;


	return dest;
}

//mulitply 2 matrices, fill in dest.  returns ptr to dest
//dest CANNOT equal either source
matrix *vm_matrix_x_matrix(matrix *dest, const matrix *src0, const matrix *src1)
{
	Assert(dest!=src0 && dest!=src1);

	dest->vec.rvec.xyz.x = vm_vec_dot3(src0->vec.rvec.xyz.x,src0->vec.uvec.xyz.x,src0->vec.fvec.xyz.x, &src1->vec.rvec);
	dest->vec.uvec.xyz.x = vm_vec_dot3(src0->vec.rvec.xyz.x,src0->vec.uvec.xyz.x,src0->vec.fvec.xyz.x, &src1->vec.uvec);
	dest->vec.fvec.xyz.x = vm_vec_dot3(src0->vec.rvec.xyz.x,src0->vec.uvec.xyz.x,src0->vec.fvec.xyz.x, &src1->vec.fvec);

	dest->vec.rvec.xyz.y = vm_vec_dot3(src0->vec.rvec.xyz.y,src0->vec.uvec.xyz.y,src0->vec.fvec.xyz.y, &src1->vec.rvec);
	dest->vec.uvec.xyz.y = vm_vec_dot3(src0->vec.rvec.xyz.y,src0->vec.uvec.xyz.y,src0->vec.fvec.xyz.y, &src1->vec.uvec);
	dest->vec.fvec.xyz.y = vm_vec_dot3(src0->vec.rvec.xyz.y,src0->vec.uvec.xyz.y,src0->vec.fvec.xyz.y, &src1->vec.fvec);

	dest->vec.rvec.xyz.z = vm_vec_dot3(src0->vec.rvec.xyz.z,src0->vec.uvec.xyz.z,src0->vec.fvec.xyz.z, &src1->vec.rvec);
	dest->vec.uvec.xyz.z = vm_vec_dot3(src0->vec.rvec.xyz.z,src0->vec.uvec.xyz.z,src0->vec.fvec.xyz.z, &src1->vec.uvec);
	dest->vec.fvec.xyz.z = vm_vec_dot3(src0->vec.rvec.xyz.z,src0->vec.uvec.xyz.z,src0->vec.fvec.xyz.z, &src1->vec.fvec);

	return dest;
}


//extract angles from a matrix
angles *vm_extract_angles_matrix(angles *a, const matrix *m)
{
	float sinh,cosh,cosp;

	a->h = atan2_safe(m->vec.fvec.xyz.x,m->vec.fvec.xyz.z);

	sinh = sinf(a->h); cosh = cosf(a->h);

	if (fl_abs(sinh) > fl_abs(cosh))				//sine is larger, so use it
		cosp = m->vec.fvec.xyz.x*sinh;
	else											//cosine is larger, so use it
		cosp = m->vec.fvec.xyz.z*cosh;

	//using the fvec_xz_distance extracts the correct pitch from the matrix --wookieejedi
	//previously cosp was used as the denominator, but this resulted in some incorrect pitch extractions
	float fvec_xz_distance;

	fvec_xz_distance = fl_sqrt( ( (m->vec.fvec.xyz.x)*(m->vec.fvec.xyz.x) ) + ( (m->vec.fvec.xyz.z)*(m->vec.fvec.xyz.z) ) );

	a->p = atan2_safe(-m->vec.fvec.xyz.y, fvec_xz_distance);

	if (cosp == 0.0f)	//the cosine of pitch is zero.  we're pitched straight up. say no bank

		a->b = 0.0f;

	else {
		float sinb,cosb;

		sinb = m->vec.rvec.xyz.y/cosp;
		cosb = m->vec.uvec.xyz.y/cosp;

		a->b = atan2_safe(sinb,cosb);
	}


	return a;
}

// alternate method for extracting angles which seems to be
// less susceptible to rounding errors -- see section 8.7.2
// (pages 278-281) of 3D Math Primer for Graphics and Game
// Development, 2nd Edition
// http://books.google.com/books?id=X3hmuhBoFF0C&printsec=frontcover#v=onepage&q&f=false
angles *vm_extract_angles_matrix_alternate(angles *a, const matrix *m)
{
	Assert(a != NULL);
	Assert(m != NULL);

	a->p = asinf_safe(-m->vec.fvec.xyz.y);

	// Check for the Gimbal lock case, giving a slight tolerance
	// for numerical imprecision
	if (fabs(m->vec.fvec.xyz.y) > 0.9999f) {
		// We are looking straight up or down.
		// Slam bank to zero and just set heading
		a->b = 0.0f;
		a->h = atan2(-m->vec.rvec.xyz.z, m->vec.rvec.xyz.x);
	} else {
		// Compute heading
		a->h = atan2(m->vec.fvec.xyz.x, m->vec.fvec.xyz.z);

		// Compute bank
		a->b = atan2(m->vec.rvec.xyz.y, m->vec.uvec.xyz.y);
	}

	return a;
}


//extract heading and pitch from a vector, assuming bank==0
static angles *vm_extract_angles_vector_normalized(angles *a, const vec3d *v)
{

	a->b = 0.0f;		//always zero bank

	a->p = asinf_safe(-v->xyz.y);

	a->h = atan2_safe(v->xyz.z,v->xyz.x);

	return a;
}

//extract heading and pitch from a vector, assuming bank==0
angles *vm_extract_angles_vector(angles *a, const vec3d *v)
{
	vec3d t;

	vm_vec_copy_normalize(&t,v);
	vm_extract_angles_vector_normalized(a,&t);

	return a;
}

//compute the distance from a point to a plane.  takes the normalized normal
//of the plane (ebx), a point on the plane (edi), and the point to check (esi).
//returns distance in eax
//distance is signed, so negative dist is on the back of the plane
float vm_dist_to_plane(const vec3d *checkp, const vec3d *norm, const vec3d *planep)
{
	float t1;
	vec3d t;

	vm_vec_sub(&t,checkp,planep);

	t1 = vm_vec_dot(&t,norm);

	return t1;

}

// Given mouse movement in dx, dy, returns a 3x3 rotation matrix in RotMat.
// Taken from Graphics Gems III, page 51, "The Rolling Ball"
// Example:
//if ( (Mouse.dx!=0) || (Mouse.dy!=0) ) {
//   GetMouseRotation( Mouse.dx, Mouse.dy, &MouseRotMat );
//   vm_matrix_x_matrix(&tempm,&LargeView.ev_matrix,&MouseRotMat);
//   LargeView.ev_matrix = tempm;
//}


void vm_trackball( int idx, int idy, matrix * RotMat )
{
	float dr, cos_theta, sin_theta, denom, cos_theta1;
	float Radius = 100.0f;
	float dx,dy;
	float dxdr,dydr;

	idy *= -1;

	dx = (float)idx; dy = (float)idy;

	dr = fl_sqrt(dx*dx+dy*dy);

	denom = fl_sqrt(Radius*Radius+dr*dr);
	
	cos_theta = Radius/denom;
	sin_theta = dr/denom;

	cos_theta1 = 1.0f - cos_theta;

	dxdr = dx/dr;
	dydr = dy/dr;

	RotMat->vec.rvec.xyz.x = cos_theta + (dydr*dydr)*cos_theta1;
	RotMat->vec.uvec.xyz.x = - ((dxdr*dydr)*cos_theta1);
	RotMat->vec.fvec.xyz.x = (dxdr*sin_theta);

	RotMat->vec.rvec.xyz.y = RotMat->vec.uvec.xyz.x;
	RotMat->vec.uvec.xyz.y = cos_theta + ((dxdr*dxdr)*cos_theta1);
	RotMat->vec.fvec.xyz.y = (dydr*sin_theta);

	RotMat->vec.rvec.xyz.z = -RotMat->vec.fvec.xyz.x;
	RotMat->vec.uvec.xyz.z = -RotMat->vec.fvec.xyz.y;
	RotMat->vec.fvec.xyz.z = cos_theta;
}

//	Compute the outer product of A = A * transpose(A).  1x3 vector becomes 3x3 matrix.
static void vm_vec_outer_product(matrix *mat, const vec3d *vec)
{
	mat->vec.rvec.xyz.x = vec->xyz.x * vec->xyz.x;
	mat->vec.rvec.xyz.y = vec->xyz.x * vec->xyz.y;
	mat->vec.rvec.xyz.z = vec->xyz.x * vec->xyz.z;

	mat->vec.uvec.xyz.x = vec->xyz.y * vec->xyz.x; //-V537
	mat->vec.uvec.xyz.y = vec->xyz.y * vec->xyz.y;
	mat->vec.uvec.xyz.z = vec->xyz.y * vec->xyz.z; //-V537

	mat->vec.fvec.xyz.x = vec->xyz.z * vec->xyz.x;
	mat->vec.fvec.xyz.y = vec->xyz.z * vec->xyz.y; //-V537
	mat->vec.fvec.xyz.z = vec->xyz.z * vec->xyz.z;
}

//	Find the point on the line between p0 and p1 that is nearest to int_pnt.
//	Stuff result in nearest_point.
//	Uses algorithm from page 148 of Strang, Linear Algebra and Its Applications.
//	Returns value indicating whether *nearest_point is between *p0 and *p1.
//	0.0f means *nearest_point is *p0, 1.0f means it's *p1. 2.0f means it's beyond p1 by 2x.
//	-1.0f means it's "before" *p0 by 1x.
float find_nearest_point_on_line(vec3d *nearest_point, const vec3d *p0, const vec3d *p1, const vec3d *int_pnt)
{
	vec3d	norm, xlated_int_pnt, projected_point;
	matrix	mat;
	float		mag, dot;

	vm_vec_sub(&norm, p1, p0);
	vm_vec_sub(&xlated_int_pnt, int_pnt, p0);

	if (IS_VEC_NULL_SQ_SAFE(&norm)) {
		*nearest_point = *int_pnt;
		return 9999.9f;
	}

	mag = vm_vec_normalize(&norm);			//	Normalize vector so we don't have to divide by dot product.
	
	if (mag < 0.01f) {
		*nearest_point = *int_pnt;
		return 9999.9f;
		// Warning(LOCATION, "Very small magnitude in find_nearest_point_on_line.\n");
	}

	vm_vec_outer_product(&mat, &norm);

	vm_vec_rotate(&projected_point, &xlated_int_pnt, &mat);
	vm_vec_add(nearest_point, &projected_point, p0);

	dot = vm_vec_dot(&norm, &projected_point);

	return dot/mag;
}

int find_intersection(float* s, const vec3d* p0, const vec3d* p1, const vec3d* v0, const vec3d* v1)
{
	// Vector v2 forms an edge between v0 and v1, thus forming a triangle.
	// An intersection exists between v0 and v1 if their cross product is parallel with the cross product of v2 and v1
	// The scalar of v0 can then be found by the ratio between the two cross products
	vec3d v2, crossA, crossB;

	vm_vec_sub(&v2, p1, p0);
	vm_vec_cross(&crossA, v0, v1);
	vm_vec_cross(&crossB, &v2, v1);

	if (vm_vec_equal(crossA, vmd_zero_vector)) {
		// Colinear
		return -1;
	}

	if (!vm_test_parallel(&crossA, &crossB)) {
		// The two cross products are not parallel, so no intersection between v0 and v1
		return -2;
	}

	*s = vm_vec_mag(&crossB) / vm_vec_mag(&crossA);
	return 0;
}

void find_point_on_line_nearest_skew_line(vec3d *dest, const vec3d *p1, const vec3d *d1, const vec3d *p2, const vec3d *d2)
{
	vec3d n, n2, pdiff;

	// The cross product of the direction vectors is perpendicular to both lines
	vm_vec_cross(&n, d1, d2);

	// The plane formed by the translations of Line 2 along n contains the point p2 and is perpendicular to n2 = d2 x n
	vm_vec_cross(&n2, d2, &n);

	// So now we find the intersection of Line 1 with that plane, which is apparently this gibberish
	vm_vec_sub(&pdiff, p2, p1);
	float numerator = vm_vec_dot(&pdiff, &n2);
	float denominator = vm_vec_dot(d1, &n2);
	vm_vec_scale_add(dest, p1, d1, numerator / denominator);
}


// normalizes only if above a threshold, returns if normalized or not
bool vm_maybe_normalize(vec3d* dst, const vec3d* src, float threshold) {
	float mag = vm_vec_mag(src);
	if (mag < threshold) return false;
	vm_vec_copy_scale(dst, src, 1 / mag);
	return true;
}

// Produce a vector perpendicular to the normalized input vector unit_normal,
// in the direction preference (if not null). If that direction doesn't work it picks the z or y direction,
// so that an output perpendicular vector is guaranteed.
void vm_orthogonalize_one_vec(vec3d* dst, const vec3d* unit_normal, const vec3d* preference) {
	if (preference != nullptr) {
		vm_vec_projection_onto_plane(dst, preference, unit_normal);
		if (vm_maybe_normalize(dst, dst)) {
			// The process of rescaling dst may have exaggerated floating point inaccuracy
			// so that dst is no longer approximately orthogonal to unit_normal,
			// so project it again.
			if (fabs(vm_vec_dot(dst, unit_normal)) > 1e-4f) {
				vm_vec_projection_onto_plane(dst, dst, unit_normal);
				vm_vec_normalize(dst);
			}
			return;
		}
	}
	vm_vec_projection_onto_plane(dst, &vmd_z_vector, unit_normal);
	if (vm_maybe_normalize(dst, dst)) return;
	vm_vec_projection_onto_plane(dst, &vmd_y_vector, unit_normal);
}

// Produce two vectors perpendicular to each other from two arbitrary vectors src1, src2.
// In the normal case dst1 will point in the direction of src1 and dst2 will be in the plane
// of src1, src2 and perpendicular to dst1, but in the case of degeneracy it tries to
// give useful results. The vector preference is a third vector (which may be null)
// that will be considered in case the first two vectors are zero.
void vm_orthogonalize_two_vec(vec3d* dst1, vec3d* dst2, const vec3d* src1, const vec3d* src2, const vec3d* preference) {
	if (vm_maybe_normalize(dst1, src1))
		vm_orthogonalize_one_vec(dst2, dst1, src2);
	else if (vm_maybe_normalize(dst2, src2))
		vm_orthogonalize_one_vec(dst1, dst2, src1);
	else {
		if (preference == nullptr || !vm_maybe_normalize(dst1, preference))
			vm_vec_make(dst1, 1, 0, 0);
		vm_orthogonalize_one_vec(dst2, dst1, src2);
	}
}

// make sure matrix is orthogonal
// computes a matrix from one or more vectors. The forward vector is required,
// with the other two being optional.  If both up & right vectors are passed,
// the up vector is used.  If only the forward vector is passed, a bank of
// zero is assumed
void vm_orthogonalize_matrix(matrix *m_src)
{
	vec3d fvec, uvec;
	vm_orthogonalize_two_vec(&fvec, &uvec, &m_src->vec.fvec, &m_src->vec.uvec, &m_src->vec.rvec);
	vm_vec_cross(&m_src->vec.rvec, &uvec, &fvec);
	m_src->vec.fvec = fvec;
	m_src->vec.uvec = uvec;
}

// like vm_orthogonalize_matrix(), except that zero vectors can exist within the
// matrix without causing problems.  Valid vectors will be created where needed.
void vm_fix_matrix(matrix *m)
{
	float fmag, umag, rmag;

	fmag = vm_vec_mag(&m->vec.fvec);
	umag = vm_vec_mag(&m->vec.uvec);
	rmag = vm_vec_mag(&m->vec.rvec);
	if (fmag <= 0.0f) {
		if ((umag > 0.0f) && (rmag > 0.0f) && !vm_test_parallel(&m->vec.uvec, &m->vec.rvec)) {
			vm_vec_cross(&m->vec.fvec, &m->vec.uvec, &m->vec.rvec);
			vm_vec_normalize(&m->vec.fvec);

		} else if (umag > 0.0f) {
			if (!m->vec.uvec.xyz.x && !m->vec.uvec.xyz.y && m->vec.uvec.xyz.z)  // z vector
				vm_vec_make(&m->vec.fvec, 1.0f, 0.0f, 0.0f);
			else
				vm_vec_make(&m->vec.fvec, 0.0f, 0.0f, 1.0f);
		}

	} else
		vm_vec_normalize(&m->vec.fvec);

	// we now have a valid and normalized forward vector

	if ((umag <= 0.0f) || vm_test_parallel(&m->vec.fvec, &m->vec.uvec)) {  // no up vector to use..
		if ((rmag <= 0.0f) || vm_test_parallel(&m->vec.fvec, &m->vec.rvec)) {  // no right vector either, so make something up
			if (!m->vec.fvec.xyz.x && m->vec.fvec.xyz.y && !m->vec.fvec.xyz.z)  // vertical vector
				vm_vec_make(&m->vec.uvec, 0.0f, 0.0f, -1.0f);
			else
				vm_vec_make(&m->vec.uvec, 0.0f, 1.0f, 0.0f);

		} else {  // use the right vector to figure up vector
			vm_vec_cross(&m->vec.uvec, &m->vec.fvec, &m->vec.rvec);
			vm_vec_normalize(&m->vec.uvec);
		}

	} else
		vm_vec_normalize(&m->vec.uvec);

	// we now have both valid and normalized forward and up vectors

	vm_vec_cross(&m->vec.rvec, &m->vec.uvec, &m->vec.fvec);
		
	//normalize new perpendicular vector
	vm_vec_normalize(&m->vec.rvec);

	//now recompute up vector, in case it wasn't entirely perpendiclar
	vm_vec_cross(&m->vec.uvec, &m->vec.fvec, &m->vec.rvec);
}

//Rotates the orient matrix by the angles in tangles and then
//makes sure that the matrix is orthogonal.
void vm_rotate_matrix_by_angles( matrix *orient, const angles *tangles )
{
	matrix	rotmat,new_orient;
	vm_angles_2_matrix(&rotmat,tangles);
	vm_matrix_x_matrix(&new_orient,orient,&rotmat);
	*orient = new_orient;
	vm_orthogonalize_matrix(orient);
}

//	dir must be normalized!
float vm_vec_dot_to_point(const vec3d *dir, const vec3d *p1, const vec3d *p2)
{
	vec3d	tvec;

	vm_vec_sub(&tvec, p2, p1);
	// VECMAT-ERROR: NULL VEC3D (p1 == p2)
	vm_vec_normalize_safe(&tvec);

	return vm_vec_dot(dir, &tvec);

}

/////////////////////////////////////////////////////////
//	Given a plane and a point, return the point on the plane closest the the point.
//	Result returned in q.
void compute_point_on_plane(vec3d *q, const plane *planep, const vec3d *p)
{
	float	k;
	vec3d	normal;

	normal.xyz.x = planep->A;
	normal.xyz.y = planep->B;
	normal.xyz.z = planep->C;

	k = (planep->D + vm_vec_dot(&normal, p)) / vm_vec_dot(&normal, &normal);

	vm_vec_scale_add(q, p, &normal, -k);
}

//	Generate a fairly random vector that's normalized.
void vm_vec_rand_vec(vec3d *rvec)
{
	rvec->xyz.x = (frand() - 0.5f) * 2;
	rvec->xyz.y = (frand() - 0.5f) * 2;
	rvec->xyz.z = (frand() - 0.5f) * 2;

	if (IS_VEC_NULL_SQ_SAFE(rvec))
		rvec->xyz.x = 1.0f;

	vm_vec_normalize(rvec);
}

// Given an point "in" rotate it by "angle" around an
// arbritary line defined by a point on the line "line_point" 
// and the normalized line direction, "line_dir"
// Returns the rotated point in "out".
void vm_rot_point_around_line(vec3d *out, const vec3d *in, float angle, const vec3d *line_point, const vec3d *line_dir)
{
	vec3d tmp, tmp1;
	matrix m, r;
	angles ta;

	vm_vector_2_matrix_norm(&m, line_dir, NULL, NULL );

	ta.p = ta.h = 0.0f;
	ta.b = angle;
	vm_angles_2_matrix(&r,&ta);

	vm_vec_sub( &tmp, in, line_point );		// move relative to a point on line
	vm_vec_rotate( &tmp1, &tmp, &m);			// rotate into line's base
	vm_vec_rotate( &tmp, &tmp1, &r);			// rotate around Z
	vm_vec_unrotate( &tmp1, &tmp, &m);			// unrotate out of line's base
	vm_vec_add( out, &tmp1, line_point );	// move back to world coordinates
}

// Given two position vectors, return 0 if the same, else non-zero.
int vm_vec_cmp( const vec3d * a, const vec3d * b )
{
	float diff = vm_vec_dist(a,b);
//mprintf(( "Diff=%.32f\n", diff ));
	if ( diff > 0.005f )
		return 1;
	else
		return 0;
}

// Given two orientation matrices, return 0 if the same, else non-zero.
int vm_matrix_cmp(const matrix * a, const matrix * b)
{
	float tmp1,tmp2,tmp3;
	tmp1 = fl_abs(vm_vec_dot( &a->vec.uvec, &b->vec.uvec ) - 1.0f);
	tmp2 = fl_abs(vm_vec_dot( &a->vec.fvec, &b->vec.fvec ) - 1.0f);
	tmp3 = fl_abs(vm_vec_dot( &a->vec.rvec, &b->vec.rvec ) - 1.0f);
//	mprintf(( "Mat=%.16f, %.16f, %.16f\n", tmp1, tmp2, tmp3 ));
	 
	if ( tmp1 > 0.0000005f ) return 1;
	if ( tmp2 > 0.0000005f ) return 1;
	if ( tmp3 > 0.0000005f ) return 1;
	return 0;
}


// Moves angle 'h' towards 'desired_angle', taking the shortest
// route possible.   It will move a maximum of 'step_size' radians
// each call.   All angles in radians.
float vm_interp_angle( float *h, float desired_angle, float step_size, bool force_front )
{
	float delta;
	float abs_delta;

	if ( desired_angle < 0.0f ) desired_angle += PI2;
	if ( desired_angle > PI2 ) desired_angle -= PI2;

	delta = desired_angle - *h;
	abs_delta = fl_abs(delta);

	if ((force_front) && ((desired_angle > PI) ^ (*h > PI)) ) {
		// turn away from PI
		if ( *h > PI )
			delta = abs_delta;
		else 
			delta = -abs_delta;
	} else {
		if ( abs_delta > PI )	{
			// Go the other way, since it will be shorter.
			if ( delta > 0.0f )	{
				delta = delta - PI2;
			} else {
				delta = PI2 - delta;
			}
		}
	}

	if ( delta > step_size )
		*h += step_size;
	else if ( delta < -step_size )
		*h -= step_size;
	else
		*h = desired_angle;

	// If we wrap outside of 0 to 2*PI, then put the
	// angle back in the range 0 to 2*PI.
	if ( *h > PI2 ) *h -= PI2;
	if ( *h < 0.0f ) *h += PI2;

	return delta;
}

float vm_delta_from_interp_angle( float current_angle, float desired_angle )
{
	float delta;
	if ( desired_angle < 0.0f ) desired_angle += PI2;
	if ( desired_angle > PI2 ) desired_angle -= PI2;

	delta = desired_angle - current_angle;

	if ( fl_abs(delta) > PI )	{
		if ( delta > 0.0f )	{
			delta = delta - PI2;
		} else {
			delta = PI2 - delta;
		}
	}
	return delta;
}

// check a matrix for zero rows and columns
int vm_check_matrix_for_zeros(const matrix *m)
{
	if (!m->vec.fvec.xyz.x && !m->vec.fvec.xyz.y && !m->vec.fvec.xyz.z)
		return 1;
	if (!m->vec.rvec.xyz.x && !m->vec.rvec.xyz.y && !m->vec.rvec.xyz.z)
		return 1;
	if (!m->vec.uvec.xyz.x && !m->vec.uvec.xyz.y && !m->vec.uvec.xyz.z)
		return 1;

	if (!m->vec.fvec.xyz.x && !m->vec.rvec.xyz.x && !m->vec.uvec.xyz.x)
		return 1;
	if (!m->vec.fvec.xyz.y && !m->vec.rvec.xyz.y && !m->vec.uvec.xyz.y)
		return 1;
	if (!m->vec.fvec.xyz.z && !m->vec.rvec.xyz.z && !m->vec.uvec.xyz.z)
		return 1;

	return 0;
}

// see if two vectors are the same
int vm_vec_same(const vec3d *v1, const vec3d *v2)
{
	if ( v1->xyz.x == v2->xyz.x && v1->xyz.y == v2->xyz.y && v1->xyz.z == v2->xyz.z )
		return 1;

	return 0;
}

// see if two matrices are the same
int vm_matrix_same(matrix *m1, matrix *m2)
{
	int i;
	for (i = 0; i < 9; i++)
		if (m1->a1d[i] != m2->a1d[i])
			return 0;

	return 1;
}


// --------------------------------------------------------------------------------------

void vm_quaternion_rotate(matrix *M, float theta, const vec3d *u)
//  given an arbitrary rotation axis and rotation angle, function generates the
//  corresponding rotation matrix
//
//  M is the return rotation matrix  theta is the angle of rotation 
//  u is the direction of the axis.
//  this is adapted from Computer Graphics (Hearn and Bker 2nd ed.) p. 420
//
{
	float a,b,c, s;
	float sin_theta = sinf(theta * 0.5f);

	a = (u->xyz.x * sin_theta);
	b = (u->xyz.y * sin_theta);
	c = (u->xyz.z * sin_theta);
	s = cosf(theta * 0.5f);

// 1st ROW vector
	M->vec.rvec.xyz.x = 1.0f - 2.0f*b*b - 2.0f*c*c;
	M->vec.rvec.xyz.y = 2.0f*a*b + 2.0f*s*c;
	M->vec.rvec.xyz.z = 2.0f*a*c - 2.0f*s*b;
// 2nd ROW vector
	M->vec.uvec.xyz.x = 2.0f*a*b - 2.0f*s*c;
	M->vec.uvec.xyz.y = 1.0f - 2.0f*a*a - 2.0f*c*c;
	M->vec.uvec.xyz.z = 2.0f*b*c + 2.0f*s*a;
// 3rd ROW vector
	M->vec.fvec.xyz.x = 2.0f*a*c + 2.0f*s*b;
	M->vec.fvec.xyz.y = 2.0f*b*c - 2.0f*s*a;
	M->vec.fvec.xyz.z = 1.0f - 2.0f*a*a - 2.0f*b*b;
}

// --------------------------------------------------------------------------------------

//void vm_matrix_to_rot_axis_and_angle(matrix *m, float *theta, vec3d *rot_axis)
// Converts a matrix into a rotation axis and an angle around that axis
// Note for angle is very near 0, returns 0 with axis of (1,0,0)
// For angles near PI, returns PI with correct axis
//
// rot_axis - the resultant axis of rotation
// theta - the resultatn rotation around the axis
// m - the initial matrix
void vm_matrix_to_rot_axis_and_angle(const matrix *m, float *theta, vec3d *rot_axis)
{
	float trace = m->a2d[0][0] + m->a2d[1][1] + m->a2d[2][2];
	float cos_theta = 0.5f * (trace - 1.0f);

	if (cos_theta > 0.999999875f) { // angle is less than 1 milirad (0.057 degrees)
		*theta = 0.0f;

		vm_vec_make(rot_axis, 1.0f, 0.0f, 0.0f);
	} else if (cos_theta > -0.999999875f) { // angle is within limits between 0 and PI
		*theta = acosf_safe(cos_theta);
		Assert( !fl_is_nan(*theta) );

		rot_axis->xyz.x = (m->vec.uvec.xyz.z - m->vec.fvec.xyz.y);
		rot_axis->xyz.y = (m->vec.fvec.xyz.x - m->vec.rvec.xyz.z);
		rot_axis->xyz.z = (m->vec.rvec.xyz.y - m->vec.uvec.xyz.x);
		if (IS_VEC_NULL_SQ_SAFE(rot_axis)) {
			vm_vec_make(rot_axis, 1.0f, 0.0f, 0.0f);
		} else {
			vm_vec_normalize(rot_axis);
		}
	} else { // angle is PI within limits
		*theta = PI;

		// find index of largest diagonal term
		int largest_diagonal_index = 0;

		if (m->a2d[1][1] > m->a2d[0][0]) {
			largest_diagonal_index = 1;
		}
		if (m->a2d[2][2] > m->a2d[largest_diagonal_index][largest_diagonal_index]) {
			largest_diagonal_index = 2;
		}

		switch (largest_diagonal_index) {
		case 0:
			float ix;

			rot_axis->xyz.x = fl_sqrt(m->a2d[0][0] + 1.0f);
			ix = 1.0f / rot_axis->xyz.x;
			rot_axis->xyz.y = m->a2d[0][1] * ix;
			rot_axis->xyz.z = m->a2d[0][2] * ix;
			break;

		case 1:
			float iy;

			rot_axis->xyz.y = fl_sqrt(m->a2d[1][1] + 1.0f);
			iy = 1.0f / rot_axis->xyz.y;
			rot_axis->xyz.x = m->a2d[1][0] * iy;
			rot_axis->xyz.z = m->a2d[1][2] * iy;
			break;

		case 2:
			float iz;

			rot_axis->xyz.z = fl_sqrt(m->a2d[2][2] + 1.0f);
			iz = 1.0f / rot_axis->xyz.z;
			rot_axis->xyz.x = m->a2d[2][0] * iz;
			rot_axis->xyz.y = m->a2d[2][1] * iz;
			break;

		default:
			Int3();  // this should never happen
			break;
		}

		// normalize rotation axis
		vm_vec_normalize(rot_axis);
	}
}

// --------------------------------------------------------------------------------------


void get_camera_limits(const matrix *start_camera, const matrix *end_camera, float time, vec3d *acc_max, vec3d *w_max)
{
	matrix temp, rot_matrix;
	float theta;
	vec3d rot_axis;
	vec3d angle;

	// determine the necessary rotation matrix
	vm_copy_transpose(&temp, start_camera);
	vm_matrix_x_matrix(&rot_matrix, &temp, end_camera);
	vm_orthogonalize_matrix(&rot_matrix);

	// determine the rotation axis and angle
	vm_matrix_to_rot_axis_and_angle(&rot_matrix, &theta, &rot_axis);

	// find the rotation about each axis
	angle.xyz.x = theta * rot_axis.xyz.x;
	angle.xyz.y = theta * rot_axis.xyz.y;
	angle.xyz.z = theta * rot_axis.xyz.z;

	// allow for 0 time input
	if (time <= 1e-5f) {
		vm_vec_make(acc_max, 0.0f, 0.0f, 0.0f);
		vm_vec_make(w_max, 0.0f, 0.0f, 0.0f);
	} else {

		// find acceleration limit using  (theta/2) takes (time/2)
		// and using const accel  theta = 1/2 acc * time^2
		acc_max->xyz.x = 4.0f * fl_abs(angle.xyz.x) / (time * time);
		acc_max->xyz.y = 4.0f * fl_abs(angle.xyz.y) / (time * time);
		acc_max->xyz.z = 4.0f * fl_abs(angle.xyz.z) / (time * time);

		// find angular velocity limits
		// w_max = acc_max * time / 2
		w_max->xyz.x = acc_max->xyz.x * time / 2.0f;
		w_max->xyz.y = acc_max->xyz.y * time / 2.0f;
		w_max->xyz.z = acc_max->xyz.z * time / 2.0f;
	}
}

#define OVERSHOOT_PREVENTION_PADDING 0.98f
// physically models within the frame the physical behavior to get to a goal position
// given an arbitrary initial velocity
void vm_angular_move_1dimension_calc(float goal, float* vel, float delta_t,
	float* dist, float vel_limit, float acc_limit)
{
	// These diagrams depict two common situations, and although they both start with negative velocity
	// for illustrative purposes, it is not necessary and the apex may be at the present or even in the past.
	//
	// t1 < t2 means there is a straight segment, so we coast for some time
	// 
	//                    _..--- goal
	//  now            .''
	//   |           .' |
	//   v         .'   |
	//   .       .'    t_straight
	//    ''-.-''|
	//     apex  t1 (= t_up)
	// 
	//  t1 > t2, no straight segment, accelerate then deccelerate, no coasting
	//
	//  now           _..--- goal
	//   |         .'
	//   v        . 
	//   .       .|   
	//    ''-.-'' |
	//     apex    t2 (= t_up)
	//     

	float t1 = (vel_limit - *vel) / acc_limit;  // time to accelerate from the current velocity (possibly negative) to +vel_limit
	float apex_t = -*vel / acc_limit;           // the time when we had / will have velocity zero, assuming acceleration at +acc_limit
	float apex = *vel * apex_t / 2;             // the position we had / will have at the apex
	float switchover_point = OVERSHOOT_PREVENTION_PADDING / (OVERSHOOT_PREVENTION_PADDING + 1.f); // when on the path 
	                                                            // we switch from accelerating to deccelerating (very close to 1/2)
	float half_dist = (goal - *dist - apex) * switchover_point; // half the distance from apex to goal (where we hit peak velocity)
	float t2 = apex_t + fl_sqrt(2 * half_dist / acc_limit);  // The time at which we reach half_dist, assuming we never hit vel_limit
	float t_up = fmin(delta_t, fmin(t1, t2));                // We exit the initial upward curve when we either hit vel_limit (t1)
	                                                         // or we start the approach to the goal (t2), so t_up is the min
	
	// add distance and vel for t_up
	*dist += *vel * t_up + acc_limit * t_up * t_up / 2;
	*vel += acc_limit * t_up;
	// If we have run out of time in the frame, break, else advance by t_up
	if (delta_t <= t_up) return;
	delta_t -= t_up;

	// If t1 <= t2 then we have a straight segment (cruising at +vel_limit)
	if (t1 <= t2) {
		// time it takes to reach the approach
		float t_straight = fmin(delta_t, (goal - 0.5f * vel_limit * vel_limit / acc_limit - *dist) / vel_limit);
		// add distance and vel
		*dist += vel_limit * t_straight;
		// If we have run out of time in the frame, break, else advance by t_straight
		if (delta_t <= t_straight) return;
		delta_t -= t_straight;
	}

	// On approach to the goal, with acceleration -acc_limit
	// Our current velocity is either vel_limit if we had a straight segment, or the peak velocity at half_dist
	// slow down our acc very slightly to avoid possible time costly overshoot
	acc_limit *= OVERSHOOT_PREVENTION_PADDING;
	// t_down is the time to slow to a stop
	float t_down = fmin(delta_t, *vel / acc_limit);
	// add distance and vel for t_down
	*dist += *vel * t_down - acc_limit * t_down * t_down / 2;
	*vel -= acc_limit * t_down;
	// If we have run out of time in the frame, break, else advance by t_down
	if (delta_t <= t_down) return;
	
	// We've arrived
	*dist = goal;
	*vel = 0;
}

// physically models within the frame the physical behavior to get to a one-dimensional goal position
// given an arbitrary initial velocity
float vm_angular_move_1dimension(float goal, float delta_t, float* vel, float vel_limit, float acc_limit, float slowdown_factor, bool force_no_overshoot)
{
	float effective_vel_limit = slowdown_factor == 0 ? 0 : slowdown_factor * vel_limit;
	float effective_acc_limit = slowdown_factor == 0 ? 0 : slowdown_factor * acc_limit;
	if (acc_limit <= 0) return *vel * delta_t;		// Can't accelerate? No point in continuing!
	float dist = 0;
	float t_slow = fmin(delta_t, (fabs(*vel) - effective_vel_limit) / acc_limit);  // Time until we get down to our max speed
	if (t_slow > 0) {                                                              // If that's zero (were at max) or negative (below max)
		float acc = *vel >= 0 ? -acc_limit : acc_limit;                            // excellent, but otherwise, there's no choices to make
		dist += *vel * t_slow + acc * t_slow * t_slow / 2;                         // slam on the brakes and continue only if there was enough
		*vel += acc * t_slow;                                                      // time in the frame to get down to max
		if (delta_t <= t_slow) return dist;
		delta_t -= t_slow;
	}
	if (effective_vel_limit <= 0 || effective_acc_limit <= 0) return dist + *vel * delta_t;		// Can't move (from slowdown factor or otherwise)? Also no point in continuing!

	
	float goal_trajectory_speed = fl_sqrt(2.0f * acc_limit * fabsf(goal));
	bool should_acc_upwards = goal >= 0 ? *vel < goal_trajectory_speed : *vel < -goal_trajectory_speed;
	// This makes sure that the initial acceleration is always positive
	// If the goal is above, or if it's below but our vel will put it above us before we can slow down enough, we're good
	if (should_acc_upwards) {
		if (goal < 0 && force_no_overshoot)
			*vel = -goal_trajectory_speed; // With no overshoot our input velocity is always to set to the perfect trajectory
		vm_angular_move_1dimension_calc(goal, vel, delta_t, &dist, effective_vel_limit, effective_acc_limit);

	}
	else { // else flip it so our goal is above and again we get initial positive accel
		if (goal > 0 && force_no_overshoot)
			*vel = goal_trajectory_speed; // With no overshoot our input velocity is always to set to the perfect trajectory
		*vel = -*vel, dist = -dist; 
		vm_angular_move_1dimension_calc(-goal, vel, delta_t, &dist, effective_vel_limit, effective_acc_limit);
		*vel = -*vel, dist = -dist;
	}
	return dist;
}

float time_to_arrival_calc(float goal, float vel, float vel_limit, float acc_limit) {
	float t1 = (vel_limit - vel) / acc_limit;    // time to accelerate from the current velocity (possibly negative) to +vel_limit
	float apex_t = -vel / acc_limit;             // the time when we had / will have velocity zero, assuming acceleration at +acc_limit
	float apex = vel * apex_t / 2;               // the position we had / will have at the apex
	float half_dist = (goal - apex) / 2;                     // half the distance from apex to goal (where we hit peak velocity)
	float t2 = apex_t + fl_sqrt(2 * half_dist / acc_limit);  // The time at which we reach half_dist, assuming we never hit vel_limit
	
	float time; // accumulated time to arrival

	// If t1 <= t2 then we have a straight segment (cruising at +vel_limit)
	if (t1 <= t2) {
		float dist = vel * t1 + acc_limit * t1 * t1 / 2;  // at the end of the upward bend we are at dist
		vel = vel_limit;                                  // and we reach velocity vel_limit
		// and the time at the start of the approach is t1 + t_straight
		time = t1 + (goal - 0.5f * vel_limit * vel_limit / acc_limit - dist) / vel_limit;
	}
	else {
		// If t2 < t1 then there is no straight segment, we just accelerate until the approach
		// so time = t2 and vel is however much we can accelerate in that time
		time = t2;
		vel += acc_limit * t2;
	}
	// The total time is the time to the approach + the deceleration time
	return time + vel / acc_limit;
}

// called by vm_angular_move to compute a slowing factor
// pared down versions of the 1dimension functions
float time_to_arrival(float goal, float vel, float vel_limit, float acc_limit) {
	// We won't consider speeds above our max, the time estimate gets complicated and the result won't be a straight line anyway
	if (fabs(vel) > vel_limit) {
		vel = vel > 0 ? vel_limit : -vel_limit;
	}
	return (vel < (goal >= 0 ? fl_sqrt(2.0f * acc_limit * goal) : -fl_sqrt(2.0f * acc_limit * -goal))) // same thing as scalar interpolate
		? time_to_arrival_calc(goal, vel, vel_limit, acc_limit)
		: time_to_arrival_calc(-goal, -vel, vel_limit, acc_limit);
}

// splits up the accelerating/deccelerating/go to position function for each component
// and also scales their speed to make a nice straight line
// note that this is now treated as a movement in linear space, despite the name
vec3d vm_angular_move(const vec3d* goal, float delta_t,
	vec3d* vel, const vec3d* vel_limit, const vec3d* acc_limit, bool aggressive_bank, bool force_no_overshoot, bool no_directional_bias)
{
	vec3d ret, slow;
	vm_vec_make(&slow, 1.f, 1.f, 1.f);
	if (no_directional_bias) {
		// first, the estimated time to arrive at the goal angular position is calculated for each component
		slow.xyz.x = time_to_arrival(goal->xyz.x, vel->xyz.x, vel_limit->xyz.x, acc_limit->xyz.x);
		slow.xyz.y = time_to_arrival(goal->xyz.y, vel->xyz.y, vel_limit->xyz.y, acc_limit->xyz.y);
		slow.xyz.z = time_to_arrival(goal->xyz.z, vel->xyz.z, vel_limit->xyz.z, acc_limit->xyz.z);

		// then, compute a slowing factor for the 1 or 2 faster-to-arrive-at-their-destination components
		// so they arrive at approximately the same time as the slowest component, so the path there is nice and straight
		float max = fmax(slow.xyz.x, fmax(slow.xyz.y, slow.xyz.z));
		if (max != 0) vm_vec_scale(&slow, 1 / max);
		if (aggressive_bank) slow.xyz.z = 1.f;
	}

	ret.xyz.x = vm_angular_move_1dimension(goal->xyz.x, delta_t, &vel->xyz.x, vel_limit->xyz.x, acc_limit->xyz.x, slow.xyz.x, force_no_overshoot);
	ret.xyz.y = vm_angular_move_1dimension(goal->xyz.y, delta_t, &vel->xyz.y, vel_limit->xyz.y, acc_limit->xyz.y, slow.xyz.y, force_no_overshoot);
	ret.xyz.z = vm_angular_move_1dimension(goal->xyz.z, delta_t, &vel->xyz.z, vel_limit->xyz.z, acc_limit->xyz.z, slow.xyz.z, force_no_overshoot);
	return ret;
}

// ---------------------------------------------------------------------------------------------
//
//		inputs:		goal_orient	=>		goal orientation matrix
//					curr_orient	=>		current orientation matrix
//					w_in		=>		current input angular velocity
//					delta_t		=>		time to move toward goal
//					next_orient	=>		the orientation matrix at time delta_t (with current forward vector)
//					w_out		=>		the angular velocity of the ship at delta_t
//					vel_limit	=>		maximum rotational speed
//					acc_limit	=>		maximum rotational acceleration
//					no_directional_bias  => will cause the angular path generated to be as straight as possible, rather than greedily
//											turning at maximum on all axes (and thus possibly produce a 'crooked' path)
//					force_no_overshoot   => forces the interpolation to not overshoot, if it is approaching its goal too fast
//											it will always arrive with 0 velocity, even if its acceleration would not normally 
//											allow it slow down in time
//		
//		Asteroth - this replaced retail's "vm_matrix_interpolate" in PR 2668.
//		The produced behavior is on average 0.52% slower (std dev 0.74%) than the retail function 
//		Roughly twice that if framerate_independent_turning is enabled.
//
//		The function attempts to rotate the input matrix into the goal matrix taking account of anglular
//		momentum (velocity)
void vm_angular_move_matrix(const matrix* goal_orient, const matrix* curr_orient, const vec3d* w_in, float delta_t,
	matrix* next_orient, vec3d* w_out, const vec3d* vel_limit, const vec3d* acc_limit, bool no_directional_bias, bool force_no_overshoot)
{
	//	Find rotation needed for goal
	// goal_orient = R curr_orient,  so R = goal_orient curr_orient^-1
	matrix Mtemp1;
	vm_copy_transpose(&Mtemp1, curr_orient);				// Mtemp1 = curr ^-1
	matrix rot_matrix;		// rotation matrix from curr_orient to goal_orient
	vm_matrix_x_matrix(&rot_matrix, &Mtemp1, goal_orient);	// R = goal * Mtemp1
	vm_orthogonalize_matrix(&rot_matrix);
	vec3d rot_axis;			// vector indicating direction of rotation axis
	float theta;				// magnitude of rotation about the rotation axis
	vm_matrix_to_rot_axis_and_angle(&rot_matrix, &theta, &rot_axis);		// determines angle and rotation axis from curr to goal

	// find theta to goal
	vec3d theta_goal;		// desired angular position at the end of the time interval
	vm_vec_copy_scale(&theta_goal, &rot_axis, theta);

	// continue to interpolate, unless we are at the goal with no velocity, in which case we have arrived
	if (theta < SMALL_NUM && vm_vec_mag_squared(w_in) < SMALL_NUM * SMALL_NUM) {
		*next_orient = *goal_orient;
		vm_vec_zero(w_out);
		return;
	}

	// calculate best approach in linear space (returns velocity in w_out and position difference in rot_axis)
	*w_out = *w_in;
	rot_axis = vm_angular_move(&theta_goal, delta_t, w_out, vel_limit, acc_limit, false, force_no_overshoot, no_directional_bias);

	// arrived at goal? (equality comparison is okay here because vm_vector_interpolate returns theta_goal on arrival)
	if (rot_axis == theta_goal) {
		*next_orient = *goal_orient;
		// rotate velocity out to reflect new local frame
		vec3d vtemp = *w_out;
		vm_vec_rotate(w_out, &vtemp, &rot_matrix);
		return;
	}

	//	normalize rotation axis and determine total rotation angle
	theta = vm_vec_mag(&rot_axis);
	if (theta > SMALL_NUM)
		vm_vec_scale(&rot_axis, 1 / theta);

	// if the positional change is small, reuse orient (and return because velocity is already set)
	if (theta < SMALL_NUM) {
		*next_orient = *curr_orient;
		return;
	}

	// otherwise rotate orient by theta along rot_axis
	vm_quaternion_rotate(&Mtemp1, theta, &rot_axis);
	Assert(is_valid_matrix(&Mtemp1));
	vm_matrix_x_matrix(next_orient, curr_orient, &Mtemp1);
	vm_orthogonalize_matrix(next_orient);
	// and rotate velocity out to reflect new local frame
	vec3d vtemp = *w_out;
	vm_vec_rotate(w_out, &vtemp, &Mtemp1);
}


// ---------------------------------------------------------------------------------------------
//
//		inputs:		goal_f		=>		goal forward vector
//					orient		=>		current orientation matrix (with current forward vector)
//					w_in		=>		current input angular velocity
//					delta_t		=>		this frametime
//					delta_bank	=>		desired change in bank in degrees
//					next_orient	=>		the orientation matrix at time delta_t (with current forward vector)
//					w_out		=>		the angular velocity of the ship at delta_t
//					vel_limit	=>		maximum rotational speed
//					acc_limit	=>		maximum rotational acceleration
//					no_directional_bias  => will cause the angular path generated to be as straight as possible, rather than greedily
//											turning at maximum on all axes (and thus possibly produce a 'crooked' path)
//
//		Asteroth - this replaced retail's "vm_forward_interpolate" in PR 2668.
//		The produced behavior is on average 0.06% slower (std dev 0.32%) than the retail function 
//		Roughly twice that if framerate_independent_turning is enabled, or if the object is a missile.
//
//		function attempts to rotate the forward vector toward the goal forward vector taking account of anglular
//		momentum (velocity)  Attempt to try to move bank by goal delta_bank. 
//		called "vm_forward_interpolate" in retail 
void vm_angular_move_forward_vec(const vec3d* goal_f, const matrix* orient, const vec3d* w_in, float delta_t, float delta_bank,
	matrix* next_orient, vec3d* w_out, const vec3d* vel_limit, const vec3d* acc_limit, bool no_directional_bias)
{
	vec3d rot_axis;
	vm_vec_cross(&rot_axis, &orient->vec.fvec, goal_f); // Get the direction to rotate to the goal
	float cos_theta = vm_vec_dot(&orient->vec.fvec, goal_f);  // Get cos(theta) where theta is the amount to rotate
	float sin_theta = fmin(vm_vec_mag(&rot_axis), 1.0f);      // Get sin(theta) (cap at 1 for floating point errors)
	vec3d theta_goal;
	vm_vec_make(&theta_goal, 0, 0, delta_bank);         // theta_goal will contain the radians to rotate (in the same direction as rot_axis but in local coords)

	if (sin_theta <= SMALL_NUM) { // sin(theta) is small so we are either very close or very far
		if (cos_theta < 0) { // cos(theta) < 0, sin(theta) ~ 0 means we are pointed exactly the opposite way
			float w_mag_sq = w_in->xyz.x * w_in->xyz.x + w_in->xyz.y * w_in->xyz.y;
			if (w_mag_sq <= SMALL_NUM * SMALL_NUM) { // if we have ~ no angular velocity
				theta_goal.xyz.x = PI; // Rotate in x direction (arbitrarily)
			}
			else { // otherwise prefer to rotate in the direction of angular velocity
				float d = PI / fl_sqrt(w_mag_sq);
				theta_goal.xyz.x = w_in->xyz.x * d;
				theta_goal.xyz.y = w_in->xyz.y * d;
			}
		}
		// continue to interpolate, unless we also have no velocity, in which case we have arrived
		else if (vm_vec_mag_squared(w_in) < SMALL_NUM * SMALL_NUM) {
			*next_orient = *orient;
			vm_vec_zero(w_out);
			return;
		}
	}
	else {
		vec3d local_rot_axis;
		// rotate rot_axis into ship reference frame
		vm_vec_rotate(&local_rot_axis, &rot_axis, orient);

		// derive theta from sin(theta) for better accuracy
		vm_vec_copy_scale(&theta_goal, &local_rot_axis, (cos_theta > 0 ? asinf_safe(sin_theta) : PI - asinf_safe(sin_theta)) / sin_theta);
		
		// reset z to delta_bank, because it just got cleared
		theta_goal.xyz.z = delta_bank;
	}

	// calculate best approach in linear space (returns velocity in w_out and position difference in rot_axis)
	*w_out = *w_in;
	rot_axis = vm_angular_move(&theta_goal, delta_t, w_out, vel_limit, acc_limit, true, false, no_directional_bias);

	//	normalize rotation axis and determine total rotation angle
	float theta = vm_vec_mag(&rot_axis);
	if (theta > SMALL_NUM)
		vm_vec_scale(&rot_axis, 1 / theta);

	// if the positional change is small, reuse orient (and return because velocity is already set)
	if (theta < SMALL_NUM) {
		*next_orient = *orient;
		return;
	}

	// otherwise rotate orient by theta along rot_axis
	matrix Mtemp1;
	vm_quaternion_rotate(&Mtemp1, theta, &rot_axis);
	vm_matrix_x_matrix(next_orient, orient, &Mtemp1);
	Assert(is_valid_matrix(next_orient));
	// and rotate velocity out to reflect new local frame
	vec3d vtemp = *w_out;
	vm_vec_rotate(w_out, &vtemp, &Mtemp1);
}




// ------------------------------------------------------------------------------------
// vm_find_bounding_sphere()
//
// Calculate a bounding sphere for a set of points.
//
//	input:	pnts			=>		array of world positions
//				num_pnts		=>		number of points inside pnts array
//				center		=>		OUTPUT PARAMETER:	contains world pos of bounding sphere center
//				radius		=>		OUTPUT PARAMETER:	continas radius of bounding sphere
//
#define BIGNUMBER	100000000.0f
void vm_find_bounding_sphere(const vec3d *pnts, int num_pnts, vec3d *center, float *radius)
{
	int		i;
	float		rad, rad_sq, xspan, yspan, zspan, maxspan;
	float		old_to_p, old_to_p_sq, old_to_new;	
	vec3d	diff, xmin, xmax, ymin, ymax, zmin, zmax, dia1, dia2;
	const vec3d *p;
	
	xmin = vmd_zero_vector;
	ymin = vmd_zero_vector;
	zmin = vmd_zero_vector;
	xmax = vmd_zero_vector;
	ymax = vmd_zero_vector;
	zmax = vmd_zero_vector;	
	xmin.xyz.x = ymin.xyz.y = zmin.xyz.z = BIGNUMBER;
	xmax.xyz.x = ymax.xyz.y = zmax.xyz.z = -BIGNUMBER;

	for ( i = 0; i < num_pnts; i++ ) {
		p = &pnts[i];
		if ( p->xyz.x < xmin.xyz.x )
			xmin = *p;
		if ( p->xyz.x > xmax.xyz.x )
			xmax = *p;
		if ( p->xyz.y < ymin.xyz.y )
			ymin = *p;
		if ( p->xyz.y > ymax.xyz.y )
			ymax = *p;
		if ( p->xyz.z < zmin.xyz.z )
			zmin = *p;
		if ( p->xyz.z > zmax.xyz.z )
			zmax = *p;
	}

	// find distance between two min and max points (squared)
	vm_vec_sub(&diff, &xmax, &xmin);
	xspan = vm_vec_mag_squared(&diff);

	vm_vec_sub(&diff, &ymax, &ymin);
	yspan = vm_vec_mag_squared(&diff);

	vm_vec_sub(&diff, &zmax, &zmin);
	zspan = vm_vec_mag_squared(&diff);

	dia1 = xmin;
	dia2 = xmax;
	maxspan = xspan;
	if ( yspan > maxspan ) {
		maxspan = yspan;
		dia1 = ymin;
		dia2 = ymax;
	}
	if ( zspan > maxspan ) {
		maxspan = zspan;
		dia1 = zmin;
		dia2 = zmax;
	}

	// calc initial center
	vm_vec_add(center, &dia1, &dia2);
	vm_vec_scale(center, 0.5f);

	vm_vec_sub(&diff, &dia2, center);
	rad_sq = vm_vec_mag_squared(&diff);
	rad = fl_sqrt(rad_sq);
	Assert( !fl_is_nan(rad) );

	// second pass
	for ( i = 0; i < num_pnts; i++ ) {
		p = &pnts[i];
		vm_vec_sub(&diff, p, center);
		old_to_p_sq = vm_vec_mag_squared(&diff);
		if ( old_to_p_sq > rad_sq ) {
			old_to_p = fl_sqrt(old_to_p_sq);
			// calc radius of new sphere
			rad = (rad + old_to_p) / 2.0f;
			rad_sq = rad * rad;
			old_to_new = old_to_p - rad;
			// calc new center of sphere
			center->xyz.x = (rad*center->xyz.x + old_to_new*p->xyz.x) / old_to_p;
			center->xyz.y = (rad*center->xyz.y + old_to_new*p->xyz.y) / old_to_p;
			center->xyz.z = (rad*center->xyz.z + old_to_new*p->xyz.z) / old_to_p;
			nprintf(("Alan", "New sphere: cen,rad = %f %f %f  %f\n", center->xyz.x, center->xyz.y, center->xyz.z, rad));
		}
	}

	*radius = rad;
}

// ----------------------------------------------------------------------------
// vm_rotate_vec_to_body()
//
// rotates a vector from world coordinates to body coordinates
//
// inputs:	body_vec		=>		vector in body coordinates
//				world_vec	=>		vector in world coordinates
//				orient		=>		orientation matrix
//
vec3d* vm_rotate_vec_to_body(vec3d *body_vec, const vec3d *world_vec, const matrix *orient)
{
	return vm_vec_unrotate(body_vec, world_vec, orient);
}


// ----------------------------------------------------------------------------
// vm_rotate_vec_to_world()
//
// rotates a vector from body coordinates to world coordinates
//
//	inputs		world_vec	=>		vector in world coordinates
//				body_vec	=>		vector in body coordinates
//				orient		=>		orientation matrix
//
vec3d* vm_rotate_vec_to_world(vec3d *world_vec, const vec3d *body_vec, const matrix *orient)
{
	return vm_vec_rotate(world_vec, body_vec, orient);
}


// ----------------------------------------------------------------------------
// vm_estimate_next_orientation()
//
// given a last orientation and current orientation, estimate the next orientation
//
//	inputs:		last_orient		=>		last orientation matrix
//				current_orient	=>		current orientation matrix
//				next_orient		=>		next orientation matrix		[the result]
//
void vm_estimate_next_orientation(const matrix *last_orient, const matrix *current_orient, matrix *next_orient)
{
	//		R L = C		=>		R = C (L)^-1
	//		N = R C		=>		N = C (L)^-1 C

	matrix Mtemp;
	matrix Rot_matrix;
	vm_copy_transpose(&Mtemp, last_orient);				// Mtemp = (L)^-1
	vm_matrix_x_matrix(&Rot_matrix, &Mtemp, current_orient);	// R = C Mtemp1
	vm_matrix_x_matrix(next_orient, current_orient, &Rot_matrix);
}

//	Return true if all elements of *vec are legal, that is, not NaN or infinity.
bool is_valid_vec(const vec3d *vec)
{
	return !std::isnan(vec->xyz.x) && !std::isnan(vec->xyz.y) && !std::isnan(vec->xyz.z)
		&& !std::isinf(vec->xyz.x) && !std::isinf(vec->xyz.y) && !std::isinf(vec->xyz.z);
}

//	Return true if all elements of *m are legal, that is, not a NAN.
bool is_valid_matrix(const matrix *m)
{
	return is_valid_vec(&m->vec.fvec) && is_valid_vec(&m->vec.uvec) && is_valid_vec(&m->vec.rvec);
}

// interpolate between 2 vectors. t goes from 0.0 to 1.0. at
void vm_vec_interp_constant(vec3d *out, const vec3d *v0, const vec3d *v1, float t)
{
	vec3d cross;
	float total_ang;

	// get the cross-product of the 2 vectors
	vm_vec_cross(&cross, v0, v1);
	vm_vec_normalize(&cross);

	// get the total angle between the 2 vectors
	total_ang = -(acosf_safe(vm_vec_dot(v0, v1)));

	// rotate around the cross product vector by the appropriate angle
	vm_rot_point_around_line(out, v0, t * total_ang, &vmd_zero_vector, &cross);
}

// randomly perturb a vector around a given (normalized vector) or optional orientation matrix
void vm_vec_random_cone(vec3d *out, const vec3d *in, float max_angle, const matrix *orient)
{
	vec3d temp;
	const matrix *rot;
	matrix m;

	// get an orientation matrix
	if(orient != NULL){
		rot = orient;
	} else {
		vm_vector_2_matrix(&m, in, NULL, NULL);
		rot = &m;
	}

	// Get properly distributed spherical coordinates (DahBlount)
	float z = util::UniformFloatRange(cosf(fl_radians(max_angle)), 1.0f).next(); // Take a 2-sphere slice
	float phi = util::UniformFloatRange(0.0f, PI2).next();
	vm_vec_make( &temp, sqrtf(1.0f - z*z)*cosf(phi), sqrtf(1.0f - z*z)*sinf(phi), z ); // Using the z-vec as the starting point

	vm_vec_unrotate(out, &temp, rot); // We find the final vector by rotating temp to the correct orientation
}

void vm_vec_random_cone(vec3d *out, const vec3d *in, float min_angle, float max_angle, const matrix *orient){
	vec3d temp;
	const matrix *rot;
	matrix m;

	if (max_angle < min_angle) {
		auto tmp  = min_angle;
		min_angle = max_angle;
		max_angle = tmp;
	}

	// get an orientation matrix
	if(orient != NULL){
		rot = orient;
	} else {
		vm_vector_2_matrix(&m, in, NULL, NULL);
		rot = &m;
	}
	
	// Get properly distributed spherical coordinates (DahBlount)
	// This might not seem intuitive, but the min_angle is the angle that will have a larger z coordinate
	float z = util::UniformFloatRange(cosf(fl_radians(max_angle)), cosf(fl_radians(min_angle))).next(); // Take a 2-sphere slice
	float phi = util::UniformFloatRange(0.0f, PI2).next();
	vm_vec_make( &temp, sqrtf(1.0f - z*z)*cosf(phi), sqrtf(1.0f - z*z)*sinf(phi), z ); // Using the z-vec as the starting point

	vm_vec_unrotate(out, &temp, rot); // We find the final vector by rotating temp to the correct orientation
}


// given a start vector, an orientation, and a radius, generate a point on the plane of the circle
// if on_edge is true, the point will be on the edge of the circle
void vm_vec_random_in_circle(vec3d *out, const vec3d *in, const matrix *orient, float radius, bool on_edge, bool bias_towards_center)
{
	vec3d temp;
	float scalar = frand();

	// sqrt because scaling inward increases the probability density by the square of its proximity towards the center
	if (!bias_towards_center)
		scalar = sqrtf(scalar);

	// point somewhere in the plane, maybe scaled inward
	vm_vec_scale_add(&temp, in, &orient->vec.rvec, on_edge ? radius : scalar * radius);

	// rotate to a random point on the circle
	vm_rot_point_around_line(out, &temp, fl_radians(frand_range(0.0f, 360.0f)), in, &orient->vec.fvec);
}

// given a start vector and a radius, generate a point in a spherical volume
// if on_surface is true, the point will be on the surface of the sphere
void vm_vec_random_in_sphere(vec3d *out, const vec3d *in, float radius, bool on_surface, bool bias_towards_center)
{
	vec3d temp;

	float z = util::UniformFloatRange(-1, 1).next(); // Take a 2-sphere slice
	float phi = util::UniformFloatRange(0.0f, PI2).next();
	vm_vec_make(&temp, sqrtf(1.0f - z * z) * cosf(phi), sqrtf(1.0f - z * z) * sinf(phi), z); // Using the z-vec as the starting point

	float scalar = util::UniformFloatRange(0.0f, 1.0f).next();

	// cube root because scaling inward increases the probability density by the cube of its proximity towards the center
	if (!bias_towards_center)
		scalar = powf(scalar, 0.333f);

	vm_vec_scale_add(out, in, &temp, on_surface ? radius : scalar * radius);
}

// find the nearest point on the line to p. if dist is non-NULL, it is filled in
// returns 0 if the point is inside the line segment, -1 if "before" the line segment and 1 ir "after" the line segment
int vm_vec_dist_to_line(const vec3d *p, const vec3d *l0, const vec3d *l1, vec3d *nearest, float *dist)
{
	vec3d a, b, c;
	float b_mag, comp;

#ifndef NDEBUG
	if(vm_vec_same(l0, l1)){
		*nearest = vmd_zero_vector;
		return -1;
	}
#endif

	// compb_a == a dot b / len(b)
	vm_vec_sub(&a, p, l0);
	vm_vec_sub(&b, l1, l0);		
	b_mag = vm_vec_copy_normalize(&c, &b);	

	// calculate component
	comp = vm_vec_dot(&a, &b) / b_mag;

	// stuff nearest
	vm_vec_scale_add(nearest, l0, &c, comp);

	// maybe get the distance
	if(dist != NULL){		
		*dist = vm_vec_dist(nearest, p);
	}

	// return the proper value
	if(comp < 0.0f){
		return -1;						// before the line
	} else if(comp > b_mag){
		return 1;						// after the line
	}
	return 0;							// on the line
}

// Goober5000
// Finds the distance squared to a line.  Same as above, except it uses vm_vec_dist_squared, which is faster;
// and it doesn't check whether the nearest point is on the line segment.
void vm_vec_dist_squared_to_line(const vec3d *p, const vec3d *l0, const vec3d *l1, vec3d *nearest, float *dist_squared)
{
	vec3d a, b, c;
	float b_mag, comp;

#ifndef NDEBUG
	if(vm_vec_same(l0, l1)){
		*nearest = vmd_zero_vector;
		return;
	}
#endif

	// compb_a == a dot b / len(b)
	vm_vec_sub(&a, p, l0);
	vm_vec_sub(&b, l1, l0);		
	b_mag = vm_vec_copy_normalize(&c, &b);	

	// calculate component
	comp = vm_vec_dot(&a, &b) / b_mag;

	// stuff nearest
	vm_vec_scale_add(nearest, l0, &c, comp);

	// get the distance
	*dist_squared = vm_vec_dist_squared(nearest, p);
}

//SUSHI: 2D vector "box" scaling
//Scales the vector in-place so that the longest dimension = scale
void vm_vec_boxscale(vec2d *vec, float  /*scale*/)
{
	float ratio = 1.0f / MAX(fl_abs(vec->x), fl_abs(vec->y));
	vec->x *= ratio;
	vec->y *= ratio;
}

// adds two matrices, fills in dest, returns ptr to dest
// ok for dest to equal either source, but should use vm_matrix_add2() if so
// dest = src0 + src1
void vm_matrix_add(matrix* dest, const matrix* src0, const matrix* src1)
{
	dest->vec.fvec = src0->vec.fvec + src1->vec.fvec;
	dest->vec.rvec = src0->vec.rvec + src1->vec.rvec;
	dest->vec.uvec = src0->vec.uvec + src1->vec.uvec;
}

// subs two matrices, fills in dest, returns ptr to dest
// ok for dest to equal either source, but should use vm_matrix_sub2() if so
// dest = src0 - src1
void vm_matrix_sub(matrix* dest, const matrix* src0, const matrix* src1)
{
	dest->vec.fvec = src0->vec.fvec - src1->vec.fvec;
	dest->vec.rvec = src0->vec.rvec - src1->vec.rvec;
	dest->vec.uvec = src0->vec.uvec - src1->vec.uvec;
}

// adds one matrix to another.
// dest can equal source
// dest += src
void vm_matrix_add2(matrix* dest, const matrix* src)
{
	dest->vec.fvec += src->vec.fvec;
	dest->vec.rvec += src->vec.rvec;
	dest->vec.uvec += src->vec.uvec;
}

// subs one matrix from another, returns ptr to dest
// dest can equal source
// dest -= src
void vm_matrix_sub2(matrix* dest, const matrix* src)
{
	dest->vec.fvec -= src->vec.fvec;
	dest->vec.rvec -= src->vec.rvec;
	dest->vec.uvec -= src->vec.uvec;
}

// TODO Remove this function if we ever move to a math library like glm
/**
* @brief							Attempts to invert a 3x3 matrix
* @param[inout]		dest     		The inverted matrix, or 0 if inversion is impossible
* @param[in]		m   			Pointer to the matrix we want to invert
*
* @returns							Whether or not the matrix is invertible
*/
bool vm_inverse_matrix(matrix* dest, const matrix* m)
{
	// Use doubles here because this is used for ship inv_mois and we could be dealing with extremely small numbers
	double inv[3][3];	// create a temp matrix so we can avoid getting a determinant that is 0

	// Use a2d so it's easier for people to read
	inv[0][0] = -(double)m->a2d[1][2] * (double)m->a2d[2][1] + (double)m->a2d[1][1] * (double)m->a2d[2][2];
	inv[0][1] = (double)m->a2d[0][2] * (double)m->a2d[2][1] - (double)m->a2d[0][1] * (double)m->a2d[2][2];
	inv[0][2] = -(double)m->a2d[0][2] * (double)m->a2d[1][1] + (double)m->a2d[0][1] * (double)m->a2d[1][2];
	inv[1][0] = (double)m->a2d[1][2] * (double)m->a2d[2][0] - (double)m->a2d[1][0] * (double)m->a2d[2][2];
	inv[1][1] = -(double)m->a2d[0][2] * (double)m->a2d[2][0] + (double)m->a2d[0][0] * (double)m->a2d[2][2];
	inv[1][2] = (double)m->a2d[0][2] * (double)m->a2d[1][0] - (double)m->a2d[0][0] * (double)m->a2d[1][2];
	inv[2][0] = -(double)m->a2d[1][1] * (double)m->a2d[2][0] + (double)m->a2d[1][0] * (double)m->a2d[2][1];
	inv[2][1] = (double)m->a2d[0][1] * (double)m->a2d[2][0] - (double)m->a2d[0][0] * (double)m->a2d[2][1];
	inv[2][2] = -(double)m->a2d[0][1] * (double)m->a2d[1][0] + (double)m->a2d[0][0] * (double)m->a2d[1][1];

	double det = (double)m->a2d[0][0] * inv[0][0] + (double)m->a2d[0][1] * inv[1][0] + (double)m->a2d[0][2] * inv[2][0];
	if (det == 0) {
		*dest = vmd_zero_matrix;
		return false;
	}

	det = 1.0f / det;

	for (int i = 0; i < 3; i++) {
		for (int j = 0; j < 3; j++) {
			dest->a2d[i][j] = (float)(inv[i][j] * det);
		}
	}

	return true;
}

// TODO Remove this function if we ever move to a math library like glm
/**
* @brief							Attempts to invert a 4x4 matrix
* @param[inout]		dest		The inverted matrix, or 0 if inversion is impossible
* @param[in]			m			Pointer to the matrix we want to invert
*
* @returns							Whether or not the matrix is invertible
*/
bool vm_inverse_matrix4(matrix4* dest, const matrix4* m)
{
	matrix4 inv;	// create a temp matrix so we can avoid getting a determinant that is 0

	// Use a2d so it's easier for people to read
	inv.a2d[0][0] = m->a2d[1][1] * m->a2d[2][2] * m->a2d[3][3] -
					m->a2d[1][1] * m->a2d[2][3] * m->a2d[3][2] -
					m->a2d[2][1] * m->a2d[1][2] * m->a2d[3][3] +
					m->a2d[2][1] * m->a2d[1][3] * m->a2d[3][2] +
					m->a2d[3][1] * m->a2d[1][2] * m->a2d[2][3] -
					m->a2d[3][1] * m->a2d[1][3] * m->a2d[2][2];

	inv.a2d[1][0] = -m->a2d[1][0] * m->a2d[2][2] * m->a2d[3][3] +
					m->a2d[1][0] * m->a2d[2][3] * m->a2d[3][2] +
					m->a2d[2][0] * m->a2d[1][2] * m->a2d[3][3] -
					m->a2d[2][0] * m->a2d[1][3] * m->a2d[3][2] -
					m->a2d[3][0] * m->a2d[1][2] * m->a2d[2][3] +
					m->a2d[3][0] * m->a2d[1][3] * m->a2d[2][2];

	inv.a2d[2][0] = m->a2d[1][0] * m->a2d[2][1] * m->a2d[3][3] -
					m->a2d[1][0] * m->a2d[2][3] * m->a2d[3][1] -
					m->a2d[2][0] * m->a2d[1][1] * m->a2d[3][3] +
					m->a2d[2][0] * m->a2d[1][3] * m->a2d[3][1] +
					m->a2d[3][0] * m->a2d[1][1] * m->a2d[2][3] -
					m->a2d[3][0] * m->a2d[1][3] * m->a2d[2][1];

	inv.a2d[3][0] = -m->a2d[1][0] * m->a2d[2][1] * m->a2d[3][2] +
					 m->a2d[1][0] * m->a2d[2][2] * m->a2d[3][1] +
					 m->a2d[2][0] * m->a2d[1][1] * m->a2d[3][2] -
					 m->a2d[2][0] * m->a2d[1][2] * m->a2d[3][1] -
					 m->a2d[3][0] * m->a2d[1][1] * m->a2d[2][2] +
					 m->a2d[3][0] * m->a2d[1][2] * m->a2d[2][1];

	inv.a2d[0][1] = -m->a2d[0][1] * m->a2d[2][2] * m->a2d[3][3] +
					 m->a2d[0][1] * m->a2d[2][3] * m->a2d[3][2] +
					 m->a2d[2][1] * m->a2d[0][2] * m->a2d[3][3] -
					 m->a2d[2][1] * m->a2d[0][3] * m->a2d[3][2] -
					 m->a2d[3][1] * m->a2d[0][2] * m->a2d[2][3] +
					 m->a2d[3][1] * m->a2d[0][3] * m->a2d[2][2];

	inv.a2d[1][1] = m->a2d[0][0] * m->a2d[2][2] * m->a2d[3][3] -
					m->a2d[0][0] * m->a2d[2][3] * m->a2d[3][2] -
					m->a2d[2][0] * m->a2d[0][2] * m->a2d[3][3] +
					m->a2d[2][0] * m->a2d[0][3] * m->a2d[3][2] +
					m->a2d[3][0] * m->a2d[0][2] * m->a2d[2][3] -
					m->a2d[3][0] * m->a2d[0][3] * m->a2d[2][2];

	inv.a2d[2][1] = -m->a2d[0][0] * m->a2d[2][1] * m->a2d[3][3] +
					 m->a2d[0][0] * m->a2d[2][3] * m->a2d[3][1] +
					 m->a2d[2][0] * m->a2d[0][1] * m->a2d[3][3] -
					 m->a2d[2][0] * m->a2d[0][3] * m->a2d[3][1] -
					 m->a2d[3][0] * m->a2d[0][1] * m->a2d[2][3] +
					 m->a2d[3][0] * m->a2d[0][3] * m->a2d[2][1];

	inv.a2d[3][1] = m->a2d[0][0] * m->a2d[2][1] * m->a2d[3][2] -
					m->a2d[0][0] * m->a2d[2][2] * m->a2d[3][1] -
					m->a2d[2][0] * m->a2d[0][1] * m->a2d[3][2] +
					m->a2d[2][0] * m->a2d[0][2] * m->a2d[3][1] +
					m->a2d[3][0] * m->a2d[0][1] * m->a2d[2][2] -
					m->a2d[3][0] * m->a2d[0][2] * m->a2d[2][1];

	inv.a2d[0][2] = m->a2d[0][1] * m->a2d[1][2] * m->a2d[3][3] -
					m->a2d[0][1] * m->a2d[1][3] * m->a2d[3][2] -
					m->a2d[1][1] * m->a2d[0][2] * m->a2d[3][3] +
					m->a2d[1][1] * m->a2d[0][3] * m->a2d[3][2] +
					m->a2d[3][1] * m->a2d[0][2] * m->a2d[1][3] -
					m->a2d[3][1] * m->a2d[0][3] * m->a2d[1][2];

	inv.a2d[1][2] = -m->a2d[0][0] * m->a2d[1][2] * m->a2d[3][3] +
					 m->a2d[0][0] * m->a2d[1][3] * m->a2d[3][2] +
					 m->a2d[1][0] * m->a2d[0][2] * m->a2d[3][3] -
					 m->a2d[1][0] * m->a2d[0][3] * m->a2d[3][2] -
					 m->a2d[3][0] * m->a2d[0][2] * m->a2d[1][3] +
					 m->a2d[3][0] * m->a2d[0][3] * m->a2d[1][2];

	inv.a2d[2][2] = m->a2d[0][0] * m->a2d[1][1] * m->a2d[3][3] -
					m->a2d[0][0] * m->a2d[1][3] * m->a2d[3][1] -
					m->a2d[1][0] * m->a2d[0][1] * m->a2d[3][3] +
					m->a2d[1][0] * m->a2d[0][3] * m->a2d[3][1] +
					m->a2d[3][0] * m->a2d[0][1] * m->a2d[1][3] -
					m->a2d[3][0] * m->a2d[0][3] * m->a2d[1][1];

	inv.a2d[3][2] = -m->a2d[0][0] * m->a2d[1][1] * m->a2d[3][2] +
					 m->a2d[0][0] * m->a2d[1][2] * m->a2d[3][1] +
					 m->a2d[1][0] * m->a2d[0][1] * m->a2d[3][2] -
					 m->a2d[1][0] * m->a2d[0][2] * m->a2d[3][1] -
					 m->a2d[3][0] * m->a2d[0][1] * m->a2d[1][2] +
					 m->a2d[3][0] * m->a2d[0][2] * m->a2d[1][1];

	inv.a2d[0][3] = -m->a2d[0][1] * m->a2d[1][2] * m->a2d[2][3] +
					 m->a2d[0][1] * m->a2d[1][3] * m->a2d[2][2] +
					 m->a2d[1][1] * m->a2d[0][2] * m->a2d[2][3] -
					 m->a2d[1][1] * m->a2d[0][3] * m->a2d[2][2] -
					 m->a2d[2][1] * m->a2d[0][2] * m->a2d[1][3] +
					 m->a2d[2][1] * m->a2d[0][3] * m->a2d[1][2];

	inv.a2d[1][3] = m->a2d[0][0] * m->a2d[1][2] * m->a2d[2][3] -
					m->a2d[0][0] * m->a2d[1][3] * m->a2d[2][2] -
					m->a2d[1][0] * m->a2d[0][2] * m->a2d[2][3] +
					m->a2d[1][0] * m->a2d[0][3] * m->a2d[2][2] +
					m->a2d[2][0] * m->a2d[0][2] * m->a2d[1][3] -
					m->a2d[2][0] * m->a2d[0][3] * m->a2d[1][2];

	inv.a2d[2][3] = -m->a2d[0][0] * m->a2d[1][1] * m->a2d[2][3] +
					 m->a2d[0][0] * m->a2d[1][3] * m->a2d[2][1] +
					 m->a2d[1][0] * m->a2d[0][1] * m->a2d[2][3] -
					 m->a2d[1][0] * m->a2d[0][3] * m->a2d[2][1] -
					 m->a2d[2][0] * m->a2d[0][1] * m->a2d[1][3] +
					 m->a2d[2][0] * m->a2d[0][3] * m->a2d[1][1];

	inv.a2d[3][3] = m->a2d[0][0] * m->a2d[1][1] * m->a2d[2][2] -
					m->a2d[0][0] * m->a2d[1][2] * m->a2d[2][1] -
					m->a2d[1][0] * m->a2d[0][1] * m->a2d[2][2] +
					m->a2d[1][0] * m->a2d[0][2] * m->a2d[2][1] +
					m->a2d[2][0] * m->a2d[0][1] * m->a2d[1][2] -
					m->a2d[2][0] * m->a2d[0][2] * m->a2d[1][1];

	float det = m->a2d[0][0] * inv.a2d[0][0] + m->a2d[0][1] * inv.a2d[1][0] + m->a2d[0][2] * inv.a2d[2][0] + m->a2d[0][3] * inv.a2d[3][0];

	if (det == 0) {
		*dest = vmd_zero_matrix4;
		return false;
	}

	det = 1.0f / det;

	for (int i = 0; i < 16; i++) {
		dest->a1d[i] = inv.a1d[i] * det;
	}

	return true;
}

void vm_matrix4_set_orthographic(matrix4* out, vec3d *max, vec3d *min)
{
	memset(out, 0, sizeof(matrix4));

	out->a1d[0] = 2.0f / (max->xyz.x - min->xyz.x);
	out->a1d[5] = 2.0f / (max->xyz.y - min->xyz.y);
	out->a1d[10] = -2.0f / (max->xyz.z - min->xyz.z);
	out->a1d[12] = -(max->xyz.x + min->xyz.x) / (max->xyz.x - min->xyz.x);
	out->a1d[13] = -(max->xyz.y + min->xyz.y) / (max->xyz.y - min->xyz.y);
	out->a1d[14] = -(max->xyz.z + min->xyz.z) / (max->xyz.z - min->xyz.z);
	out->a1d[15] = 1.0f;
}

void vm_matrix4_set_inverse_transform(matrix4 *out, matrix *m, vec3d *v)
{
	// this is basically the same function as the opengl view matrix construction
	// except we don't invert the Z-axis
	vec3d scaled_pos;
	vec3d inv_pos;
	matrix inv_orient;

	vm_vec_copy_scale(&scaled_pos, v, -1.0f);

	vm_copy_transpose(&inv_orient, m);
	vm_vec_rotate(&inv_pos, &scaled_pos, m);

	vm_matrix4_set_transform(out, &inv_orient, &inv_pos);
}

void vm_matrix4_set_identity(matrix4 *out)
{
	out->a2d[0][0] = 1.0f;
	out->a2d[0][1] = 0.0f;
	out->a2d[0][2] = 0.0f;
	out->a2d[0][3] = 0.0f;

	out->a2d[1][0] = 0.0f;
	out->a2d[1][1] = 1.0f;
	out->a2d[1][2] = 0.0f;
	out->a2d[1][3] = 0.0f;

	out->a2d[2][0] = 0.0f;
	out->a2d[2][1] = 0.0f;
	out->a2d[2][2] = 1.0f;
	out->a2d[2][3] = 0.0f;

	out->a2d[3][0] = 0.0f;
	out->a2d[3][1] = 0.0f;
	out->a2d[3][2] = 0.0f;
	out->a2d[3][3] = 1.0f;
}

void vm_matrix4_set_transform(matrix4 *out, matrix *m, vec3d *v)
{
	vm_matrix4_set_identity(out);

	out->a2d[0][0] = m->a2d[0][0];
	out->a2d[0][1] = m->a2d[0][1];
	out->a2d[0][2] = m->a2d[0][2];

	out->a2d[1][0] = m->a2d[1][0];
	out->a2d[1][1] = m->a2d[1][1];
	out->a2d[1][2] = m->a2d[1][2];

	out->a2d[2][0] = m->a2d[2][0];
	out->a2d[2][1] = m->a2d[2][1];
	out->a2d[2][2] = m->a2d[2][2];

	out->a2d[3][0] = v->a1d[0];
	out->a2d[3][1] = v->a1d[1];
	out->a2d[3][2] = v->a1d[2];
}

void vm_matrix4_get_orientation(matrix *out, const matrix4 *m)
{
	out->a2d[0][0] = m->a2d[0][0];
	out->a2d[0][1] = m->a2d[0][1];
	out->a2d[0][2] = m->a2d[0][2];

	out->a2d[1][0] = m->a2d[1][0];
	out->a2d[1][1] = m->a2d[1][1];
	out->a2d[1][2] = m->a2d[1][2];

	out->a2d[2][0] = m->a2d[2][0];
	out->a2d[2][1] = m->a2d[2][1];
	out->a2d[2][2] = m->a2d[2][2];
}

void vm_matrix4_get_offset(vec3d *out, matrix4 *m)
{
	out->xyz.x = m->vec.pos.xyzw.x;
	out->xyz.y = m->vec.pos.xyzw.y;
	out->xyz.z = m->vec.pos.xyzw.z;
}

void vm_matrix4_x_matrix4(matrix4 *dest, const matrix4 *src0, const matrix4 *src1)
{
	dest->vec.rvec.xyzw.x	= vm_vec4_dot4(src0->vec.rvec.xyzw.x, src0->vec.uvec.xyzw.x, src0->vec.fvec.xyzw.x, src0->vec.pos.xyzw.x, &src1->vec.rvec);
	dest->vec.uvec.xyzw.x	= vm_vec4_dot4(src0->vec.rvec.xyzw.x, src0->vec.uvec.xyzw.x, src0->vec.fvec.xyzw.x, src0->vec.pos.xyzw.x, &src1->vec.uvec);
	dest->vec.fvec.xyzw.x	= vm_vec4_dot4(src0->vec.rvec.xyzw.x, src0->vec.uvec.xyzw.x, src0->vec.fvec.xyzw.x, src0->vec.pos.xyzw.x, &src1->vec.fvec);
	dest->vec.pos.xyzw.x	= vm_vec4_dot4(src0->vec.rvec.xyzw.x, src0->vec.uvec.xyzw.x, src0->vec.fvec.xyzw.x, src0->vec.pos.xyzw.x, &src1->vec.pos);
	
	dest->vec.rvec.xyzw.y	= vm_vec4_dot4(src0->vec.rvec.xyzw.y, src0->vec.uvec.xyzw.y, src0->vec.fvec.xyzw.y, src0->vec.pos.xyzw.y, &src1->vec.rvec);
	dest->vec.uvec.xyzw.y	= vm_vec4_dot4(src0->vec.rvec.xyzw.y, src0->vec.uvec.xyzw.y, src0->vec.fvec.xyzw.y, src0->vec.pos.xyzw.y, &src1->vec.uvec);
	dest->vec.fvec.xyzw.y	= vm_vec4_dot4(src0->vec.rvec.xyzw.y, src0->vec.uvec.xyzw.y, src0->vec.fvec.xyzw.y, src0->vec.pos.xyzw.y, &src1->vec.fvec);
	dest->vec.pos.xyzw.y	= vm_vec4_dot4(src0->vec.rvec.xyzw.y, src0->vec.uvec.xyzw.y, src0->vec.fvec.xyzw.y, src0->vec.pos.xyzw.y, &src1->vec.pos);

	dest->vec.rvec.xyzw.z	= vm_vec4_dot4(src0->vec.rvec.xyzw.z, src0->vec.uvec.xyzw.z, src0->vec.fvec.xyzw.z, src0->vec.pos.xyzw.z, &src1->vec.rvec);
	dest->vec.uvec.xyzw.z	= vm_vec4_dot4(src0->vec.rvec.xyzw.z, src0->vec.uvec.xyzw.z, src0->vec.fvec.xyzw.z, src0->vec.pos.xyzw.z, &src1->vec.uvec);
	dest->vec.fvec.xyzw.z	= vm_vec4_dot4(src0->vec.rvec.xyzw.z, src0->vec.uvec.xyzw.z, src0->vec.fvec.xyzw.z, src0->vec.pos.xyzw.z, &src1->vec.fvec);
	dest->vec.pos.xyzw.z	= vm_vec4_dot4(src0->vec.rvec.xyzw.z, src0->vec.uvec.xyzw.z, src0->vec.fvec.xyzw.z, src0->vec.pos.xyzw.z, &src1->vec.pos);

	dest->vec.rvec.xyzw.w	= vm_vec4_dot4(src0->vec.rvec.xyzw.w, src0->vec.uvec.xyzw.w, src0->vec.fvec.xyzw.w, src0->vec.pos.xyzw.w, &src1->vec.rvec);
	dest->vec.uvec.xyzw.w	= vm_vec4_dot4(src0->vec.rvec.xyzw.w, src0->vec.uvec.xyzw.w, src0->vec.fvec.xyzw.w, src0->vec.pos.xyzw.w, &src1->vec.uvec);
	dest->vec.fvec.xyzw.w	= vm_vec4_dot4(src0->vec.rvec.xyzw.w, src0->vec.uvec.xyzw.w, src0->vec.fvec.xyzw.w, src0->vec.pos.xyzw.w, &src1->vec.fvec);
	dest->vec.pos.xyzw.w	= vm_vec4_dot4(src0->vec.rvec.xyzw.w, src0->vec.uvec.xyzw.w, src0->vec.fvec.xyzw.w, src0->vec.pos.xyzw.w, &src1->vec.pos);
}

float vm_vec4_dot4(float x, float y, float z, float w, const vec4 *v)
{
	return (x * v->xyzw.x) + (y * v->xyzw.y) + (z * v->xyzw.z) + (w * v->xyzw.w);
}

void vm_vec_transform(vec4 *dest, const vec4 *src, const matrix4 *m)
{
	dest->xyzw.x = (m->vec.rvec.xyzw.x * src->xyzw.x) + (m->vec.uvec.xyzw.x * src->xyzw.y) + (m->vec.fvec.xyzw.x * src->xyzw.z) + (m->vec.pos.xyzw.x * src->xyzw.w);
	dest->xyzw.y = (m->vec.rvec.xyzw.y * src->xyzw.x) + (m->vec.uvec.xyzw.y * src->xyzw.y) + (m->vec.fvec.xyzw.y * src->xyzw.z) + (m->vec.pos.xyzw.y * src->xyzw.w);
	dest->xyzw.z = (m->vec.rvec.xyzw.z * src->xyzw.x) + (m->vec.uvec.xyzw.z * src->xyzw.y) + (m->vec.fvec.xyzw.z * src->xyzw.z) + (m->vec.pos.xyzw.z * src->xyzw.w);
	dest->xyzw.w = (m->vec.rvec.xyzw.w * src->xyzw.x) + (m->vec.uvec.xyzw.w * src->xyzw.y) + (m->vec.fvec.xyzw.w * src->xyzw.z) + (m->vec.pos.xyzw.w * src->xyzw.w);
}

void vm_vec_transform(vec3d *dest, const vec3d *src, const matrix4 *m, bool pos)
{
	vec4 temp_src, temp_dest;

	temp_src.xyzw.x = src->xyz.x;
	temp_src.xyzw.y = src->xyz.y;
	temp_src.xyzw.z = src->xyz.z;

	// whether to treat vec3d src as a position or a vector. 
	// 0.0f will prevent matrix4 m's offset from being added. 1.0f will add the offset. 
	temp_src.xyzw.w = pos ? 1.0f : 0.0f;

	vm_vec_transform(&temp_dest, &temp_src, m);

	dest->xyz.x = temp_dest.xyzw.x;
	dest->xyz.y = temp_dest.xyzw.y;
	dest->xyz.z = temp_dest.xyzw.z;
}
vec3d vm_vec4_to_vec3(const vec4& vec) {
	vec3d out;

	out.xyz.x = vec.xyzw.x;
	out.xyz.y = vec.xyzw.y;
	out.xyz.z = vec.xyzw.z;

	return out;
}
vec4 vm_vec3_to_ve4(const vec3d& vec, float w) {
	vec4 out;

	out.xyzw.x = vec.xyz.x;
	out.xyzw.y = vec.xyz.y;
	out.xyzw.z = vec.xyz.z;
	out.xyzw.w = w;

	return out;
}

// This function is used when we want to "match orientation" to a target, here match_orient,
// while still pointing our forward vector in a certain direction, here goal_fvec.
// out_rvec is the best matching right vector to match_orient.rvec
void vm_match_bank(vec3d* out_rvec, const vec3d* goal_fvec, const matrix* match_orient) {
	// We want to calculate out_rvec as a frame transformation, translating match_orient.rvec
	// from source_frame to dest_frame.
	//
	// We set up the frames such that:
	// * source fvec = match_orient.fvec
	// * dest fvec = goal_fvec
	// * source uvec = dest uvec
	// This uniquely determines both frames, and the rvecs go along for the ride.
	// Once we have these frames, we just rotate match_orient.rvec from one frame to the other.

	// Calculate the source frame. The common uvec has to be perpendicular to match_orient.fvec
	// and goal_fvec so we cross to get it. The rvec is left as 0 to be set by vm_orthogonalize_matrix
	matrix source_frame = vmd_zero_matrix;
	source_frame.vec.fvec = match_orient->vec.fvec;
	vm_vec_cross(&source_frame.vec.uvec, &source_frame.vec.fvec, goal_fvec);
	vm_orthogonalize_matrix(&source_frame);

	// Calculate the destination frame, using goal_fvec and the common uvec.
	// These are already orthogonal and normalized so we can just cross to get the rvec rather than
	// calling vm_orthogonalize_matrix
	matrix dest_frame;
	dest_frame.vec.fvec = *goal_fvec;
	dest_frame.vec.uvec = source_frame.vec.uvec;
	vm_vec_cross(&dest_frame.vec.rvec, &dest_frame.vec.uvec, &dest_frame.vec.fvec);

	// Apply the transformation to match_orient.rvec, returning the result in out_rvec
	vec3d temp;
	vm_vec_rotate(&temp, &match_orient->vec.rvec, &source_frame);
	vm_vec_unrotate(out_rvec, &temp, &dest_frame);
}

// Cyborg17 - Rotational interpolation between two angle structs in radians.  Assumes that the rotation direction is the smaller arc difference.
// src0 is the starting angle struct, src1 is the ending angle struct, interp_perc must be a float between 0.0f and 1.0f inclusive.
// rot_vel is only used to determine the rotation direction. This functions assumes a <= 2PI rotation in any axis.  
// You will get inaccurate results otherwise.
void vm_interpolate_angles_quick(angles *dest0, angles *src0, angles *src1, float interp_perc) {
	
	Assertion((interp_perc >= 0.0f) && (interp_perc <= 1.0f), "Interpolation percentage, %f, sent to vm_interpolate_angles is invalid. The valid range is [0,1], go find a coder!", interp_perc);

	angles arc_measures;

	arc_measures.p = src1->p - src0->p;	
	arc_measures.h = src1->h - src0->h;	
	arc_measures.b = src1->b - src0->b;

	  // pitch
	  // if start and end are basically the same, assume we can basically jump to the end.
	if ( (fabs(arc_measures.p) < 0.00001f) ) {
		arc_measures.p = 0.0f;

	} // Test if we actually need to go in the other direction
	else if (arc_measures.p > (PI*1.5f)) {
		arc_measures.p = PI2 - arc_measures.p;

	} // Test if we actually need to go in the other direction for negative values
	else if (arc_measures.p < -PI_2) {
		arc_measures.p = -PI2 - arc_measures.p;
	}

	  // heading
	  // if start and end are basically the same, assume we can basically jump to the end.
	if ( (fabs(arc_measures.h) < 0.00001f) ) {
		arc_measures.h = 0.0f;

	} // Test if we actually need to go in the other direction
	else if (arc_measures.h > (PI*1.5f)) {
		arc_measures.h = PI2 - arc_measures.h;

	} // Test if we actually need to go in the other direction for negative values
	else if (arc_measures.h < -PI_2) {
		arc_measures.h = -PI2 - arc_measures.h;
	}

	// bank
	// if start and end are basically the same, assume we can basically jump to the end.
	if ( (fabs(arc_measures.b) < 0.00001f) ) {
		arc_measures.b = 0.0f;

	} // Test if we actually need to go in the other direction
	else if (arc_measures.b > (PI*1.5f)) {
		arc_measures.b = PI2 - arc_measures.b;

	} // Test if we actually need to go in the other direction for negative values
	else if (arc_measures.b < -PI_2) {
		arc_measures.b = -PI2 - arc_measures.b;
	}

	// Now just multiply the difference in angles by the given percentage, and then subtract it from the destination angles.
	// If arc_measures is 0.0f, then we are basically bashing to the ending orientation without worrying about the inbetween.
	dest0->p = src0->p + (arc_measures.p * interp_perc);
	dest0->h = src0->h + (arc_measures.h * interp_perc);
	dest0->b = src0->b + (arc_measures.b * interp_perc);
}

std::ostream& operator<<(std::ostream& os, const vec3d& vec)
{
	os << "vec3d<" << vec.xyz.x << ", " << vec.xyz.y << ", " << vec.xyz.z << ">";
	return os;
}

<<<<<<< HEAD
// generates a well distributed quasi-random position in a -1 to 1 cube
// the caller must provide and increment the seed for each call for proper results
// algorithm taken from http://extremelearning.com.au/unreasonable-effectiveness-of-quasirandom-sequences/
const float phi3 = 1.220744084f;
vec3d vm_well_distributed_rand_vec(int seed, vec3d* offset) {
	vec3d out;
	if (offset != nullptr) {
		out.xyz.x = fmod(-fmod(offset->xyz.x, 1.f) + ((1.f / phi3) * seed), 1.f) * 2 - 1;
		out.xyz.y = fmod(-fmod(offset->xyz.y, 1.f) + ((1.f / (phi3 * phi3)) * seed), 1.f) * 2 - 1;
		out.xyz.z = fmod(-fmod(offset->xyz.z, 1.f) + ((1.f / (phi3 * phi3 * phi3)) * seed), 1.f) * 2 - 1;
	} else {
		out.xyz.x = fmod((1.f / phi3) * seed, 1.f) * 2 - 1;
		out.xyz.y = fmod((1.f / (phi3 * phi3)) * seed, 1.f) * 2 - 1;
		out.xyz.z = fmod((1.f / (phi3 * phi3 * phi3)) * seed, 1.f) * 2 - 1;
	}
	return out;
=======
matrix vm_stretch_matrix(const vec3d* stretch_dir, float stretch) {
	matrix outer_prod;
	vm_vec_outer_product(&outer_prod, stretch_dir);

	for (float& i : outer_prod.a1d)
		i *= stretch - 1.f;


	return vmd_identity_matrix + outer_prod;
>>>>>>> 2e56b3ca
}<|MERGE_RESOLUTION|>--- conflicted
+++ resolved
@@ -2832,7 +2832,17 @@
 	return os;
 }
 
-<<<<<<< HEAD
+matrix vm_stretch_matrix(const vec3d* stretch_dir, float stretch) {
+	matrix outer_prod;
+	vm_vec_outer_product(&outer_prod, stretch_dir);
+
+	for (float& i : outer_prod.a1d)
+		i *= stretch - 1.f;
+
+
+	return vmd_identity_matrix + outer_prod;
+}
+
 // generates a well distributed quasi-random position in a -1 to 1 cube
 // the caller must provide and increment the seed for each call for proper results
 // algorithm taken from http://extremelearning.com.au/unreasonable-effectiveness-of-quasirandom-sequences/
@@ -2843,21 +2853,11 @@
 		out.xyz.x = fmod(-fmod(offset->xyz.x, 1.f) + ((1.f / phi3) * seed), 1.f) * 2 - 1;
 		out.xyz.y = fmod(-fmod(offset->xyz.y, 1.f) + ((1.f / (phi3 * phi3)) * seed), 1.f) * 2 - 1;
 		out.xyz.z = fmod(-fmod(offset->xyz.z, 1.f) + ((1.f / (phi3 * phi3 * phi3)) * seed), 1.f) * 2 - 1;
-	} else {
+	}
+	else {
 		out.xyz.x = fmod((1.f / phi3) * seed, 1.f) * 2 - 1;
 		out.xyz.y = fmod((1.f / (phi3 * phi3)) * seed, 1.f) * 2 - 1;
 		out.xyz.z = fmod((1.f / (phi3 * phi3 * phi3)) * seed, 1.f) * 2 - 1;
 	}
 	return out;
-=======
-matrix vm_stretch_matrix(const vec3d* stretch_dir, float stretch) {
-	matrix outer_prod;
-	vm_vec_outer_product(&outer_prod, stretch_dir);
-
-	for (float& i : outer_prod.a1d)
-		i *= stretch - 1.f;
-
-
-	return vmd_identity_matrix + outer_prod;
->>>>>>> 2e56b3ca
 }