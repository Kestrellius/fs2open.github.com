--- conflicted
+++ resolved
@@ -197,11 +197,8 @@
 	{ "-warp_flash",		"Enable flash upon warp",					true,	0,									EASY_DEFAULT,					"Gameplay",		"http://www.hard-light.net/wiki/index.php/Command-Line_Reference#-warp_flash", },
 	{ "-no_ap_interrupt",	"Disable interrupting autopilot",			true,	0,									EASY_DEFAULT,					"Gameplay",		"http://www.hard-light.net/wiki/index.php/Command-Line_Reference#-no_ap_interrupt", },
 	{ "-no_screenshake",	"Disable screen shaking",					true,	0,									EASY_DEFAULT,					"Gameplay",		"http://www.hard-light.net/wiki/index.php/Command-Line_Reference#-no_screenshake", },
-<<<<<<< HEAD
 	{ "-vr",				"Enable Virtual Reality Mode",				true,	0,									EASY_DEFAULT,					"Gameplay",		"http://www.hard-light.net/wiki/index.php/Command-Line_Reference#-vr", },
-=======
-	{ "-no_unfocused_pause","Don't pause if the window isn't focused",	true,	0,									EASY_DEFAULT,					"Gameplay",		"http://www.hard-light.net/wiki/index.php/Command-Line_Reference#-no_unfocused_pause", },
->>>>>>> 07fb5bec
+	{ "-no_unfocused_pause","Don't pause if the window isn't focused",	true,	0,									EASY_DEFAULT,					"Gameplay",		"http://www.hard-light.net/wiki/index.php/Command-Line_Reference#-no_unfocused_pause", }
 
 	//flag					launcher text								FSO		on_flags							off_flags						category		reference URL
 	{ "-nosound",			"Disable all sound",						false,	0,									EASY_DEFAULT,					"Audio",		"http://www.hard-light.net/wiki/index.php/Command-Line_Reference#-nosound", },
