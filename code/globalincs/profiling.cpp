--- conflicted
+++ resolved
@@ -47,11 +47,7 @@
  */
 void profile_init()
 {
-<<<<<<< HEAD
-	start_profile_time = timer_get_high_res_microseconds(); //f2fl(timer_get_fixed_seconds());
-=======
 	start_profile_time = timer_get_high_res_microseconds();
->>>>>>> 27cdf337
 
 	if (Cmdline_profile_write_file)
 	{
@@ -104,11 +100,7 @@
 				// found the profile sample
 				samples[i].open_profiles++;
 				samples[i].profile_instances++;
-<<<<<<< HEAD
-				samples[i].start_time = timer_get_high_res_microseconds(); //f2fl(timer_get_fixed_seconds());
-=======
 				samples[i].start_time = timer_get_high_res_microseconds();
->>>>>>> 27cdf337
 				Assert(samples[i].open_profiles == 1); // max 1 open at once
 				return;
 			}
@@ -121,11 +113,7 @@
 		new_sample.open_profiles = 1;
 		new_sample.profile_instances = 1;
 		new_sample.accumulator = 0;
-<<<<<<< HEAD
-		new_sample.start_time = timer_get_high_res_microseconds(); //f2fl(timer_get_fixed_seconds());
-=======
 		new_sample.start_time = timer_get_high_res_microseconds();
->>>>>>> 27cdf337
 		new_sample.children_sample_time = 0;
 		new_sample.num_children = 0;
 		new_sample.parent = parent;
@@ -157,11 +145,7 @@
 			if ( !strcmp(samples[i].name.c_str(), name) && samples[i].parent == child_of ) {
 				int inner = 0;
 				int parent = -1;
-<<<<<<< HEAD
-				uint end_time = timer_get_high_res_microseconds(); //f2fl(timer_get_fixed_seconds());
-=======
 				uint end_time = timer_get_high_res_microseconds();
->>>>>>> 27cdf337
 				samples[i].open_profiles--;
 
 				// count all parents and find the immediate parent
@@ -212,11 +196,7 @@
 void profile_dump_output()
 {
 	if (Cmdline_frame_profile) {
-<<<<<<< HEAD
-		end_profile_time = timer_get_high_res_microseconds(); //f2fl(timer_get_fixed_seconds());
-=======
 		end_profile_time = timer_get_high_res_microseconds();
->>>>>>> 27cdf337
 
 		if (Cmdline_profile_write_file)
 		{
@@ -270,11 +250,7 @@
 		}
 
 		samples.clear();
-<<<<<<< HEAD
-		start_profile_time = timer_get_high_res_microseconds(); //f2fl(timer_get_fixed_seconds());
-=======
 		start_profile_time = timer_get_high_res_microseconds();
->>>>>>> 27cdf337
 	}
 }
 
