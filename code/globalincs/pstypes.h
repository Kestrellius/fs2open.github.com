--- conflicted
+++ resolved
@@ -252,17 +252,7 @@
 	int x,y;
 } coord2d;
 
-<<<<<<< HEAD
 #include "osapi/dialogs.h"
-=======
-//This are defined in MainWin.c
-extern void _cdecl WinAssert(char * text,char *filename, int line);
-void _cdecl WinAssert(char * text, char * filename, int linenum, SCP_FORMAT_STRING const char * format, ... ) SCP_FORMAT_STRING_ARGS(4, 5);
-extern void LuaError(struct lua_State *L, SCP_FORMAT_STRING const char *format=NULL, ...) SCP_FORMAT_STRING_ARGS(2, 3);
-extern void _cdecl Error( const char * filename, int line, SCP_FORMAT_STRING const char * format, ... ) SCP_FORMAT_STRING_ARGS(3, 4);
-extern void _cdecl Warning( char * filename, int line, SCP_FORMAT_STRING const char * format, ... ) SCP_FORMAT_STRING_ARGS(3, 4);
-extern void _cdecl WarningEx( char *filename, int line, SCP_FORMAT_STRING const char *format, ... ) SCP_FORMAT_STRING_ARGS(3, 4);
->>>>>>> 2240e174
 
 extern int Global_warning_count;
 extern int Global_error_count;
@@ -405,31 +395,6 @@
 
 // contants and defined for byteswapping routines (useful for mac)
 
-<<<<<<< HEAD
-=======
-#define SWAPSHORT(x)	(							\
-						((ubyte)x << 8) |			\
-						(((ushort)x) >> 8)			\
-						)
-
-#define SWAPINT(x)		(							\
-						(x << 24) |					\
-						(((ulong)x) >> 24) |		\
-						((x & 0x0000ff00) << 8) |	\
-						((x & 0x00ff0000) >> 8)		\
-						)
-
-#ifdef SCP_UNIX
-#include "SDL_endian.h"
-#endif
-
-#if SDL_BYTEORDER == SDL_BIG_ENDIAN
-#ifndef BYTE_ORDER
-#define BYTE_ORDER	BIG_ENDIAN
-#endif // !BYTE_ORDER
-#endif // SDL_BYTEORDER
-
->>>>>>> 2240e174
 #ifdef SCP_SOLARIS // Solaris
 #define INTEL_INT(x)	x
 #define INTEL_SHORT(x)	x
