--- conflicted
+++ resolved
@@ -462,15 +462,10 @@
 SCP_string dump_stacktrace();
 
 // DEBUG compile time catch for dangerous uses of memset/memcpy/memmove
-<<<<<<< HEAD
 // would prefer std::is_trivially_copyable but it's not supported by gcc yet
 // ref: http://gcc.gnu.org/onlinedocs/libstdc++/manual/status.html
 #if !defined(NDEBUG) && !defined(USING_THIRD_PARTY_LIBS)
-	#if SCP_COMPILER_CXX_STATIC_ASSERT && SCP_COMPILER_CXX_AUTO_TYPE
-=======
-#ifndef NDEBUG
 	#if SCP_COMPILER_CXX_AUTO_TYPE && SCP_COMPILER_CXX_STATIC_ASSERT && defined(HAVE_STD_IS_TRIVIALLY_COPYABLE)
->>>>>>> e5e5d141
 	// feature support seems to be: gcc   clang   msvc
 	// auto                         4.4   2.9     2010
 	// std::is_trivial              4.5   ?       2012 (2010 only duplicates std::is_pod)
