#ifndef SHIP_FLAGS_H
#define SHIP_FLAGS_H

#include "globalincs/flagset.h"

namespace Ship {

	FLAG_LIST(Weapon_Flags){
		Beam_Free = 0,	// if this is a beam weapon, its free to fire
		Turret_Lock,	// is this turret is free to fire or locked
		Tagged_Only,	// only fire if target is tagged
		Trigger_Lock,	// // indicates that the trigger is held down

		NUM_VALUES
	};

	FLAG_LIST(Subsystem_Flags) {
		Cargo_revealed = 0,
		Untargetable,
		No_SS_targeting,
		Has_fired,					// used by scripting to flag a turret as having been fired
		FOV_Required,
		FOV_edge_check,
		No_replace,					// prevents 'destroyed' submodel from being rendered if subsys is destroyed.
		No_live_debris,				// prevents subsystem from generating live debris
		Vanished,					// allows subsystem to be made to disappear without a trace (for swapping it for a true model for example.
		Missiles_ignore_if_dead,	// forces homing missiles to target hull if subsystem is dead before missile hits it.
		Rotates,
		Damage_as_hull,				// Applies armor damage instead of subsystem damge. - FUBAR
		No_aggregate,				// exclude this subsystem from the aggregate subsystem-info tracking - Goober5000
		Play_sound_for_player,		// If this subsystem is a turret on a player ship, play firing sounds - The E 
		No_disappear,				// prevents submodel from disappearing when subsys destroyed
        Autorepair_if_disabled,     // Allows the subsystem to repair itself even when disabled - MageKing17
        No_autorepair_if_disabled,  // Inversion of the above; allow a specific subsystem not to repair itself after being disabled if the ship has the "repair disabled subsystems" flag - MageKing17
		Forced_target,				// The turrets current target is being forced by SEXP, and won't let it go until it dies or is cleared by SEXP
		Forced_subsys_target,		// The turrets current subsystem target is being forced by SEXP, implies Forced_target

		NUM_VALUES
	};
	
	FLAG_LIST(System_Flags) {
		Alive = 0,				// subsystem has active alive sound
		Dead,					// subsystem has active dead sound
		Rotate,					// subsystem has active rotation sound
		Turret_rotation,		// rotation sound to be scaled like turrets do

		NUM_VALUES
	};

	FLAG_LIST(Ship_Flags) {
		Ignore_count = 0,			// ignore this ship when counting ship types for goals
		Reinforcement,				// this ship is a reinforcement ship
		Escort,						// this ship is an escort ship
		No_arrival_music,			// don't play arrival music when ship arrives
		No_arrival_warp,			// no arrival warp in effect
		No_departure_warp,			// no departure warp in effect
		Kill_before_mission,
		Dying,
		Disabled,
		Depart_warp,				// ship is departing via warp-out
		Depart_dockbay,				// ship is departing via docking bay
		Arriving_stage_1,			// ship is arriving. In other words, doing warp in effect, stage 1
		Arriving_stage_1_dock_follower,		// "Arriving but Not the Dock Leader"; these guys need some warp stuff done but not all
		Arriving_stage_2,			// ship is arriving. In other words, doing warp in effect, stage 2             
		Arriving_stage_2_dock_follower,		// "Arriving but Not the Dock Leader"; these guys need some warp stuff done but not all
		Engines_on,					// engines sound should play if set
		Dock_leader,				// Goober5000 - this guy is in charge of everybody he's docked to
		Cargo_revealed,				// ship's cargo is revealed to all friendly ships
		From_player_wing,			// set for ships that are members of any player starting wing
		Primary_linked,				// ships primary weapons are linked together
		Secondary_dual_fire,		// ship is firing two missiles from the current secondary bank
		Warp_broken,				// set when warp drive is not working, but is repairable
		Warp_never,					// set when ship can never warp
		Trigger_down,				// ship has its "trigger" held down
		Ammo_count_recorded,		// we've recorded the initial secondary weapon count (which is used to limit support ship rearming)
		Hidden_from_sensors,		// ship doesn't show up on sensors, blinks in/out on radar
		Scannable,					// ship is "scannable".  Play scan effect and report as "Scanned" or "not scanned".
		Warped_support,				// set when this is a support ship which was warped in automatically
		Exploded,					// ship has exploded (needed for kill messages)
		Ship_has_screamed,			// ship has let out a death scream
		Red_alert_store_status,		// ship status should be stored/restored if red alert mission
		Vaporize,					// ship is vaporized by beam - alternative death sequence
		Departure_ordered,			// departure of this ship was ordered by player - Goober5000, similar to WF_DEPARTURE_ORDERED
		Primitive_sensors,			// Goober5000 - primitive sensor display
		Friendly_stealth_invis,		// Goober5000 - when stealth, don't appear on radar even if friendly
		Stealth,					// Goober5000 - is this particular ship stealth
		Dont_collide_invis,			// Goober5000 - is this particular ship don't-collide-invisible
		No_subspace_drive,			// Goober5000 - this ship has no subspace drive
		Navpoint_carry,				// Kazan      - This ship autopilots with the player
		Affected_by_gravity,		// Goober5000 - ship affected by gravity points
		Toggle_subsystem_scanning,	// Goober5000 - switch whether subsystems are scanned
		No_builtin_messages,		// Karajorma - ship should not send built-in messages
		Primaries_locked,			// Karajorma - This ship can't fire primary weapons
		Secondaries_locked,			// Karajorma - This ship can't fire secondary weapons
		Glowmaps_disabled,			// taylor - to disable glow maps
		No_death_scream,			// Goober5000 - for WCS
		Always_death_scream,		// Goober5000 - for WCS
		Navpoint_needslink,			// Kazan	- This ship requires "linking" for autopilot (when player ship gets within specified distance NAVPOINT_NEEDSLINK is replaced by NAVPOINT_CARRY)
		Hide_ship_name,				// Karajorma - Hides the ships name (like the -wcsaga command line used to but for any selected ship)
		Afterburner_locked,			// KeldorKatarn - This ship can't use its afterburners
		Set_class_dynamically,		// Karajorma - This ship should have its class assigned rather than simply read from the mission file 
		Lock_all_turrets_initially,	// Karajorma - Lock all turrets on this ship at mission start or on arrival
		Force_shields_on,
		No_ets,						// The E - This ship does not have an ETS
		Cloaked,					// The E - This ship will not be rendered
		No_thrusters,				// The E - Thrusters on this ship are not rendered.
		Ship_locked,				// Karajorma - Prevents the player from changing the ship class on loadout screen
		Weapons_locked,				// Karajorma - Prevents the player from changing the weapons on the ship on the loadout screen
		Ship_selective_linking,		// RSAXVC - Allow pilot to pick firing configuration
		Scramble_messages,			// Goober5000 - all messages sent from this ship appear scrambled
        No_secondary_lockon,        // zookeeper - secondary lock-on disabled
        No_disabled_self_destruct,  // Goober5000 - ship will not self-destruct after 90 seconds if engines or weapons destroyed (c.f. ai_maybe_self_destruct)
		Subsystem_movement_locked,	// The_E -- Rotating subsystems are locked in place.
		Draw_as_wireframe,			// The_E -- Ship will be rendered in wireframe mode
		Render_without_diffuse,		// The_E -- Ship will be rendered without diffuse map (needed for the lab)
		Render_without_glowmap,
		Render_without_specmap,
		Render_without_normalmap,
		Render_without_heightmap,
		Render_without_ambientmap,
		Render_without_miscmap,
		Render_without_reflectmap,
		Render_full_detail, 
		Render_without_light,
		Render_without_weapons,		// The_E -- Skip weapon model rendering
		Render_with_alpha_mult,
		Has_display_name,			// Goober5000
		Attempting_to_afterburn,    // set and unset by afterburner_start and stop, used by afterburner_min_fuel_to_consume
		Hide_mission_log,			// Goober5000 - mission log events generated for this ship will not be viewable
		No_passive_lightning,		// Asteroth - disables ship passive lightning
		Same_arrival_warp_when_docked,		// Goober5000
		Same_departure_warp_when_docked,	// Goober5000
		Fail_sound_locked_primary,		// Kiloku -- Play the firing fail sound when the weapon is locked.
		Fail_sound_locked_secondary,		// Kiloku -- Play the firing fail sound when the weapon is locked.
<<<<<<< HEAD
		Subsystem_cache_valid,		// Goober5000 - whether the subsystem list index caches can be used
=======
		Aspect_immune,						//Kiloku -- Ship cannot be targeted by Aspect Seekers. 
>>>>>>> 69d3f47e

		NUM_VALUES

	};

	FLAG_LIST(Exit_Flags) {
		Destroyed = 0,
		Departed,
		Cargo_known,
		Player_deleted,
		Been_tagged,
		Red_alert_carry,

		NUM_VALUES
	};

	FLAG_LIST(Info_Flags) {
		No_collide = 0,
		Player_ship,
		Default_player_ship,
		Path_fixup,						// when set, path verts have been set for this ship's model
		Support,						// this ship can perform repair/rearm functions
		Afterburner,					// this ship has afterburners
		Ballistic_primaries,			// this ship can equip ballistic primaries - Goober5000
		Cargo,							// is this ship a cargo type ship -- used for docking purposes
		Fighter,						// this ship is a fighter
		Bomber,							// this ship is a bomber
		Cruiser,						// this ship is a cruiser
		Freighter,						// this ship is a freighter
		Capital,						// this ship is a capital/installation ship
		Transport,						// this ship is a transport
		Navbuoy,						// AL 11-24-97: this is a navbuoy
		Sentrygun,						// AL 11-24-97: this is a navbuoy with turrets
		Escapepod,						// AL 12-09-97: escape pods that fire from big ships
		No_ship_type,					// made distinct to help trap errors
		Ship_copy,						// this ship is a copy of another ship in the table -- meaningful for scoring and possible other things
		In_tech_database,				// is ship type to be listed in the tech database?
		In_tech_database_m,				// is ship type to be listed in the tech database for multiplayer?
		Stealth,						// the ship has stealth capabilities
		Supercap,						// the ship is a supercap
		Drydock,						// the ship is a drydock
		Ship_class_dont_collide_invis,	// Don't collide with this ship's invisible polygons
		Big_damage,						// this ship is classified as a big damage ship
		Has_awacs,						// ship has an awacs subsystem
		Corvette,						// corvette class (currently this only means anything for briefing icons)
		Gas_miner,						// also just for briefing icons
		Awacs,							// ditto
		Knossos_device,					// this is the knossos device
		No_fred,						// not available in fred
		Default_in_tech_database,		// this entry's default tech database status, as specified in ships.tbl; used when the tech db is "reset to default" - Goober5000
		Default_in_tech_database_m,		// ditto for multiplayer - Goober5000
		Flash,							// makes a flash when it explodes
		Show_ship_model,				// Show ship model even in first person view
		Surface_shields,				// _argv[-1], 16 Jan 2005: Enable surface shields for this ship.
		Generate_hud_icon,				// Enable generation of a HUD shield icon
		Disable_weapon_damage_scaling,	// WMC - Disable weapon scaling based on flags
		Gun_convergence,				// WMC - Gun convergence based on model weapon norms.
		No_thruster_geo_noise,			// Echelon9 - No thruster geometry noise.
		Intrinsic_no_shields,			// Chief - disables shields for this ship even without No Shields in mission.
		No_primary_linking,				// Chief - slated for 3.7 originally, but this looks pretty simple to implement.
		No_pain_flash,					// The E - disable red pain flash
		Allow_landings,					// SUSHI: Automatically set if any subsystems allow landings (as a shortcut)
		No_ets,							// The E - No ETS on this ship class
		No_lighting,					// Valathil - No lighting for this ship
		Dyn_primary_linking,			// RSAXVC - Dynamically generate weapon linking options
		Auto_spread_shields,			// zookeeper - auto spread shields
		Draw_weapon_models,				// the ship draws weapon models of any sort (used to be a boolean)
		Model_point_shields,			// zookeeper - uses model-defined shield points instead of quadrants
        Subsys_repair_when_disabled,    // MageKing17 - Subsystems auto-repair themselves even when disabled.
		Dont_bank_when_turning,			// Goober5000
		Dont_clamp_max_velocity,		// Goober5000
		Instantaneous_acceleration,		// Goober5000
		Has_display_name,				// Goober5000
		Large_ship_deathroll,			// Asteroth - big ships dont normally deathroll, this makes them do it!
		No_impact_debris,				// wookieejedi - Don't spawn the small debris on impact

		NUM_VALUES
	};

	FLAG_LIST(Aiming_Flags) {
		Autoaim = 0,			// has autoaim
		Auto_convergence,		// has automatic convergence
		Std_convergence,		// has standard - ie. non-automatic - convergence
		Autoaim_convergence,	// has autoaim with convergence
		Convergence_offset,		// marks that convergence has offset value

		NUM_VALUES
	};

    FLAG_LIST(Type_Info_Flags) {
        Counts_for_alone,
        Praise_destruction,
        Hotkey_on_list,
        Target_as_threat,
        Show_attack_direction,
        No_class_display,
        Scannable,
        Warp_pushes,
        Warp_pushable,
        Turret_tgt_ship_tgt,
        Beams_easily_hit,
        No_huge_impact_eff,
        AI_accept_player_orders,
        AI_auto_attacks,
        AI_attempt_broadside,
        AI_guards_attack,
        AI_turrets_attack,
        AI_can_form_wing,
        AI_protected_on_cripple,
		Targeted_by_huge_Ignored_by_small_only,

        NUM_VALUES
    };

	FLAG_LIST(Thruster_Flags) {
		Bank_right,
		Bank_left,
		Pitch_up,
		Pitch_down,
		Roll_right,
		Roll_left,
		Slide_right,
		Slide_left,
		Slide_up,
		Slide_down,
		Forward,
		Reverse,

		NUM_VALUES
	};


    // Not all wing flags are parseable or saveable in mission files. Right now, the only ones which can be set by mission designers are:
    // ignore_count, reinforcement, no_arrival_music, no_arrival_message, no_arrival_warp, no_departure_warp,
	// same_arrival_warp_when_docked, same_departure_warp_when_docked, no_dynamic, and nav_carry_status
    // Should that change, bump this variable and make sure to make the necessary changes to parse_wing (in missionparse)
#define PARSEABLE_WING_FLAGS 9
	
    FLAG_LIST(Wing_Flags) {
		Gone,					// all ships were either destroyed or departed
		Departing,				// wing's departure cue turned true
		Ignore_count,			// ignore all ships in this wing for goal counting purposes.
		Reinforcement,			// is this wing a reinforcement wing
		Reset_reinforcement,	// needed when we need to reset the wing's reinforcement flag (after calling it in)
		No_arrival_music,		// don't play arrival music when wing arrives
		Expanded,				// wing expanded in hotkey select screen
		No_arrival_message,		// don't play any arrival message
		No_arrival_warp,		// don't play warp effect for any arriving ships in this wing.
		No_departure_warp,		// don't play warp effect for any departing ships in this wing.
		No_dynamic,				// members of this wing relentlessly pursue their ai goals
		Departure_ordered,		// departure of this wing was ordered by player
		Never_existed,			// this wing never existed because something prevented it from being created (like its mother ship being destroyed)
		Nav_carry,				// Kazan - Wing has nav-carry-status
		Same_arrival_warp_when_docked,		// Goober5000
		Same_departure_warp_when_docked,	// Goober5000

		NUM_VALUES
	};

	FLAG_LIST(Subsys_Sound_Flags) {
		Alive,
		Dead,
		Rotate,
		Turret_rotation,

		NUM_VALUES
	};

	FLAG_LIST(Awacs_Warning_Flags) {
		Warn_25,
		Warn_75,

		NUM_VALUES
	};
}
#endif<|MERGE_RESOLUTION|>--- conflicted
+++ resolved
@@ -132,11 +132,8 @@
 		Same_departure_warp_when_docked,	// Goober5000
 		Fail_sound_locked_primary,		// Kiloku -- Play the firing fail sound when the weapon is locked.
 		Fail_sound_locked_secondary,		// Kiloku -- Play the firing fail sound when the weapon is locked.
-<<<<<<< HEAD
 		Subsystem_cache_valid,		// Goober5000 - whether the subsystem list index caches can be used
-=======
 		Aspect_immune,						//Kiloku -- Ship cannot be targeted by Aspect Seekers. 
->>>>>>> 69d3f47e
 
 		NUM_VALUES
 
