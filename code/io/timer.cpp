/*
 * Copyright (C) Volition, Inc. 1999.  All rights reserved.
 *
 * All source code herein is the property of Volition, Inc. You may not sell 
 * or otherwise commercially exploit the source or things you created based on the 
 * source.
 *
*/ 



<<<<<<< HEAD
=======
#ifdef _WIN32
#include <windows.h>
#else
#include <SDL_timer.h>
#include <sys/time.h>
#endif

>>>>>>> a39a7530
#include <limits.h>

#include "globalincs/pstypes.h"
#include "io/timer.h"
#include "graphics/2d.h"
#include "globalincs/alphacolors.h"

#define THREADED	// to use the proper set of macros
#include "osapi/osapi.h"	// for multi-thread macros



#ifndef NDEBUG
	#define USE_TIMING
#endif

<<<<<<< HEAD
=======
#ifdef _WIN32
static longlong Timer_last_value = 0, Timer_base = 0, Timer_freq = 0;
static const int precision = 1;
#endif

static longlong Timer_perf_counter_base = 0;	// perf counter start time
static longlong Timer_perf_counter_freq = 0;	// perf counter frequency - number of ticks per second

>>>>>>> a39a7530
static int Timer_inited = 0;

static SDL_mutex* Timer_lock;

#define MICROSECONDS_PER_SECOND 1000000

void timer_close()
{
	if ( Timer_inited )	{
		Timer_inited = 0;
		SDL_DestroyMutex( Timer_lock );
	}
}

void timer_init()
{
	if ( !Timer_inited )	{
<<<<<<< HEAD
		Timer_lock = SDL_CreateMutex();
=======
		INITIALIZE_CRITICAL_SECTION( Timer_lock );

#ifdef _WIN32
		timeBeginPeriod(precision);
		Timer_base = Timer_last_value = timeGetTime();

		// get the performance counter start time
		LARGE_INTEGER perf_start_time;
		QueryPerformanceCounter(&perf_start_time);
		Timer_perf_counter_base = perf_start_time.QuadPart;

		// get the performance counter's ticks per second frequency
		LARGE_INTEGER perf_frequency;
		QueryPerformanceFrequency(&perf_frequency);
		Timer_perf_counter_freq = perf_frequency.QuadPart;
#else
		timeval time_value;

		// get the performance counter start time
		gettimeofday(&time_value, NULL);

		Timer_perf_counter_base = time_value.tv_sec * MICROSECONDS_PER_SECOND + time_value.tv_usec;

		// get the performance counter's ticks per second frequency
		Timer_perf_counter_freq = 1;
#endif
>>>>>>> a39a7530

		Timer_inited = 1;

		atexit(timer_close);
	}
}

static uint timer_get()
{
	return SDL_GetTicks();
}

fix timer_get_fixed_seconds()
{
	if (!Timer_inited) {
		Int3();					// Make sure you call timer_init before anything that uses timer functions!
		return 0;
	}

	longlong a = timer_get();

	a *= 65536;

	return (fix)(a / 1000);
}

fix timer_get_fixed_secondsX()
{
	return timer_get_fixed_seconds();
}

fix timer_get_approx_seconds()
{
	return timer_get_fixed_seconds();
}

int timer_get_seconds()
{
	if (!Timer_inited) {
		Int3();
		return 0;
	}

	return (timer_get() / 1000);
}

int timer_get_milliseconds()
{
	if (!Timer_inited) {
		Int3();					// Make sure you call timer_init before anything that uses timer functions!
		return 0;
	}

	return timer_get();
}

int timer_get_microseconds()
{
	if (!Timer_inited) {
		Int3();					// Make sure you call timer_init before anything that uses timer functions!
		return 0;
	}

	return timer_get() * 1000;
}

uint timer_get_high_res_microseconds()
{
	if ( !Timer_inited ) {
		Int3();
		return 0;
	}

#ifdef _WIN32
	ENTER_CRITICAL_SECTION( Timer_lock);

	LARGE_INTEGER time;
	QueryPerformanceCounter(&time);
	longlong elapsed = time.QuadPart;// - Timer_perf_counter_base;

	LEAVE_CRITICAL_SECTION( Timer_lock);

	return (uint)(elapsed * MICROSECONDS_PER_SECOND / Timer_perf_counter_freq);
#else
	timeval time_value;

	gettimeofday(&time_value, NULL);

	return time_value.tv_sec * MICROSECONDS_PER_SECOND + time_value.tv_usec;// - Timer_perf_counter_base);
#endif
}

// 0 means invalid,
// 1 means always return true
// 2 and above actually check the time
int timestamp_ticker = 2;

void timestamp_reset()
{
	timestamp_ticker = 2;
}

// Restrict all time values between 0 and MAX_TIME
// so we don't have to use UINTs to calculate rollover.
// For debugging & testing, you could set this to 
// something like 1 minute (6000).
#define MAX_TIME (INT_MAX/2)

void timestamp_inc(float frametime)
{
	timestamp_ticker += (int)(frametime*TIMESTAMP_FREQUENCY);

	if ( timestamp_ticker > MAX_TIME )	{
		timestamp_ticker = 2;		// Roll!
	}

	if (timestamp_ticker < 2 ) {
		mprintf(("Whoa!!!  timestamp_ticker < 2 -- resetting to 2!!!\n"));
		timestamp_ticker = 2;
	}
}

int timestamp(int delta_ms )
{
	int t2;
	if (delta_ms < 0 ) return 0;
	if (delta_ms == 0 ) return 1;
	t2 = timestamp_ticker + delta_ms;
	if ( t2 > MAX_TIME )	{
		// wrap!!!
		t2 = delta_ms - (MAX_TIME-timestamp_ticker);
	}
	if (t2 < 2 ) t2 = 2;	// hack??
	return t2;
}

//	Returns milliseconds until timestamp will elapse.
//	Negative value gives milliseconds ago that timestamp elapsed.
int timestamp_until(int stamp)
{
	// JAS: FIX
	// HACK!! This doesn't handle rollover!
	// (Will it ever happen?)
	
	return stamp - timestamp_ticker;

/*
	uint	delta;

	delta = stamp - timestamp_ticker;
	

	if (delta > UINT_MAX/2)
		delta = UINT_MAX - delta + 1;
	else if (delta < - ( (int) (UINT_MAX/2)))
		delta = UINT_MAX + delta + 1;

	return delta;
*/
}

// alternate timestamp functions.  The way these work is you call xtimestamp() to get the
// current counter value, and then call
int timestamp()
{
	return timestamp_ticker;
}

int timestamp_has_time_elapsed(int stamp, int time)
{
	int t;

	if (time <= 0)
		return 1;

	t = stamp + time;
	if (t <= timestamp_ticker)
		return 1;  // if we are unlucky enough to have it wrap on us, this will assume time has elapsed.

	return 0;
}

// timing functions -------------------------------------------------------------------------------

#define MAX_TIMING_EVENTS		15

// timing struct
#ifdef USE_TIMING

typedef struct timing {
	char name[64];
	int microseconds_total;
	int start;
	int ref_count;
} timing;

timing Timing_frame;
timing Timing_events[MAX_TIMING_EVENTS];
int Timing_event_count = 0;

#endif

// lookup a timing event
int timing_event_lookup(char *event_name)
{
#ifndef USE_TIMING
	return -1;
#else
	int idx;

	// sanity
	if(event_name == NULL){
		return -1;
	}

	// look through all events
	for(idx=0; idx<MAX_TIMING_EVENTS; idx++){
		if(!stricmp(Timing_events[idx].name, event_name)){
			return idx;
		}
	}

	return -1;
#endif
}

// start timing frame stuff
void timing_frame_start()
{
#ifndef USE_TIMING
	return;
#else
	int idx;

	// restart the frame
	Timing_event_count = 0;
	Timing_frame.start = timer_get_microseconds();
	for(idx=0; idx<MAX_TIMING_EVENTS; idx++){
		Timing_events[idx].microseconds_total = 0;
		strcpy_s(Timing_events[idx].name, "");
		Timing_events[idx].ref_count = 0;
	}
#endif
}

// done timing the frame
void timing_frame_stop()
{
#ifndef USE_TIMING
	return;
#else	
	int stop_time;

	// stop time
	stop_time = timer_get_microseconds();

	// calc times
	Timing_frame.microseconds_total = stop_time - Timing_frame.start;	
#endif
}

// get the total frame time in microseconds
int timing_frame_total()
{
#ifndef USE_TIMING
	return 0;
#else
	return Timing_frame.microseconds_total;
#endif
}

// time an individual event
void timing_event_start(char *event_name)
{
#ifndef USE_TIMING
	return;
#else
	int event;

	// sanity
	if(event_name == NULL){
		return;
	}

	// try and find the event
	event = timing_event_lookup(event_name);

	// if we already have one
	if(event != -1){
		Assert(Timing_events[event].ref_count == 0);
		Timing_events[event].start = timer_get_microseconds();
		Timing_events[event].ref_count++;
	}
	// if we need to add a new one
	else {
		if(Timing_event_count < MAX_TIMING_EVENTS){
			strcpy_s(Timing_events[Timing_event_count].name, event_name);
			Timing_events[Timing_event_count].start = timer_get_microseconds();
			Timing_events[Timing_event_count++].ref_count++;
		}
	}
#endif
}

// stop timing an event
void timing_event_stop(char *event_name)
{
#ifndef USE_TIMING
	return;
#else
	int event;

	// sanity
	if(event_name == NULL){
		return;
	}

	// try and find the event
	event = timing_event_lookup(event_name);

	// if we already have one
	if(event != -1){
		Assert(Timing_events[event].ref_count == 1);
		Timing_events[event].microseconds_total += timer_get_microseconds() - Timing_events[event].start;
		Timing_events[event].ref_count--;
	}
#endif
}

// get the total time for an event in microseconds
int timing_event_total(char *event_name)
{
#ifndef USE_TIMING
	return -1;
#else
	int event;

	// sanity
	if(event_name == NULL){
		return -1;
	}

	// try and find the event
	event = timing_event_lookup(event_name);
	if(event == -1){
		return -1;
	}
	
	return Timing_events[event].microseconds_total;
#endif
}

// get the percentage of total frametime for the event (0.0 to 1.0)
float timing_event_pct(char *event_name)
{
#ifndef USE_TIMING
	return 0.0f;
#else
	int event;

	// sanity
	if(event_name == NULL){
		return -1.0f;
	}

	// try and find the event
	event = timing_event_lookup(event_name);
	if(event == -1){
		return -1.0f;
	}

	return (float)((double)Timing_events[event].microseconds_total / (double)Timing_frame.microseconds_total);
#endif
}

// display timing 
void timing_display(int x, int y)
{
#ifndef USE_TIMING
	return;
#else
	int idx;

	int line_height = gr_get_font_height() + 1;

	gr_set_color_fast(&Color_bright_blue);

	// total time
	gr_printf_no_resize(x, y, "Total time %f\n", (float)timing_frame_total() / 1000000.0f);
	y += line_height;

	// each event percentage
	for(idx=0; idx<Timing_event_count; idx++){
		gr_printf_no_resize(x, y, "%s: %f\n", Timing_events[idx].name, timing_event_pct(Timing_events[idx].name));
		y += line_height;
	}
#endif
}<|MERGE_RESOLUTION|>--- conflicted
+++ resolved
@@ -9,46 +9,20 @@
 
 
 
-<<<<<<< HEAD
-=======
-#ifdef _WIN32
-#include <windows.h>
-#else
-#include <SDL_timer.h>
-#include <sys/time.h>
-#endif
-
->>>>>>> a39a7530
-#include <limits.h>
-
 #include "globalincs/pstypes.h"
 #include "io/timer.h"
 #include "graphics/2d.h"
 #include "globalincs/alphacolors.h"
 
-#define THREADED	// to use the proper set of macros
 #include "osapi/osapi.h"	// for multi-thread macros
 
-
-
-#ifndef NDEBUG
-	#define USE_TIMING
-#endif
-
-<<<<<<< HEAD
-=======
-#ifdef _WIN32
-static longlong Timer_last_value = 0, Timer_base = 0, Timer_freq = 0;
-static const int precision = 1;
-#endif
-
-static longlong Timer_perf_counter_base = 0;	// perf counter start time
-static longlong Timer_perf_counter_freq = 0;	// perf counter frequency - number of ticks per second
-
->>>>>>> a39a7530
+#include <SDL_timer.h>
+#include <limits.h>
+
+static Uint64 Timer_perf_counter_freq = 0;	// perf counter frequency - number of ticks per second
+
 static int Timer_inited = 0;
 
-static SDL_mutex* Timer_lock;
 
 #define MICROSECONDS_PER_SECOND 1000000
 
@@ -56,43 +30,13 @@
 {
 	if ( Timer_inited )	{
 		Timer_inited = 0;
-		SDL_DestroyMutex( Timer_lock );
 	}
 }
 
 void timer_init()
 {
 	if ( !Timer_inited )	{
-<<<<<<< HEAD
-		Timer_lock = SDL_CreateMutex();
-=======
-		INITIALIZE_CRITICAL_SECTION( Timer_lock );
-
-#ifdef _WIN32
-		timeBeginPeriod(precision);
-		Timer_base = Timer_last_value = timeGetTime();
-
-		// get the performance counter start time
-		LARGE_INTEGER perf_start_time;
-		QueryPerformanceCounter(&perf_start_time);
-		Timer_perf_counter_base = perf_start_time.QuadPart;
-
-		// get the performance counter's ticks per second frequency
-		LARGE_INTEGER perf_frequency;
-		QueryPerformanceFrequency(&perf_frequency);
-		Timer_perf_counter_freq = perf_frequency.QuadPart;
-#else
-		timeval time_value;
-
-		// get the performance counter start time
-		gettimeofday(&time_value, NULL);
-
-		Timer_perf_counter_base = time_value.tv_sec * MICROSECONDS_PER_SECOND + time_value.tv_usec;
-
-		// get the performance counter's ticks per second frequency
-		Timer_perf_counter_freq = 1;
-#endif
->>>>>>> a39a7530
+		Timer_perf_counter_freq = SDL_GetPerformanceFrequency();
 
 		Timer_inited = 1;
 
@@ -166,23 +110,9 @@
 		return 0;
 	}
 
-#ifdef _WIN32
-	ENTER_CRITICAL_SECTION( Timer_lock);
-
-	LARGE_INTEGER time;
-	QueryPerformanceCounter(&time);
-	longlong elapsed = time.QuadPart;// - Timer_perf_counter_base;
-
-	LEAVE_CRITICAL_SECTION( Timer_lock);
+	Uint64 elapsed = SDL_GetPerformanceCounter();
 
 	return (uint)(elapsed * MICROSECONDS_PER_SECOND / Timer_perf_counter_freq);
-#else
-	timeval time_value;
-
-	gettimeofday(&time_value, NULL);
-
-	return time_value.tv_sec * MICROSECONDS_PER_SECOND + time_value.tv_usec;// - Timer_perf_counter_base);
-#endif
 }
 
 // 0 means invalid,
