--- conflicted
+++ resolved
@@ -1657,20 +1657,6 @@
 			gr_init_alphacolor(&HUD_config.clr[idx], HUD_color_red, HUD_color_green, HUD_color_blue, (HUD_color_alpha + 1) * 16);
 		}
 
-<<<<<<< HEAD
-	// Now read in the color values for the gauges
-	while (optional_string("+Gauge:")) {
-		stuff_string(str, F_NAME, sizeof(str));
-
-		for (idx=0; idx<NUM_HUD_GAUGES; idx++) {
-			if (!stricmp(str, Hud_Gauge_Names[idx])) {
-		required_string("+RGBA:");
-		stuff_ubyte(&HUD_config.clr[idx].red);
-		stuff_ubyte(&HUD_config.clr[idx].green);
-		stuff_ubyte(&HUD_config.clr[idx].blue);
-		stuff_ubyte(&HUD_config.clr[idx].alpha);
-				break;
-=======
 		// Now read in the color values for the gauges
 		while (optional_string("+Gauge:")) {
 			stuff_string(str, F_NAME, sizeof(str));
@@ -1684,7 +1670,6 @@
 					stuff_ubyte(&HUD_config.clr[idx].alpha);
 					break;
 				}
->>>>>>> 711c7a7b
 			}
 		}
 	}
