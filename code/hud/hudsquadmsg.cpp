--- conflicted
+++ resolved
@@ -751,20 +751,8 @@
 			// Goober5000: also can't depart if no subspace drives and no valid mothership
 			if ( !(ship_can_warp_full_check(shipp)) )
 			{
-<<<<<<< HEAD
 				// function accounts for ship's wing and returns true if ship has bay departure and mothership present, false otherwise
 				return ship_can_bay_depart(shipp);
-=======
-				// check that we have a mothership and that we can depart to it
-				if (shipp->departure_location == DEPART_AT_DOCK_BAY)
-				{
-					int anchor_shipnum = ship_name_lookup(Parse_names[shipp->departure_anchor]);
-					if (anchor_shipnum >= 0 && ship_useful_for_departure(anchor_shipnum, shipp->departure_path_mask))
-						return true;
-				}
-
-				return false;
->>>>>>> 1d471e25
 			}
 
 			break;
