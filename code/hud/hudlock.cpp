--- conflicted
+++ resolved
@@ -789,14 +789,6 @@
 
 			if (!weapon_multilock_can_lock_on_subsys(Player_obj, lock->obj, ss, wip, &ss_dot))
 				continue;
-<<<<<<< HEAD
-=======
-			}
-
-			if ( !ship_subsystem_in_sight(lock->obj, ss, &Eye_position, &ss_pos) ) {
-				continue;
-			}
->>>>>>> 537c4b6f
 
 			// check for existing locks
 			current_num_locks = 0;
@@ -853,22 +845,7 @@
 		if (!weapon_multilock_can_lock_on_target(Player_obj, A, wip, &dot))
 			continue;
 
-<<<<<<< HEAD
 		bool in_range = weapon_secondary_world_pos_in_range(Player_obj, wip, &A->pos);
-=======
-		int in_range = hud_lock_world_pos_in_range(&A->pos, &vec_to_target);
-		vm_vec_normalize(&vec_to_target);
-		dot = vm_vec_dot(&Player_obj->orient.vec.fvec, &vec_to_target);
-
-		/*if ( dot < 0.95f ) {
-			// broad test to see if we should bother to even check
-			continue;
-		}*/
-
-		if (!weapon_target_satisfies_lock_restrictions(wip, A)) {
-			continue;
-		}
->>>>>>> 537c4b6f
 
 		if ( Ship_info[sp->ship_info_index].is_big_or_huge() ) {
 			lock_info temp_lock;
