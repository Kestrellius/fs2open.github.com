//
//
#include "LuaSEXP.h"

#include "iff_defs/iff_defs.h"
#include "localization/localize.h"
#include "mission/missiongoals.h"
#include "mission/missionmessage.h"
#include "object/waypoint.h"
#include "parse/parselo.h"
#include "parse/sexp.h"
#include "parse/sexp/sexp_lookup.h"
#include "scripting/api/objs/hudgauge.h"
#include "scripting/api/objs/message.h"
#include "scripting/api/objs/model.h"
#include "scripting/api/objs/event.h"
#include "scripting/api/objs/oswpt.h"
#include "scripting/api/objs/sexpvar.h"
#include "scripting/api/objs/ship.h"
#include "scripting/api/objs/shipclass.h"
#include "scripting/api/objs/sound.h"
#include "scripting/api/objs/subsystem.h"
#include "scripting/api/objs/team.h"
#include "scripting/api/objs/waypoint.h"
#include "scripting/api/objs/weaponclass.h"
#include "scripting/api/objs/wing.h"
#include "scripting/scripting.h"
#include "ship/ship.h"
#include "weapon/weapon.h"

using namespace luacpp;

namespace sexp {

static SCP_unordered_map<SCP_string, int> parameter_type_mapping{{ "boolean",      OPF_BOOL },
														  { "number",       OPF_NUMBER },
														  { "ship",         OPF_SHIP },
														  { "shipname",     OPF_SHIP },
														  { "string",       OPF_STRING },
														  { "team",         OPF_IFF },
														  { "waypointpath", OPF_WAYPOINT_PATH },
														  { "waypoint",     OPF_POINT },
														  { "variable",     OPF_VARIABLE_NAME },
														  { "message",      OPF_MESSAGE },
														  { "wing",         OPF_WING },
														  { "shipclass",    OPF_SHIP_CLASS_NAME },
														  { "weaponclass",  OPF_WEAPON_NAME },
														  { "soundentry",   OPF_GAME_SND }, 
														  { "ship+waypoint",OPF_SHIP_POINT },
														  { "ship+wing",    OPF_SHIP_WING },
														  { "ship+wing+team",   OPF_SHIP_WING_WHOLETEAM },
														  { "ship+wing+ship_on_team+waypoint",   OPF_SHIP_WING_SHIPONTEAM_POINT },
														  { "ship+wing+waypoint",   OPF_SHIP_WING_POINT },
														  { "ship+wing+waypoint+none",   OPF_SHIP_WING_POINT_OR_NONE },
<<<<<<< HEAD
														  { "subsystem",   OPF_SUBSYSTEM },
														  { "dockpoint",   OPF_DOCKER_POINT },
														  { "hudgauge",   OPF_ANY_HUD_GAUGE },
														  { "event",   OPF_EVENT_NAME },
														  { "child_enum",   OPF_CHILD_LUA_ENUM },
														  { "enum",   First_available_opf_id } };
=======
														  { "subsystem",    OPF_SUBSYSTEM },
														  { "dockpoint",    OPF_DOCKER_POINT },
														  { "hudgauge",     OPF_ANY_HUD_GAUGE },
														  { "event",        OPF_EVENT_NAME },
														  { "enum",         First_available_opf_id } };
>>>>>>> 7ef70f6d

// If a parameter requires a parent parameter then it must be listed here!
static SCP_vector<SCP_string> parent_parameter_required{"subsystem", "dockpoint", "child_enum"};

std::pair<SCP_string, int> LuaSEXP::get_parameter_type(const SCP_string& name)
{
	SCP_string copy = name;
	SCP_tolower(copy);

	auto iter = parameter_type_mapping.find(copy);
	if (iter == parameter_type_mapping.end()) {
		return std::pair<SCP_string, int>(copy, -1);
	} else {
		return std::pair<SCP_string, int>(copy, iter->second);
	}
}

static SCP_unordered_map<SCP_string, int> return_type_mapping{{ "number",  OPR_NUMBER },
													   { "boolean", OPR_BOOL },
													   { "nothing", OPR_NULL }, };
int LuaSEXP::get_return_type(const SCP_string& name)
{
	SCP_string copy = name;
	SCP_tolower(copy);

	auto iter = return_type_mapping.find(copy);
	if (iter == return_type_mapping.end()) {
		return -1;
	} else {
		return iter->second;
	}
}

LuaSEXP::LuaSEXP(const SCP_string& name) : DynamicSEXP(name) {
}
void LuaSEXP::initialize() {
	// Nothing to do for this type
}
int LuaSEXP::getMinimumArguments() const {
	return _min_args;
}
int LuaSEXP::getMaximumArguments() const {
	return _max_args;
}
std::pair<SCP_string, int> LuaSEXP::getArgumentInternalType(int argnum) const {
	if (argnum < 0) {
		return std::pair<SCP_string, int>(SEXP_NONE_STRING, OPF_NONE);
	}

	if (argnum < (int) _argument_types.size()) {
		// Normal, non variable argument types
		return _argument_types[argnum];
	}

	// sanity check in case of bad table data
	if (_varargs_type_pattern.empty()) {
		Warning(LOCATION, "Not enough parameters specified for Lua SEXP %s!", getName().c_str());
		return std::pair<SCP_string, int>(SEXP_NONE_STRING, OPF_NONE);
	}

	// We are in the variable argument types region
	// First, adjust the argnum base index so that our variable index starts at 0
	auto varargs_index = argnum - _argument_types.size();

	// Then use modulo magic to bring the argument number into the right range
	varargs_index = varargs_index % _varargs_type_pattern.size();

	// And then use that to get the parameter type
	return _varargs_type_pattern[varargs_index];
}
int LuaSEXP::getArgumentType(int argnum) const {
	return getArgumentInternalType(argnum).second;
}
luacpp::LuaValue LuaSEXP::sexpToLua(int node, int argnum, int parent_node) const {
	using namespace scripting::api;
	auto argtype = getArgumentInternalType(argnum);

	switch (argtype.second) {
	case OPF_BOOL: {
		auto value = is_sexp_true(node) != 0;
		return LuaValue::createValue(_action.getLuaState(), value);
	}
	case OPF_NUMBER: {
		bool is_nan, is_nan_forever;
		auto res = eval_num(node, is_nan, is_nan_forever);
		float value;
		if (is_nan || is_nan_forever) {
			value = std::numeric_limits<float>::quiet_NaN();
		} else {
			value = (float) res;
		}
		return LuaValue::createValue(_action.getLuaState(), value);
	}
	case OPF_VARIABLE_NAME: {
		// Variable names work by getting the variable index from the text node
		auto sexp_variable_index = sexp_get_variable_index(node);

		// Add the variable to the parameter list as a SEXPVariable object handle
		return LuaValue::createValue(_action.getLuaState(), l_SEXPVariable.Set(sexpvar_h(sexp_variable_index)));
	}
	case OPF_IFF: {
		auto team_idx = iff_lookup(CTEXT(node));

		return LuaValue::createValue(_action.getLuaState(), l_Team.Set(team_idx));
	}
	case OPF_WAYPOINT_PATH: {
		waypoint_list *wp_list = find_matching_waypoint_list(CTEXT(node));

		return LuaValue::createValue(_action.getLuaState(), l_WaypointList.Set(waypointlist_h(wp_list)));
	}
		// The following argument types are all strings
	case OPF_SHIP: {
		auto ship_entry = eval_ship(node);

		// if this is a shipname type, we want the name of a valid ship but not the ship itself
		// (if the ship is not valid, return an empty string)
		if (argtype.first == "shipname") {
			return LuaValue::createValue(_action.getLuaState(), ship_entry ? ship_entry->name : "");
		}

		if (!ship_entry || !ship_entry->objp) {
			// Name is invalid
			return LuaValue::createValue(_action.getLuaState(), l_Ship.Set(object_h()));
		}

		auto objp = ship_entry->objp;

		// The other SEXP code does not validate the object type so this should be safe
		Assertion(objp->type == OBJ_SHIP,
				  "Ship '%s' was found in the Ships array but has a different object type in the Objects array. Get a coder!",
				  CTEXT(node));

		return LuaValue::createValue(_action.getLuaState(), l_Ship.Set(object_h(objp)));
	}
	case OPF_MESSAGE: {
		auto name = CTEXT(node);

		auto idx = -1;
		for (int i = Num_builtin_messages; i < (int) Messages.size(); i++)
		{
			if (!stricmp(Messages[i].name, name))
			{
				idx = i;
				break;
			}
		}

		return LuaValue::createValue(_action.getLuaState(), l_Message.Set(idx));
	}
	case OPF_WING: {
		auto wingp = eval_wing(node);
		int wingnum = static_cast<int>(wingp - Wings);

		return LuaValue::createValue(_action.getLuaState(), l_Wing.Set(wingnum));
	}
	case OPF_SHIP_CLASS_NAME: {
		auto name = CTEXT(node);
		return LuaValue::createValue(_action.getLuaState(), l_Shipclass.Set(ship_info_lookup(name)));
	}
	case OPF_WEAPON_NAME: {
		auto name = CTEXT(node);
		return LuaValue::createValue(_action.getLuaState(), l_Weaponclass.Set(weapon_info_lookup(name)));
	}
	case OPF_GAME_SND: {
		auto name = CTEXT(node);
		return LuaValue::createValue(_action.getLuaState(), l_SoundEntry.Set(sound_entry_h(gamesnd_get_by_name(name))));
	}
	case OPF_STRING: {
		auto text = CTEXT(node);
		return LuaValue::createValue(_action.getLuaState(), text);
	}
	case OPF_SHIP_POINT:
	case OPF_SHIP_WING:
	case OPF_SHIP_WING_WHOLETEAM:
	case OPF_SHIP_WING_SHIPONTEAM_POINT:
	case OPF_SHIP_WING_POINT:
	case OPF_POINT:
	case OPF_SHIP_WING_POINT_OR_NONE: {
		object_ship_wing_point_team oswpt;
		eval_object_ship_wing_point_team(&oswpt, node);
		return LuaValue::createValue(_action.getLuaState(), l_OSWPT.Set(oswpt));
	}
	case OPF_SUBSYSTEM: {
		auto name = CTEXT(node);

		//Use the parent node to get the index of the parameter we should
		//look at to find the parent object
		int index = get_dynamic_parameter_index(_name, argnum);

		if (index < 0)
			error_display(1, "Expected to find a dynamic lua parent parameter for node %i in operator %s but found nothing!",
				argnum,
				_name.c_str());

		int this_node = parent_node;
		for (int i = 0; i <= index; i++) {
			this_node = CDR(this_node);
		}

		auto ship_entry = eval_ship(this_node);

		if (!ship_entry || !ship_entry->shipp) {
			// Name is invalid
			return LuaValue::createValue(_action.getLuaState(), l_Ship.Set(object_h()));
		}

		ship_subsys* ss = ship_get_subsys(ship_entry->shipp, name);
		
		return LuaValue::createValue(_action.getLuaState(), l_Subsystem.Set(ship_subsys_h(ship_entry->objp, ss)));
	}
	case OPF_DOCKER_POINT: {
		auto name = CTEXT(node);

		// Use the parent node to get the index of the parameter we should
		// look at to find the parent object
		int index = get_dynamic_parameter_index(_name, argnum);

		if (index < 0)
			error_display(1,
				"Expected to find a dynamic lua parent parameter for node %i in operator %s but found nothing!",
				argnum,
				_name.c_str());

		int this_node = parent_node;
		for (int i = 0; i <= index; i++) {
			this_node = CDR(this_node);
		}

		auto ship_entry = eval_ship(this_node);
		if (!ship_entry || !ship_entry->shipp) {
			// Name is invalid
			return LuaValue::createValue(_action.getLuaState(), l_Ship.Set(object_h()));
		}

		auto docker_pm = model_get(Ship_info[ship_entry->shipp->ship_info_index].model_num);
		auto dockindex = model_find_dock_name_index(Ship_info[ship_entry->shipp->ship_info_index].model_num, name);

		return LuaValue::createValue(_action.getLuaState(), l_Dockingbay.Set(dockingbay_h(docker_pm, dockindex)));
  }
	case OPF_ANY_HUD_GAUGE: {
		auto name = CTEXT(node);
		return LuaValue::createValue(_action.getLuaState(), l_HudGauge.Set(hud_get_gauge(name)));
	}
	case OPF_EVENT_NAME: {
		auto name = CTEXT(node);

		int i;
		for (i = 0; i < (int)Mission_events.size(); i++) {
			if (!stricmp(Mission_events[i].name.c_str(), name))
				break;
			}
		return LuaValue::createValue(_action.getLuaState(), l_Event.Set(i));
	}
	case OPF_CHILD_LUA_ENUM: {
		auto text = CTEXT(node);
		return LuaValue::createValue(_action.getLuaState(), text);
	}
	default:
		if ((strcmp(argtype.first.c_str(), "enum")) == 0) {
			auto text = CTEXT(node);
			return LuaValue::createValue(_action.getLuaState(), text);
		} else {
			UNREACHABLE(
				"Unhandled argument type! Someone added an argument type but didn't add handling code to execute().");
			return LuaValue::createNil(_action.getLuaState());
		}
	}
}
int LuaSEXP::getSexpReturnValue(const LuaValueList& retVals) const {
	switch (_return_type) {
	case OPR_NUMBER:
		if (retVals.size() != 1) {
			Warning(LOCATION,
					"Wrong number of return values for Lua SEXP '%s'! Expected 1, got " SIZE_T_ARG ".",
					_name.c_str(),
					retVals.size());
			return 0;
		} else if (retVals[0].getValueType() != ValueType::NUMBER) {
			Warning(LOCATION, "Wrong return type detected for Lua SEXP '%s', expected a number.", _name.c_str());
			return 0;
		} else {
			return retVals[0].getValue<int>();
		}
	case OPR_BOOL:
		if (retVals.size() != 1) {
			Warning(LOCATION,
					"Wrong number of return values for Lua SEXP '%s'! Expected 1, got " SIZE_T_ARG ".",
					_name.c_str(),
					retVals.size());
			return SEXP_FALSE;
		} else if (retVals[0].getValueType() != ValueType::BOOLEAN) {
			Warning(LOCATION, "Wrong return type detected for Lua SEXP '%s', expected a boolean.", _name.c_str());
			return SEXP_FALSE;
		} else {
			return retVals[0].getValue<bool>() ? SEXP_TRUE : SEXP_FALSE;
		}
	case OPR_NULL:
		if (retVals.size() != 0) {
			Warning(LOCATION,
					"Wrong number of return values for Lua SEXP '%s'! Expected 0, got " SIZE_T_ARG ".",
					_name.c_str(),
					retVals.size());
		}
		return SEXP_TRUE;
	default:
		return SEXP_TRUE;
	}
}

luacpp::LuaValueList LuaSEXP::getSEXPArgumentList(int node, int parent_node) const {
	LuaValueList luaParameters;

	// We need to adapt how we handle parameters based on their type. We use this variable to keep track of which parameter
	// we are currently looking at
	int argnum = 0;
	while (node != -1) {
		if (argnum < (int)_argument_types.size()) {
			// This is a parameter in the normal list so we add it to the normal parameter list
			luaParameters.push_back(sexpToLua(node, argnum, parent_node));

			node = CDR(node);
			++argnum;
		}
		else {
			// The varargs part is handled in chunks so that scripts can use the data more easily
			// Every repeat pattern instance is put into its own table
			LuaTable varargs_part = LuaTable::create(_action.getLuaState());

			// Iterate over all parameters in this varargs pattern and put them all in the table
			// If we reach the end of the parameter list inside this for loop we just exit since all parameters are optional
			for (auto i = 0; i < (int)_varargs_type_pattern.size() && node != -1; ++i) {
				// i + 1 since lua arrays are 1-indexed
				varargs_part.addValue(i + 1, sexpToLua(node, argnum, parent_node));

				node = CDR(node);
				++argnum;
			}

			luaParameters.push_back(varargs_part);
		}
	}

	return luaParameters;
}

int LuaSEXP::execute(int node, int parent_node) {
	if (!_action.isValid()) {
		
		Error(LOCATION,
			  "Lua SEXP %s called without a valid action function! A script probably failed to set the action for some reason.", _name.c_str());
		return SEXP_CANT_EVAL;
	}

	LuaValueList luaParameters = getSEXPArgumentList(node, parent_node);

	// All parameters are now in LuaValues, time to call our function
	try {
		auto retVals = _action.call(Script_system.GetLuaSession(), luaParameters);

		return getSexpReturnValue(retVals);
	} catch(const LuaException&) {
		// This is only caused by an error in the function but those are already handled by our error function
		// These values are close to what the existing SEXP code does if errors occur while processing a SEXP
		switch(_return_type) {
		case OPR_NUMBER:
		case OPR_BOOL:
			return SEXP_NAN;
		case OPR_NULL:
			return SEXP_TRUE;
		default:
			return SEXP_NAN;
		}
	}
}
int LuaSEXP::getReturnType() {
	return _return_type;
}

int LuaSEXP::getSubcategory() {
	return _subcategory;
}
int LuaSEXP::getCategory() {
	return _category;
}
bool LuaSEXP::parseCheckEndOfDescription() {
	// Since we're stuffing strings, this is the best way to "unstuff" a string
	// if we determine we're finished with the description - and we also want
	// to preserve whitespace (which the parser eats) while building the description
	pause_parse();

	// look for any token that can follow $Description
	auto possible_tokens =
	{
		"$Operator:",
		"#End",
		"$Repeat",
		"$Parameter:"
	};

	bool found = false;
	for (auto token : possible_tokens)
	{
		if (optional_string(token))
		{
			found = true;
			break;
		}
	}

	unpause_parse();
	return found;
}
void LuaSEXP::parseTable() {
	required_string("$Category:");
	SCP_string category;
	stuff_string(category, F_NAME);

	_category = get_category(category);
	if (_category == OP_CATEGORY_NONE) {
		// Unknown category so we need to add this one
		_category = sexp::add_category(category);
	}

	if (optional_string("$Subcategory:")) {
		SCP_string subcategory;
		stuff_string(subcategory, F_NAME);

		_subcategory = get_subcategory(subcategory, _category);
		if (_subcategory == OP_SUBCATEGORY_NONE) {
			// Unknown subcategory so we need to add this one
			_subcategory = sexp::add_subcategory(_category, subcategory);
		}
	} else {
		_subcategory = OP_SUBCATEGORY_NONE;
	}

	required_string("$Minimum Arguments:");

	stuff_int(&_min_args);

	if (_min_args < 0) {
		error_display(0, "Minimum argument number must be at least 0! Got %d.", _min_args);
		_min_args = 0;
	}

	if (optional_string("$Maximum Arguments:")) {
		stuff_int(&_max_args);

		if (_max_args < 0) {
			error_display(0, "Maximum argument number must be at least 0! Got %d.", _max_args);
			_max_args = 0;
		}
	} else {
		_max_args = INT_MAX;
	}

	if (_max_args < _min_args) {
		error_display(0, "Maximum argument number must be greater or equal to minimum number of arguments!");
		std::swap(_min_args, _max_args);
	}

	if (optional_string("$Return Type:")) {
		SCP_string type;
		stuff_string(type, F_NAME);

		_return_type = get_return_type(type);

		if (_return_type < 0) {
			error_display(0, "Unknown return type '%s'!", type.c_str());
			_return_type = OPR_NULL;
		}
	} else {
		_return_type = OPR_NULL;
	}

	SCP_stringstream help_text;
	help_text << _name << "\r\n";

	required_string("$Description:");

	SCP_string description, extra;
	stuff_string(description, F_NAME);
	while (!parseCheckEndOfDescription()) {
		while (skip_eoln()) {
			description += "\r\n";
		}
		stuff_string(extra, F_NAME);
		description += extra;
	}

	help_text << "\t" << description << "\r\n\r\n";

	// argument string
	help_text << "Takes ";
	if (_max_args == INT_MAX) {
		help_text << _min_args << " or more arguments:";
	} else {
		if (_max_args == 0) {
			help_text << "no arguments.";
		} else if (_min_args == _max_args) {
			help_text << _min_args << " argument";
			if (_min_args > 1) {
				help_text << "s";
			}
			help_text << ":";
		} else {
			help_text << _min_args << " to " << _max_args << " arguments:";
		}
	}
	help_text << "\r\n";

	bool variable_arg_part = false;
	if (optional_string("$Repeat")) {
		help_text << "Rest: (The following pattern repeats)\r\n";
		variable_arg_part = true;
	}
	int param_index = 0;
	while (optional_string("$Parameter:")) {

		required_string("+Description:");

		SCP_string param_desc;
		stuff_string(param_desc, F_NAME);

		if (variable_arg_part) {
			help_text << "\t" << _varargs_type_pattern.size() + 1;
		} else {
			help_text << "\t" << _argument_types.size() + 1;
		}
		help_text << ": " << param_desc << "\r\n";

		required_string("+Type:");
		SCP_string type_str;
		stuff_string(type_str, F_NAME);

		auto type = get_parameter_type(type_str);
		if (type.second < 0) {
			error_display(0, "Unknown parameter type '%s'!", type_str.c_str());
			type = get_parameter_type("string");
		}

		if ((strcmp(type.first.c_str(), "enum")) == 0) {
			
			required_string("+Enum Name:");

			SCP_string enum_name;
			stuff_string(enum_name, F_NAME);

			dynamic_sexp_enum_list thisList;
			int list_position = get_dynamic_enum_position(enum_name);
			bool new_enum = false;

			if (list_position >= 0) {
				type.second = list_position + (int)First_available_opf_id;

				//Do this just in case we're going to use this list as a template
				thisList.name = Dynamic_enums[list_position].name; 
				for (const SCP_string& enum_item : Dynamic_enums[list_position].list) {
					thisList.list.push_back(enum_item);
				}
			} else {
				new_enum = true;
				thisList.name = enum_name;
			}

			while (optional_string("+Enum:")) {
				new_enum = true;

				//If we're making a new Enum based off another one, let's give it a unique name
				if (list_position >= 0) {
					SCP_string newName;
					newName = enum_name;
					newName.append(std::to_string(list_position));
					thisList.name = newName;
				}

				SCP_string item;
				stuff_string(item, F_NAME);

				// These characters may not appear in an Enum item
				constexpr const char* ENUM_INVALID_CHARS = "()\"'\\/";
				if (std::strpbrk(item.c_str(), ENUM_INVALID_CHARS) != nullptr) {
					error_display(0, "ENUM item '%s' cannot include these characters [(,),\",',\\,/]. Skipping!\n", item.c_str());

					// Skip the invalid entry
					continue;

				}

				if (item.length() >= NAME_LENGTH) {
					error_display(0, "Enum item '%s' is longer than %i characters. Truncating!\n", item.c_str(), NAME_LENGTH);
					item.resize(NAME_LENGTH - 1);
				}

				bool skip = false;
				// Case insensitive check if the item already exists in the list
				for (int i = 0; i < (int)thisList.list.size(); i++) {
					if (lcase_equal(item, thisList.list[i])) {
						error_display(0, "Enum item '%s' already exists in list %s. Skipping!\n", item.c_str(), thisList.name.c_str());
						skip = true;
						break;
					}
				}

				if (skip)
					continue;

				thisList.list.push_back(item);
			}

			if (thisList.list.size() == 0) {
				error_display(0, "Parsed empty enum list '%s'\n", thisList.name.c_str());
				thisList.list.push_back("<none>");
			}

			if (new_enum) {
				type.second = increment_enum_list_id();
				Dynamic_enums.push_back(thisList);
			} else {
				// Not an error but large mods may lose track of their enum names and I thought this would be helpful -Mjn
				mprintf(("Found previously existing Lua Enum '%s'. Using that for sexp '%s'!\n",
					enum_name.c_str(),
					_name.c_str()));
			}

		}
		bool parent_required = false;
		for (int i = 0; i < (int)parent_parameter_required.size(); i++) {
			if (type.first == parent_parameter_required[i]) {
				parent_required = true;
				break;
			}

		}
		if (parent_required)
		{
			int this_index = -1;
			
			if (optional_string("+Parent Parameter Index:")) {
				stuff_int(&this_index);
				this_index--;
			}

			if (this_index >= (param_index + 1)) {
				error_display(1,
					"Parent Parameter Index '%i' cannot be greater or equal to %i (the current parameter index)!\n",
					this_index,
					param_index + 1);
			}
			
			std::pair<int, int> param_map(param_index, this_index);

			// check if this operator already has an entry for dynamic parameters
			int dyn_index = -1;
			for (int i = 0; i < (int)Dynamic_parameters.size(); i++) {
				if (lcase_equal(Dynamic_parameters[i].operator_name, _name)) {
					dyn_index = i;
				}
			}

			if (dyn_index >= 0) {
				Dynamic_parameters[dyn_index].parameter_map.push_back(param_map);
			} else {
				dynamic_sexp_parameter_list dyn_param;
				dyn_param.operator_name = _name;
				dyn_param.parameter_map.push_back(param_map);

				Dynamic_parameters.push_back(dyn_param);
			}

		}

		if (variable_arg_part) {
			_varargs_type_pattern.push_back(type);
		} else {
			_argument_types.push_back(type);
		}

		if (optional_string("$Repeat")) {
			if (!variable_arg_part) {
				help_text << "Rest: (The following pattern repeats)\r\n";
				variable_arg_part = true;
			} else {
				error_display(0, "A second $Repeat has been encountered! Only one may appear in the parameter list.");
			}
		}
		param_index++;
	}

	_help_text = help_text.str();
	lcl_replace_stuff(_help_text, true);
}
void LuaSEXP::setAction(const luacpp::LuaFunction& action) {
	Assertion(action.isValid(), "Invalid function handle supplied!");
	_action = action;
}

luacpp::LuaFunction LuaSEXP::getAction() const {
	return _action;
}
}<|MERGE_RESOLUTION|>--- conflicted
+++ resolved
@@ -52,20 +52,12 @@
 														  { "ship+wing+ship_on_team+waypoint",   OPF_SHIP_WING_SHIPONTEAM_POINT },
 														  { "ship+wing+waypoint",   OPF_SHIP_WING_POINT },
 														  { "ship+wing+waypoint+none",   OPF_SHIP_WING_POINT_OR_NONE },
-<<<<<<< HEAD
-														  { "subsystem",   OPF_SUBSYSTEM },
-														  { "dockpoint",   OPF_DOCKER_POINT },
-														  { "hudgauge",   OPF_ANY_HUD_GAUGE },
-														  { "event",   OPF_EVENT_NAME },
-														  { "child_enum",   OPF_CHILD_LUA_ENUM },
-														  { "enum",   First_available_opf_id } };
-=======
 														  { "subsystem",    OPF_SUBSYSTEM },
 														  { "dockpoint",    OPF_DOCKER_POINT },
 														  { "hudgauge",     OPF_ANY_HUD_GAUGE },
 														  { "event",        OPF_EVENT_NAME },
+														  { "child_enum",   OPF_CHILD_LUA_ENUM },
 														  { "enum",         First_available_opf_id } };
->>>>>>> 7ef70f6d
 
 // If a parameter requires a parent parameter then it must be listed here!
 static SCP_vector<SCP_string> parent_parameter_required{"subsystem", "dockpoint", "child_enum"};
