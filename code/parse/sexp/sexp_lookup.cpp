--- conflicted
+++ resolved
@@ -199,7 +199,6 @@
 
 	return iter->second.get();
 }
-<<<<<<< HEAD
 int get_category(const SCP_string& name)
 {
 	for (auto& cat : op_menu) {
@@ -221,15 +220,7 @@
 	return OP_SUBCATEGORY_NONE;
 }
 int get_category_of_subcategory(int subcategory_id)
-=======
-int increment_enum_list_id()
->>>>>>> 66becc98
-{
-	auto& global = globals();
-	return global.next_free_enum_list_id++;
-}
-int get_category_of_subcategory(int subcategory_id)
-	{
+{
 	const auto& global = globals();
 
 	auto iter = global.subcategory_to_category.find(subcategory_id);
@@ -238,6 +229,11 @@
 	}
 
 	return iter->second;
+}
+int increment_enum_list_id()
+{
+	auto& global = globals();
+	return global.next_free_enum_list_id++;
 }
 void dynamic_sexp_init()
 {
