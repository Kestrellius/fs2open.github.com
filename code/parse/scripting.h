--- conflicted
+++ resolved
@@ -76,12 +76,9 @@
 #define CHA_ONACTIONSTOPPED	33
 #define CHA_MSGRECEIVED		34
 #define CHA_HUDMSGRECEIVED	35
-<<<<<<< HEAD
-#define CHA_BEAMFIRE        38
-=======
 #define CHA_AFTERBURNSTART	36
 #define CHA_AFTERBURNEND    37
->>>>>>> 8c3e9dcd
+#define CHA_BEAMFIRE        38
 
 // management stuff
 void scripting_state_init();
