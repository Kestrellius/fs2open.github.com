--- conflicted
+++ resolved
@@ -82,14 +82,10 @@
 	{"On Ship Arrive",			CHA_ONSHIPARRIVE,	0},
 	{"On Beam Collision",		CHA_COLLIDEBEAM,	0},
 	{"On Message Received",		CHA_MSGRECEIVED,	0},
-<<<<<<< HEAD
     {"On HUD Message Received", CHA_HUDMSGRECEIVED, 0},
-	{"On Beam Fire",            CHA_BEAMFIRE,       0 }
-=======
-	{"On HUD Message Received", CHA_HUDMSGRECEIVED, 0},
-	{"On Afterburner Engage",   CHA_AFTERBURNSTART, 0},
-	{"On Afterburner Stop",     CHA_AFTERBURNEND,   0}
->>>>>>> 8c3e9dcd
+	{ "On Afterburner Engage",	CHA_AFTERBURNSTART, 0 },
+	{ "On Afterburner Stop",	CHA_AFTERBURNEND,	0 },
+	{ "On Beam Fire",			CHA_BEAMFIRE,		0 }
 };
 
 int Num_script_actions = sizeof(Script_actions)/sizeof(flag_def_list);
@@ -325,11 +321,7 @@
 					if (action == CHA_COLLIDEWEAPON) {
 						if (stricmp(Weapon_info[more_data].name, scp->data.name) != 0)
 							return false;
-<<<<<<< HEAD
-					} else if (!(action == CHA_ONWPSELECTED || action == CHA_ONWPDESELECTED || action == CHA_ONWPEQUIPPED || action == CHA_ONWPFIRED || action == CHA_ONTURRETFIRED || action == CHA_BEAMFIRE)) {
-=======
-					} else if (!(action == CHA_ONWPSELECTED || action == CHA_ONWPDESELECTED || action == CHA_ONWPEQUIPPED || action == CHA_ONWPFIRED || action == CHA_ONTURRETFIRED)) {
->>>>>>> 8c3e9dcd
+					} else if (!(action == CHA_ONWPSELECTED || action == CHA_ONWPDESELECTED || action == CHA_ONWPEQUIPPED || action == CHA_ONWPFIRED || action == CHA_ONTURRETFIRED )) {
 						if(objp == NULL || (objp->type != OBJ_WEAPON && objp->type != OBJ_BEAM))
 							return false;
 						else if (( objp->type == OBJ_WEAPON) && (stricmp(Weapon_info[Weapons[objp->instance].weapon_info_index].name, scp->data.name) != 0 ))
