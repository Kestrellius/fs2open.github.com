--- conflicted
+++ resolved
@@ -1586,15 +1586,10 @@
 {
 	auto filename = campaign_file + FS_CAMPAIGN_FILE_EXT;
 
+		// note: we do not toss all-time stats from player's performance in campaign up till now
 	mission_campaign_savefile_delete(filename.c_str());
 
-<<<<<<< HEAD
-		// note: we do not toss all-time stats from player's performance in campaign up till now
-		mission_campaign_savefile_delete(filename);
-		mission_campaign_load(filename, NULL, 1);
-		mission_campaign_next_mission();
-=======
-	const int load_status = mission_campaign_load(filename.c_str(), nullptr, nullptr, 1 , false);	// retail doesn't reset stats when resetting the campaign
+	const int load_status = mission_campaign_load(filename.c_str(), nullptr, nullptr, 1);
 
 	// see if we successfully loaded this campaign
 	if (load_status == 0) {
@@ -1602,7 +1597,6 @@
 		if ((Campaign.flags & CF_CUSTOM_TECH_DATABASE) || !stricmp(Campaign.filename, "freespace2")) {
 			// reset tech database to what's in the tables
 			tech_reset_to_default();
->>>>>>> 83d07277
 
 			// write the savefile so that we don't later load a stale techroom
 			Pilot.save_savefile();
