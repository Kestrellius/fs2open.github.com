--- conflicted
+++ resolved
@@ -173,13 +173,9 @@
 void mission_campaign_init( void );
 
 // load up and initialize a new campaign
-<<<<<<< HEAD
-int mission_campaign_load( char *filename, player *pl = NULL, int load_savefile = 1 );
-=======
-int mission_campaign_load(const char* filename, const char* full_path = nullptr, player* pl = nullptr, int load_savefile = 1, bool reset_stats = true);
+int mission_campaign_load(const char* filename, const char* full_path = nullptr, player* pl = nullptr, int load_savefile = 1);
 
 bool campaign_is_ignored(const char *filename);
->>>>>>> 83d07277
 
 // declaration for local campaign save game load function
 extern void mission_campaign_savefile_delete(const char* cfilename);
