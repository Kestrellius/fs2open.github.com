--- conflicted
+++ resolved
@@ -422,11 +422,7 @@
  * this file.  If you change the format of the campaign file, you should be sure these related
  * functions work properly and update them if it breaks them.
  */
-<<<<<<< HEAD
-int mission_campaign_load( char *filename, player *pl, int load_savefile )
-=======
-int mission_campaign_load(const char* filename, const char* full_path, player* pl, int load_savefile, bool reset_stats)
->>>>>>> 83d07277
+int mission_campaign_load(const char* filename, const char* full_path, player* pl, int load_savefile)
 {
 	int i;
 	char name[NAME_LENGTH], type[NAME_LENGTH], temp[NAME_LENGTH];
