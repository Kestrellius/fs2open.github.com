--- conflicted
+++ resolved
@@ -15,11 +15,7 @@
 bool isStringOneOf(const std::string& value, const std::vector<std::string>& candidates)
 {
 	return std::any_of(candidates.begin(), candidates.end(), [&value](const std::string& candidate) {
-<<<<<<< HEAD
-		return !stricmp(value.c_str(), candidate.c_str());
-=======
 		return lcase_equal(value, candidate);
->>>>>>> 4dfaa85b
 	});
 }
 
