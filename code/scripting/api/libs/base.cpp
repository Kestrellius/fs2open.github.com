//
//

#include "base.h"

#include "globalincs/version.h"

#include "freespace.h"

#include "gamesequence/gamesequence.h"
#include "libs/discord/discord.h"
#include "mission/missiontraining.h"
#include "network/multi.h"
#include "parse/parselo.h"
#include "parse/sexp.h"
#include "pilotfile/pilotfile.h"
#include "playerman/player.h"
#include "scripting/api/objs/bytearray.h"
#include "scripting/api/objs/control_info.h"
#include "scripting/api/objs/enums.h"
#include "scripting/api/objs/gameevent.h"
#include "scripting/api/objs/gamestate.h"
#include "scripting/api/objs/player.h"
#include "scripting/api/objs/vecmath.h"
#include "scripting/util/LuaValueDeserializer.h"
#include "scripting/util/LuaValueSerializer.h"
#include "utils/Random.h"
#include "cmdline/cmdline.h"


namespace scripting {
extern SCP_string ade_tostring(lua_State* L, int argnum, bool add_typeinfo);
	
namespace api {
using Random = ::util::Random;

//**********LIBRARY: Base
ADE_LIB(l_Base, "Base", "ba", "Base FreeSpace 2 functions");

ADE_FUNC(print, l_Base, "string Message", "Prints a string", nullptr, nullptr)
{
#ifndef NDEBUG
	auto str = ade_tostring(L, -1, false);
	nprintf(("scripting", "%s", str.c_str()));
#else
	SCP_UNUSED(L);
#endif

	return ADE_RETURN_NIL;
}

ADE_FUNC(println, l_Base, "string Message", "Prints a string with a newline", nullptr, nullptr)
{
#ifndef NDEBUG
	auto str = ade_tostring(L, -1, false);
	nprintf(("scripting", "%s\n", str.c_str()));
#else
	SCP_UNUSED(L);
#endif

	return ADE_RETURN_NIL;
}

ADE_FUNC(warning, l_Base, "string Message", "Displays a FreeSpace warning (debug build-only) message with the string provided", nullptr, nullptr)
{
#ifndef NDEBUG
	auto str = ade_tostring(L, -1, false);

	if (Cmdline_lua_devmode) {
		nprintf(("scripting", "WARNING: %s\n", str.c_str()));
	} else {
		Warning(LOCATION, "%s", str.c_str());
	}
#else
	SCP_UNUSED(L);
	Global_warning_count++;
#endif

	return ADE_RETURN_NIL;
}

ADE_FUNC(error, l_Base, "string Message", "Displays a FreeSpace error message with the string provided", nullptr, nullptr)
{
	auto str = ade_tostring(L, -1, false);

	if (Cmdline_lua_devmode) {
		nprintf(("scripting", "ERROR: %s\n", str.c_str()));
	} else {
		Error(LOCATION, "%s", lua_tostring(L, -1));
	}

	return ADE_RETURN_NIL;
}

ADE_FUNC(rand32,
	l_Base,
	"[number a, number b]",
	"Calls FSO's Random::next() function, which is higher-quality than Lua's ANSI C math.random().  If called with no arguments, returns a random integer from [0, 0x7fffffff].  If called with one argument, returns an integer from [0, a).  If called with two arguments, returns an integer from [a, b].",
	"number",
	"A random integer")
{
	int a, b;
	int numargs = ade_get_args(L, "|ii", &a, &b);

	int result;
	if (numargs == 2) {
		if (a <= b) {
			result = Random::next(a, b);
		} else {
			LuaError(L, "rand32() script function was passed an invalid range (%d ... %d)!", a, b);
			result = a; // match behavior of rand_sexp()
		}
	} else if (numargs == 1) {
		if (a > 0) {
			result = Random::next(a);
		} else {
			LuaError(L, "rand32() script function was passed an invalid modulus (%d)!", a);
			result = 0;
		}
	} else {
		result = Random::next();
	}

	return ade_set_args(L, "i", result);
}

ADE_FUNC(rand32f,
	l_Base,
	"[number max]",
	"Calls FSO's Random::next() function and transforms the result to a float.  If called with no arguments, returns a random float from [0.0, 1.0).  If called with one argument, returns a float from [0.0, max).",
	"number",
	"A random float")
{
	float _max;
	int numargs = ade_get_args(L, "|f", &_max);

	// see also frand()
	int num;
	do {
		num = Random::next();
	} while (num == Random::MAX_VALUE);
	float result = i2fl(num) * Random::INV_F_MAX_VALUE;

	if (numargs > 0)
		result *= _max;

	return ade_set_args(L, "f", result);
}

ADE_FUNC(createOrientation,
	l_Base,
	ade_overload_list({nullptr,
		"number p, number b, number h",
		"number r1c1, number r1c2, number r1c3, number r2c1, number r2c2, number r2c3, number r3c1, number r3c2, "
		"number r3c3"}),
	"Given 0 arguments, creates an identity orientation; 3 arguments, creates an orientation from pitch/bank/heading (in radians); 9 arguments, creates an orientation from a 3x3 row-major order matrix.",
	"orientation",
	"New orientation object, or the identity orientation on failure")
{
	matrix m;
	int numargs = ade_get_args(L, "|fffffffff", &m.a1d[0], &m.a1d[1], &m.a1d[2], &m.a1d[3], &m.a1d[4], &m.a1d[5], &m.a1d[6], &m.a1d[7], &m.a1d[8]);
	if(!numargs)
	{
		return ade_set_args(L, "o", l_Matrix.Set( matrix_h(&vmd_identity_matrix) ));
	}
	else if(numargs == 3)
	{
		angles a = {m.a1d[0], m.a1d[1], m.a1d[2]};
		return ade_set_args(L, "o", l_Matrix.Set(matrix_h(&a)));
	}
	else if(numargs == 9)
	{
		return ade_set_args(L, "o", l_Matrix.Set(matrix_h(&m)));
	}

	return ade_set_error(L, "o", l_Matrix.Set(matrix_h()));
}

ADE_FUNC(createOrientationFromVectors, l_Base, "[vector fvec, vector uvec, vector rvec]",
	"Given 0 to 3 arguments, creates an orientation object from 0 to 3 vectors.  (This is essentially a wrapper for the vm_vector_2_matrix function.)  If supplied 0 arguments, this will return the identity orientation.  The first vector, if supplied, must be non-null.",
	"orientation",
	"New orientation object, or the identity orientation on failure")
{
	vec3d *fvec = nullptr, *uvec = nullptr, *rvec = nullptr;
	int numargs = ade_get_args(L, "|ooo", l_Vector.GetPtr(&fvec), l_Vector.GetPtr(&uvec), l_Vector.GetPtr(&rvec));
	if (!numargs)
	{
		return ade_set_args(L, "o", l_Matrix.Set(matrix_h(&vmd_identity_matrix)));
	}
	else
	{
		// if we have any vectors, the first one should be non-null
		if (fvec == nullptr)
			return ade_set_error(L, "o", l_Matrix.Set(matrix_h()));

		matrix m;
		vm_vector_2_matrix(&m, fvec, uvec, rvec);
		return ade_set_args(L, "o", l_Matrix.Set(matrix_h(&m)));
	}
}

ADE_FUNC(createVector, l_Base, "[number x, number y, number z]", "Creates a vector object", "vector", "Vector object")
{
	vec3d v3 = vmd_zero_vector;
	ade_get_args(L, "|fff", &v3.xyz.x, &v3.xyz.y, &v3.xyz.z);

	return ade_set_args(L, "o", l_Vector.Set(v3));
}

ADE_FUNC(createRandomVector, l_Base, nullptr, "Creates a fairly random normalized vector object.", "vector", "Vector object")
{
	vec3d v3;
	vm_vec_rand_vec(&v3);
	return ade_set_args(L, "o", l_Vector.Set(v3));
}

ADE_FUNC(createSurfaceNormal,
	l_Base,
	"vector point1, vector point2, vector point3",
	"Determines the surface normal of the plane defined by three points.  Returns a normalized vector.",
	"vector",
	"The surface normal, or NIL if a handle is invalid")
{
	vec3d *p0 = nullptr, *p1 = nullptr, *p2 = nullptr;
	if (!ade_get_args(L, "ooo", l_Vector.GetPtr(&p0), l_Vector.GetPtr(&p1), l_Vector.GetPtr(&p2)))
		return ADE_RETURN_NIL;

	vec3d dest;
	vm_vec_normal(&dest, p0, p1, p2);
	return ade_set_args(L, "o", l_Vector.Set(dest));
}

ADE_FUNC(findIntersection,
	l_Base,
	"vector line1_point1, vector line1_point2, vector line2_point1, vector line2_point2",
	"Determines the point at which two lines intersect.  (The lines are assumed to extend infinitely in both directions; the intersection will not necessarily be between the points.)",
	"vector, number",
	"Returns two arguments.  The first is the point of intersection, if it exists and is unique (otherwise it will be NIL).  The second is the find_intersection return value: 0 for a unique intersection, -1 if the lines are colinear, and -2 if the lines do not intersect.")
{
	vec3d *p0 = nullptr, *p0_end = nullptr, *p1 = nullptr, *p1_end = nullptr;
	if (!ade_get_args(L, "oooo", l_Vector.GetPtr(&p0), l_Vector.GetPtr(&p0_end), l_Vector.GetPtr(&p1), l_Vector.GetPtr(&p1_end)))
		return ADE_RETURN_NIL;

	// note: we must translate from this API's two-points method to the code's API of a reference point and a direction vector
	vec3d v0, v1;
	vm_vec_sub(&v0, p0_end, p0);
	vm_vec_sub(&v1, p1_end, p1);

	float scalar;
	int retval = find_intersection(&scalar, p0, p1, &v0, &v1);

	if (retval == 0)
	{
		// per comments:
		// If you want the coords of the intersection, scale v0 by s, then add p0.
		vm_vec_scale(&v0, scalar);
		vm_vec_add2(&v0, p0);

		return ade_set_args(L, "oi", l_Vector.Set(v0), retval);
	}
	else
		return ade_set_args(L, "*i", retval);
}

ADE_FUNC(findPointOnLineNearestSkewLine,
	l_Base,
	"vector line1_point1, vector line1_point2, vector line2_point1, vector line2_point2",
	"Determines the point on line 1 closest to line 2 when the lines are skew (non-intersecting in 3D space).  (The lines are assumed to extend infinitely in both directions; the point will not necessarily be between the other points.)",
	"vector",
	"The closest point, or NIL if a handle is invalid")
{
	vec3d *p0 = nullptr, *p0_end = nullptr, *p1 = nullptr, *p1_end = nullptr;
	if (!ade_get_args(L, "oooo", l_Vector.GetPtr(&p0), l_Vector.GetPtr(&p0_end), l_Vector.GetPtr(&p1), l_Vector.GetPtr(&p1_end)))
		return ADE_RETURN_NIL;

	// note: we must translate from this API's two-points method to the code's API of a reference point and a direction vector
	vec3d v0, v1;
	vm_vec_sub(&v0, p0_end, p0);
	vm_vec_sub(&v1, p1_end, p1);

	vec3d dest;
	find_point_on_line_nearest_skew_line(&dest, p0, &v0, p1, &v1);
	return ade_set_args(L, "o", l_Vector.Set(dest));
}

ADE_FUNC(getFrametimeOverall, l_Base, NULL, "The overall frame time in seconds since the engine has started", "number", "Overall time (seconds)")
{
	return ade_set_args(L, "x", game_get_overall_frametime());
}

ADE_FUNC(getMissionFrametime, l_Base, nullptr, "Gets how long this frame is calculated to take. Use it to for animations, physics, etc to make incremental changes. Increased or decreased based on current time compression", "number", "Frame time (seconds)")
{
	return ade_set_args(L, "f", flFrametime);
}

ADE_FUNC(getRealFrametime, l_Base, nullptr, "Gets how long this frame is calculated to take in real time. Not affected by time compression.", "number", "Frame time (seconds)")
{
	return ade_set_args(L, "f", flRealframetime);
}

ADE_FUNC_DEPRECATED(getFrametime, l_Base, 
	"[boolean adjustForTimeCompression]", 
	"Gets how long this frame is calculated to take. Use it to for animations, physics, etc to make incremental changes.", 
	"number", "Frame time (seconds)", 
	gameversion::version(20, 2, 0, 0),
	"The parameter of this function is inverted from the naming (passing true returns non-adjusted time). Please use either getMissionFrametime() or getRealFrametime().")
{
	bool b=false;
	ade_get_args(L, "|b", &b);

	return ade_set_args(L, "f", b ? flRealframetime : flFrametime);
}

ADE_FUNC(getCurrentGameState, l_Base, "[number depth]", "Gets current FreeSpace state; if a depth is specified, the state at that depth is returned. (IE at the in-game options game, a depth of 1 would give you the game state, while the function defaults to 0, which would be the options screen.", "gamestate", "Current game state at specified depth, or invalid handle if no game state is active yet")
{
	int depth = 0;
	ade_get_args(L, "|i", &depth);

	if(depth > gameseq_get_depth())
		return ade_set_args(L, "o", l_GameState.Set(gamestate_h()));

	return ade_set_args(L, "o", l_GameState.Set(gamestate_h(gameseq_get_state(depth))));
}

ADE_FUNC(getCurrentMPStatus, l_Base, nullptr, "Gets this computers current MP status", "string", "Current MP status" )
{
	if ( MULTIPLAYER_MASTER )
		return ade_set_args(L, "s", "MULTIPLAYER_MASTER");

	if ( MULTIPLAYER_HOST )
		return ade_set_args(L, "s", "MULTIPLAYER_HOST");

	if ( MULTIPLAYER_CLIENT )
		return ade_set_args(L, "s", "MULTIPLAYER_CLIENT");

	if ( MULTIPLAYER_STANDALONE )
		return ade_set_args(L, "s", "MULTIPLAYER_STANDALONE");

	return ade_set_args(L, "s", "SINGLEPLAYER");
}

ADE_FUNC(getCurrentPlayer, l_Base, NULL, "Gets a handle of the currently used player.<br><b>Note:</b> If there is no current player then the first player will be returned, check the game state to make sure you have a valid player handle.", "player", "Player handle")
{
	return ade_set_args(L, "o", l_Player.Set(player_h(&Players[Player_num])));
}

ADE_FUNC(loadPlayer, l_Base, "string callsign", "Loads the player with the specified callsign.", "player",
         "Player handle or invalid handle on load failure")
{
	const char* callsign;
	if (!ade_get_args(L, "s", &callsign)) {
		return ade_set_error(L, "o", l_Player.Set(player_h()));
	}

	player plr;
	plr.reset();
	pilotfile loader;
	if (!loader.load_player(callsign, &plr)) {
		return ade_set_error(L, "o", l_Player.Set(player_h()));
	}

	return ade_set_args(L, "o", l_Player.Set(player_h(plr)));
}

ADE_FUNC(savePlayer, l_Base, "player plr", "Saves the specified player.", "boolean",
         "true of successfull, false otherwise")
{
	player_h* plh;
	if (!ade_get_args(L, "o", l_Player.GetPtr(&plh))) {
		return ADE_RETURN_FALSE;
	}

	pilotfile loader;
	return ade_set_args(L, "b", loader.save_player(plh->get()));
}

ADE_FUNC(setControlMode,
	l_Base,
	"nil|enumeration mode /* LE_*_CONTROL */",
	"Sets the current control mode for the game.",
	"string",
	"Current control mode")
{
	enum_h *e = NULL;
	if (!(ade_get_args(L, "|o", l_Enum.GetPtr(&e)))) {
		if (lua_game_control & LGC_NORMAL)
			return ade_set_args(L, "s", "NORMAL");
		else if (lua_game_control & LGC_STEERING)
			return ade_set_args(L, "s", "STEERING");
		else if (lua_game_control & LGC_FULL)
			return ade_set_args(L, "s", "FULL");
		else
			return ade_set_error(L, "s", "");
	}

	if (!e) {
		return ade_set_error(L, "s", "");
	}

	switch (e->index) {
		case LE_NORMAL_CONTROLS:
			lua_game_control |= LGC_NORMAL;
			lua_game_control &= ~(LGC_STEERING|LGC_FULL);
			return ade_set_args(L, "s", "NORMAL CONTROLS");
		case LE_LUA_STEERING_CONTROLS:
			lua_game_control |= LGC_STEERING;
			lua_game_control &= ~(LGC_NORMAL|LGC_FULL);
			return ade_set_args(L, "s", "LUA STEERING CONTROLS");
		case LE_LUA_FULL_CONTROLS:
			lua_game_control |= LGC_FULL;
			lua_game_control &= ~(LGC_STEERING|LGC_NORMAL);
			return ade_set_args(L, "s", "LUA FULL CONTROLS");
		default:
			return ade_set_error(L, "s", "");
	}
}

ADE_FUNC(setButtonControlMode,
	l_Base,
	"nil|enumeration mode /* LE_*_BUTTON_CONTROL */",
	"Sets the current control mode for the game.",
	"string",
	"Current control mode")
{
	enum_h *e = NULL;
	if (!(ade_get_args(L, "|o", l_Enum.GetPtr(&e)))) {
		if (lua_game_control & LGC_B_NORMAL)
			return ade_set_args(L, "s", "NORMAL");
		else if (lua_game_control & LGC_B_OVERRIDE)
			return ade_set_args(L, "s", "OVERRIDE");
		else if (lua_game_control & LGC_B_ADDITIVE)
			return ade_set_args(L, "s", "ADDITIVE");
		else
			return ade_set_error(L, "s", "");
	}

	if (!e) {
		return ade_set_error(L, "s", "");
	}

	switch (e->index) {
		case LE_NORMAL_BUTTON_CONTROLS:
			lua_game_control |= LGC_B_NORMAL;
			lua_game_control &= ~(LGC_B_ADDITIVE|LGC_B_OVERRIDE);
			return ade_set_args(L, "s", "NORMAL BUTTON CONTROL");
		case LE_LUA_ADDITIVE_BUTTON_CONTROL:
			lua_game_control |= LGC_B_ADDITIVE;
			lua_game_control &= ~(LGC_B_NORMAL|LGC_B_OVERRIDE);
			return ade_set_args(L, "s", "LUA ADDITIVE BUTTON CONTROL");
		case LE_LUA_OVERRIDE_BUTTON_CONTROL:
			lua_game_control |= LGC_B_OVERRIDE;
			lua_game_control &= ~(LGC_B_ADDITIVE|LGC_B_NORMAL);
			return ade_set_args(L, "s", "LUA OVERRIDE BUTTON CONTROL");
		default:
			return ade_set_error(L, "s", "");
	}
}

ADE_FUNC(getControlInfo, l_Base, nullptr, "Gets the control info handle.", "control_info", "control info handle")
{
	return ade_set_args(L, "o", l_Control_Info.Set(1));
}

ADE_FUNC(setTips, l_Base, "boolean", "Sets whether to display tips of the day the next time the current pilot enters the mainhall.", nullptr, nullptr)
{
	if (Player == NULL)
		return ADE_RETURN_NIL;

	bool tips = false;

	ade_get_args(L, "b", &tips);

	if (tips)
		Player->tips = 1;
	else
		Player->tips = 0;

	return ADE_RETURN_NIL;
}

ADE_FUNC(getGameDifficulty, l_Base, nullptr,
         "Returns the difficulty level from 1-5, 1 being the lowest, (Very Easy) and 5 being the highest (Insane)",
         "number", "Difficulty level as integer")
{
	return ade_set_args(L, "i", Game_skill_level+1);
}

ADE_FUNC(postGameEvent, l_Base, "gameevent Event", "Sets current game event. Note that you can crash FreeSpace 2 by posting an event at an improper time, so test extensively if you use it.", "boolean", "True if event was posted, false if passed event was invalid")
{
	gameevent_h *gh = NULL;
	if(!ade_get_args(L, "o", l_GameEvent.GetPtr(&gh)))
		return ade_set_error(L, "b", false);

	if(!gh->IsValid())
		return ade_set_error(L, "b", false);

	gameseq_post_event(gh->Get());

	return ADE_RETURN_TRUE;
}

ADE_FUNC(XSTR,
		 l_Base,
		 "string text, number id",
		 "Gets the translated version of text with the given id. "
			 "The uses the tstrings table for performing the translation. Passing -1 as the id will always return the given text.",
		 "string",
		 "The translated text") {
	const char* text = nullptr;
	int id = -1;

	if (!ade_get_args(L, "si", &text, &id)) {
		return ADE_RETURN_NIL;
	}

	SCP_string xstr;
	sprintf(xstr, "XSTR(\"%s\", %d)", text, id);

	SCP_string translated;
	lcl_ext_localize(xstr, translated);

	return ade_set_args(L, "s", translated.c_str());
}

ADE_FUNC(replaceTokens, 
	l_Base, 
	"string text", 
	"Returns a string that replaces any default control binding to current binding (same as Directive Text). Default binding must be encapsulated by '$$' for replacement to work.",
	"string",
	"Updated string or nil if invalid")
{
	const char* untranslated_str;
	if (!ade_get_args(L, "s", &untranslated_str)) {
		return ADE_RETURN_NIL;
	}

	SCP_string translated_str = message_translate_tokens(untranslated_str);

	return ade_set_args(L, "s", translated_str.c_str());
}

ADE_FUNC(replaceVariables,
	l_Base,
	"string text",
	"Returns a string that replaces any variable name with the variable value (same as text in Briefings, Debriefings, or Messages). Variable name must be preceeded by '$' for replacement to work.",
	"string",
	"Updated string or nil if invalid")
{
	const char* untranslated_str;
	if (!ade_get_args(L, "s", &untranslated_str)) {
		return ADE_RETURN_NIL;
	}

	SCP_string translated_str = untranslated_str;
	sexp_replace_variable_names_with_values(translated_str);

	return ade_set_args(L, "s", translated_str.c_str());
}

ADE_FUNC(inMissionEditor, l_Base, nullptr, "Determine if the current script is running in the mission editor (e.g. FRED2). This should be used to control which code paths will be executed even if running in the editor.", "boolean", "true when we are in the mission editor, false otherwise") {
	return ade_set_args(L, "b", Fred_running != 0);
}

ADE_FUNC(inDebug, l_Base, nullptr, "Determines if FSO is running in Release or Debug", "boolean", "true if debug, false if release") {
	#ifndef NDEBUG
		return ADE_RETURN_TRUE;
	#else
		return ADE_RETURN_FALSE;
	#endif
}

ADE_FUNC(isEngineVersionAtLeast,
		 l_Base,
		 "number major, number minor, number build, [number revision = 0]",
		 "Checks if the current version of the engine is at least the specified version. This can be used to check if a feature introduced in a later version of the engine is available.",
		 "boolean",
		 "true if the version is at least the specified version. false otherwise.") {
	int major = 0;
	int minor = 0;
	int build = 0;
	int revision = 0;

	if (!ade_get_args(L, "iii|i", &major, &minor, &build, &revision)) {
		return ade_set_error(L, "b", false);
	}

	auto version = gameversion::version(major, minor, build, revision);

	return ade_set_args(L, "b", gameversion::check_at_least(version));
}

ADE_FUNC(getCurrentLanguage,
		 l_Base,
		 nullptr,
		 "Determines the language that is being used by the engine. This returns the full name of the language (e.g. \"English\").",
		 "string",
		 "The current game language")
{
	const char *lang_name;
	if (Lcl_current_lang == LCL_UNTRANSLATED)
		lang_name = "UNTRANSLATED";
	else if (Lcl_current_lang == LCL_RETAIL_HYBRID)
		lang_name = "RETAIL HYBRID";
	else
		lang_name = Lcl_languages[lcl_get_current_lang_index()].lang_name;

	return ade_set_args(L, "s", lang_name);
}

ADE_FUNC(getCurrentLanguageExtension,
		 l_Base,
		 nullptr,
		 "Determines the file extension of the language that is being used by the engine. "
			 "This returns a short code for the current language that can be used for creating language specific file names (e.g. \"gr\" when the current language is German). "
			 "This will return an empty string for the default language.",
		 "string",
		 "The current game language")
{
	int lang = lcl_get_current_lang_index();
	return ade_set_args(L, "s", Lcl_languages[lang].lang_ext);
}

ADE_FUNC(getVersionString, l_Base, nullptr,
         "Returns a string describing the version of the build that is currently running. This is mostly intended to "
         "be displayed to the user and not processed by a script so don't rely on the exact format of the string.",
         "string", "The version information")
{
	auto str = gameversion::get_version_string();
	return ade_set_args(L, "s", str.c_str());
}

ADE_FUNC(getModTitle, l_Base, nullptr,
         "Returns the title of the current mod as defined in game_settings.tbl. Will return an empty string if not defined.",
         "string", "The mod title")
{
	auto str = Mod_title;
	return ade_set_args(L, "s", str.c_str());
}

ADE_FUNC(getModVersion, l_Base, nullptr,
         "Returns the version of the current mod as defined in game_settings.tbl. If the version is semantic versioning then the "
		 "returned numbers will reflect that. String always returns the complete string. If semantic version is not used then "
		 "the returned numbers will all be -1",
         "string, number, number, number", "The mod version string; the major, minor, patch version numbers or -1 if invalid")
{
	auto version = Mod_version;

	int major = -1;
	int minor = -1;
	int patch = -1;
	
	int i = 0;
	auto str = Mod_version;
	while (i <= 3) {
		size_t pos = str.find_first_of('.');
		if (pos != SCP_string::npos) {
			auto ver = str.substr(0, pos);
			if(!ver.empty() && std::find_if(ver.begin(), ver.end(), [](char c) { return !std::isdigit(c, SCP_default_locale); }) == ver.end()){
				if (major < 0) {
					major = std::stoi(str.c_str());
				} else if (minor < 0) {
					minor = std::stoi(str.c_str());
				}
				str.erase(0, pos + 1);
			} else if (major < 0) {
				break; //Break out of the loop if the first string is not a digit. In this case we only return the whole string.
			}
		} else if ((major > -1) && (minor > -1) && (!str.empty() && std::find_if(str.begin(), str.end(), [](char c) {
					   return !std::isdigit(c, SCP_default_locale);
				   }) == str.end())) {
			patch = std::stoi(str.c_str());
		}
		i++;
	}

	return ade_set_args(L, "siii", version.c_str(), major, minor, patch);
}

ADE_VIRTVAR(MultiplayerMode, l_Base, "boolean", "Determines if the game is currently in single- or multiplayer mode",
            "boolean",
            "true if in multiplayer mode, false if in singleplayer. If neither is the case (e.g. on game init) nil "
            "will be returned")
{
	bool b;
	if (!ade_get_args(L, "*|b", &b)) {
		return ADE_RETURN_NIL;
	}

	if (ADE_SETTING_VAR) {
		if (b) {
			Game_mode &= ~GM_NORMAL;
			Game_mode |= GM_MULTIPLAYER;
		} else {
			Game_mode &= ~GM_MULTIPLAYER;
			Game_mode |= GM_NORMAL;
		}
	}

	if (Game_mode & GM_MULTIPLAYER) {
		return ADE_RETURN_TRUE;
	} else if (Game_mode & GM_NORMAL) {
		return ADE_RETURN_FALSE;
	} else {
		return ADE_RETURN_NIL;
	}
}

ADE_FUNC(serializeValue,
	l_Base,
	"any value",
	"Serializes the specified value so that it can be stored and restored consistently later. The actual format of the "
	"returned data is implementation specific but will be deserializable by at least this engine version and following "
	"versions.",
	"bytearray",
	"The serialized representation of the value or nil on error.")
{
	luacpp::LuaValue value;
	if (!ade_get_args(L, "a", &value)) {
		return ADE_RETURN_NIL;
	}

	try {
		util::LuaValueSerializer serializer(std::move(value));
		auto serialized = serializer.serialize();

		return ade_set_args(L, "o", l_Bytearray.Set(bytearray_h(std::move(serialized))));
	} catch (const std::exception& e) {
		LuaError(L, "Failed to serialize value: %s", e.what());
		return ADE_RETURN_NIL;
	}
}

ADE_FUNC(deserializeValue,
	l_Base,
	"bytearray serialized",
	"Deserializes a previously serialized Lua value.",
	"any",
	"The deserialized Lua value.")
{
	bytearray_h* array = nullptr;
	if (!ade_get_args(L, "o", l_Bytearray.GetPtr(&array))) {
		return ade_set_args(L, "o", l_Bytearray.Set(bytearray_h()));
	}

	try {
		util::LuaValueDeserializer deserializer(L);
		auto deserialized = deserializer.deserialize(array->data());

		return ade_set_args(L, "a", deserialized);
	} catch (const std::exception& e) {
		LuaError(L, "Failed to deserialize value: %s", e.what());
		return ADE_RETURN_NIL;
	}
}

<<<<<<< HEAD
ADE_FUNC(setDiscordPresence,
	l_Base,
	"string DisplayText, [boolean Gameplay]",
	"Sets the Discord presence to a specific string. If Gameplay is true then the string is ignored and presence will "
	"be set as if the player is in-mission. The latter will fail if the player is not in a mission.",
	nullptr,
	"nothing")
{
	const char* text;
	bool gp = false;
	if (!ade_get_args(L, "s|b", &text, &gp)) {
		return ADE_RETURN_NIL;
	}

	if (gp) {
		if ((Game_mode & GM_IN_MISSION) != 0){
			libs::discord::set_presence_gameplay();
		}
	} else {
		libs::discord::set_presence_string(text);
	}

	return ADE_RETURN_NIL;
=======
ADE_FUNC(hasFocus, l_Base, nullptr, "Returns if the game engine has focus or not", "boolean", "True if the game has focus, false if it has been lost")
{
	return ade_set_args(L, "b", os_foreground());
>>>>>>> ec4222b4
}

//**********SUBLIBRARY: Base/Events
ADE_LIB_DERIV(l_Base_Events, "GameEvents", NULL, "Freespace 2 game events", l_Base);

ADE_INDEXER(l_Base_Events, "number/string IndexOrName", "Array of game events", "gameevent", "Game event, or invalid gameevent handle if index is invalid")
{
	const char* name;
	if(!ade_get_args(L, "*s", &name))
		return ade_set_error(L, "o", l_GameEvent.Set(gameevent_h()));

	int idx = gameseq_get_event_idx(name);

	if(idx < 0)
	{
		idx = atoi(name);

		//Lua-->FS2
		idx--;

		if(idx < 0 || idx >= Num_gs_event_text)
			return ade_set_error(L, "o", l_GameEvent.Set(gameevent_h()));
	}

	return ade_set_args(L, "o", l_GameEvent.Set(gameevent_h(idx)));
}

ADE_FUNC(__len, l_Base_Events, NULL, "Number of events", "number", "Number of events")
{
	return ade_set_args(L, "i", Num_gs_event_text);
}

//**********SUBLIBRARY: Base/States
ADE_LIB_DERIV(l_Base_States, "GameStates", NULL, "Freespace 2 states", l_Base);

ADE_INDEXER(l_Base_States, "number/string IndexOrName", "Array of game states", "gamestate", "Game state, or invalid gamestate handle if index is invalid")
{
	const char* name;
	if(!ade_get_args(L, "*s", &name))
		return ade_set_error(L, "o", l_GameState.Set(gamestate_h()));

	int idx = gameseq_get_state_idx(name);

	if(idx < 0)
	{
		idx = atoi(name);

		//Lua-->FS2
		idx--;

		if(idx < 0 || idx >= Num_gs_state_text)
			return ade_set_error(L, "o", l_GameState.Set(gamestate_h()));
	}

	return ade_set_args(L, "o", l_GameState.Set(gamestate_h(idx)));
}

ADE_FUNC(__len, l_Base_States, NULL, "Number of states", "number", "Number of states")
{
	return ade_set_args(L, "i", Num_gs_state_text);
}


}
}
<|MERGE_RESOLUTION|>--- conflicted
+++ resolved
@@ -753,7 +753,7 @@
 	}
 }
 
-<<<<<<< HEAD
+
 ADE_FUNC(setDiscordPresence,
 	l_Base,
 	"string DisplayText, [boolean Gameplay]",
@@ -777,11 +777,12 @@
 	}
 
 	return ADE_RETURN_NIL;
-=======
+}
+
 ADE_FUNC(hasFocus, l_Base, nullptr, "Returns if the game engine has focus or not", "boolean", "True if the game has focus, false if it has been lost")
 {
 	return ade_set_args(L, "b", os_foreground());
->>>>>>> ec4222b4
+
 }
 
 //**********SUBLIBRARY: Base/Events
