--- conflicted
+++ resolved
@@ -47,11 +47,8 @@
 #include "scripting/api/objs/briefing.h"
 #include "scripting/api/objs/debriefing.h"
 #include "scripting/api/objs/shipwepselect.h"
-<<<<<<< HEAD
 #include "scripting/api/objs/missionhotkey.h"
-=======
 #include "scripting/api/objs/gamehelp.h"
->>>>>>> 2f28dc2f
 #include "scripting/api/objs/missionlog.h"
 #include "scripting/api/objs/color.h"
 #include "scripting/api/objs/enums.h"
@@ -1680,7 +1677,6 @@
 	return ade_set_args(L, "s", credits_complete);
 }
 
-<<<<<<< HEAD
 //**********SUBLIBRARY: UserInterface/Hotkeys
 ADE_LIB_DERIV(l_UserInterface_Hotkeys,
 	"MissionHotkeys",
@@ -1727,27 +1723,10 @@
 	SCP_UNUSED(L);
 
 	reset_hotkeys();
-=======
-//**********SUBLIBRARY: UserInterface/GameHelp
-ADE_LIB_DERIV(l_UserInterface_GameHelp,
-	"GameHelp",
-	nullptr,
-	"API for accessing data related to the game help UI.<br><b>Warning:</b> This is an internal "
-	"API for the new UI system. This should not be used by other code and may be removed in the future!",
-	l_UserInterface);
-
-ADE_FUNC(initGameHelp, l_UserInterface_GameHelp, nullptr, "Initializes the Game Help data. Must be used before Help Sections is accessed.", nullptr, nullptr)
-{
-	SCP_UNUSED(L);
-
-	Help_text.clear(); // Make sure the vector is empty before we start
-	Help_text = gameplay_help_init_text();
->>>>>>> 2f28dc2f
-
-	return ADE_RETURN_NIL;
-}
-
-<<<<<<< HEAD
+
+	return ADE_RETURN_NIL;
+}
+
 ADE_FUNC(saveHotkeys,
 	l_UserInterface_Hotkeys,
 	nullptr,
@@ -1758,18 +1737,10 @@
 	SCP_UNUSED(L);
 
 	save_hotkeys();
-=======
-ADE_FUNC(closeGameHelp, l_UserInterface_GameHelp, nullptr, "Clears the Game Help data. Should be used when finished accessing Help Sections.", nullptr, nullptr)
-{
-	SCP_UNUSED(L);
-
-	Help_text.clear();
->>>>>>> 2f28dc2f
-
-	return ADE_RETURN_NIL;
-}
-
-<<<<<<< HEAD
+
+	return ADE_RETURN_NIL;
+}
+
 // This is not a retail UI feature, but it's just good design to allow it.
 // This will allow SCPUI to create a restore to mission defaults button.
 ADE_FUNC(resetHotkeysDefault,
@@ -1822,9 +1793,33 @@
 	return ade_set_args(L, "i", s);
 }
 
-
-
-=======
+//**********SUBLIBRARY: UserInterface/GameHelp
+ADE_LIB_DERIV(l_UserInterface_GameHelp,
+	"GameHelp",
+	nullptr,
+	"API for accessing data related to the game help UI.<br><b>Warning:</b> This is an internal "
+	"API for the new UI system. This should not be used by other code and may be removed in the future!",
+	l_UserInterface);
+
+ADE_FUNC(initGameHelp, l_UserInterface_GameHelp, nullptr, "Initializes the Game Help data. Must be used before Help Sections is accessed.", nullptr, nullptr)
+{
+	SCP_UNUSED(L);
+
+	Help_text.clear(); // Make sure the vector is empty before we start
+	Help_text = gameplay_help_init_text();
+
+	return ADE_RETURN_NIL;
+}
+
+ADE_FUNC(closeGameHelp, l_UserInterface_GameHelp, nullptr, "Clears the Game Help data. Should be used when finished accessing Help Sections.", nullptr, nullptr)
+{
+	SCP_UNUSED(L);
+
+	Help_text.clear();
+
+	return ADE_RETURN_NIL;
+}
+
 ADE_LIB_DERIV(l_Help_Sections, "Help_Sections", nullptr, nullptr, l_UserInterface_GameHelp);
 ADE_INDEXER(l_Help_Sections,
 	"number Index",
@@ -1849,7 +1844,8 @@
 }
 
 
->>>>>>> 2f28dc2f
+
+
 //**********SUBLIBRARY: UserInterface/MissionLog
 ADE_LIB_DERIV(l_UserInterface_MissionLog,
 	"MissionLog",
