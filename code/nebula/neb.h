/*
 * Copyright (C) Volition, Inc. 1999.  All rights reserved.
 *
 * All source code herein is the property of Volition, Inc. You may not sell 
 * or otherwise commercially exploit the source or things you created based on the 
 * source.
 *
*/



#ifndef _FS2_NEB2_EFFECT_HEADER_FILE
#define _FS2_NEB2_EFFECT_HEADER_FILE

// --------------------------------------------------------------------------------------------------------
// NEBULA DEFINES/VARS
//
#include "camera/camera.h"
#include "globalincs/globals.h"
#include "globalincs/pstypes.h"
#include "utils/RandomRange.h"

class ship;
class object;

extern bool Nebula_sexp_used;
// fog near and far values for rendering the background nebula
extern float Neb_backg_fog_near;
extern float Neb_backg_fog_far;

// nebula rendering mode
#define NEB2_RENDER_NONE								0			// no rendering
#define NEB2_RENDER_POF									1			// background is the nice pof file -- used by FRED
#define NEB2_RENDER_HTL									2			// We are using proper fogging now 
extern int Neb2_render_mode;

// the AWACS suppresion level for the nebula
extern float Neb2_awacs;

// The visual render distance multipliers for the nebula
extern float Neb2_fog_near_mult;
extern float Neb2_fog_far_mult;

<<<<<<< HEAD
=======
#define NEB_FOG_VISIBILITY_MULT_TRAIL			1.0f
#define NEB_FOG_VISIBILITY_MULT_THRUSTER		1.5f
#define NEB_FOG_VISIBILITY_MULT_WEAPON			1.3f
#define NEB_FOG_VISIBILITY_MULT_SHIELD			1.2f
#define NEB_FOG_VISIBILITY_MULT_GLOWPOINT		1.2f
#define NEB_FOG_VISIBILITY_MULT_BEAM(size)		4.0f + (size / 10)
#define NEB_FOG_VISIBILITY_MULT_B_MUZZLE(size)  NEB_FOG_VISIBILITY_MULT_BEAM(size)
#define NEB_FOG_VISIBILITY_MULT_PARTICLE(size)  1.0f + (size / 12)
#define NEB_FOG_VISIBILITY_MULT_SHOCKWAVE		2.5f
#define NEB_FOG_VISIBILITY_MULT_FIREBALL(size)	1.2f + (size / 12)

#define MAX_NEB2_POOFS				32

// poof names and flags (for fred)
extern char Neb2_poof_filenames[MAX_NEB2_POOFS][MAX_FILENAME_LEN];	
>>>>>>> 1d5e9794
extern int Neb2_poof_flags;
const size_t MAX_NEB2_POOFS = 32;

#define MAX_NEB2_BITMAPS			10

// pof texture filenames
extern char Neb2_bitmap_filenames[MAX_NEB2_BITMAPS][MAX_FILENAME_LEN];

// texture to use for this level
extern char Neb2_texture_name[MAX_FILENAME_LEN];

typedef struct poof_info {
	char bitmap_filename[MAX_FILENAME_LEN];
	int bitmap;
	::util::UniformFloatRange scale;
	float density;   // IN CUBIC KILOMETERS!!!
	::util::UniformFloatRange rotation;
	float view_dist;
	::util::UniformFloatRange alpha;

	poof_info() {
		bitmap_filename[0] = '\0';
		bitmap = -1;
		scale = ::util::UniformFloatRange(150.0f, 150.0f);
		density = 150.f;
		rotation = ::util::UniformFloatRange(-0.065f, 0.065f);
		view_dist = 360.f;
		alpha = ::util::UniformFloatRange(0.5f, 0.5f);
	}
} poof_info;

extern SCP_vector<poof_info> Poof_info;

// nebula poofs
typedef struct poof {
	vec3d	pt;				// point in space
	int		poof_info_index;
	float		radius;
	float		rot;				// rotation angle
	float		rot_speed;		// rotation speed, deg/sec
	float		flash;			// lightning flash
	float		alpha;			// base amount of alpha to start with
} poof;

extern SCP_vector<poof> Neb2_poofs;

// nebula detail level
typedef struct neb2_detail {
	float max_alpha_glide;		// max alpha for this detail level in Glide
	float max_alpha_d3d;		// max alpha for this detail level in D3d
	float break_alpha;			// break alpha (below which, poofs don't draw). this affects the speed and visual quality a lot
	float break_x, break_y;		// x and y alpha fade/break values. adjust alpha on the polys as they move offscreen
	float cube_dim;				// total dimension of player poof cube
	float cube_inner;			// inner radius of the player poof cube
	float cube_outer;			// outer radius of the player pood cube
	float prad;					// radius of the poofs
	float wj, hj, dj;			// width, height, depth jittering. best left at 1.0
} neb2_detail;


// --------------------------------------------------------------------------------------------------------
// NEBULA FUNCTIONS
//

// neb2 stuff (specific nebula densities) -----------------------------------

// initialize neb2 stuff at game startup
void neb2_init();

// set detail level
void neb2_set_detail_level(int level);

//init neb stuff  - WMC
void neb2_level_init();

// initialize nebula stuff - call from game_post_level_init(), so the mission has been loaded
void neb2_post_level_init();

// shutdown nebula stuff
void neb2_level_close();

// call before beginning all rendering
void neb2_render_setup(camid cid);

// render the player nebula
void neb2_render_poofs();

// get near and far fog values based upon object type and rendering mode
void neb2_get_fog_values(float *fnear, float *ffar, object *obj = NULL);

// get adjusted near and far fog values (allows mission-specific fog adjustments)
void neb2_get_adjusted_fog_values(float *fnear, float *ffar, float *fdensity = nullptr, object *obj = nullptr);

// given an object, returns 0 - 1 the fog visibility of its center, 0 = completely obscured
float neb2_get_fog_visibility(object *obj);

// given a position, returns 0 - 1 the fog visibility of that position, 0 = completely obscured
// distance_mult will multiply the result, use for things that can be obscured but can 'shine through' the nebula more than normal
float neb2_get_fog_visibility (vec3d* pos, float distance_mult);

// should we not render this object because its obscured by the nebula?
int neb2_skip_render(object *objp, float z_depth);

// extend LOD 
float neb2_get_lod_scale(int objnum);

// fogging stuff --------------------------------------------------

void neb2_get_fog_color(ubyte *r, ubyte *g, ubyte *b);

#endif<|MERGE_RESOLUTION|>--- conflicted
+++ resolved
@@ -41,8 +41,6 @@
 extern float Neb2_fog_near_mult;
 extern float Neb2_fog_far_mult;
 
-<<<<<<< HEAD
-=======
 #define NEB_FOG_VISIBILITY_MULT_TRAIL			1.0f
 #define NEB_FOG_VISIBILITY_MULT_THRUSTER		1.5f
 #define NEB_FOG_VISIBILITY_MULT_WEAPON			1.3f
@@ -54,11 +52,6 @@
 #define NEB_FOG_VISIBILITY_MULT_SHOCKWAVE		2.5f
 #define NEB_FOG_VISIBILITY_MULT_FIREBALL(size)	1.2f + (size / 12)
 
-#define MAX_NEB2_POOFS				32
-
-// poof names and flags (for fred)
-extern char Neb2_poof_filenames[MAX_NEB2_POOFS][MAX_FILENAME_LEN];	
->>>>>>> 1d5e9794
 extern int Neb2_poof_flags;
 const size_t MAX_NEB2_POOFS = 32;
 
