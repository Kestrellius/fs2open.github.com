--- conflicted
+++ resolved
@@ -349,12 +349,9 @@
 	float laser_glow_head_scale;
 	float laser_glow_tail_scale;
 	int	laser_radius_curve_idx;				// tail + head radius over time curve
-<<<<<<< HEAD
 	float laser_min_pixel_size;
-=======
 	vec3d	laser_pos_offset;
 
->>>>>>> b9466193
 	float	collision_radius_override;          // overrides the radius for the purposes of collision
 	int laser_alpha_curve_idx;			// alpha over time curve
 
