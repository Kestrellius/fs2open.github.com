/*
 * Copyright (C) Volition, Inc. 1999.  All rights reserved.
 *
 * All source code herein is the property of Volition, Inc. You may not sell 
 * or otherwise commercially exploit the source or things you created based on the 
 * source.
 *
*/



#include <algorithm>
#include <cstddef>

#include "ai/aibig.h"
#include "asteroid/asteroid.h"
#include "cmdline/cmdline.h"
#include "cmeasure/cmeasure.h"
#include "debugconsole/console.h"
#include "fireball/fireballs.h"
#include "freespace.h"
#include "gamesnd/gamesnd.h"
#include "globalincs/linklist.h"
#include "graphics/color.h"
#include "hud/hud.h"
#include "hud/hudartillery.h"
#include "iff_defs/iff_defs.h"
#include "io/joy_ff.h"
#include "io/timer.h"
#include "math/curve.h"
#include "math/staticrand.h"
#include "missionui/missionweaponchoice.h"
#include "mod_table/mod_table.h"
#include "model/animation/modelanimation_driver.h"
#include "nebula/neb.h"
#include "network/multi.h"
#include "network/multimsgs.h"
#include "network/multiutil.h"
#include "object/objcollide.h"
#include "object/objectdock.h"
#include "object/objectsnd.h"
#include "parse/parsehi.h"
#include "parse/parselo.h"
#include "scripting/global_hooks.h"
#include "particle/particle.h"
#include "playerman/player.h"
#include "radar/radar.h"
#include "render/3d.h"
#include "render/batching.h"
#include "ship/ship.h"
#include "ship/shiphit.h"
#include "weapon/beam.h"	// for BeamType definitions
#include "weapon/corkscrew.h"
#include "weapon/emp.h"
#include "weapon/flak.h"
#include "weapon/muzzleflash.h"
#include "weapon/swarm.h"
#include "particle/effects/SingleParticleEffect.h"
#include "particle/effects/BeamPiercingEffect.h"
#include "particle/effects/ParticleEmitterEffect.h"
#include "tracing/Monitor.h"
#include "tracing/tracing.h"
#include "weapon.h"


// Since SSMs are parsed after weapons, if we want to allow SSM strikes to be specified by name, we need to store those names until after SSMs are parsed.
typedef struct delayed_ssm_data {
	SCP_string filename;
	int linenum;
	SCP_string ssm_entry;
} delayed_ssm_data;
SCP_unordered_map<SCP_string, delayed_ssm_data> Delayed_SSM_data;
SCP_vector<SCP_string> Delayed_SSM_names;

typedef struct delayed_ssm_index_data {
	SCP_string filename;
	int linenum;
} delayed_ssm_index_data;
SCP_unordered_map<SCP_string, delayed_ssm_index_data> Delayed_SSM_indices_data;
SCP_vector<SCP_string> Delayed_SSM_indices;


#ifndef NDEBUG
int Weapon_flyby_sound_enabled = 1;
DCF_BOOL( weapon_flyby, Weapon_flyby_sound_enabled )
#endif

static TIMESTAMP Weapon_flyby_sound_timer;

weapon Weapons[MAX_WEAPONS];
SCP_vector<weapon_info> Weapon_info;

#define		MISSILE_OBJ_USED	(1<<0)			// flag used in missile_obj struct
#define		MAX_MISSILE_OBJS	MAX_WEAPONS		// max number of missiles tracked in missile list
missile_obj Missile_objs[MAX_MISSILE_OBJS];	// array used to store missile object indexes
missile_obj Missile_obj_list;						// head of linked list of missile_obj structs

#define DEFAULT_WEAPON_SPAWN_COUNT	10

int	Num_spawn_types = 0;
char** Spawn_names = nullptr;

//WEAPON SUBTYPE STUFF
const char *Weapon_subtype_names[] = {
	"Laser",
	"Missile",
	"Beam"
};
int Num_weapon_subtypes = sizeof(Weapon_subtype_names)/sizeof(Weapon_subtype_names[0]);

flag_def_list_new<Weapon::Burst_Flags> Burst_fire_flags[] = {
	{ "fast firing",		Weapon::Burst_Flags::Fast_firing,		true, false },
	{ "random length",		Weapon::Burst_Flags::Random_length,		true, false },
	{ "resets",		Weapon::Burst_Flags::Resets,		true, false },
	{ "num firepoints for burst shots",		Weapon::Burst_Flags::Num_firepoints_burst_shots,		true, false },
	{ "burst only loop sounds",		Weapon::Burst_Flags::Burst_only_loop_sounds,		true, false }
};

const size_t Num_burst_fire_flags = sizeof(Burst_fire_flags)/sizeof(flag_def_list_new<Weapon::Burst_Flags>);

flag_def_list_new<Weapon::Beam_Info_Flags> Beam_info_flags[] = {
	{ "burst shares random target",		Weapon::Beam_Info_Flags::Burst_share_random,		        true, false },
	{ "track own texture tiling",       Weapon::Beam_Info_Flags::Track_own_texture_tiling,          true, false }
};

const size_t Num_beam_info_flags = sizeof(Beam_info_flags) / sizeof(flag_def_list_new<Weapon::Beam_Info_Flags>);

weapon_explosions Weapon_explosions;

SCP_vector<lod_checker> LOD_checker;

special_flag_def_list_new<Weapon::Info_Flags, weapon_info*, flagset<Weapon::Info_Flags>&> Weapon_Info_Flags[] = {
	{ "spawn",							Weapon::Info_Flags::Spawn,								true, [](const SCP_string& spawn, weapon_info* weaponp, flagset<Weapon::Info_Flags>& flags) {
		if (weaponp->num_spawn_weapons_defined < MAX_SPAWN_TYPES_PER_WEAPON)
		{
			//We need more spawning slots
			//allocate in slots of 10
			if ((Num_spawn_types % 10) == 0) {
				Spawn_names = (char**)vm_realloc(Spawn_names, (Num_spawn_types + 10) * sizeof(*Spawn_names));
			}

			flags.set(Weapon::Info_Flags::Spawn);
			weaponp->spawn_info[weaponp->num_spawn_weapons_defined].spawn_wep_index = (short)Num_spawn_types;
			size_t start_num = spawn.find_first_of(',');
			if (start_num == SCP_string::npos) {
				weaponp->spawn_info[weaponp->num_spawn_weapons_defined].spawn_count = DEFAULT_WEAPON_SPAWN_COUNT;
				start_num = spawn.size();
			}
			else {
				weaponp->spawn_info[weaponp->num_spawn_weapons_defined].spawn_count = (short)atoi(spawn.substr(start_num + 1).c_str());
			}

			weaponp->maximum_children_spawned += weaponp->spawn_info[weaponp->num_spawn_weapons_defined].spawn_count;

			Spawn_names[Num_spawn_types] = vm_strndup(spawn.substr(0, start_num).c_str(), start_num);
			Num_spawn_types++;
			weaponp->num_spawn_weapons_defined++;
		}
		else {
			Warning(LOCATION, "Illegal to have more than %d spawn types for one weapon.\nIgnoring weapon %s", MAX_SPAWN_TYPES_PER_WEAPON, weaponp->name);
		}
	}}, //special case
    { "remote detonate",				Weapon::Info_Flags::Remote,								true },
    { "puncture",						Weapon::Info_Flags::Puncture,							true },
    { "big ship",						Weapon::Info_Flags::Big_only,							true },
    { "huge",							Weapon::Info_Flags::Huge,								true },
    { "bomber+",						Weapon::Info_Flags::Bomber_plus,						true },
    { "child",							Weapon::Info_Flags::Child,								true },
    { "bomb",							Weapon::Info_Flags::Bomb,								true },
    { "no dumbfire",					Weapon::Info_Flags::No_dumbfire,						true },
	{ "no doublefire",					Weapon::Info_Flags::No_doublefire,						true },
    { "in tech database",				Weapon::Info_Flags::In_tech_database,					true },
	{ "default player weapon",			Weapon::Info_Flags::Default_player_weapon,				true },
    { "player allowed",					Weapon::Info_Flags::Player_allowed,                     true }, 
    { "particle spew",					Weapon::Info_Flags::Particle_spew,						true },
    { "emp",							Weapon::Info_Flags::Emp,								true },
    { "esuck",							Weapon::Info_Flags::Energy_suck,						true },
    { "flak",							Weapon::Info_Flags::Flak,								true },
    { "corkscrew",						Weapon::Info_Flags::Corkscrew,							true },
    { "shudder",						Weapon::Info_Flags::Shudder,							true },
    { "electronics",					Weapon::Info_Flags::Electronics,						true },
    { "lockarm",						Weapon::Info_Flags::Lockarm,							true },
	{ "beam",							Weapon::Info_Flags::Beam,								true, [](const SCP_string& /*spawn*/, weapon_info* /*weaponp*/, flagset<Weapon::Info_Flags>& flags) {
		flags.set(Weapon::Info_Flags::Pierce_shields);
	}}, //special case
    { "stream",							Weapon::Info_Flags::NUM_VALUES,							false, [](const SCP_string& /*spawn*/, weapon_info* weaponp, flagset<Weapon::Info_Flags>& /*flags*/) {
		mprintf(("Ignoring \"stream\" flag on weapon %s...\n", weaponp->name)); // dont warn because its not a big deal, but also because retail has several 'stream' weapons
	}}, //special case
    { "supercap",						Weapon::Info_Flags::Supercap,							true },
    { "countermeasure",					Weapon::Info_Flags::Cmeasure,							true },
    { "ballistic",						Weapon::Info_Flags::Ballistic,							true },
    { "pierce shields",					Weapon::Info_Flags::Pierce_shields,						true },
    { "local ssm",						Weapon::Info_Flags::Local_ssm,							true },
    { "tagged only",					Weapon::Info_Flags::Tagged_only,						true },
    { "beam no whack",					Weapon::Info_Flags::NUM_VALUES,							false, [](const SCP_string& /*spawn*/, weapon_info* weaponp, flagset<Weapon::Info_Flags>& /*flags*/) {
		Warning(LOCATION, "The \"beam no whack\" flag has been deprecated.  Set the beam's mass to 0 instead.  This has been done for you.\n");
		weaponp->mass = 0.0f;
	}}, //special case
    { "cycle",							Weapon::Info_Flags::Cycle,								true },
    { "small only",						Weapon::Info_Flags::Small_only,							true },
    { "same turret cooldown",			Weapon::Info_Flags::Same_turret_cooldown,				true },
    { "apply no light",					Weapon::Info_Flags::Mr_no_lighting,						true },
    { "training",						Weapon::Info_Flags::Training,							true },
    { "smart spawn",					Weapon::Info_Flags::Smart_spawn,						true },
    { "inherit parent target",			Weapon::Info_Flags::Inherit_parent_target,				true },
    { "no emp kill",					Weapon::Info_Flags::No_emp_kill,						true },
    { "untargeted heat seeker",			Weapon::Info_Flags::Untargeted_heat_seeker,				true },
    { "no radius doubling",				Weapon::Info_Flags::No_radius_doubling,					true },
    { "no subsystem homing",			Weapon::Info_Flags::Non_subsys_homing,					true },
    { "no lifeleft penalty",			Weapon::Info_Flags::No_life_lost_if_missed,				true },
    { "can be targeted",				Weapon::Info_Flags::Can_be_targeted,					true },
    { "show on radar",					Weapon::Info_Flags::Shown_on_radar,						true },
    { "show friendly on radar",			Weapon::Info_Flags::Show_friendly,						true },
    { "capital+",						Weapon::Info_Flags::Capital_plus,						true },
    { "chain external model fps",		Weapon::Info_Flags::External_weapon_fp,					true },
    { "external model launcher",		Weapon::Info_Flags::External_weapon_lnch,				true },
    { "takes blast damage",				Weapon::Info_Flags::Takes_blast_damage,					true },
    { "takes shockwave damage",			Weapon::Info_Flags::Takes_shockwave_damage,				true },
    { "hide from radar",				Weapon::Info_Flags::Dont_show_on_radar,					true },
    { "render flak",					Weapon::Info_Flags::Render_flak,						true },
    { "ciws",							Weapon::Info_Flags::Ciws,								true },
    { "anti-subsystem beam",			Weapon::Info_Flags::Antisubsysbeam,						true },
    { "no primary linking",				Weapon::Info_Flags::Nolink,								true },
    { "same emp time for capships",		Weapon::Info_Flags::Use_emp_time_for_capship_turrets,	true },
    { "no primary linked penalty",		Weapon::Info_Flags::No_linked_penalty,					true },
    { "no homing speed ramp",			Weapon::Info_Flags::No_homing_speed_ramp,				true },
    { "pulls aspect seekers",			Weapon::Info_Flags::Cmeasure_aspect_home_on,			true },
    { "turret interceptable",			Weapon::Info_Flags::Turret_Interceptable,				true },
    { "fighter interceptable",			Weapon::Info_Flags::Fighter_Interceptable,				true },
    { "aoe electronics",                Weapon::Info_Flags::Aoe_Electronics,                    true },
    { "apply recoil",                   Weapon::Info_Flags::Apply_Recoil,                       true },
    { "don't spawn if shot",            Weapon::Info_Flags::Dont_spawn_if_shot,                 true },
    { "die on lost lock",               Weapon::Info_Flags::Die_on_lost_lock,                   true, [](const SCP_string& /*spawn*/, weapon_info* weaponp, flagset<Weapon::Info_Flags>& flags) {
		if (!(weaponp->is_locked_homing())) {
			Warning(LOCATION, "\"die on lost lock\" may only be used for Homing Type ASPECT/JAVELIN!");
			flags.remove(Weapon::Info_Flags::Die_on_lost_lock);
		}
	}}, //special case
	{ "no impact spew",					Weapon::Info_Flags::No_impact_spew,						true },
	{ "require exact los",				Weapon::Info_Flags::Require_exact_los,					true },
	{ "can damage shooter",				Weapon::Info_Flags::Can_damage_shooter,					true },
	{ "heals",							Weapon::Info_Flags::Heals,						        true },
	{"vampiric",						Weapon::Info_Flags::Vampiric,							true },
	{ "secondary no ammo",				Weapon::Info_Flags::SecondaryNoAmmo,					true },
	{ "no collide",						Weapon::Info_Flags::No_collide,						    true },
	{ "multilock target dead subsys",   Weapon::Info_Flags::Multilock_target_dead_subsys,		true },
	{ "no evasion",						Weapon::Info_Flags::No_evasion,						    true },
 	{ "don't merge lead indicators",	Weapon::Info_Flags::Dont_merge_indicators,			    true },
	{ "no_fred",						Weapon::Info_Flags::No_fred,							true },
	{ "detonate on expiration",			Weapon::Info_Flags::Detonate_on_expiration,				true },
	{ "ignores countermeasures",		Weapon::Info_Flags::Ignores_countermeasures,			true },
};

const size_t num_weapon_info_flags = sizeof(Weapon_Info_Flags) / sizeof(special_flag_def_list_new<Weapon::Info_Flags, weapon_info*, flagset<Weapon::Info_Flags>&>);

int Num_weapons = 0;
bool Weapons_inited = false;

int laser_model_inner = -1;
int laser_model_outer = -1;

int missile_model = -1;

int     First_secondary_index = -1;
int		Default_cmeasure_index = -1;

static int *used_weapons = NULL;

SCP_vector<int> Player_weapon_precedence;	// Vector of weapon types, precedence list for player weapon selection
SCP_vector<SCP_string> Player_weapon_precedence_names;	// Vector of weapon names, gets turned into the above after parsing all modular tables and sorting the Weapon_info vector.
SCP_string Player_weapon_precedence_file;	// If an invalid name is given, tell the user what file it was specified in.
int Player_weapon_precedence_line;	// And this is the line the precedence list was given on.

// Used to avoid playing too many impact sounds in too short a time interval.
// This will elimate the odd "stereo" effect that occurs when two weapons impact at 
// nearly the same time, like from a double laser (also saves sound channels!)
constexpr int IMPACT_SOUND_DELTA = 50;	// in milliseconds
static TIMESTAMP Weapon_impact_timer;	// timer, initialized at start of each mission

// energy suck defines
#define ESUCK_DEFAULT_WEAPON_REDUCE				(10.0f)
#define ESUCK_DEFAULT_AFTERBURNER_REDUCE		(10.0f)

// scale factor for big ships getting hit by flak
#define FLAK_DAMAGE_SCALE				0.05f

//default time of a homing missile to not home
#define HOMING_DEFAULT_FREE_FLIGHT_TIME	0.5f

// default percentage of max speed to coast at during freeflight
const float HOMING_DEFAULT_FREE_FLIGHT_FACTOR = 0.25f;

//default time of a homing primary to not home
#define HOMING_DEFAULT_PRIMARY_FREE_FLIGHT_TIME	0.0f

// time delay between each swarm missile that is fired
#define SWARM_MISSILE_DELAY				150

// homing missiles have an extended lifetime so they don't appear to run out of gas before they can hit a moving target at extreme
// range. Check the comment in weapon_set_tracking_info() for more details
#define LOCKED_HOMING_EXTENDED_LIFE_FACTOR			1.2f

// default number of missiles or bullets rearmed per load sound during rearm
#define REARM_NUM_MISSILES_PER_BATCH 4              
#define REARM_NUM_BALLISTIC_PRIMARIES_PER_BATCH 100 

// most frequently a continuous spawn weapon is allowed to spawn
static const float MINIMUM_SPAWN_INTERVAL = 0.1f;

extern int compute_num_homing_objects(const object *target_objp);

void weapon_spew_stats(WeaponSpewType type);


weapon_explosions::weapon_explosions()
{
	ExplosionInfo.clear();
}

int weapon_explosions::GetIndex(char *filename)
{
	if ( filename == NULL ) {
		Int3();
		return -1;
	}

	for (size_t i = 0; i < ExplosionInfo.size(); i++) {
		if ( !stricmp(ExplosionInfo[i].lod[0].filename, filename)) {
			return (int)i;
		}
	}

	return -1;
}

int weapon_explosions::Load(char *filename, int expected_lods)
{
	char name_tmp[MAX_FILENAME_LEN] = "";
	int bitmap_id = -1;
	int nframes, nfps;
	weapon_expl_info new_wei;

	Assert( expected_lods <= MAX_WEAPON_EXPL_LOD );

	//Check if it exists
	int idx = GetIndex(filename);

	if (idx != -1)
		return idx;

	new_wei.lod_count = 1;

	strcpy_s(new_wei.lod[0].filename, filename);
	new_wei.lod[0].bitmap_id = bm_load_animation(filename, &new_wei.lod[0].num_frames, &new_wei.lod[0].fps, nullptr, nullptr, true);

	if (new_wei.lod[0].bitmap_id < 0) {
		Warning(LOCATION, "Weapon explosion '%s' does not have an LOD0 anim!", filename);

		// if we don't have the first then it's only safe to assume that the rest are missing or not usable
		return -1;
	}

	// 2 chars for the lod, 4 for the extension that gets added automatically
	if ( (MAX_FILENAME_LEN - strlen(filename)) > 6 ) {
		for (idx = 1; idx < expected_lods; idx++) {
			sprintf(name_tmp, "%s_%d", filename, idx);

			bitmap_id = bm_load_animation(name_tmp, &nframes, &nfps, nullptr, nullptr, true);

			if (bitmap_id > 0) {
				strcpy_s(new_wei.lod[idx].filename, name_tmp);
				new_wei.lod[idx].bitmap_id = bitmap_id;
				new_wei.lod[idx].num_frames = nframes;
				new_wei.lod[idx].fps = nfps;

				new_wei.lod_count++;
			} else {
				break;
			}
		}

		if (new_wei.lod_count != expected_lods)
			Warning(LOCATION, "For '%s', %i of %i LODs are missing!", filename, expected_lods - new_wei.lod_count, expected_lods);
	}
	else {
		Warning(LOCATION, "Filename '%s' is too long to have any LODs.", filename);
	}

	ExplosionInfo.push_back( new_wei );

	return (int)(ExplosionInfo.size() - 1);
}

void weapon_explosions::PageIn(int idx)
{
	int i;

	if ( (idx < 0) || (idx >= (int)ExplosionInfo.size()) )
		return;

	weapon_expl_info *wei = &ExplosionInfo[idx];

	for ( i = 0; i < wei->lod_count; i++ ) {
		if ( wei->lod[i].bitmap_id >= 0 ) {
			bm_page_in_xparent_texture( wei->lod[i].bitmap_id, wei->lod[i].num_frames );
		}
	}
}

int weapon_explosions::GetAnim(int weapon_expl_index, vec3d *pos, float size)
{
	if ( (weapon_expl_index < 0) || (weapon_expl_index >= (int)ExplosionInfo.size()) )
		return -1;

	//Get our weapon expl for the day
	weapon_expl_info *wei = &ExplosionInfo[weapon_expl_index];

	if (wei->lod_count == 1)
		return wei->lod[0].bitmap_id;

	// now we have to do some work
	vertex v;
	int x, y, w, h, bm_size;
	int must_stop = 0;
	int best_lod = 1;
	int behind = 0;

	// start the frame
	extern int G3_count;

	if(!G3_count){
		g3_start_frame(1);
		must_stop = 1;
	}
	g3_set_view_matrix(&Eye_position, &Eye_matrix, Eye_fov);

	// get extents of the rotated bitmap
	g3_rotate_vertex(&v, pos);

	// if vertex is behind, find size if in front, then drop down 1 LOD
	if (v.codes & CC_BEHIND) {
		float dist = vm_vec_dist_quick(&Eye_position, pos);
		vec3d temp;

		behind = 1;
		vm_vec_scale_add(&temp, &Eye_position, &Eye_matrix.vec.fvec, dist);
		g3_rotate_vertex(&v, &temp);

		// if still behind, bail and go with default
		if (v.codes & CC_BEHIND) {
			behind = 0;
		}
	}

	if (!g3_get_bitmap_dims(wei->lod[0].bitmap_id, &v, size, &x, &y, &w, &h, &bm_size)) {
		if (Detail.hardware_textures == 4) {
			// straight LOD
			if(w <= bm_size/8){
				best_lod = 3;
			} else if(w <= bm_size/2){
				best_lod = 2;
			} else if(w <= 1.3f*bm_size){
				best_lod = 1;
			} else {
				best_lod = 0;
			}
		} else {
			// less aggressive LOD for lower detail settings
			if(w <= bm_size/8){
				best_lod = 3;
			} else if(w <= bm_size/3){
				best_lod = 2;
			} else if(w <= (1.15f*bm_size)){
				best_lod = 1;
			} else {
				best_lod = 0;
			}		
		}
	}

	// if it's behind, bump up LOD by 1
	if (behind)
		best_lod++;

	// end the frame
	if (must_stop)
		g3_end_frame();

	best_lod = MIN(best_lod, wei->lod_count - 1);
	Assert( (best_lod >= 0) && (best_lod < MAX_WEAPON_EXPL_LOD) );

	return wei->lod[best_lod].bitmap_id;
}


void parse_weapon_expl_tbl(const char *filename)
{
	uint i;
	lod_checker lod_check;
	
	try
	{
		read_file_text(filename, CF_TYPE_TABLES);
		reset_parse();

		required_string("#Start");
		while (required_string_either("#End", "$Name:"))
		{
			memset(&lod_check, 0, sizeof(lod_checker));

			// base filename
			required_string("$Name:");
			stuff_string(lod_check.filename, F_NAME, MAX_FILENAME_LEN);

			//Do we have an LOD num
			if (optional_string("$LOD:"))
			{
				stuff_int(&lod_check.num_lods);
			}

			// only bother with this if we have 1 or more lods and less than max lods,
			// otherwise the stardard level loading will take care of the different effects
			if ((lod_check.num_lods > 0) && (lod_check.num_lods < MAX_WEAPON_EXPL_LOD)) {
				// name check, update lod count if it already exists
				for (i = 0; i < LOD_checker.size(); i++) {
					if (!stricmp(LOD_checker[i].filename, lod_check.filename)) {
						LOD_checker[i].num_lods = lod_check.num_lods;
					}
				}

				// old entry not found, add new entry
				if (i == LOD_checker.size()) {
					LOD_checker.push_back(lod_check);
				}
			}
		}
		required_string("#End");
	}
	catch (const parse::ParseException& e)
	{
		mprintf(("TABLES: Unable to parse '%s'!  Error message = %s.\n", filename, e.what()));
		return;
	}
}

/**
 * Clear out the Missile_obj_list
 */
void missile_obj_list_init()
{
	int i;

	list_init(&Missile_obj_list);
	for ( i = 0; i < MAX_MISSILE_OBJS; i++ ) {
		Missile_objs[i].flags = 0;
	}
}

/**
 * Add a node from the Missile_obj_list.
 * @note Only called from weapon_create()
 */
int missile_obj_list_add(int objnum)
{
	int i;

	for ( i = 0; i < MAX_MISSILE_OBJS; i++ ) {
		if ( !(Missile_objs[i].flags & MISSILE_OBJ_USED) )
			break;
	}
	if ( i == MAX_MISSILE_OBJS ) {
		Error(LOCATION, "Fatal Error: Ran out of missile object nodes\n");
		return -1;
	}
	
	Missile_objs[i].flags = 0;
	Missile_objs[i].objnum = objnum;
	list_append(&Missile_obj_list, &Missile_objs[i]);
	Missile_objs[i].flags |= MISSILE_OBJ_USED;

	return i;
}

/**
 * Remove a node from the Missile_obj_list.
 * @note Only called from weapon_delete()
 */
void missle_obj_list_remove(int index)
{
	Assert(index >= 0 && index < MAX_MISSILE_OBJS);
	list_remove(&Missile_obj_list, &Missile_objs[index]);	
	Missile_objs[index].flags = 0;
}

/**
 * Called externally to generate an address from an index into
 * the Missile_objs[] array
 */
missile_obj *missile_obj_return_address(int index)
{
	Assert(index >= 0 && index < MAX_MISSILE_OBJS);
	return &Missile_objs[index];
}

/**
 * Return the index of Weapon_info[].name that is *name.
 */
int weapon_info_lookup(const char *name)
{
	Assertion(name != nullptr, "NULL name passed to weapon_info_lookup");

	for (auto it = Weapon_info.cbegin(); it != Weapon_info.cend(); ++it)
		if (!stricmp(name, it->name))
			return (int)std::distance(Weapon_info.cbegin(), it);

	return -1;
}

/**
 * Return the index of Weapon_info used by this pointer.  Equivalent to the old WEAPON_INFO_INDEX macro:
 * #define WEAPON_INFO_INDEX(wip)		(int)(wip-Weapon_info)
 */
int weapon_info_get_index(const weapon_info *wip)
{
	Assertion(wip != nullptr, "NULL wip passed to weapon_info_get_index");
	const weapon_info *data = Weapon_info.data();
	return static_cast<int>(std::distance(data, wip));
}

//	Parse the weapon flags.
void parse_wi_flags(weapon_info *weaponp)
{
    //Make sure we HAVE flags :p
    if (!optional_string("$Flags:"))
        return;

    // have to do this slightly out of order in order to handle spawn properly
    // skip OVER flags, check for +override and reset num_spawn_weapons_defined
    // otherwise if done afterward, new and old spawn weapons can get mixed up
    pause_parse();
    SCP_vector<SCP_string> flags;
    stuff_string_list(flags);
    if (optional_string("+override")) {
		// be careful to keep this up to date with any flag that is set while parsing some line other than the Flags line
		const Weapon::Info_Flags preset_wi_flag_defs[] = {
			Weapon::Info_Flags::Homing_heat,
			Weapon::Info_Flags::Homing_aspect,
			Weapon::Info_Flags::Cmeasure,
			Weapon::Info_Flags::Homing_javelin,
			Weapon::Info_Flags::Turns,
			Weapon::Info_Flags::Swarm,
			Weapon::Info_Flags::Trail,
			Weapon::Info_Flags::Particle_spew,
			Weapon::Info_Flags::Beam,
			Weapon::Info_Flags::Tag,
			Weapon::Info_Flags::Shudder,
			Weapon::Info_Flags::Transparent,
			Weapon::Info_Flags::Variable_lead_homing,
			Weapon::Info_Flags::Custom_seeker_str,
			Weapon::Info_Flags::Aoe_Electronics,
			Weapon::Info_Flags::Apply_Recoil,
			Weapon::Info_Flags::Has_display_name,
			Weapon::Info_Flags::Vampiric,
			Weapon::Info_Flags::Detonate_on_expiration
		};

		// clear all flags except for the ones that are preset by other fields in the weapon
		flagset<Weapon::Info_Flags> cleared_wi_flags;
		cleared_wi_flags.set_multiple_from_source(weaponp->wi_flags, std::begin(preset_wi_flag_defs), std::end(preset_wi_flag_defs));

    	// resetting the flag values if set to override the existing flags
    	weaponp->wi_flags = cleared_wi_flags;
    	weaponp->num_spawn_weapons_defined = 0;
    }
    unpause_parse();

	// To make sure +override doesn't overwrite previously parsed values we parse the flags into a separate flagset
    SCP_vector<SCP_string> unparsed;
	flagset<Weapon::Info_Flags> parsed_flags;
    parse_string_flag_list_special(parsed_flags, Weapon_Info_Flags, &unparsed, weaponp, parsed_flags);

	optional_string("+override"); // already parsed above

	// Now add the parsed flags to the weapon flags
	weaponp->wi_flags |= parsed_flags;

    bool set_nopierce = false;

    for (auto flag = unparsed.begin(); flag != unparsed.end(); ++flag) {
        SCP_string flag_text = *flag;
		// Parse non-flag strings 
        if (!stricmp(NOX("no pierce shields"), flag_text.c_str())) {
            set_nopierce = true;
        }
        else if (!stricmp(NOX("interceptable"), flag_text.c_str())) {
            weaponp->wi_flags.set(Weapon::Info_Flags::Turret_Interceptable);
            weaponp->wi_flags.set(Weapon::Info_Flags::Fighter_Interceptable);
        }
        else {
            Warning(LOCATION, "Unrecognized flag in flag list for weapon %s: \"%s\"", weaponp->name, (*flag).c_str());
        }
    }

    //Do cleanup and sanity checks
        
	if (set_nopierce)
        weaponp->wi_flags.remove(Weapon::Info_Flags::Pierce_shields);

    if (weaponp->wi_flags[Weapon::Info_Flags::In_tech_database])
        weaponp->wi_flags.set(Weapon::Info_Flags::Default_in_tech_database);

    if (weaponp->wi_flags[Weapon::Info_Flags::Flak]) {
        if (weaponp->wi_flags[Weapon::Info_Flags::Swarm] || weaponp->wi_flags[Weapon::Info_Flags::Corkscrew]) {
            weaponp->wi_flags.remove(Weapon::Info_Flags::Swarm);
            weaponp->wi_flags.remove(Weapon::Info_Flags::Corkscrew);
            Warning(LOCATION, "Swarm, Corkscrew, and Flak are mutually exclusive!  Removing Swarm and Corkscrew attributes from weapon %s.\n", weaponp->name);
        }
    }

	if (weaponp->wi_flags[Weapon::Info_Flags::Beam]) {
		//If we're not doing damage anyway, then we don't care.. but also this prevents a retail
		//warning for the targeting laser
		if (weaponp->damage != 0.0f) {
			if ((weaponp->armor_factor != 1.0f) && !Beams_use_damage_factors) {
				Warning(LOCATION,
					"Armor factor defined as %f for beam type weapon %s while damage factors are disabled for beams!",
					weaponp->armor_factor, weaponp->name);
			}
			if ((weaponp->shield_factor != 1.0f) && !Beams_use_damage_factors) {
				Warning(LOCATION,
					"Shield factor defined as %f for beam type weapon %s while damage factors are disabled for beams!",
					weaponp->shield_factor, weaponp->name);
			}
			if ((weaponp->subsystem_factor != 1.0f) && !Beams_use_damage_factors) {
				Warning(LOCATION,
					"Subsystem factor defined as %f for beam type weapon %s while damage factors are disabled for beams!",
					weaponp->subsystem_factor, weaponp->name);
			}
		}
	}

    if (weaponp->wi_flags[Weapon::Info_Flags::Swarm] && weaponp->wi_flags[Weapon::Info_Flags::Corkscrew]) {
        weaponp->wi_flags.remove(Weapon::Info_Flags::Corkscrew);
        Warning(LOCATION, "Swarm and Corkscrew are mutually exclusive!  Defaulting to Swarm on weapon %s.\n", weaponp->name);
    }

    if (weaponp->wi_flags[Weapon::Info_Flags::Local_ssm]) {
        if (!weaponp->is_homing() || weaponp->subtype != WP_MISSILE) {
            Warning(LOCATION, "local ssm must be guided missile: %s", weaponp->name);
        }
    }

    if (weaponp->wi_flags[Weapon::Info_Flags::Small_only] && weaponp->wi_flags[Weapon::Info_Flags::Huge])
    {
        Warning(LOCATION, "\"small only\" and \"huge\" flags are mutually exclusive.\nThey are used together in %s\nThe AI can not use this weapon on any targets", weaponp->name);
    }

    if (!weaponp->wi_flags[Weapon::Info_Flags::Spawn] && weaponp->wi_flags[Weapon::Info_Flags::Smart_spawn])
    {
        Warning(LOCATION, "\"smart spawn\" flag used without \"spawn\" flag in %s\n", weaponp->name);
    }

    if (!weaponp->wi_flags[Weapon::Info_Flags::Homing_heat] && weaponp->wi_flags[Weapon::Info_Flags::Untargeted_heat_seeker])
    {
        Warning(LOCATION, "Weapon '%s' has the \"untargeted heat seeker\" flag, but Homing Type is not set to \"HEAT\".", weaponp->name);
    }

    if (!weaponp->wi_flags[Weapon::Info_Flags::Cmeasure] && weaponp->wi_flags[Weapon::Info_Flags::Cmeasure_aspect_home_on])
    {
        weaponp->wi_flags.remove(Weapon::Info_Flags::Cmeasure_aspect_home_on);
        Warning(LOCATION, "Weapon %s has the \"pulls aspect seekers\" flag, but is not a countermeasure.\n", weaponp->name);
    }
}

void parse_shockwave_info(shockwave_create_info *sci, const char *pre_char)
{
	SCP_string buf;

	sprintf(buf, "%sShockwave damage:", pre_char);
	if(optional_string(buf.c_str())) {
		stuff_float(&sci->damage);
		sci->damage_overidden = true;
	}

	sprintf(buf, "%sShockwave damage type:", pre_char);
	if(optional_string(buf.c_str())) {
		stuff_string(buf, F_NAME);
		sci->damage_type_idx_sav = damage_type_add(buf.c_str());
		sci->damage_type_idx = sci->damage_type_idx_sav;
	}

	sprintf(buf, "%sBlast Force:", pre_char);
	if(optional_string(buf.c_str())) {
		stuff_float(&sci->blast);
	}

	sprintf(buf, "%sInner Radius:", pre_char);
	if(optional_string(buf.c_str())) {
		stuff_float(&sci->inner_rad);
	}

	sprintf(buf, "%sOuter Radius:", pre_char);
	if(optional_string(buf.c_str())) {
		stuff_float(&sci->outer_rad);
	}

	if (sci->outer_rad < sci->inner_rad) {
		Warning(LOCATION, "Shockwave outer radius must be greater than or equal to the inner radius!");
		sci->outer_rad = sci->inner_rad;
	}

	sprintf(buf, "%sShockwave Radius Multiplier over Lifetime Curve:", pre_char);
	if (optional_string(buf.c_str())) {
		SCP_string curve_name;
		stuff_string(curve_name, F_NAME);
		sci->radius_curve_idx = curve_get_by_name(curve_name);
		if (sci->radius_curve_idx < 0)
			Warning(LOCATION, "Unrecognized shockwave radius curve '%s'", curve_name.c_str());
	}

	sprintf(buf, "%sShockwave Speed:", pre_char);
	if(optional_string(buf.c_str())) {
		stuff_float(&sci->speed);
	}

	sprintf(buf, "%sShockwave Rotation:", pre_char);
	if(optional_string(buf.c_str())) {
		float angs[3];
		stuff_float_list(angs, 3);
		for(int i = 0; i < 3; i++)
		{
			angs[i] = fl_radians(angs[i]);
			while(angs[i] < 0)
			{
				angs[i] += PI2;
			}
			while(angs[i] > PI2)
			{
				angs[i] -= PI2;
			}
		}
		sci->rot_angles.p = angs[0];
		sci->rot_angles.b = angs[1];
		sci->rot_angles.h = angs[2];

		sci->rot_defined = true;
	}

	sprintf(buf, "%sShockwave Model:", pre_char);
	if(optional_string(buf.c_str())) {
		stuff_string(sci->pof_name, F_NAME, MAX_FILENAME_LEN);
	}

	sprintf(buf, "%sShockwave Name:", pre_char);
	if(optional_string(buf.c_str())) {
		stuff_string(sci->name, F_NAME, MAX_FILENAME_LEN);
	}

	sprintf(buf, "%sShockwave Sound:", pre_char);
	parse_game_sound(buf.c_str(), &sci->blast_sound_id);
}

static SCP_vector<SCP_string> Removed_weapons;

/**
 * Parse the information for a specific ship type.
 * Return weapon index if successful, otherwise return -1
 */
int parse_weapon(int subtype, bool replace, const char *filename)
{
	char buf[NAME_LENGTH];
	char fname[NAME_LENGTH];
	weapon_info *wip = nullptr;
	int iff, idx;
	int primary_rearm_rate_specified=0;
	bool first_time = false;
	bool create_if_not_found = true;
	bool remove_weapon = false;

	required_string("$Name:");
	stuff_string(fname, F_NAME, NAME_LENGTH);

	// Remove @ symbol -- these used to denote weapons that would only be parsed in demo builds
	if (fname[0] == '@') {
		backspace(fname);
	}

	diag_printf("Weapon name -- %s\n", fname);

	if(optional_string("+nocreate")) {
		if(!replace) {
			Warning(LOCATION, "+nocreate flag used for weapon in non-modular table");
		}
		create_if_not_found = false;
	}

	// check first if this is on the remove blacklist
	auto it = std::find(Removed_weapons.begin(), Removed_weapons.end(), fname);
	if (it != Removed_weapons.end()) {
		remove_weapon = true;
	}
	
	// we might have a remove tag
	if (optional_string("+remove")) {
		if (!replace) {
			Warning(LOCATION, "+remove flag used for weapon in non-modular table");
		}
		if (!remove_weapon) {
			Removed_weapons.push_back(fname);
			remove_weapon = true;
		}
	}

	//Check if weapon exists already
	int w_id = weapon_info_lookup(fname);

	// maybe remove it
	if (remove_weapon)
	{
		if (w_id >= 0) {
			mprintf(("Removing previously parsed weapon '%s'\n", fname));
			Weapon_info.erase(Weapon_info.begin() + w_id);
		}

		if (!skip_to_start_of_string_either("$Name:", "#End")) {
			error_display(1, "Missing [#End] or [$Name] after weapon class %s", fname);
		}
		return -1;
	}

	// an entry for this weapon exists
	if (w_id >= 0)
	{
		wip = &Weapon_info[w_id];
		if (!replace)
		{
			Warning(LOCATION, "Weapon name %s already exists in weapons.tbl.  All weapon names must be unique; the second entry has been skipped", fname);
			if (!skip_to_start_of_string_either("$Name:", "#End")) {
				error_display(1, "Missing [#End] or [$Name] after duplicate weapon %s", fname);
			}
			return -1;
		}
	}
	// an entry does not exist
	else
	{
		// Don't create weapon if it has +nocreate and is in a modular table.
		if (!create_if_not_found && replace)
		{
			if (!skip_to_start_of_string_either("$Name:", "#End")) {
				error_display(1, "Missing [#End] or [$Name] after weapon %s", fname);
			}

			return -1;
		}

		// Check if there are too many weapon classes
		if (Weapon_info.size() >= MAX_WEAPON_TYPES) {
			Error(LOCATION, "Too many weapon classes before '%s'; maximum is %d.\n", fname, MAX_WEAPON_TYPES);
		}

		w_id = weapon_info_size();
		Weapon_info.push_back(weapon_info());
		wip = &Weapon_info.back();
		first_time = true;

		strcpy_s(wip->name, fname);

		// if this name has a hash, create a default display name
		if (get_pointer_to_first_hash_symbol(wip->name)) {
			strcpy_s(wip->display_name, wip->name);
			end_string_at_first_hash_symbol(wip->display_name, true);
			consolidate_double_characters(wip->display_name, '#');
			wip->wi_flags.set(Weapon::Info_Flags::Has_display_name);
		}

		// do German translation
		if (Lcl_gr && !Disable_built_in_translations) {
			if (!wip->display_name[0]) {
				strcpy_s(wip->display_name, wip->name);
			}
			lcl_translate_wep_name_gr(wip->display_name);
		}
	}

	if (optional_string("$Alt name:") || optional_string("$Display Name:"))
	{
		stuff_string(wip->display_name, F_NAME, NAME_LENGTH);
		wip->wi_flags.set(Weapon::Info_Flags::Has_display_name);
	}

	//Set subtype
	if(optional_string("$Subtype:"))
	{
		stuff_string(fname, F_NAME, NAME_LENGTH);

		if(!stricmp("Primary", fname)) {
			wip->subtype = WP_LASER;
		} else if(!stricmp("Secondary", fname)) {
			wip->subtype = WP_MISSILE;
		} else {
			Warning(LOCATION, "Unknown subtype on weapon '%s'", wip->name);
		}
	}
	else if(wip->subtype != WP_UNUSED && !first_time)
	{
		if(wip->subtype != subtype) {
			Warning(LOCATION, "Type of weapon %s entry does not agree with original entry type.", wip->name);
		}
	}
	else
	{
		wip->subtype = subtype;
	}

	// assign subtype-specific flags
	if (first_time)
	{
		if (wip->subtype == WP_MISSILE)
			wip->wi_flags.set(Weapon::Info_Flags::Detonate_on_expiration);
	}

	if (optional_string("+Title:")) {
		stuff_string(wip->title, F_NAME, WEAPON_TITLE_LEN);
	}

	if (optional_string("+Description:")) {
		if (wip->desc != NULL) {
			vm_free(wip->desc);
			wip->desc = NULL;
		}

		stuff_malloc_string(&wip->desc, F_MULTITEXT);

		// Check if the text exceeds the limits
		auto current_line = wip->desc;
		size_t num_lines = 0;
		while (current_line != nullptr) {
			auto line_end = strchr(current_line, '\n');
			auto line_length = line_end - current_line;
			if (line_end == nullptr) {
				line_length = strlen(current_line);
			}

			if (line_length >= WEAPON_DESC_MAX_LENGTH) {
				error_display(0, "Weapon description line " SIZE_T_ARG " is too long. Maximum is %d.", num_lines + 1, WEAPON_DESC_MAX_LENGTH);
			}

			++num_lines;
			current_line = line_end == nullptr ? nullptr : line_end + 1; // Skip the \n character if it was a complete line
		}
		if (num_lines >= WEAPON_DESC_MAX_LINES) {
			error_display(0, "Weapon description has too many lines. Maximum is %d.", WEAPON_DESC_MAX_LINES);
		}
	}

	if (optional_string("+Tech Title:")) {
		stuff_string(wip->tech_title, F_NAME, NAME_LENGTH);
	}

	if (optional_string("+Tech Anim:")) {
		stuff_string(wip->tech_anim_filename, F_NAME, MAX_FILENAME_LEN);
	}

	if (optional_string("+Tech Description:")) {
		if (wip->tech_desc != NULL) {
			vm_free(wip->tech_desc);
			wip->tech_desc = NULL;
		}

		stuff_malloc_string(&wip->tech_desc, F_MULTITEXT);
	}

	if (optional_string("$Turret Name:")) {
		stuff_string(wip->altSubsysName, F_NAME, NAME_LENGTH);
	}

	if (optional_string("$Tech Model:")) {
		stuff_string(wip->tech_model, F_NAME, MAX_FILENAME_LEN);

		if (optional_string("+Closeup_pos:")) {
			stuff_vec3d(&wip->closeup_pos);
		}

		if (optional_string("+Closeup_zoom:")) {
			stuff_float(&wip->closeup_zoom);
		}
	}

	// Weapon fadein effect, used when no ani is specified or weapon_select_3d is active
	if (first_time) {
		wip->selection_effect = Default_weapon_select_effect; // By default, use the FS2 effect
	}
	if(optional_string("$Selection Effect:")) {
		char effect[NAME_LENGTH];
		stuff_string(effect, F_NAME, NAME_LENGTH);
		if (!stricmp(effect, "FS2"))
			wip->selection_effect = 2;
		else if (!stricmp(effect, "FS1"))
			wip->selection_effect = 1;
		else if (!stricmp(effect, "off"))
			wip->selection_effect = 0;
	}	

	//Check for the HUD image string
	if(optional_string("$HUD Image:")) {
		stuff_string(wip->hud_filename, F_NAME, MAX_FILENAME_LEN);
	}

	//	Read the model file.  It can be a POF file or none.
	//	If there is no model file (Model file: = "none") then we use our special
	//	laser renderer which requires inner, middle and outer information.
	if ( optional_string("$Model file:") ) {
		stuff_string(wip->pofbitmap_name, F_NAME, MAX_FILENAME_LEN);

		if (VALID_FNAME(wip->pofbitmap_name))
			wip->render_type = WRT_POF;
		else
			wip->render_type = WRT_NONE;

		diag_printf("Model pof file -- %s\n", wip->pofbitmap_name );
	}

	// a special LOD level to use when rendering the weapon in the hud targetbox
	if ( optional_string( "$POF target LOD:" ) )
		stuff_int(&wip->hud_target_lod);

	if(optional_string("$Detail distance:")) {
		wip->num_detail_levels = (int)stuff_int_list(wip->detail_distance, MAX_MODEL_DETAIL_LEVELS, RAW_INTEGER_TYPE);
	}

	if ( optional_string("$External Model File:") )
		stuff_string(wip->external_model_name, F_NAME, MAX_FILENAME_LEN);	

	if ( optional_string("$Submodel Rotation Speed:") )
		stuff_float(&wip->weapon_submodel_rotate_vel);

	if ( optional_string("$Submodel Rotation Acceleration:") )
		stuff_float(&wip->weapon_submodel_rotate_accell);

	//	No POF or AVI file specified, render as special laser type.(?)
	ubyte r,g,b;

	// laser bitmap itself
	if ( optional_string("@Laser Bitmap:") ) {
		stuff_string(fname, F_NAME, NAME_LENGTH);

		if (wip->render_type == WRT_POF) {
			mprintf(("WARNING:  Weapon '%s' has both LASER and POF render types!  Will only use POF type!\n", wip->name));
			generic_anim_init(&wip->laser_bitmap, nullptr);
		} else {
			generic_anim_init(&wip->laser_bitmap, fname);
			wip->render_type = WRT_LASER;
		}
	}

	if (optional_string("@Laser Head-on Bitmap:")) {
		stuff_string(fname, F_NAME, NAME_LENGTH);

		if (wip->render_type != WRT_LASER)
			mprintf(("WARNING:  Laser head-on bitmap specified on non-LASER type weapon (%s)!\n", wip->name));
		else
			generic_anim_init(&wip->laser_headon_bitmap, fname);
	}

	// optional laser glow
	if ( optional_string("@Laser Glow:") ) {
		stuff_string(fname, F_NAME, NAME_LENGTH);

		if (wip->render_type != WRT_LASER)
			mprintf(("WARNING:  Laser glow specified on non-LASER type weapon (%s)!\n", wip->name));
		else
			generic_anim_init(&wip->laser_glow_bitmap, fname);
	}

	if (optional_string("@Laser Glow Head-on Bitmap:")) {
		stuff_string(fname, F_NAME, NAME_LENGTH);

		if (wip->render_type != WRT_LASER)
			mprintf(("WARNING:  Laser glow head-on bitmap specified on non-LASER type weapon (%s)!\n", wip->name));
		else
			generic_anim_init(&wip->laser_glow_headon_bitmap, fname);
	}


	if (optional_string("@Laser Head-on Transition Angle:")) {		
		stuff_float(&wip->laser_headon_switch_ang);
		wip->laser_headon_switch_ang = fl_radians(wip->laser_headon_switch_ang);
	}

	if (optional_string("@Laser Head-on Transition Rate:")) {
		stuff_float(&wip->laser_headon_switch_rate);
	}

	if(optional_string("@Laser Color:"))
	{
		// This might be confusing at first glance. If we're a modular table (!first_time),
		// AND we're providing a new color for the laser (being in this block at all),
		// AND the RGB values for laser_color_1 and laser_color_2 match...
		// THEN we conclude that laser_color_2 wasn't explicitly defined before, and the modder would probably prefer
		// it if the laser didn't suddenly start changing colors from the new to the old over its lifespan. -MageKing17
		bool reset = (!first_time && (
			(wip->laser_color_1.red == wip->laser_color_2.red) &&
			(wip->laser_color_1.green == wip->laser_color_2.green) &&
			(wip->laser_color_1.blue == wip->laser_color_2.blue)));
		stuff_ubyte(&r);
		stuff_ubyte(&g);
		stuff_ubyte(&b);
		gr_init_color( &wip->laser_color_1, r, g, b );
		if (reset) {
			gr_init_color( &wip->laser_color_2, wip->laser_color_1.red, wip->laser_color_1.green, wip->laser_color_1.blue );
		}
	}

	// optional string for cycling laser colors
	if(optional_string("@Laser Color2:")){
		stuff_ubyte(&r);
		stuff_ubyte(&g);
		stuff_ubyte(&b);
		gr_init_color( &wip->laser_color_2, r, g, b );
	} else if (first_time) {
		gr_init_color( &wip->laser_color_2, wip->laser_color_1.red, wip->laser_color_1.green, wip->laser_color_1.blue );
	}

	if(optional_string("@Laser Length:")) {
		stuff_float(&wip->laser_length);
	}

	if (optional_string("@Laser Length Multiplier over Lifetime Curve:")) {
		SCP_string curve_name;
		stuff_string(curve_name, F_NAME);
		wip->laser_length_curve_idx = curve_get_by_name(curve_name);
		if (wip->laser_length_curve_idx < 0)
			Warning(LOCATION, "Unrecognized laser length curve '%s' for weapon %s", curve_name.c_str(), wip->name);
	}
	
	if(optional_string("@Laser Head Radius:")) {
		stuff_float(&wip->laser_head_radius);
	}

	if(optional_string("@Laser Tail Radius:")) {
		stuff_float(&wip->laser_tail_radius );
	}

	if (optional_string("@Laser Radius Multiplier over Lifetime Curve:")) {
		SCP_string curve_name;
		stuff_string(curve_name, F_NAME);
		wip->laser_radius_curve_idx = curve_get_by_name(curve_name);
		if (wip->laser_radius_curve_idx < 0)
			Warning(LOCATION, "Unrecognized laser radius curve '%s' for weapon %s", curve_name.c_str(), wip->name);
	}
	if (optional_string("@Laser Glow Length Scale:")) {
		stuff_float(&wip->laser_glow_length_scale);
	}

	if (optional_string("@Laser Glow Head Scale:")) {
		stuff_float(&wip->laser_glow_head_scale);
	}

	if (optional_string("@Laser Glow Tail Scale:")) {
		stuff_float(&wip->laser_glow_tail_scale);
	}

<<<<<<< HEAD
	parse_optional_float_into("@Laser Min Pixel Size:", &wip->laser_min_pixel_size);
=======
	if (optional_string("@Laser Position Offset:")) {
			stuff_vec3d(&wip->laser_pos_offset);
	}
>>>>>>> b9466193

	if (optional_string("@Laser Opacity over Lifetime Curve:")) {
		SCP_string curve_name;
		stuff_string(curve_name, F_NAME);
		wip->laser_alpha_curve_idx = curve_get_by_name(curve_name);
		if (wip->laser_alpha_curve_idx < 0)
			Warning(LOCATION, "Unrecognized laser alpha curve '%s' for weapon %s", curve_name.c_str(), wip->name);
	}

	if (parse_optional_color3i_into("$Light color:", &wip->light_color)) {
		wip->light_color_set = true;
	}

	parse_optional_float_into("$Light radius:", &wip->light_radius);

	float fbuffer;
	if (parse_optional_float_into("$Light intensity:", &fbuffer))
		wip->light_color.i(fbuffer);

	if (optional_string("$Collision Radius Override:")) {
		stuff_float(&wip->collision_radius_override);
	}

	if(optional_string("$Mass:")) {
		stuff_float( &(wip->mass) );

		// Goober5000 - hack in order to make the beam whack behavior of these three beams match all other beams
		// this relies on Bobboau's beam whack hack in beam_apply_whack()
		if ((!strcmp(wip->name, "SAAA") && (wip->mass == 4.0f))
			|| (!strcmp(wip->name, "MjolnirBeam") && (wip->mass == 1000.0f))
			|| (!strcmp(wip->name, "MjolnirBeam#home") && (wip->mass == 1000.0f)))
		{
			wip->mass = 100.0f;
		}

		diag_printf ("Weapon mass -- %7.3f\n", wip->mass);
	}

	if(optional_string("$Velocity:")) {
		stuff_float( &(wip->max_speed) );
		diag_printf ("Weapon mass -- %7.3f\n", wip->max_speed);
	}

	if(optional_string("$Fire Wait:")) {
		stuff_float( &(wip->fire_wait) );
		diag_printf ("Weapon fire wait -- %7.3f\n", wip->fire_wait);
		// Min and max delay stuff for weapon fire wait randomization
		if (optional_string("+Max Delay:")) {
			stuff_float(&(wip->max_delay));
			diag_printf("Weapon fire max delay -- %7.3f\n", wip->max_delay);
		}
		if (optional_string("+Min Delay:")) {
			stuff_float(&(wip->min_delay));
			diag_printf("Weapon fire min delay -- %7.3f\n", wip->min_delay);
		}
	}

	if(optional_string("$Damage:")) {
		stuff_float(&wip->damage);
		//WMC - now that shockwave damage can be set for them individually,
		//do this automagically
		if(!wip->shockwave.damage_overidden) {
			wip->shockwave.damage = wip->damage;
		}
	}

	// Attenuation of non-beam primary weapon damage
	if(optional_string("$Damage Time:")) {
		stuff_float(&wip->damage_time);
		if(optional_string("+Attenuation Damage:")){
			stuff_float(&wip->atten_damage);
		} else if (optional_string_either("+Min Damage:", "+Max Damage:")) {
			Warning(LOCATION, "+Min Damage: and +Max Damage: in %s are deprecated, please change to +Attenuation Damage:.", wip->name);
			stuff_float(&wip->atten_damage);
		}
	}

	// angle-based damage multiplier
	if (optional_string("$Angle of Incidence Damage Multiplier:")) {
		if (optional_string("+Min:")) {
			stuff_float(&wip->damage_incidence_min);
		}
		if (optional_string("+Max:")) {
			stuff_float(&wip->damage_incidence_max);
		}
	}

	if (optional_string("$Damage Multiplier over Lifetime Curve:")) {
		SCP_string curve_name;
		stuff_string(curve_name, F_NAME);
		wip->damage_curve_idx = curve_get_by_name(curve_name);
		if (wip->damage_curve_idx < 0)
			Warning(LOCATION, "Unrecognized damage curve '%s' for weapon %s", curve_name.c_str(), wip->name);
	}
	
	if(optional_string("$Damage Type:")) {
		//This is checked for validity on every armor type
		//If it's invalid (or -1), then armor has no effect
		stuff_string(buf, F_NAME, NAME_LENGTH);
		wip->damage_type_idx_sav = damage_type_add(buf);
		wip->damage_type_idx = wip->damage_type_idx_sav;
	}

	if(optional_string("$Arm time:")) {
		float flit;
		stuff_float(&flit);
		wip->arm_time = fl2f(flit);
	}

	if(optional_string("$Arm distance:")) {
		stuff_float(&wip->arm_dist);
	}

	if(optional_string("$Arm radius:")) {
		stuff_float(&wip->arm_radius);
	}

	if(optional_string("$Detonation Range:")) {
		stuff_float(&wip->det_range);
	}

	if(optional_string("$Detonation Radius:")) {
		stuff_float(&wip->det_radius);
	}

	if(optional_string("$Flak Detonation Accuracy:")) {
		stuff_float(&wip->flak_detonation_accuracy);
	}

	if(optional_string("$Flak Targeting Accuracy:")) {
		stuff_float(&wip->flak_targeting_accuracy);
	}

	if(optional_string("$Untargeted Flak Range Penalty:")) {
		stuff_float(&wip->untargeted_flak_range_penalty);
	}

	parse_shockwave_info(&wip->shockwave, "$");

	//Retain compatibility
	if(first_time)
	{
		wip->dinky_shockwave = wip->shockwave;
		wip->dinky_shockwave.damage *= Dinky_shockwave_default_multiplier;
	}

	if(optional_string("$Dinky shockwave:"))
	{
		parse_shockwave_info(&wip->dinky_shockwave, "+");
	}

	if(optional_string("$Armor Factor:")) {
		stuff_float(&wip->armor_factor);
	}

	if(optional_string("$Shield Factor:")) {
		stuff_float(&wip->shield_factor);
	}

	if(optional_string("$Subsystem Factor:")) {
		stuff_float(&wip->subsystem_factor);
	}

	if(optional_string("$Lifetime Min:")) {
		stuff_float(&wip->life_min);

		if(wip->life_min < 0.0f) {
			wip->life_min = 0.0f;
			Warning(LOCATION, "Lifetime min for weapon '%s' cannot be less than 0. Setting to 0.\n", wip->name);
		}
	}

	if(optional_string("$Lifetime Max:")) {
		stuff_float(&wip->life_max);

		if(wip->life_max < 0.0f) {
			wip->life_max = 0.0f;
			Warning(LOCATION, "Lifetime max for weapon '%s' cannot be less than 0. Setting to 0.\n", wip->name);
		} else if (wip->life_max < wip->life_min) {
			wip->life_max = wip->life_min + 0.1f;
			Warning(LOCATION, "Lifetime max for weapon '%s' cannot be less than its Lifetime Min (%f) value. Setting to %f.\n", wip->name, wip->life_min, wip->life_max);
		} else {
			wip->lifetime = (wip->life_min+wip->life_max)*0.5f;
		}
	}

	if(wip->life_min >= 0.0f && wip->life_max < 0.0f) {
		wip->lifetime = wip->life_min;
		wip->life_min = -1.0f;
		Warning(LOCATION, "Lifetime min, but not lifetime max, specified for weapon %s. Assuming static lifetime of %.2f seconds.\n", wip->name, wip->lifetime);
	}

	if(optional_string("$Lifetime:")) {
		if(wip->life_min >= 0.0f || wip->life_max >= 0.0f) {
			Warning(LOCATION, "Lifetime min or max specified, but $Lifetime was also specified; min or max will be used.");
		}
		stuff_float(&wip->lifetime);
		if (wip->damage_time > wip->lifetime) {
			Warning(LOCATION, "Lifetime is lower than Damage Time, setting Damage Time to be one half the value of Lifetime.");
			wip->damage_time = 0.5f * wip->lifetime;
		}
	}

	if(optional_string("$Energy Consumed:")) {
		stuff_float(&wip->energy_consumed);
	}

	// Goober5000: cargo size is checked for div-0 errors... see below (must parse flags first)
	if(optional_string("$Cargo Size:"))
	{
		stuff_float(&wip->cargo_size);
	}

	if (optional_string("$Autoaim FOV:")) {
		float fovt;
		stuff_float(&fovt);

		//Must be between 0 and 360 - Mjn
		if (fovt < 0.0f) {
			fovt = 0.0f;
			error_display(0, "Weapon %s autoaim fov was less than 0, setting to %f\n", wip->name, fovt);
		}
		if (fovt >= 180.0f) {
			fovt = 180.0f;
			error_display(0, "Weapon %s autoaim fov was greater than 180, setting to %f\n", wip->name, fovt);
		}

		wip->autoaim_fov = fovt * PI / 180.0f;
	}

	bool temp_is_homing = false;	// this variable should ONLY be used to store the parse value.  All checks aside from the block five lines later should exclusively use wip->is_homing()
	if(optional_string("$Homing:")) {
		stuff_boolean(&temp_is_homing);
	}

	if (temp_is_homing || (wip->is_homing()))
	{
		char	temp_type[NAME_LENGTH];

		// the following five items only need to be recorded if the weapon is a homing weapon
		if(optional_string("+Type:"))
		{
			stuff_string(temp_type, F_NAME, NAME_LENGTH);
			if (!stricmp(temp_type, NOX("HEAT")))
			{
                wip->wi_flags.remove(Weapon::Info_Flags::Homing_aspect);
                wip->wi_flags.remove(Weapon::Info_Flags::Homing_javelin);

                wip->wi_flags.set(Weapon::Info_Flags::Homing_heat);
			}
			else if (!stricmp(temp_type, NOX("ASPECT")))
			{
                wip->wi_flags.remove(Weapon::Info_Flags::Homing_heat);
                wip->wi_flags.remove(Weapon::Info_Flags::Homing_javelin);

                wip->wi_flags.set(Weapon::Info_Flags::Homing_aspect);
			}
			else if (!stricmp(temp_type, NOX("JAVELIN")))
			{
                wip->wi_flags.remove(Weapon::Info_Flags::Homing_heat);
                wip->wi_flags.remove(Weapon::Info_Flags::Homing_aspect);

                wip->wi_flags.set(Weapon::Info_Flags::Homing_javelin);
			}

            wip->wi_flags.set(Weapon::Info_Flags::Turns);
			//If you want to add another weapon, remember you need to reset
			//ALL homing flags.
		}

		if (wip->wi_flags[Weapon::Info_Flags::Homing_heat])
		{
			float	view_cone_angle;

			if(optional_string("+Turn Time:")) {
				stuff_float(&wip->turn_time);
			}

			if (optional_string("+Turning Acceleration Time:")) {
				stuff_float(&wip->turn_accel_time);
				if (!Framerate_independent_turning) {
					static bool No_flag_turn_accel_warned = false;
					if (!No_flag_turn_accel_warned) {
						No_flag_turn_accel_warned = true;
						Warning(LOCATION, "One or more weapons are using Turning Acceleration Time; this requires \"AI use framerate independent turning\" in game_settings.tbl ");
					}
					wip->turn_accel_time = 0.f;
				}
			}

			if (optional_string("+Turn Rate Multiplier over Lifetime Curve:")) {
				SCP_string curve_name;
				stuff_string(curve_name, F_NAME);
				wip->turn_rate_curve_idx = curve_get_by_name(curve_name);
				if (wip->turn_rate_curve_idx < 0)
					Warning(LOCATION, "Unrecognized turn rate curve '%s' for weapon %s", curve_name.c_str(), wip->name);
			}

			if(optional_string("+View Cone:")) {
				stuff_float(&view_cone_angle);
				wip->fov = cosf(fl_radians(view_cone_angle * 0.5f));
			}

			if (optional_string("+Seeker Strength:"))
			{
				//heat default seeker strength is 3
				stuff_float(&wip->seeker_strength);
				if (wip->seeker_strength > 0)
				{
					wip->wi_flags.set(Weapon::Info_Flags::Custom_seeker_str);
				}
				else
				{
					Warning(LOCATION,"Seeker Strength for missile \'%s\' must be greater than zero\nResetting value to default.", wip->name);
					wip->seeker_strength = 3.0f;
				}
			}
			else if (first_time)
			{
				if(!(wip->wi_flags[Weapon::Info_Flags::Custom_seeker_str]))
					wip->seeker_strength = 3.0f;
			}

			if (optional_string("+Target Lead Scaler:"))
			{
				stuff_float(&wip->target_lead_scaler);
                if (wip->target_lead_scaler == 0.0f)
                    wip->wi_flags.remove(Weapon::Info_Flags::Variable_lead_homing);
				else {
                    wip->wi_flags.set(Weapon::Info_Flags::Variable_lead_homing);
				}
			}
		}
		else if ((wip->wi_flags[Weapon::Info_Flags::Homing_aspect]) || (wip->wi_flags[Weapon::Info_Flags::Homing_javelin]))
		{
			if(optional_string("+Turn Time:")) {
				stuff_float(&wip->turn_time);
			}

			if (optional_string("+Turning Acceleration Time:")) {
				stuff_float(&wip->turn_accel_time);
				if (!Framerate_independent_turning) {
					static bool No_flag_turn_accel_warned = false;
					if (!No_flag_turn_accel_warned) {
						No_flag_turn_accel_warned = true;
						Warning(LOCATION, "One or more weapons are using Turning Acceleration Time; this requires \"AI use framerate independent turning\" in game_settings.tbl ");
					}
					wip->turn_accel_time = 0.f;
				}
			}

			if (optional_string("+Turn Rate Multiplier over Lifetime Curve:")) {
				SCP_string curve_name;
				stuff_string(curve_name, F_NAME);
				wip->turn_rate_curve_idx = curve_get_by_name(curve_name);
				if (wip->turn_rate_curve_idx < 0)
					Warning(LOCATION, "Unrecognized turn rate curve '%s' for weapon %s", curve_name.c_str(), wip->name);
			}

			if(optional_string("+View Cone:")) {
				float	view_cone_angle;
				stuff_float(&view_cone_angle);
				wip->fov = (float)cos(fl_radians(view_cone_angle * 0.5f));
			}

			if(optional_string("+Min Lock Time:")) {			// minimum time (in seconds) to achieve lock
				stuff_float(&wip->min_lock_time);
			}

			if(optional_string("+Lock Pixels/Sec:")) {		// pixels/sec moved while locking
				stuff_int(&wip->lock_pixels_per_sec);
			}

			if(optional_string("+Catch-up Pixels/Sec:")) {	// pixels/sec moved while catching-up for a lock
				stuff_int(&wip->catchup_pixels_per_sec);
			}

			if(optional_string("+Catch-up Penalty:")) {
				// number of extra pixels to move while locking as a penalty for catching up for a lock
				stuff_int(&wip->catchup_pixel_penalty);
			}

			if (optional_string("+Seeker Strength:"))
			{
				//aspect default seeker strength is 2
				stuff_float(&wip->seeker_strength);
				if (wip->seeker_strength > 0)
				{
					wip->wi_flags.set(Weapon::Info_Flags::Custom_seeker_str);
				}
				else
				{
					Warning(LOCATION,"Seeker Strength for missile \'%s\' must be greater than zero\nResetting value to default.", wip->name);
					wip->seeker_strength = 2.0f;
				}
			} 
			else if (first_time)
			{
				if(!(wip->wi_flags[Weapon::Info_Flags::Custom_seeker_str]))
					wip->seeker_strength = 2.0f;
			}

			if (optional_string("+Lock FOV:"))
			{
				float temp;
				stuff_float(&temp);
				if (temp > 360 || temp < 0)
				{
					error_display(0, "Lock FOV values should be between 0 and 360 degrees; ignoring value of %f for missile \'%s\'.", temp, wip->name);
				}
				else
				{
					wip->lock_fov = cosf(fl_radians(temp * 0.5f));
				}
			}

			if (optional_string("+Target Lead Scaler:"))
			{
				stuff_float(&wip->target_lead_scaler);
				if (wip->target_lead_scaler == 1.0f)
					wip->wi_flags.remove(Weapon::Info_Flags::Variable_lead_homing);
				else {
					wip->wi_flags.set(Weapon::Info_Flags::Variable_lead_homing);
				}
			}

			if (optional_string("+Target Lock Restriction:")) {
				if (optional_string("current target, any subsystem")) {
					wip->target_restrict = LR_CURRENT_TARGET_SUBSYS;
					
				}
				else if (optional_string("any target")) {
					wip->target_restrict = LR_ANY_TARGETS;
					
				}
				else if (optional_string("current target only")) {
					wip->target_restrict = LR_CURRENT_TARGET;
					
				}
				else {
					wip->target_restrict = LR_CURRENT_TARGET;
				}
			}
			
			if (optional_string("+Independent Seekers:")) {
				stuff_boolean(&wip->multi_lock);
			}

			if (optional_string("+Target Lock Objecttypes:")) {
				if (optional_string("ships")) {
					wip->target_restrict_objecttypes = LR_Objecttypes::LRO_SHIPS;
				}
				else if (optional_string("bombs")) {
					wip->target_restrict_objecttypes = LR_Objecttypes::LRO_WEAPONS;

					if (wip->target_restrict != LR_ANY_TARGETS) {
						error_display(0, "+Target Lock Objecttypes: bombs is currently incompatibly with any +Target Lock Restriction but 'any target'");
						wip->target_restrict = LR_ANY_TARGETS;
					}
				}
			}

			if (optional_string("+Trigger Hold:")) {
				stuff_boolean(&wip->trigger_lock);
			}

			if (optional_string("+Reset On Launch:")) {
				stuff_boolean(&wip->launch_reset_locks);
			}

			if (optional_string("+Max Seekers Per Target:")) {
				stuff_int(&wip->max_seekers_per_target);
			}

			if (optional_string("+Max Active Seekers:")) {
				stuff_int(&wip->max_seeking);
			}		
		}
		else
		{
			Error(LOCATION, "Illegal homing type = %s.\nMust be HEAT, ASPECT or JAVELIN.\n", temp_type);
		}

		// handle homing restrictions
		if (optional_string("+Ship Types:")) {
			SCP_vector<SCP_string> temp_names;
			stuff_string_list(temp_names);

			for (auto& name : temp_names)
				wip->ship_restrict_strings.emplace_back(LockRestrictionType::TYPE, name);
		}

		if (optional_string("+Ship Classes:")) {
			SCP_vector<SCP_string> temp_names;
			stuff_string_list(temp_names);

			for (auto& name : temp_names)
				wip->ship_restrict_strings.emplace_back(LockRestrictionType::CLASS, name);
		}

		if (optional_string("+Species:")) {
			SCP_vector<SCP_string> temp_names;
			stuff_string_list(temp_names);

			for (auto& name : temp_names)
				wip->ship_restrict_strings.emplace_back(LockRestrictionType::SPECIES, name);
		}

		if (optional_string("+IFFs:")) {
			SCP_vector<SCP_string> temp_names;
			stuff_string_list(temp_names);

			for (auto& name : temp_names)
				wip->ship_restrict_strings.emplace_back(LockRestrictionType::IFF, name);
		}

		if (subtype == WP_LASER && !wip->wi_flags[Weapon::Info_Flags::Homing_heat]) {
			Warning(LOCATION, "Homing primary %s must be a heat seeker. Setting to heat", wip->name);
			wip->wi_flags.remove(Weapon::Info_Flags::Homing_aspect);
			wip->wi_flags.remove(Weapon::Info_Flags::Homing_javelin);
			wip->wi_flags.set(Weapon::Info_Flags::Homing_heat);
		}
	}

	if (optional_string("$Homing Auto-Target Method:"))
	{
		char	temp[NAME_LENGTH];
		stuff_string(temp, F_NAME, NAME_LENGTH);
		if (!stricmp(temp, NOX("CLOSEST")))
			wip->auto_target_method = HomingAcquisitionType::CLOSEST;
		else if (!stricmp(temp, NOX("RANDOM")))
			wip->auto_target_method = HomingAcquisitionType::RANDOM;
		else
			Warning(LOCATION, "Homing weapon %s has an unrecognized Homing Auto-Target Method %s", wip->name, temp);
	}

	// swarm missiles
	int s_count;

	if(optional_string("$Swarm:"))
	{
		wip->swarm_count = SWARM_DEFAULT_NUM_MISSILES_FIRED;
		stuff_int(&s_count);
		wip->swarm_count = (short)s_count;

		// flag as being a swarm weapon
		wip->wi_flags.set(Weapon::Info_Flags::Swarm);
	}

	// *Swarm wait token    -Et1
	if((wip->wi_flags[Weapon::Info_Flags::Swarm]) && optional_string( "+SwarmWait:" ))
	{
		float SwarmWait;
		stuff_float( &SwarmWait );
		if( SwarmWait > 0.0f && SwarmWait * wip->swarm_count < wip->fire_wait )
		{
			wip->SwarmWait = int( SwarmWait * 1000 );
		}
	}

	if(optional_string("$Acceleration Time:")) {
		stuff_float(&wip->acceleration_time);
	}

	if(optional_string("$Velocity Inherit:")) {
		stuff_float(&wip->vel_inherit_amount);
		wip->vel_inherit_amount /= 100.0f; // % -> 0..1
	}

	if(optional_string("$Free Flight Time:")) {
		stuff_float(&(wip->free_flight_time));
	} else if(first_time && wip->is_homing()) {
		if (subtype == WP_LASER) {
			wip->free_flight_time = HOMING_DEFAULT_PRIMARY_FREE_FLIGHT_TIME;
		}
		else {
			wip->free_flight_time = HOMING_DEFAULT_FREE_FLIGHT_TIME;
		}
	}

	if (optional_string("$Free Flight Speed:")) {
		error_display(0, "$Free Flight Speed: used for weapon '%s' is depreciated and ignored, use $Free Flight Speed Factor: instead. ", wip->name);
		float temp;
		stuff_float(&temp);
	}

	if(optional_string("$Free Flight Speed Factor:")) {
		stuff_float(&(wip->free_flight_speed_factor));
		if (wip->free_flight_speed_factor < 0.01f) {
			error_display(0, "Free Flight Speed Factor value is too low for weapon '%s'. Resetting to default (0.25 times maximum)", wip->name);
			wip->free_flight_speed_factor = HOMING_DEFAULT_FREE_FLIGHT_FACTOR;
		}
	}
	else if (first_time && wip->is_homing()) {
		wip->free_flight_speed_factor = HOMING_DEFAULT_FREE_FLIGHT_FACTOR;
	}

	if (optional_string("$Gravity Const:")) {
		stuff_float(&(wip->gravity_const));
	}

	//Optional one-shot sound to play at the beginning of firing
	parse_game_sound("$PreLaunchSnd:", &wip->pre_launch_snd);

	//Optional delay for Pre-Launch sound
	if(optional_string("+PreLaunchSnd Min Interval:"))
	{
		stuff_int(&wip->pre_launch_snd_min_interval);
	}

	//Launch sound
	parse_game_sound("$LaunchSnd:", &wip->launch_snd);

	//Cockpit Launch sound
	parse_game_sound("$CockpitLaunchSnd:", &wip->cockpit_launch_snd);

	//Impact sound
	parse_game_sound("$ImpactSnd:", &wip->impact_snd);

	//Disarmed impact sound
	parse_game_sound("$Disarmed ImpactSnd:", &wip->disarmed_impact_snd);

	//Shield Impact sound --wookieejedi
	parse_game_sound("$Shield ImpactSnd:", &wip->shield_impact_snd);

	parse_game_sound("$FlyBySnd:", &wip->flyby_snd);

	parse_game_sound("$AmbientSnd:", &wip->ambient_snd);

	parse_game_sound("$StartFiringSnd:", &wip->start_firing_snd);

	parse_game_sound("$LoopFiringSnd:", &wip->loop_firing_snd);

	parse_game_sound("$EndFiringSnd:", &wip->end_firing_snd);

	parse_game_sound("$TrackingSnd:", &wip->hud_tracking_snd);
	
	parse_game_sound("$LockedSnd:", &wip->hud_locked_snd);

	parse_game_sound("$InFlightSnd:", &wip->hud_in_flight_snd);

	if (optional_string("+Inflight sound type:"))
	{
		SCP_string type;

		stuff_string(type, F_NAME);

		if (!stricmp(type.c_str(), "TARGETED"))
		{
			wip->in_flight_play_type = TARGETED;
		}
		else if (!stricmp(type.c_str(), "UNTARGETED"))
		{
			wip->in_flight_play_type = UNTARGETED;
		}
		else if (!stricmp(type.c_str(), "ALWAYS"))
		{
			wip->in_flight_play_type = ALWAYS;
		}
		else
		{
			Warning(LOCATION, "Unknown in-flight sound type \"%s\"!", type.c_str());
			wip->in_flight_play_type = ALWAYS;
		}
	}

	// this was added in commit 9fea22d551 and is specifically for allowing countermeasures to be parsed using the weapons code;
	// but it should be handled the same as $Model file:
	if(optional_string("$Model:"))
	{
		stuff_string(wip->pofbitmap_name, F_NAME, MAX_FILENAME_LEN);

		if (VALID_FNAME(wip->pofbitmap_name))
			wip->render_type = WRT_POF;
		else
			wip->render_type = WRT_NONE;

		diag_printf("Model pof file -- %s\n", wip->pofbitmap_name );
	}

	// handle rearm rate - modified by Goober5000
	primary_rearm_rate_specified = 0;
	float rearm_rate;
	// Anticipate rearm rate for ballistic primaries
	if (optional_string("$Rearm Rate:"))
	{
		if (subtype != WP_MISSILE) {
			primary_rearm_rate_specified = 1;
		}

		stuff_float( &rearm_rate );
		if (rearm_rate > 0.0f)
		{
			wip->rearm_rate = 1.0f/rearm_rate;
		}
		else
		{
			Warning(LOCATION, "Rearm wait of less than 0 on weapon %s; setting to 1", wip->name);
		}
	}

		// set the number of missles or ballistic ammo reloaded per batch
	int reloaded_each_batch;
	
	if (optional_string("$Rearm Ammo Increment:")) {
		stuff_int(&reloaded_each_batch);

		if (reloaded_each_batch > 0) {
			wip->reloaded_per_batch = reloaded_each_batch;
		} else if (wip->reloaded_per_batch != -1) {
			Warning(LOCATION, "Rearm increment amount of 0 or less in weapon %s, keeping at previously defined value.",
			        wip->name);
		} else {
			Warning(LOCATION, "Rearm increment amount of 0 or less in weapon %s, setting to the default, 4 for missiles or 100 for ballistic primaries.", wip->name);
		}
	}
	// This setting requires a default if not specified, otherwise, rearming will break. - Cyborg17
	if (wip->reloaded_per_batch == -1) {
		if (subtype == WP_MISSILE) {
			wip->reloaded_per_batch = REARM_NUM_MISSILES_PER_BATCH;
		} else {
			wip->reloaded_per_batch = REARM_NUM_BALLISTIC_PRIMARIES_PER_BATCH;
		}
	}
	   
	if (optional_string("+Weapon Range:")) {
		stuff_float(&wip->weapon_range);
	}

	if( optional_string( "+Weapon Min Range:" ) )
	{
		float min_range;
		stuff_float( &min_range);

		if(min_range > 0.0f && min_range < MIN( wip->max_speed * wip->lifetime, wip->weapon_range ) )
		{
			wip->weapon_min_range = min_range;
		}
		else
		{
			Warning(LOCATION, "Invalid minimum range on weapon %s; setting to 0", wip->name);
		}
	}

	if (optional_string("+Weapon Optimum Range:")) {
		stuff_float(&wip->optimum_range);
		if (wip->optimum_range < wip->weapon_min_range || wip->optimum_range > MIN(wip->max_speed * wip->lifetime, wip->weapon_range)) {
			Warning(LOCATION, "Optimum range on weapon %s must be within its min range and max range", wip->name);
			wip->optimum_range = 0.0f;
		}
	}

	if (optional_string("$Pierce Objects:")) {
		stuff_boolean(&wip->pierce_objects);

		if (optional_string("+Spawn Children On Pierce:")) {
			stuff_boolean(&wip->spawn_children_on_pierce);
		}
	}

	parse_wi_flags(wip);

	// be friendly; make sure ballistic flags are synchronized - Goober5000
	// primary
	if (subtype == WP_LASER)
	{
		// ballistic
		if (wip->wi_flags[Weapon::Info_Flags::Ballistic])
		{
			// rearm rate not specified
			if (!primary_rearm_rate_specified && first_time)
			{
				Warning(LOCATION, "$Rearm Rate for ballistic primary %s not specified.  Defaulting to 100...\n", wip->name);
				wip->rearm_rate = 100.0f;
			}
		}
		// not ballistic
		else
		{
			// rearm rate specified
			if (primary_rearm_rate_specified)
			{
				Warning(LOCATION, "$Rearm Rate specified for non-ballistic primary %s\n", wip->name);
			}
		}

	}
	// secondary
	else
	{
		// ballistic
		if (wip->wi_flags[Weapon::Info_Flags::Ballistic])
		{
			Warning(LOCATION, "Secondary weapon %s can't be ballistic.  Removing this flag...\n", wip->name);
			wip->wi_flags.remove(Weapon::Info_Flags::Ballistic);
		}
	}

	// also make sure EMP is friendly - Goober5000
	if (wip->wi_flags[Weapon::Info_Flags::Emp])
	{
		if (!wip->shockwave.outer_rad)
		{
			Warning(LOCATION, "Outer blast radius of weapon %s is zero - EMP will not work.\nAdd $Outer Radius to weapon table entry.\n", wip->name);
		}
	}

	// also make sure secondaries and ballistic primaries do not have 0 cargo size
	if (subtype == WP_MISSILE || wip->wi_flags[Weapon::Info_Flags::Ballistic])
	{
		if (wip->cargo_size == 0.0f)
		{
			Warning(LOCATION, "Cargo size of weapon %s cannot be 0.  Setting to 1.\n", wip->name);
			wip->cargo_size = 1.0f;
		}
	}

	if ( optional_string("$Trail:") ) {
		trail_info *ti = &wip->tr_info;
        wip->wi_flags.set(Weapon::Info_Flags::Trail);		// missile leaves a trail

		if ( optional_string("+Start Width:") )
			stuff_float(&ti->w_start);

		if ( optional_string("+End Width:") )
			stuff_float(&ti->w_end);

		if ( optional_string("+Start Alpha:") )
			stuff_float(&ti->a_start);

		if ( optional_string("+End Alpha:") )
			stuff_float(&ti->a_end);

		if (optional_string("+Alpha Decay Exponent:")) {
			stuff_float(&ti->a_decay_exponent);
			if (ti->a_decay_exponent < 0.0f) {
				Warning(LOCATION, "Trail Alpha Decay Exponent of weapon %s cannot be negative. Resetting to 1.\n", wip->name);
				ti->a_decay_exponent = 1.0f;
			}
		}

		if ( optional_string("+Max Life:") ) {
			stuff_float(&ti->max_life);
			ti->spew_duration = fl2i(MILLISECONDS_PER_SECOND*ti->max_life)/(NUM_TRAIL_SECTIONS+1);
		}

		if (optional_string("+Spread:"))
			stuff_float(&ti->spread);

		if ( required_string("+Bitmap:") ) {
			stuff_string(fname, F_NAME, NAME_LENGTH);
			generic_bitmap_init(&ti->texture, fname);
		}

		if (optional_string("+Bitmap Stretch:")) {
			stuff_float(&ti->texture_stretch);
			if (ti->texture_stretch == 0.0f) {
				Warning(LOCATION, "Trail bitmap stretch of weapon %s cannot be 0.  Setting to 1.\n", wip->name);
				ti->texture_stretch = 1.0f;
			}
		}

		if ( optional_string("+Faded Out Sections:") ) {
			stuff_int(&ti->n_fade_out_sections);
		}
	}

	// read in filename for icon that is used in weapons selection
	if ( optional_string("$Icon:") ) {
		stuff_string(wip->icon_filename, F_NAME, MAX_FILENAME_LEN);
	}

	// read in filename for animation that is used in weapons selection
	if ( optional_string("$Anim:") ) {
		stuff_string(wip->anim_filename, F_NAME, MAX_FILENAME_LEN);
	}

	if (optional_string("$Impact Effect:")) {
		wip->impact_weapon_expl_effect = particle::util::parseEffect(wip->name);
	} else {
		// This is for compatibility with old tables
		// Do not add features here!

		float size = 1.0f;
		int bitmapIndex = -1;

		// $Impact Effect was not found, parse the old values
		if (optional_string("$Impact Explosion:")) {
			stuff_string(fname, F_NAME, NAME_LENGTH);

			if (VALID_FNAME(fname))
			{
				bitmapIndex = bm_load_animation(fname);
				
				if (bitmapIndex < 0)
				{
					Warning(LOCATION, "Couldn't load effect '%s' for weapon '%s'.", fname, wip->name);
				}
			}
		}

		if (optional_string("$Impact Explosion Radius:"))
			stuff_float(&size);

		if (bitmapIndex >= 0 && size > 0.0f)
		{
			using namespace particle;

			// Only beams do this randomization
			if (subtype == WP_BEAM)
			{
				// The original formula is (1.2f + 0.007f * (float)(rand() % 100)) which generates values within [1.2, 1.9)
				auto singleEffect = effects::SingleParticleEffect::createInstance(bitmapIndex, size * 1.2f, size * 1.9f);
				wip->impact_weapon_expl_effect = ParticleManager::get()->addEffect(singleEffect);
			}
			else
			{
				auto singleEffect = effects::SingleParticleEffect::createInstance(bitmapIndex, size, size);
				wip->impact_weapon_expl_effect = ParticleManager::get()->addEffect(singleEffect);
			}
		}
	}

	if ( optional_string("$Shield Impact Explosion Radius:") ) {
		stuff_float(&wip->shield_impact_explosion_radius);
	} else if (first_time) {
		using namespace particle;

		// Default value
		wip->shield_impact_explosion_radius = 1.0f;
		if (wip->impact_weapon_expl_effect.isValid()) {
			auto singleEffect = dynamic_cast<effects::SingleParticleEffect*>(ParticleManager::get()->getEffect(wip->impact_weapon_expl_effect));

			if (singleEffect)
			{
				// Initialize with value of the previously created single particle effect
				wip->shield_impact_explosion_radius = singleEffect->getProperties().m_radius.next();
			}
		}
	}

	if (optional_string("$Dinky Impact Effect:")) {
		wip->dinky_impact_weapon_expl_effect = particle::util::parseEffect(wip->name);
	} else {
		// This is for compatibility with old tables
		// Do not add features here!

		if (optional_string("$Dinky Impact Explosion:")) {
			stuff_string(fname, F_NAME, NAME_LENGTH);

			int bitmapID = -1;
			float size = 1.0f;

			if (VALID_FNAME(fname))
			{
				bitmapID = bm_load_animation(fname);

				if (bitmapID < 0)
				{
					Warning(LOCATION, "Couldn't load effect '%s' for weapon '%s'.", fname, wip->name);
				}
			}

			if (optional_string("$Dinky Impact Explosion Radius:"))
			{
				stuff_float(&size);
			}

			if (bitmapID >= 0 && size > 0.0f)
			{
				using namespace particle;

				// Only beams do this randomization
				if (subtype == WP_BEAM)
				{
					// The original formula is (1.2f + 0.007f * (float)(rand() % 100)) which generates values within [1.2, 1.9)
					auto singleEffect = effects::SingleParticleEffect::createInstance(bitmapID, size * 1.2f, size * 1.9f);
					wip->dinky_impact_weapon_expl_effect = ParticleManager::get()->addEffect(singleEffect);
				}
				else
				{
					auto singleEffect = effects::SingleParticleEffect::createInstance(bitmapID, size, size);
					wip->dinky_impact_weapon_expl_effect = ParticleManager::get()->addEffect(singleEffect);
				}
			}
		}
		else if (first_time) {
			wip->dinky_impact_weapon_expl_effect = wip->impact_weapon_expl_effect;
		}

		// Slight variation from original, as the original size is not known anymore the whole effect is copied
		// If the radius was stull specified it needs to be parsed to not mess up something else
		if (optional_string("$Dinky Impact Explosion Radius:"))
		{
			float temp;
			stuff_float(&temp);
		}
	}

	if (optional_string("$Piercing Impact Effect:")) {
		wip->piercing_impact_effect = particle::util::parseEffect(wip->name);
		if (first_time)
		{
			// The secondary effect is only needed if the old effect got parsed
			wip->piercing_impact_secondary_effect = particle::ParticleEffectHandle::invalid();
		}
	}
	else
	{
		// This is for compatibility with old tables
		// Do not add features here!

		using namespace particle;
		using namespace effects;

		int effectIndex = -1;
		float radius = 0.0f;
		int count = 0;
		float life = 0.0f;
		float velocity = 0.0f;
		float back_velocity = 0.0f;
		float variance = 0.0f;

		particle_emitter emitter;
		memset(&emitter, 0, sizeof(emitter));

		if (optional_string("$Piercing Impact Explosion:"))
		{
			stuff_string(fname, F_NAME, NAME_LENGTH);

			effectIndex = bm_load_animation(fname);

			if (effectIndex < 0)
			{
				Warning(LOCATION, "Failed to load effect '%s' for weapon %s!", fname, wip->name);
			}
		}

		if (optional_string("$Piercing Impact Radius:"))
			stuff_float(&radius);

		if (optional_string("$Piercing Impact Velocity:"))
			stuff_float(&velocity);

		if (optional_string("$Piercing Impact Splash Velocity:"))
			stuff_float(&back_velocity);

		if (optional_string("$Piercing Impact Variance:"))
			stuff_float(&variance);

		if (optional_string("$Piercing Impact Life:"))
			stuff_float(&life);

		if (optional_string("$Piercing Impact Particles:"))
			stuff_int(&count);

		if (effectIndex >= 0 && radius != 0.0f)
		{
			emitter.max_vel = 2.0f * velocity;
			emitter.min_vel = 0.5f * velocity;
			emitter.max_life = 2.0f * life;
			emitter.min_life = 0.25f * life;
			emitter.num_high = 2 * count;
			emitter.num_low = count / 2;
			emitter.normal_variance = variance;
			emitter.max_rad = 2.0f * radius;
			emitter.min_rad = 0.5f * radius;
			emitter.vel = vmd_zero_vector;

			auto emitterEffect = new ParticleEmitterEffect();
			emitterEffect->setValues(emitter, effectIndex, 10.0f);
			wip->piercing_impact_effect = ParticleManager::get()->addEffect(emitterEffect);

			if (back_velocity != 0.0f)
			{
				emitter.max_vel = 2.0f * back_velocity;
				emitter.min_vel = 0.5f * back_velocity;
				emitter.num_high /= 2;
				emitter.num_low /= 2;

				auto secondaryEffect = new ParticleEmitterEffect();
				secondaryEffect->setValues(emitter, effectIndex, 10.0f);
				wip->piercing_impact_secondary_effect = ParticleManager::get()->addEffect(secondaryEffect);
			}
		}
	}

	if (optional_string("$Inflight Effect:")) {
		auto effetIdx = particle::util::parseEffect(wip->name);
		wip->state_effects[WeaponState::NORMAL] = effetIdx;
	}

	if (wip->subtype == WP_MISSILE)
	{
		if (optional_string("$Freeflight Effect:")) {
			auto effetIdx = particle::util::parseEffect(wip->name);
			wip->state_effects[WeaponState::FREEFLIGHT] = effetIdx;
		}
		if (optional_string("$Ignition Effect:")) {
			auto effetIdx = particle::util::parseEffect(wip->name);
			wip->state_effects[WeaponState::IGNITION] = effetIdx;
		}
		if (optional_string("$Homed Flight Effect:")) {
			auto effetIdx = particle::util::parseEffect(wip->name);
			wip->state_effects[WeaponState::HOMED_FLIGHT] = effetIdx;
		}
		if (optional_string("$Unhomed Flight Effect:")) {
			auto effetIdx = particle::util::parseEffect(wip->name);
			wip->state_effects[WeaponState::UNHOMED_FLIGHT] = effetIdx;
		}
	}

	if (optional_string("$Muzzle Effect:")) {
		wip->muzzle_effect = particle::util::parseEffect(wip->name);
	} else {
		// muzzle flash
		if (optional_string("$Muzzleflash:")) {
			stuff_string(fname, F_NAME, NAME_LENGTH);

			// look it up
			wip->muzzle_flash = mflash_lookup(fname);
		}
	}

	// EMP optional stuff (if WIF_EMP is not set, none of this matters, anyway)
	if( optional_string("$EMP Intensity:") ){
		stuff_float(&wip->emp_intensity);
	}
	
	if( optional_string("$EMP Time:") ){
		stuff_float(&wip->emp_time);
	}

	// This is an optional modifier for a weapon that uses the "apply recoil" flag. recoil_force in ship.cpp line 10445 is multiplied by this if defined.
	if (optional_string("$Recoil Modifier:")){
		if (!(wip->wi_flags[Weapon::Info_Flags::Apply_Recoil])){
			Warning(LOCATION, "$Recoil Modifier specified for weapon %s but this weapon does not have the \"apply recoil\" weapon flag set. Automatically setting the flag", wip->name);
            wip->wi_flags.set(Weapon::Info_Flags::Apply_Recoil);
		}
		stuff_float(&wip->recoil_modifier);
	}

	if (optional_string("$Shudder Modifier:")) {
		if (!(wip->wi_flags[Weapon::Info_Flags::Shudder])) {
			Warning(LOCATION, "$Shudder Modifier specified for weapon %s but this weapon does not have the \"shudder\" weapon flag set. Automatically setting the flag", wip->name);
			wip->wi_flags.set(Weapon::Info_Flags::Shudder);
		}
		stuff_float(&wip->shudder_modifier);
	}

	// Energy suck optional stuff (if WIF_ENERGY_SUCK is not set, none of this matters anyway)
	if( optional_string("$Leech Weapon:") ){
		stuff_float(&wip->weapon_reduce);
	}

	if( optional_string("$Leech Afterburner:") ){
		stuff_float(&wip->afterburner_reduce);
	}

	// Multiplier for the healing done to the shooter of the weapon.
	if (optional_string("$Vampiric Healing Factor:")) {
		stuff_float(&wip->vamp_regen);
		if (!(wip->wi_flags[Weapon::Info_Flags::Vampiric])) {
			Warning(LOCATION,
				"$Vampiric Healing Factor specified for weapon %s but this weapon does not have the \"Vampiric\" "
				"weapon flag set. Automatically setting the flag",
				wip->name);
			wip->wi_flags.set(Weapon::Info_Flags::Vampiric);
		}
		if (wip->vamp_regen <= 0) {
			Warning(LOCATION,
				"Vampiric Healing Factor \'%s\' must be greater than zero\nResetting value to default.",
				wip->name);
			wip->vamp_regen = 1.0f;
		}
	}
	if (optional_string("$Corkscrew:"))
	{
		if(optional_string("+Num Fired:")) {
			stuff_int(&wip->cs_num_fired);
		}

		if(optional_string("+Radius:")) {
			stuff_float(&wip->cs_radius);
		}

		if(optional_string("+Fire Delay:")) {
			stuff_int(&wip->cs_delay);
		}
		
		if(optional_string("+Counter rotate:")) {
			stuff_boolean(&wip->cs_crotate);
		}

		if(optional_string("+Twist:")) {
			stuff_float(&wip->cs_twist);
		}

		if (optional_string("+Random Start Angle:")) {
			stuff_boolean(&wip->cs_random_angle);
		}

		if (optional_string("+Start Angle:")) {
			stuff_float(&wip->cs_angle);
		}
	}

	//electronics tag optional stuff
	//Note that I made all these optional in the interest of modular tables.
	//TODO: Possibly add a warning on first_time define?
	if (optional_string("$Electronics:"))
	{
		if(optional_string("+New Style:")) {
			wip->elec_use_new_style=1;
		}
		else if(optional_string("+Old Style:")) {
			wip->elec_use_new_style=0;
		}

		if(optional_string("+Area Of Effect")) {
            wip->wi_flags.set(Weapon::Info_Flags::Aoe_Electronics);
		}
		
		//New only -WMC
		if(optional_string("+Intensity:")) {
			float temp;
			stuff_float(&temp);
			Warning(LOCATION, "+Intensity is deprecated");
		}

		if(optional_string("+Lifetime:")) {
			stuff_int(&wip->elec_time);
		}

		//New only -WMC
		if(optional_string("+Engine Multiplier:")) {
			stuff_float(&wip->elec_eng_mult);
			if(!wip->elec_use_new_style)Warning(LOCATION, "+Engine multiplier may only be used with new style electronics");
		}

		//New only -WMC
		if(optional_string("+Weapon Multiplier:")) {
			stuff_float(&wip->elec_weap_mult);
			if(!wip->elec_use_new_style)Warning(LOCATION, "+Weapon multiplier may only be used with new style electronics");
		}

		//New only -WMC
		if(optional_string("+Beam Turret Multiplier:")) {
			stuff_float(&wip->elec_beam_mult);
			if(!wip->elec_use_new_style)Warning(LOCATION, "+Beam turret multiplier may only be used with new style electronics");
		}

		//New only -WMC
		if(optional_string("+Sensors Multiplier:")) {
			stuff_float(&wip->elec_sensors_mult);
			if(!wip->elec_use_new_style)Warning(LOCATION, "+Sensors multiplier may only be used with new style electronics");
		}
	
		if(optional_string("+Randomness Time:")) {
			stuff_int(&wip->elec_randomness);
		}
	}

	//read in the spawn angle info
	//if the weapon isn't a spawn weapon, then this is not going to be used.
    int spawn_weap = 0;
    float dum_float;

	while (optional_string("$Spawn Angle:"))
    {
        stuff_float(&dum_float);

        if (spawn_weap < MAX_SPAWN_TYPES_PER_WEAPON)
        {
            wip->spawn_info[spawn_weap].spawn_angle = dum_float;
			spawn_weap++;
        }
	}

	spawn_weap = 0;

	while (optional_string("$Spawn Minimum Angle:"))
	{
		stuff_float(&dum_float);
		
		if (spawn_weap < MAX_SPAWN_TYPES_PER_WEAPON)
		{
			wip->spawn_info[spawn_weap].spawn_min_angle = dum_float;
			spawn_weap++;
		}
	}

	spawn_weap = 0;

	while (optional_string("$Spawn Interval:"))
	{
		float temp_interval;
		stuff_float(&temp_interval);

		if (spawn_weap < MAX_SPAWN_TYPES_PER_WEAPON)
		{
			// Get delay out of the way before handling interval so we can do adjusted lifetime 
			if (optional_string("+Delay:")) {
				stuff_float(&wip->spawn_info[spawn_weap].spawn_interval_delay);
			}

			float adjusted_lifetime = wip->lifetime - wip->spawn_info[spawn_weap].spawn_interval_delay;

			if (temp_interval >= MINIMUM_SPAWN_INTERVAL) {
				wip->spawn_info[spawn_weap].spawn_interval = temp_interval;
				wip->maximum_children_spawned +=
					(int)(wip->spawn_info[spawn_weap].spawn_count *
						(adjusted_lifetime / wip->spawn_info[spawn_weap].spawn_interval));
			}
			else if (temp_interval > 0.f) {
				// only warn if they tried to put it in between 0 and minimum, to make it clear that it won't be used despite being positive
				Warning(LOCATION, "Weapon \'%s\' spawn interval must be greater than %1.1f seconds.\n", wip->name, MINIMUM_SPAWN_INTERVAL);
			}
			spawn_weap++;
		}
	}

	spawn_weap = 0;

	while (optional_string("$Spawn Chance:"))
	{
		stuff_float(&dum_float);

		if (spawn_weap < MAX_SPAWN_TYPES_PER_WEAPON)
		{
			if (dum_float < 0.f || dum_float > 1.f) {
				Warning(LOCATION, "Weapon \'%s\' spawn chance is invalid. Only 0 - 1 is valid.\n", wip->name);
			}
			else
				wip->spawn_info[spawn_weap].spawn_chance = dum_float;
			spawn_weap++;
		}
	}

	spawn_weap = 0;

	while (optional_string("$Spawn Effect:"))
	{
		if (spawn_weap < MAX_SPAWN_TYPES_PER_WEAPON)
		{
			wip->spawn_info[spawn_weap].spawn_effect = particle::util::parseEffect(wip->name);
			spawn_weap++;
		}
	}

	if (wip->wi_flags[Weapon::Info_Flags::Local_ssm] && optional_string("$Local SSM:"))
	{
		if(optional_string("+Warpout Delay:")) {
			stuff_int(&wip->lssm_warpout_delay);
		}

		if(optional_string("+Warpin Delay:")) {
			stuff_int(&wip->lssm_warpin_delay);
		}

		if(optional_string("+Stage 5 Velocity:")) {
			stuff_float(&wip->lssm_stage5_vel);
		}

		if(optional_string("+Warpin Radius:")) {
			stuff_float(&wip->lssm_warpin_radius);
		}

		if (optional_string("+Lock Range:")) {
			stuff_float(&wip->lssm_lock_range);
		}

		if (optional_string("+Warp Effect:")) {
			int temp;
			if (stuff_int_optional(&temp) != 2) {
				// We have a string to parse instead.
				char unique_id[NAME_LENGTH];
				memset(unique_id, 0, NAME_LENGTH);
				stuff_string(unique_id, F_NAME, NAME_LENGTH);
				int fireball_type = fireball_info_lookup(unique_id);
				if (fireball_type < 0) {
					error_display(0, "Unknown fireball [%s] to use as warp effect for LSSM weapon [%s].", unique_id, wip->name);
					wip->lssm_warpeffect = FIREBALL_WARP;
				}
				else {
					wip->lssm_warpeffect = fireball_type;
				}
			}
			else {
				if (!SCP_vector_inbounds(Fireball_info, temp)) {
					error_display(0, "Fireball index [%d] out of range (should be 0-%d) for LSSM weapon [%s].", temp, static_cast<int>(Fireball_info.size()) - 1, wip->name);
					wip->lssm_warpeffect = FIREBALL_WARP;
				}
				else {
					wip->lssm_warpeffect = temp;
				}
			}
		}
	}

	if (optional_string("$Countermeasure:"))
	{
		if (!(wip->wi_flags[Weapon::Info_Flags::Cmeasure]))
		{
			Warning(LOCATION,"Weapon \'%s\' has countermeasure information defined, but the \"countermeasure\" flag wasn\'t found in the \'$Flags:\' field.\n", wip->name);
		}

		if (optional_string("+Heat Effectiveness:"))
			stuff_float(&wip->cm_heat_effectiveness);

		if (optional_string("+Aspect Effectiveness:"))
			stuff_float(&wip->cm_aspect_effectiveness);

		if (optional_string("+Effective Radius:"))
			stuff_float(&wip->cm_effective_rad);

		if (optional_string("+Missile Detonation Radius:"))
			stuff_float(&wip->cm_detonation_rad);

		if (optional_string("+Single Missile Kill:"))
			stuff_boolean(&wip->cm_kill_single);

		if (optional_string("+Pulse Interval:")) {
			stuff_int(&wip->cmeasure_timer_interval);
		}

		if (optional_string("+Use Fire Wait:")) {
			wip->cmeasure_firewait = (int) (wip->fire_wait*1000.0f);
		}

		if (optional_string("+Failure Launch Delay Multiplier for AI:")) {
			float delay_multiplier;
			stuff_float(&delay_multiplier);
			if (delay_multiplier > 0) {
				wip->cmeasure_failure_delay_multiplier_ai = delay_multiplier;
			} else {
				Warning(LOCATION,"\"+Failure Launch Delay Multiplier for AI:\" should be > 0 (read %f). Value will not be used. ", delay_multiplier);
			}
		}

		if (optional_string("+Successful Launch Delay Multiplier for AI:")) {
			float delay_multiplier;
			stuff_float(&delay_multiplier);
			if (delay_multiplier > 0) {
				wip->cmeasure_success_delay_multiplier_ai = delay_multiplier;
			} else {
				Warning(LOCATION, "\"+Successful Launch Delay Multiplier for AI:\" should be > 0 (read %f). Value will not be used. ", delay_multiplier);
			}
		}

	}

	// beam weapon optional stuff
	if ( optional_string("$BeamInfo:") ) {
		wip->wi_flags.set(Weapon::Info_Flags::Beam);
		// beam type
		if(optional_string("+Type:")) {
			stuff_string(fname, F_NAME, NAME_LENGTH);

			if		(!stricmp(fname, "Direct Fire") || !stricmp(fname, "0")) wip->b_info.beam_type = BeamType::DIRECT_FIRE;
			else if (!stricmp(fname, "Slashing")    || !stricmp(fname, "1")) wip->b_info.beam_type = BeamType::SLASHING;
			else if (!stricmp(fname, "Targeting")   || !stricmp(fname, "2")) wip->b_info.beam_type = BeamType::TARGETING;
			else if (!stricmp(fname, "Antifighter") || !stricmp(fname, "3")) wip->b_info.beam_type = BeamType::ANTIFIGHTER;
			else if (!stricmp(fname, "Normal Fire") || !stricmp(fname, "4")) wip->b_info.beam_type = BeamType::NORMAL_FIRE;
			else if (!stricmp(fname, "Omni")        || !stricmp(fname, "5")) wip->b_info.beam_type = BeamType::OMNI;
			else
				Warning(LOCATION, "Beam weapon, '%s', has an unknown beam type %s", wip->name, fname);
		}
		else if (first_time) {
			Warning(LOCATION, "Beam weapon, '%s', does not specify a beam type.", wip->name);
		}

		// how long it lasts
		if(optional_string("+Life:")) {
			stuff_float(&wip->b_info.beam_life);
		}

		// warmup time
		if(optional_string("+Warmup:")) {
			stuff_int(&wip->b_info.beam_warmup);
		}

		// warmdowm time
		if(optional_string("+Warmdown:")) {
			stuff_int(&wip->b_info.beam_warmdown);
		}

		// muzzle glow radius
		if(optional_string("+Radius:")) {
			stuff_float(&wip->b_info.beam_muzzle_radius);
		}

		// particle spew count
		if(optional_string("+PCount:")) {
			stuff_int(&wip->b_info.beam_particle_count);
		}

		// particle radius
		if(optional_string("+PRadius:")) {
			stuff_float(&wip->b_info.beam_particle_radius);
		}

		// angle off turret normal
		if(optional_string("+PAngle:")) {
			stuff_float(&wip->b_info.beam_particle_angle);
		}

		// particle bitmap/ani		
		if ( optional_string("+PAni:") ) {
			stuff_string(fname, F_NAME, NAME_LENGTH);
			generic_anim_init(&wip->b_info.beam_particle_ani, fname);
		}

		// magic miss #
		if(optional_string("+Miss Factor:")) {
			for(idx=0; idx<NUM_SKILL_LEVELS; idx++) {
				float temp;
				if(!stuff_float_optional(&temp)) {
					break;
				}
				// an unspecified Miss Factor should apply to all IFFs
				for(iff=0; iff< (int)Iff_info.size(); iff++) {
					wip->b_info.beam_iff_miss_factor[iff][idx] = temp;
				}
			}
		}
		// now check miss factors for each IFF
		for(iff=0; iff< (int)Iff_info.size(); iff++) {
			SCP_string miss_factor_string;
			sprintf(miss_factor_string, "+%s Miss Factor:", Iff_info[iff].iff_name);
			if(optional_string(miss_factor_string.c_str())) {
				// this Miss Factor applies only to the specified IFF
				for(idx=0; idx<NUM_SKILL_LEVELS; idx++) {
					if(!stuff_float_optional(&wip->b_info.beam_iff_miss_factor[iff][idx])) {
						break;
					}
				}
			}
		}

		// beam fire sound
		parse_game_sound("+BeamSound:", &wip->b_info.beam_loop_sound);

		// warmup sound
		parse_game_sound("+WarmupSound:", &wip->b_info.beam_warmup_sound);

		// warmdown sound
		parse_game_sound("+WarmdownSound:", &wip->b_info.beam_warmdown_sound);

		// glow bitmap
		if (optional_string("+Muzzleglow:") ) {
			stuff_string(fname, F_NAME, NAME_LENGTH);
			generic_anim_init(&wip->b_info.beam_glow, fname);
		}

		if (optional_string("+Directional Glow:")) {
			stuff_float(&wip->b_info.glow_length);
			wip->b_info.directional_glow = true;
		}

		if (optional_string("+Opacity over Lifetime Curve:")) {
			SCP_string curve_name;
			stuff_string(curve_name, F_NAME);
			wip->b_info.beam_alpha_curve_idx = curve_get_by_name(curve_name);
			if (wip->b_info.beam_alpha_curve_idx < 0)
				Warning(LOCATION, "Unrecognized beam alpha curve '%s' for weapon %s", curve_name.c_str(), wip->name);
		}

		// # of shots (only used for type D beams)
		if(optional_string("+Shots:")) {
			stuff_int(&wip->b_info.beam_shots);
		}

		// make sure that we have at least one shot so that antifighter beams will work
		if ( (wip->b_info.beam_type == BeamType::ANTIFIGHTER) && (wip->b_info.beam_shots < 1) ) {
			Warning( LOCATION, "Antifighter beam weapon, '%s', has less than one \"+Shots\" specified!  It must be set to at least 1!!",  wip->name);
			wip->b_info.beam_shots = 1;
		}
		
		// shrinkage
		if(optional_string("+ShrinkFactor:")) {
			stuff_float(&wip->b_info.beam_shrink_factor);
			if (wip->b_info.beam_shrink_factor > 1.f || wip->b_info.beam_shrink_factor < 0.f) {
				Warning(LOCATION, "Beam '%s' ShrinkFactor must be between 0 and 1", wip->name);
				CLAMP(wip->b_info.beam_shrink_factor, 0.f, 1.f);
			}
		}
		
		if(optional_string("+ShrinkPct:")) {
			stuff_float(&wip->b_info.beam_shrink_pct);
			if (wip->b_info.beam_shrink_pct < 0.f) {
				Warning(LOCATION, "Beam '%s' ShrinkPct must be positive.", wip->name);
				wip->b_info.beam_shrink_pct = 0.f;
			}
		}

		// grow.. age?
		if (optional_string("+GrowFactor:")) {
			stuff_float(&wip->b_info.beam_grow_factor);
			if (wip->b_info.beam_grow_factor > 1.f || wip->b_info.beam_grow_factor < 0.f) {
				Warning(LOCATION, "Beam '%s' GrowFactor must be between 0 and 1", wip->name);
				CLAMP(wip->b_info.beam_grow_factor, 0.f, 1.f);
			}
		}

		if (optional_string("+GrowPct:")) {
			stuff_float(&wip->b_info.beam_grow_pct);
			if (wip->b_info.beam_grow_pct < 0.f) {
				Warning(LOCATION, "Beam '%s' GrowPct must be positive.", wip->name);
				wip->b_info.beam_grow_pct = 0.f;
			}
		}

		if (optional_string("+Initial Width Factor:")) {
			stuff_float(&wip->b_info.beam_initial_width);
			if (wip->b_info.beam_initial_width > 1.f || wip->b_info.beam_initial_width < 0.f) {
				Warning(LOCATION, "Beam '%s' Initial Width Factor must be between 0 and 1", wip->name);
				CLAMP(wip->b_info.beam_initial_width, 0.f, 1.f);
			}
		}

		if (optional_string("+Range:")) {
			stuff_float(&wip->b_info.range);
		}
		
		if ( optional_string("+Attenuation:") )
			stuff_float(&wip->b_info.damage_threshold);

		if ( optional_string("+BeamWidth:") )
			stuff_float(&wip->b_info.beam_width);

		parse_optional_bool_into("+Beam Light Flickers:", &wip->b_info.beam_light_flicker);

		parse_optional_bool_into("+Beam Width Multiplies Light Radius:", &wip->b_info.beam_light_as_multiplier);

		if (optional_string("+Beam Flash Particle Effect:")) {
			wip->flash_impact_weapon_expl_effect = particle::util::parseEffect(wip->name);
		} else {
			// This is for compatibility with old tables
			// Do not add features here!

			int bitmapIndex = -1;
			float size = 0.0f;
			bool defaultEffect = false;

			if (optional_string("+Beam Flash Effect:")) {
				stuff_string(fname, F_NAME, NAME_LENGTH);

				if (VALID_FNAME(fname))
				{
					bitmapIndex = bm_load_animation(fname);

					if (bitmapIndex < 0)
					{
						Warning(LOCATION, "Failed to load effect '%s' for weapon '%s'!", fname, wip->name);
					}
				}
			}

			if (bitmapIndex < 0)
			{
				// Default to the smoke particle effect
				bitmapIndex = bm_load_animation("particlesmoke01");
				defaultEffect = true;
			}

			if (optional_string("+Beam Flash Radius:"))
				stuff_float(&size);

			if (bitmapIndex >= 0 && size > 0.0f)
			{
				using namespace particle;

				if (defaultEffect)
				{
					// 'size * 1.5f * 0.005f' is another weird thing, the original code scales the lifetime of the flash particles based on size
					// so the new effects have to simulate that, but that onyl applies to the default effect, not a custom effect
					// seriously, who though that would be a good idea?
					auto singleEffect = effects::SingleParticleEffect::createInstance(bitmapIndex, size * 1.2f, size * 1.9f, size * 1.5f * 0.005f);
					wip->flash_impact_weapon_expl_effect = ParticleManager::get()->
						addEffect(singleEffect);
				}
				else
				{
					auto singleEffect = effects::SingleParticleEffect::createInstance(bitmapIndex, size * 1.2f, size * 1.9f);
					wip->flash_impact_weapon_expl_effect = ParticleManager::get()->
						addEffect(singleEffect);
				}
			}
		}

		if (optional_string("+Beam Piercing Particle Effect:")) {
			wip->piercing_impact_effect = particle::util::parseEffect(wip->name);
		} else {
			// This is for compatibility with old tables
			// Do not add features here!

			int bitmapIndex = -1;
			float radius = 0.0f;
			float velocity = 0.0f;
			float back_velocity = 0.0f;
			float variance = 0.0f;

			if (optional_string("+Beam Piercing Effect:"))
			{
				stuff_string(fname, F_NAME, NAME_LENGTH);

				if (VALID_FNAME(fname))
				{
					bitmapIndex = bm_load_animation(fname);

					if (bitmapIndex < 0)
					{
						Warning(LOCATION, "Failed to load effect '%s' for weapon %s!", fname, wip->name);
					}
				}
			}

			if (optional_string("+Beam Piercing Radius:"))
				stuff_float(&radius);

			if (optional_string("+Beam Piercing Effect Velocity:"))
				stuff_float(&velocity);

			if (optional_string("+Beam Piercing Splash Effect Velocity:"))
				stuff_float(&back_velocity);

			if (optional_string("+Beam Piercing Effect Variance:"))
				stuff_float(&variance);

			if (bitmapIndex >= 0 && radius > 0.0f)
			{
				using namespace particle;
				using namespace effects;

				auto piercingEffect = new BeamPiercingEffect();
				piercingEffect->setValues(bitmapIndex, radius, velocity, back_velocity, variance);

				wip->piercing_impact_effect = ParticleManager::get()->
					addEffect(piercingEffect);
			}
		}

		if (optional_string("$Type 5 Beam Options:")) {

			char temp_type[NAME_LENGTH];
			type5_beam_info* t5info = &wip->b_info.t5info;

			if (optional_string("+Start Position:")) {
				stuff_string(temp_type, F_NAME, NAME_LENGTH);
					if (!stricmp(temp_type, NOX("RANDOM ON SHIP"))) {
						t5info->start_pos = Type5BeamPos::RANDOM_INSIDE;
					}
					else if (!stricmp(temp_type, NOX("RANDOM OFF SHIP"))) {
						t5info->start_pos = Type5BeamPos::RANDOM_OUTSIDE;
					}
					else if (!stricmp(temp_type, NOX("CENTER"))) {
						t5info->start_pos = Type5BeamPos::CENTER;
					}
					else if (!stricmp(temp_type, NOX("SAME RANDOM"))) {
						Warning(LOCATION, "'SAME RANDOM' is not applicable for start position on beam %s!", wip->name);
					}
					else {
						Warning(LOCATION, "Invalid start position on beam %s!\n Options are: 'RANDOM ON SHIP', 'RANDOM OFF SHIP', 'CENTER''", wip->name);
					}
			}

			if (optional_string("+Start Position Offset:")) {
				stuff_vec3d(&t5info->start_pos_offset);
			}

			if (optional_string("+Start Position Randomness:")) {
				stuff_vec3d(&t5info->start_pos_rand);
			}

			if (optional_string("+End Position:")) {
				stuff_string(temp_type, F_NAME, NAME_LENGTH);
				if (!stricmp(temp_type, NOX("RANDOM ON SHIP"))) {
					t5info->end_pos = Type5BeamPos::RANDOM_INSIDE;
					t5info->no_translate = false;
				}
				else if (!stricmp(temp_type, NOX("RANDOM OFF SHIP"))) {
					t5info->end_pos = Type5BeamPos::RANDOM_OUTSIDE;
					t5info->no_translate = false;
				}
				else if (!stricmp(temp_type, NOX("CENTER"))) {
					t5info->end_pos = Type5BeamPos::CENTER;
					t5info->no_translate = false;
				}
				else if (!stricmp(temp_type, NOX("SAME RANDOM"))) {
					t5info->end_pos = Type5BeamPos::SAME_RANDOM;
					// offset could still be different so this counts as translating
					t5info->no_translate = false;
				}
				else {
					Warning(LOCATION, "Invalid end position on beam %s!\n Options are: 'RANDOM ON SHIP', 'RANDOM OFF SHIP', 'CENTER', 'SAME RANDOM'", wip->name);
				}
			}

			if (optional_string("+End Position Offset:")) {
				stuff_vec3d(&t5info->end_pos_offset);
			}

			if (optional_string("+End Position Randomness:")) {
				stuff_vec3d(&t5info->end_pos_rand);
			}

			if (optional_string("+Orient Offsets to Target:")) {
				stuff_boolean(&t5info->target_orient_positions);
			}

			if (optional_string("+Scale Offsets to Target:")) {
				stuff_boolean(&t5info->target_scale_positions);
			}

			if (optional_string("+Continuous Rotation:")) {
				stuff_float(&t5info->continuous_rot);
				t5info->continuous_rot *= (PI / 180.f);
			}

			if (optional_string("+Continuous Rotation Axis:")) {
				stuff_string(temp_type, F_NAME, NAME_LENGTH);
				if (!stricmp(temp_type, NOX("CENTER"))) {
					t5info->continuous_rot_axis = Type5BeamRotAxis::CENTER;
				}
				else if (!stricmp(temp_type, NOX("END POSITION BEFORE OFFSET"))) {
					t5info->continuous_rot_axis = Type5BeamRotAxis::ENDPOS_NO_OFFSET;
				}
				else if (!stricmp(temp_type, NOX("START POSITION BEFORE OFFSET"))) {
					t5info->continuous_rot_axis = Type5BeamRotAxis::STARTPOS_NO_OFFSET;
				}
				else if (!stricmp(temp_type, NOX("END POSITION AFTER OFFSET"))) {
					t5info->continuous_rot_axis = Type5BeamRotAxis::ENDPOS_OFFSET;
				}
				else if (!stricmp(temp_type, NOX("START POSITION AFTER OFFSET"))) {
					t5info->continuous_rot_axis = Type5BeamRotAxis::STARTPOS_OFFSET;
				}
				else {
					Warning(LOCATION, "Invalid continuous rotation axis on beam %s!\n Options are: 'CENTER', 'END POSITION BEFORE OFFSET', 'START POSITION BEFORE OFFSET', 'END POSITION AFTER OFFSET', 'START POSITION AFTER OFFSET'", wip->name);
				}
			}

			if (optional_string("+Burst Rotation Pattern:")) {
				stuff_float_list(t5info->burst_rot_pattern);
				for (float &rot : t5info->burst_rot_pattern) {
					rot = fl_radians(rot);
				}
			}

			if (optional_string("+Burst Rotation Axis:")) {
				stuff_string(temp_type, F_NAME, NAME_LENGTH);
				if (!stricmp(temp_type, NOX("CENTER"))) {
					t5info->burst_rot_axis = Type5BeamRotAxis::CENTER;
				}
				else if (!stricmp(temp_type, NOX("END POSITION BEFORE OFFSET"))) {
					t5info->burst_rot_axis = Type5BeamRotAxis::ENDPOS_NO_OFFSET;
				}
				else if (!stricmp(temp_type, NOX("START POSITION BEFORE OFFSET"))) {
					t5info->burst_rot_axis = Type5BeamRotAxis::STARTPOS_NO_OFFSET;
				}
				else if (!stricmp(temp_type, NOX("END POSITION AFTER OFFSET"))) {
					t5info->burst_rot_axis = Type5BeamRotAxis::ENDPOS_OFFSET;
				}
				else if (!stricmp(temp_type, NOX("START POSITION AFTER OFFSET"))) {
					t5info->burst_rot_axis = Type5BeamRotAxis::STARTPOS_OFFSET;
				}
				else {
					Warning(LOCATION, "Invalid burst rotation axis on beam %s!\n Options are: 'CENTER', 'END POSITION BEFORE OFFSET', 'START POSITION BEFORE OFFSET', 'END POSITION AFTER OFFSET', 'START POSITION AFTER OFFSET'", wip->name);
				}
			}

			if (optional_string("+Per Burst Rotation:")) {
				stuff_float(&t5info->per_burst_rot);
				t5info->per_burst_rot = fl_radians(t5info->per_burst_rot);
				if (t5info->per_burst_rot < -PI2 || t5info->per_burst_rot > PI2) {
					Warning(LOCATION, "Per Burst Rotation on beam '%s' must not exceed 360 degrees.", wip->name);
					t5info->per_burst_rot = 0.0f;
				}
			}

			if (optional_string("+Per Burst Rotation Axis:")) {
				stuff_string(temp_type, F_NAME, NAME_LENGTH);
				if (!stricmp(temp_type, NOX("CENTER"))) {
					t5info->per_burst_rot_axis = Type5BeamRotAxis::CENTER;
				}
				else if (!stricmp(temp_type, NOX("END POSITION BEFORE OFFSET"))) {
					t5info->per_burst_rot_axis = Type5BeamRotAxis::ENDPOS_NO_OFFSET;
				}
				else if (!stricmp(temp_type, NOX("START POSITION BEFORE OFFSET"))) {
					t5info->per_burst_rot_axis = Type5BeamRotAxis::STARTPOS_NO_OFFSET;
				}
				else if (!stricmp(temp_type, NOX("END POSITION AFTER OFFSET"))) {
					t5info->per_burst_rot_axis = Type5BeamRotAxis::ENDPOS_OFFSET;
				}
				else if (!stricmp(temp_type, NOX("START POSITION AFTER OFFSET"))) {
					t5info->per_burst_rot_axis = Type5BeamRotAxis::STARTPOS_OFFSET;
				}
				else {
					Warning(LOCATION, "Invalid per burst rotation axis on beam %s!\n Options are: 'CENTER', 'END POSITION BEFORE OFFSET', 'START POSITION BEFORE OFFSET', 'END POSITION AFTER OFFSET', 'START POSITION AFTER OFFSET'", wip->name);
				}
			}
		}

		if (optional_string("+Firing Length Effect:")) {
			auto effetIdx = particle::util::parseEffect(wip->name);
			wip->state_effects[WeaponState::FIRING] = effetIdx;
		}

		if (optional_string("+Paused Length Effect:")) {
			auto effetIdx = particle::util::parseEffect(wip->name);
			wip->state_effects[WeaponState::PAUSED] = effetIdx;
		}

		if (optional_string("+Beam Flags:")) {
			parse_string_flag_list(wip->b_info.flags, Beam_info_flags, Num_beam_info_flags, nullptr);
		}

		// beam sections
		while ( optional_string("$Section:") ) {
			beam_weapon_section_info *bsip = NULL, tbsw;
			bool nocreate = false, remove = false;
			int bsw_index_override = -1;

			if ( optional_string("+Index:") ) {
				stuff_int(&bsw_index_override);
				if (first_time) {
					Warning(LOCATION, "+Index should not be used on weapon '%s' in its initial definition. +Index is only for modification of an existing weapon.", wip->name);
					bsw_index_override = -1;
				} else {

					if (optional_string("+remove")) {
						nocreate = true;
						remove = true;
					}

					if ((bsw_index_override < 0) || (!remove && (bsw_index_override >= wip->b_info.beam_num_sections)))
						Warning(LOCATION, "Invalid +Index value of %d specified for beam section on weapon '%s'; valid values at this point are %d to %d.", bsw_index_override, wip->name, 0, wip->b_info.beam_num_sections - 1);
				}
			}

			if ( optional_string("+nocreate") )
				nocreate = true;

			// Where are we saving data?
			if (bsw_index_override >= 0) {
				if (bsw_index_override < wip->b_info.beam_num_sections) {
					bsip = &wip->b_info.sections[bsw_index_override];
				} else {
					if ( !nocreate ) {
						if ( (bsw_index_override == wip->b_info.beam_num_sections) && (bsw_index_override < MAX_BEAM_SECTIONS) ) {
							bsip = &wip->b_info.sections[wip->b_info.beam_num_sections++];
						} else {
							if ( !remove )
								Warning(LOCATION, "Invalid index for manually-indexed beam section %d (max %d) on weapon %s.", bsw_index_override, MAX_BEAM_SECTIONS, wip->name);

							bsip = &tbsw;
							memset( bsip, 0, sizeof(beam_weapon_section_info) );
							generic_anim_init(&bsip->texture, NULL);
						}
					} else {
						if ( !remove )
							Warning(LOCATION, "Invalid index for manually-indexed beam section %d, and +nocreate specified, on weapon %s", bsw_index_override, wip->name);

						bsip = &tbsw;
						memset( bsip, 0, sizeof(beam_weapon_section_info) );
						generic_anim_init(&bsip->texture, NULL);
					}

				}
			} else {
				if (wip->b_info.beam_num_sections < MAX_BEAM_SECTIONS) {
					bsip = &wip->b_info.sections[wip->b_info.beam_num_sections++];
					generic_anim_init(&bsip->texture, NULL);
				} else {
					Warning(LOCATION, "Too many beam sections for weapon %s - max is %d", wip->name, MAX_BEAM_SECTIONS);
					bsip = &tbsw;
					memset( bsip, 0, sizeof(beam_weapon_section_info) );
					generic_anim_init(&bsip->texture, NULL);
				}
			}
			
			// section width
			if ( optional_string("+Width:") )
				stuff_float(&bsip->width);

			// texture
			if ( optional_string("+Texture:") ) {
				stuff_string(fname, F_NAME, NAME_LENGTH);

				// invisible textures are okay - see weapon_post_process_entries()
				generic_anim_init(&bsip->texture, fname);
			}

			// The E -- Dummied out due to not being used anywhere
			if ( optional_string("+RGBA Inner:") ) {
				ubyte dummy;
				stuff_ubyte(&dummy);
				stuff_ubyte(&dummy);
				stuff_ubyte(&dummy);
				stuff_ubyte(&dummy);
			}

			// The E -- Dummied out due to not being used anywhere
			if ( optional_string("+RGBA Outer:") ) {
				ubyte dummy;
				stuff_ubyte(&dummy);
				stuff_ubyte(&dummy);
				stuff_ubyte(&dummy);
				stuff_ubyte(&dummy);
			}

			// flicker
			if ( optional_string("+Flicker:") ) {
				stuff_float(&bsip->flicker); 
				//Sanity
				if (bsip->flicker < 0.0f || bsip->flicker > 1.0f) {
					mprintf(("WARNING: Invalid value found for +Flicker on section %d of beam %s. Valid range is 0.0 to 1.0, values will be adjusted.\n", wip->b_info.beam_num_sections, wip->name));
					CLAMP(bsip->flicker, 0.0f, 1.0f);
				}
			}

			// zadd
			if ( optional_string("+Zadd:") )
				stuff_float(&bsip->z_add);

 			// beam texture tileing factor -Bobboau
			if ( optional_string("+Tile Factor:") ) {
				stuff_float(&bsip->tile_factor);
				stuff_int(&bsip->tile_type);
			}

			// beam texture moveing stuff -Bobboau
			if ( optional_string("+Translation:") )
				stuff_float(&bsip->translation);

			// if we are actually removing this index then reset it and we'll
			// clean up the entries later
			if (remove) {
				memset( bsip, 0, sizeof(beam_weapon_section_info) );
				generic_anim_init(&bsip->texture, NULL);
			}
		}
	}

	while ( optional_string("$Pspew:") ) {
		int spew_index = -1;
		// check for pspew flag
		if (!( wip->wi_flags[Weapon::Info_Flags::Particle_spew] )) {
			Warning(LOCATION, "$Pspew specified for weapon %s but this weapon does not have the \"Particle Spew\" weapon flag set. Automatically setting the flag", wip->name); 
            wip->wi_flags.set(Weapon::Info_Flags::Particle_spew);
		}
		// index for xmt edit, replace and remove support
		if (optional_string("+Index:")) {
			stuff_int(&spew_index);
			if (spew_index < 0 || spew_index >= MAX_PARTICLE_SPEWERS) {
				Warning(LOCATION, "+Index in particle spewer out of range. It must be between 0 and %i. Tag will be ignored.", MAX_PARTICLE_SPEWERS);
				spew_index = -1;
			}
		}
		// check for remove flag
		if (optional_string("+Remove")) {
			if (spew_index < 0) {
				Warning(LOCATION, "+Index not specified or is out of range, can not remove spewer.");
			} else { // restore defaults
				wip->particle_spewers[spew_index].particle_spew_type = PSPEW_NONE;
				wip->particle_spewers[spew_index].particle_spew_count = 1;
				wip->particle_spewers[spew_index].particle_spew_time = 25;
				wip->particle_spewers[spew_index].particle_spew_vel = 0.4f;
				wip->particle_spewers[spew_index].particle_spew_radius = 2.0f;
				wip->particle_spewers[spew_index].particle_spew_lifetime = 0.15f;
				wip->particle_spewers[spew_index].particle_spew_scale = 0.8f;
				wip->particle_spewers[spew_index].particle_spew_z_scale = 1.0f;
				wip->particle_spewers[spew_index].particle_spew_rotation_rate = 10.0f;
				wip->particle_spewers[spew_index].particle_spew_offset = vmd_zero_vector;
				wip->particle_spewers[spew_index].particle_spew_velocity = vmd_zero_vector;
				generic_anim_init(&wip->particle_spewers[spew_index].particle_spew_anim, NULL);
			}
		} else { // were not removing the spewer
			if (spew_index < 0) { // index us ether not used or is invalid, so figure out where to put things
				//find a free slot in the pspew info array
				for (size_t s = 0; s < MAX_PARTICLE_SPEWERS; s++) {
					if (wip->particle_spewers[s].particle_spew_type == PSPEW_NONE) {
						spew_index = (int)s;
						break;
					}
				}
			}
			// no empty spot found, the modder tried to define too many spewers, or screwed up the xmts, or my code sucks
			if ( spew_index < 0 ) {
				Warning(LOCATION, "Too many particle spewers, max number of spewers is %i.", MAX_PARTICLE_SPEWERS);
			} else { // we have a valid index, now parse the spewer already
				if (optional_string("+Type:")) { // added type field for pspew types, 0 is the default for reverse compatability -nuke
					char temp_pspew_type[NAME_LENGTH];
					stuff_string(temp_pspew_type, F_NAME, NAME_LENGTH);

					if (!stricmp(temp_pspew_type, NOX("DEFAULT"))) {
						wip->particle_spewers[spew_index].particle_spew_type = PSPEW_DEFAULT;
					} else if (!stricmp(temp_pspew_type, NOX("HELIX"))) {
						wip->particle_spewers[spew_index].particle_spew_type = PSPEW_HELIX;
					} else if (!stricmp(temp_pspew_type, NOX("SPARKLER"))) {	// new types can be added here
						wip->particle_spewers[spew_index].particle_spew_type = PSPEW_SPARKLER;
					} else if (!stricmp(temp_pspew_type, NOX("RING"))) {
						wip->particle_spewers[spew_index].particle_spew_type = PSPEW_RING;
					} else if (!stricmp(temp_pspew_type, NOX("PLUME"))) {
						wip->particle_spewers[spew_index].particle_spew_type = PSPEW_PLUME;
					} else {
						wip->particle_spewers[spew_index].particle_spew_type = PSPEW_DEFAULT;
					}
				// for compatibility with existing tables that don't have a type tag
				} else if (wip->particle_spewers[spew_index].particle_spew_type == PSPEW_NONE) { // make sure the omission of type wasn't to edit an existing entry
					wip->particle_spewers[spew_index].particle_spew_type = PSPEW_DEFAULT;
				}

				if (optional_string("+Count:")) {
					stuff_int(&wip->particle_spewers[spew_index].particle_spew_count);
				}

				if (optional_string("+Time:")) {
					stuff_int(&wip->particle_spewers[spew_index].particle_spew_time);
				}

				if (optional_string("+Vel:")) {
					stuff_float(&wip->particle_spewers[spew_index].particle_spew_vel);
				}

				if (optional_string("+Radius:")) {
					stuff_float(&wip->particle_spewers[spew_index].particle_spew_radius);
				}

				if (optional_string("+Life:")) {
					stuff_float(&wip->particle_spewers[spew_index].particle_spew_lifetime);
				}

				if (optional_string("+Scale:")) {
					stuff_float(&wip->particle_spewers[spew_index].particle_spew_scale);
				}

				if (optional_string("+Z Scale:")) {
					stuff_float(&wip->particle_spewers[spew_index].particle_spew_z_scale);
				}

				if (optional_string("+Rotation Rate:")) {
					stuff_float(&wip->particle_spewers[spew_index].particle_spew_rotation_rate);
				}

				if (optional_string("+Offset:")) {
					stuff_vec3d(&wip->particle_spewers[spew_index].particle_spew_offset);
				}

				if (optional_string("+Initial Velocity:")) {
					stuff_vec3d(&wip->particle_spewers[spew_index].particle_spew_velocity);
				}

				if (optional_string("+Bitmap:")) {
					stuff_string(fname, F_NAME, MAX_FILENAME_LEN);
					generic_anim_init(&wip->particle_spewers[spew_index].particle_spew_anim, fname);
				}
			}
		}	
	}
	// check to see if the pspew flag was enabled but no pspew tags were given, for compatability with retail tables
	if (wip->wi_flags[Weapon::Info_Flags::Particle_spew]) {
		bool nospew = true;
		for (size_t s = 0; s < MAX_PARTICLE_SPEWERS; s++)
			if (wip->particle_spewers[s].particle_spew_type != PSPEW_NONE) {
				nospew = false;
			}
		if (nospew) { // set first spewer to default
			wip->particle_spewers[0].particle_spew_type = PSPEW_DEFAULT;
		}
	}

	// tag weapon optional stuff
	if( optional_string("$Tag:")){
		stuff_int(&wip->tag_level);
		stuff_float(&wip->tag_time);		
        wip->wi_flags.set(Weapon::Info_Flags::Tag);
	}	

	if( optional_string("$SSM:")){
		if (stuff_int_optional(&wip->SSM_index) != 2) {
			// We can't make an SSM lookup yet, because weapons are parsed first, but we can save the data to process later. -MageKing17
			stuff_string(fname, F_NAME, NAME_LENGTH);
			delayed_ssm_data temp_data;
			temp_data.filename = filename;
			temp_data.linenum = get_line_num();
			temp_data.ssm_entry = fname;
			if (Delayed_SSM_data.find(wip->name) == Delayed_SSM_data.end())
				Delayed_SSM_names.push_back(wip->name);
			Delayed_SSM_data[wip->name] = temp_data;
		} else {
			// We'll still want to validate the index later. -MageKing17
			delayed_ssm_index_data temp_data;
			temp_data.filename = filename;
			temp_data.linenum = get_line_num();
			if (Delayed_SSM_indices_data.find(wip->name) == Delayed_SSM_indices_data.end())
				Delayed_SSM_indices.push_back(wip->name);
			Delayed_SSM_indices_data[wip->name] = temp_data;
		}
	}// SSM index -Bobboau

	if(optional_string("$FOF:")){
		stuff_float(&wip->field_of_fire);

		bool max_required = false;
		if (optional_string("+FOF Spread Rate:")) {
			stuff_float(&wip->fof_spread_rate);
			if (required_string("+FOF Reset Rate:")) {
				stuff_float(&wip->fof_reset_rate);
			}
			max_required = true;
		}

		if (optional_string("+Max FOF:")){
			float max_fof;
			stuff_float(&max_fof);
			wip->max_fof_spread = max_fof - wip->field_of_fire;

			if (wip->max_fof_spread <= 0.0f) {
				error_display(0, "+Max FOF must be at least as big as $FOF for '%s'! Defaulting to match $FOF, no spread will occur!", wip->name);
				wip->max_fof_spread = 0.0f;
			}
		}

		if (max_required && wip->max_fof_spread <= 0.0f) {
			error_display(0, "+Max FOF for '%s' must be used if +FOF Spread Rate: is used! Disabling FOF spread instead...", wip->name);
			wip->fof_spread_rate = 0.0f;
			wip->fof_reset_rate = 0.0f;
		}		
	}


	if( optional_string("$Shots:")){
		stuff_int(&wip->shots);
	}

	//Left in for compatibility
	if ( optional_string("$decal:") ) {
		mprintf(("WARNING: The decal system has been deactivated in FSO builds. Entries for weapon %s will be discarded.\n", wip->name));
		required_string("+texture:");
		stuff_string(fname, F_NAME, NAME_LENGTH);

		if ( optional_string("+backface texture:") ) {
			stuff_string(fname, F_NAME, NAME_LENGTH);
		}

		float bogus;

		required_string("+radius:");
		stuff_float(&bogus);

		if ( optional_string("+burn time:") ) {
			stuff_float(&bogus);
		}
	}

	// New decal system parsing
	if (optional_string("$Impact Decal:")) {
		decals::parseDecalReference(wip->impact_decal, create_if_not_found);
	}

	if (optional_string("$Transparent:")) {
        wip->wi_flags.set(Weapon::Info_Flags::Transparent);

		required_string("+Alpha:");
		stuff_float(&wip->alpha_max);

		if (wip->alpha_max > 1.0f)
			wip->alpha_max = 1.0f;

		if (wip->alpha_max <= 0.0f) {
			Warning(LOCATION, "WARNING:  Alpha is set to 0 or a negative value for '%s'!  Defaulting to 1.0!", wip->name);
		}

		if (optional_string("+Alpha Min:")) {
			stuff_float(&wip->alpha_min);
            CLAMP(wip->alpha_min, 0.0f, 1.0f);
		}

		if (optional_string("+Alpha Cycle:")) {
			stuff_float(&wip->alpha_cycle);

			if (wip->alpha_max == wip->alpha_min)
				Warning(LOCATION, "WARNING:  Alpha is set to cycle for '%s', but max and min values are the same!", wip->name);
		}
	}

	if (optional_string("$Weapon Hitpoints:")) {
		stuff_int(&wip->weapon_hitpoints);
	} else if (first_time && (wip->wi_flags[Weapon::Info_Flags::Turret_Interceptable, Weapon::Info_Flags::Fighter_Interceptable])) {
		wip->weapon_hitpoints = 25;
	}

	// making sure bombs get their hitpoints assigned
	if ((wip->wi_flags[Weapon::Info_Flags::Bomb]) && (wip->weapon_hitpoints == 0)) {
		wip->weapon_hitpoints = 50;
	}

	if (wip->weapon_hitpoints <= 0.0f && (wip->wi_flags[Weapon::Info_Flags::No_radius_doubling])) {
		Warning(LOCATION, "Weapon \'%s\' is not interceptable but has \"no radius doubling\" set. Ignoring the flag", wip->name);
		wip->wi_flags.remove(Weapon::Info_Flags::No_radius_doubling);
	}

	if(optional_string("$Armor Type:")) {
		stuff_string(buf, F_NAME, NAME_LENGTH);
		wip->armor_type_idx = armor_type_get_idx(buf);

		if(wip->armor_type_idx == -1)
			Warning(LOCATION,"Invalid armor name %s specified for weapon %s", buf, wip->name);
	}

	if (optional_string("$Burst Shots:")) {
		stuff_int(&wip->burst_shots);
		if (wip->burst_shots > 0)
			wip->burst_shots--;
	}

	if (optional_string("$Burst Delay:")) {
		int temp;
		stuff_int(&temp);
		if (temp > 0) {
			wip->burst_delay = ((float) temp) / 1000.0f;
		}
	}

	if (optional_string("$Burst Flags:")) {
		parse_string_flag_list(wip->burst_flags, Burst_fire_flags, Num_burst_fire_flags, NULL);
	}

	if (optional_string("$Thruster Flame Effect:")) {
		stuff_string(fname, F_NAME, NAME_LENGTH);

		if (VALID_FNAME(fname))
			generic_anim_init( &wip->thruster_flame, fname );
	}

	if (optional_string("$Thruster Glow Effect:")) {
		stuff_string(fname, F_NAME, NAME_LENGTH);

		if (VALID_FNAME(fname))
			generic_anim_init( &wip->thruster_glow, fname );
	}

	if (optional_string("$Thruster Glow Radius Factor:")) {
		stuff_float(&wip->thruster_glow_factor);
	}

	//pretty stupid if a target must be tagged to shoot tag missiles at it
	if ((wip->wi_flags[Weapon::Info_Flags::Tag]) && (wip->wi_flags[Weapon::Info_Flags::Tagged_only]))
	{
		Warning(LOCATION, "%s is a tag missile, but the target must be tagged to shoot it", wip->name);
	}

	// if burst delay is longer than firewait skip the whole burst fire option
	if (wip->burst_delay >= wip->fire_wait)
		wip->burst_shots = 0;

	// Set up weapon failure
	if (optional_string("$Failure Rate:")) {
		stuff_float(&wip->failure_rate);
		if (optional_string("+Failure Substitute:")) {
			stuff_string(wip->failure_sub_name, F_NAME);
		}
	}

	// This only works with lasters and missiles for now
	if (wip->subtype == WP_MISSILE || wip->subtype == WP_LASER) {
		// We always have an object we are attached to
		flagset<actions::ProgramContextFlags> contexts{actions::ProgramContextFlags::HasObject};

		if (wip->render_type == WRT_POF) {
			// We will render with a model so we can have subobejcts
			contexts.set(actions::ProgramContextFlags::HasSubobject, true);
		}

		wip->on_create_program = actions::ProgramSet::parseProgramSet("$On Create:", contexts);
	}

	if (optional_string("$Animations:")) {
		animation::ModelAnimationParseHelper::parseAnimsetInfo(wip->animations, 'w', wip->name);
	}

	if (optional_string("$Driven Animations:")) {
		animation::ModelAnimationParseHelper::parseAnimsetInfoDrivers(wip->animations, 'w', wip->name, animation::parse_object_property_driver_source);
	}
	
	/* Generate a substitution pattern for this weapon.
	This pattern is very naive such that it calculates the lowest common denominator as being all of
	the periods multiplied together.
	*/
	while ( optional_string("$substitute:") ) {
		char subname[NAME_LENGTH];
		int period = 0;
		int index = 0;
		int offset = 0;
		stuff_string(subname, F_NAME, NAME_LENGTH);
		if ( optional_string("+period:") ) {
			stuff_int(&period);
			if ( period <= 0 ) {
				Warning(LOCATION, "Substitution '%s' for weapon '%s' requires a period greater than 0. Setting period to 1.", subname, wip->name);
				period = 1;
			}
			if ( optional_string("+offset:") ) {
				stuff_int(&offset);
				if ( offset <= 0 ) {
					Warning(LOCATION, "Period offset for substitution '%s' of weapon '%s' has to be greater than 0. Setting offset to 1.", subname, wip->name);
					offset = 1;
				}
			}
		} else if ( optional_string("+index:") ) {
			stuff_int(&index);
			if ( index < 0 ) {
				Warning(LOCATION, "Substitution '%s' for weapon '%s' requires an index greater than 0. Setting index to 0.", subname, wip->name);
				index = 0;
			}
		}

		// we are going to use weapon substition so, make sure that the pattern array has at least one element
		if ( wip->num_substitution_patterns == 0 ) {
			// pattern is empty, initialize pattern with the weapon being currently parsed.
			strcpy_s(wip->weapon_substitution_pattern_names[0], wip->name);
			wip->num_substitution_patterns++;
		}

		// if tbler specifies a period then determine if we can fit the resulting pattern
		// neatly into the pattern array.
		if ( period > 0 ) {
			if ( (wip->num_substitution_patterns % period) > 0 ) {
				// not neat, need to expand the pattern so that our frequency pattern fits completly.
				size_t current_size = wip->num_substitution_patterns;
				size_t desired_size = current_size*period;
				if (desired_size > MAX_SUBSTITUTION_PATTERNS) {
					Warning(LOCATION, "The period is too large for the number of substitution patterns!  desired size=" SIZE_T_ARG ", max size=%d", desired_size, MAX_SUBSTITUTION_PATTERNS);
				}
				else {
					wip->num_substitution_patterns = desired_size;

					// now duplicate the current pattern into the new area so the current pattern holds
					for ( size_t i = current_size; i < desired_size; i++ ) {
						strcpy_s(wip->weapon_substitution_pattern_names[i], wip->weapon_substitution_pattern_names[i%current_size]);
					}
				}
			}

			/* Apply the substituted weapon at the requested period, barrel
			shifted by offset if needed.*/
			for ( size_t pos = (period + offset - 1) % period;
				pos < wip->num_substitution_patterns; pos += period )
			{
				strcpy_s(wip->weapon_substitution_pattern_names[pos], subname);
			}
		} else {
			// assume that tbler wanted to specify a index for the new weapon.

			// make sure that there is enough room
			if (index >= MAX_SUBSTITUTION_PATTERNS) {
				Warning(LOCATION, "Substitution pattern index exceeds the maximum size!  Index=%d, max size=%d", index, MAX_SUBSTITUTION_PATTERNS);
			} else {
				if ( (size_t)index >= wip->num_substitution_patterns ) {
					// need to make the pattern bigger by filling the extra with the current weapon.
					for ( size_t i = wip->num_substitution_patterns; i < (size_t)index; i++ ) {
						strcpy_s(wip->weapon_substitution_pattern_names[i], subname);
					}
					wip->num_substitution_patterns = index+1;
				}

				strcpy_s(wip->weapon_substitution_pattern_names[index], subname);
			}
		}
	}

	//Optional score for destroying this weapon.
	if (optional_string("$Score:")) {
		stuff_int(&wip->score);
	}
	
	if (optional_string("$Custom data:")) 
	{
		parse_string_map(wip->custom_data, "$end_custom_data", "+Val:");
	}

	return w_id;
}

/**
 * For all weapons that spawn weapons, given an index at weaponp->spawn_type,
 * convert the strings in Spawn_names to indices in the Weapon_types array.
 */
void translate_spawn_types()
{
    int	i, j, k;

    for (i = 0; i < weapon_info_size(); i++)
    {
        for (j = 0; j < Weapon_info[i].num_spawn_weapons_defined; j++)
        {
            if ( (Weapon_info[i].spawn_info[j].spawn_wep_index > -1) && (Weapon_info[i].spawn_info[j].spawn_wep_index < Num_spawn_types) )
            {
                int	spawn_type = Weapon_info[i].spawn_info[j].spawn_wep_index;

                Assert( spawn_type < Num_spawn_types );

				bool found_a_match = false;
                for (k = 0; k < weapon_info_size(); k++)
                {
                    if ( !stricmp(Spawn_names[spawn_type], Weapon_info[k].name) ) 
                    {
                        Weapon_info[i].spawn_info[j].spawn_wep_index = (short)k;

                        if (i == k)
                            Warning(LOCATION, "Weapon %s spawns itself.  Infinite recursion?\n", Weapon_info[i].name);

						found_a_match = true;
                        break;
                    }
                }

				if (!found_a_match) {
					Warning(LOCATION, "Couldn't find spawn weapon %s for Weapon %s.\n", Spawn_names[spawn_type], Weapon_info[i].name);
					Weapon_info[i].spawn_info[j].spawn_wep_index = -1;
				}
            }
        }
    }
}

static char Default_cmeasure_name[NAME_LENGTH] = "";

void parse_weaponstbl(const char *filename)
{
	try
	{
		read_file_text(filename, CF_TYPE_TABLES);
		reset_parse();

		if (optional_string("#Primary Weapons"))
		{
			while (required_string_either("#End", "$Name:")) {
				// AL 28-3-98: If parse_weapon() fails, try next .tbl weapon
				if (parse_weapon(WP_LASER, Parsing_modular_table, filename) < 0) {
					continue;
				}
			}
			required_string("#End");
		}

		if (optional_string("#Secondary Weapons"))
		{
			while (required_string_either("#End", "$Name:")) {
				// AL 28-3-98: If parse_weapon() fails, try next .tbl weapon
				if (parse_weapon(WP_MISSILE, Parsing_modular_table, filename) < 0) {
					continue;
				}
			}
			required_string("#End");
		}

		if (optional_string("#Beam Weapons"))
		{
			while (required_string_either("#End", "$Name:")) {
				// AL 28-3-98: If parse_weapon() fails, try next .tbl weapon
				if (parse_weapon(WP_BEAM, Parsing_modular_table, filename) < 0) {
					continue;
				}
			}
			required_string("#End");
		}

		if (optional_string("#Countermeasures"))
		{
			while (required_string_either("#End", "$Name:"))
			{
				int idx = parse_weapon(WP_MISSILE, Parsing_modular_table, filename);

				if (idx < 0) {
					continue;
				}

				//Make sure cmeasure flag is set
                Weapon_info[idx].wi_flags.set(Weapon::Info_Flags::Cmeasure);

				//Set cmeasure index
				if (!strlen(Default_cmeasure_name)) {
					//We can't be sure that index will be the same after sorting, so save the name
					strcpy_s(Default_cmeasure_name, Weapon_info[idx].name);
				}
			}

			required_string("#End");
		}

		// Read in a list of weapon_info indicies that are an ordering of the player weapon precedence.
		// This list is used to select an alternate weapon when a particular weapon is not available
		// during weapon selection.
		if ((!Parsing_modular_table && required_string("$Player Weapon Precedence:")) || optional_string("$Player Weapon Precedence:"))
		{
			Player_weapon_precedence_file = filename;
			Player_weapon_precedence_line = get_line_num();
			stuff_string_list(Player_weapon_precedence_names);
		}
	}
	catch (const parse::ParseException& e)
	{
		mprintf(("TABLES: Unable to parse '%s'!  Error message = %s.\n", filename, e.what()));
		return;
	}
}

//uses a simple bucket sort to sort weapons, order of importance is:
//Lasers
//Beams
//Child primary weapons
//Fighter missiles and bombs
//Capital missiles and bombs
//Child secondary weapons
void weapon_sort_by_type()
{
	weapon_info *lasers = NULL, *big_lasers = NULL, *beams = NULL, *missiles = NULL, *big_missiles = NULL, *child_primaries = NULL, *child_secondaries = NULL;
	int num_lasers = 0, num_big_lasers = 0, num_beams = 0, num_missiles = 0, num_big_missiles = 0, num_child_primaries = 0, num_child_secondaries = 0;
	int i, weapon_index;

	// get the initial count of each weapon type
	for (i = 0; i < weapon_info_size(); i++) {
		switch (Weapon_info[i].subtype)
		{
			case WP_UNUSED:
				continue;

			case WP_LASER:
				if (Weapon_info[i].wi_flags[Weapon::Info_Flags::Child])
					num_child_primaries++;
				else if (Weapon_info[i].wi_flags[Weapon::Info_Flags::Big_only])
					num_big_lasers++;
				else
					num_lasers++;
				break;
		
			case WP_BEAM:
				num_beams++;
				break;

			case WP_MISSILE:
				if (Weapon_info[i].wi_flags[Weapon::Info_Flags::Child])
					num_child_secondaries++;
				else if (Weapon_info[i].wi_flags[Weapon::Info_Flags::Big_only])
					num_big_missiles++;
				else
					num_missiles++;
				break;

			default:
				continue;
		}
		
	}

	// allocate the buckets
	if (num_lasers) {
		lasers = new weapon_info[num_lasers];
		Verify( lasers != NULL );
		num_lasers = 0;
	}

	if (num_big_lasers) {
		big_lasers = new weapon_info[num_big_lasers];
		Verify( big_lasers != NULL );
		num_big_lasers = 0;
	}

	if (num_beams) {
		beams = new weapon_info[num_beams];
		Verify( beams != NULL );
		num_beams = 0;
	}

	if (num_missiles) {
		missiles = new weapon_info[num_missiles];
		Verify( missiles != NULL );
		num_missiles = 0;
	}

	if (num_big_missiles) {
		big_missiles = new weapon_info[num_big_missiles];
		Verify( big_missiles != NULL );
		num_big_missiles = 0;
	}

	if (num_child_primaries) {
		child_primaries = new weapon_info[num_child_primaries];
		Verify( child_primaries != NULL );
		num_child_primaries = 0;
	}

	if (num_child_secondaries) {
		child_secondaries = new weapon_info[num_child_secondaries];
		Verify( child_secondaries != NULL );
		num_child_secondaries = 0;
	}

	// fill the buckets
	for (i = 0; i < weapon_info_size(); i++) {
		switch (Weapon_info[i].subtype)
		{
			case WP_UNUSED:
				continue;

			case WP_LASER:
				if (Weapon_info[i].wi_flags[Weapon::Info_Flags::Child])
					child_primaries[num_child_primaries++] = Weapon_info[i];
				else if (Weapon_info[i].wi_flags[Weapon::Info_Flags::Big_only])
					big_lasers[num_big_lasers++] = Weapon_info[i];
				else
					lasers[num_lasers++] = Weapon_info[i];
				break;
		
			case WP_BEAM:
				beams[num_beams++] = Weapon_info[i];
				break;

			case WP_MISSILE:
				if (Weapon_info[i].wi_flags[Weapon::Info_Flags::Child])
					child_secondaries[num_child_secondaries++] = Weapon_info[i];
				else if (Weapon_info[i].wi_flags[Weapon::Info_Flags::Big_only])
					big_missiles[num_big_missiles++] = Weapon_info[i];
				else
					missiles[num_missiles++]=Weapon_info[i];
				break;

			default:
				continue;
		}
	}

	weapon_index = 0;

	// reorder the weapon_info structure according to our rules defined above
	for (i = 0; i < num_lasers; i++, weapon_index++)
		Weapon_info[weapon_index] = lasers[i];

	for (i = 0; i < num_big_lasers; i++, weapon_index++)
		Weapon_info[weapon_index] = big_lasers[i];

	for (i = 0; i < num_beams; i++, weapon_index++)
		Weapon_info[weapon_index] = beams[i];

	for (i = 0; i < num_child_primaries; i++, weapon_index++)
		Weapon_info[weapon_index] = child_primaries[i];

	// designate start of secondary weapons so that we'll have the correct offset later on
	First_secondary_index = weapon_index;

	for (i = 0; i < num_missiles; i++, weapon_index++)
		Weapon_info[weapon_index] = missiles[i];

	for (i = 0; i < num_big_missiles; i++, weapon_index++)
		Weapon_info[weapon_index] = big_missiles[i];

	for (i = 0; i < num_child_secondaries; i++, weapon_index++)
		Weapon_info[weapon_index] = child_secondaries[i];


	if (lasers)			delete [] lasers;
	if (big_lasers)		delete [] big_lasers;
	if (beams)			delete [] beams;
	if (missiles)		delete [] missiles;
	if (big_missiles)	delete [] big_missiles;
	if (child_primaries)	delete [] child_primaries;
	if (child_secondaries)	delete [] child_secondaries;
}

/**
 * Do any post-parse processing on weapon entries
 */
void weapon_post_process_entries()
{
	for (auto &wi : Weapon_info) {
		if (wi.wi_flags[Weapon::Info_Flags::Beam]) {
			// clean up any beam sections which may have been deleted
			int removed = 0;

			for (int s_idx = 0; s_idx < wi.b_info.beam_num_sections; s_idx++) {
				beam_weapon_section_info *bsip = &wi.b_info.sections[s_idx];

				// If this is an invisible beam section, we want to keep it.  Originally invisible sections were initialized as they were parsed,
				// but then they were inadvertently cleaned up in this function.  So let's properly set the filename here while not removing the section.
				if ( !stricmp(bsip->texture.filename, "invisible") ) {
					memset(bsip->texture.filename, 0, MAX_FILENAME_LEN);
				}
				// Now remove empty beam sections as before
				else if ( !strlen(bsip->texture.filename) ) {
					int new_idx = s_idx + 1;

					while (new_idx < MAX_BEAM_SECTIONS) {
						memcpy( &wi.b_info.sections[new_idx-1], &wi.b_info.sections[new_idx], sizeof(beam_weapon_section_info) );
						new_idx++;
					}

					removed++;
				}
			}

			if (removed) {
				mprintf(("NOTE: weapon-cleanup is removing %i stale beam sections, out of %i original, from '%s'.\n", removed, wi.b_info.beam_num_sections, wi.name));
				wi.b_info.beam_num_sections -= removed;
			}

			if (wi.b_info.beam_num_sections == 0) {
				Warning(LOCATION, "The beam '%s' has 0 usable sections!", wi.name);
			}
		}

		// if detonation range and lifetime range are the same, detonate on expiration
		if (!fl_near_zero(wi.det_range, 0.01f) && fl_equal(wi.lifetime * wi.max_speed, wi.det_range, 0.01f)) {
			wi.wi_flags.set(Weapon::Info_Flags::Detonate_on_expiration);
		}
	}
}

void weapon_release_bitmaps()
{
	// not for FRED...
	if (Fred_running)
		return;

	// if we are just going to load them all again any, keep everything
	if (Cmdline_load_all_weapons)
		return;

	for (int i = 0; i < weapon_info_size(); ++i) {
		weapon_info *wip = &Weapon_info[i];

		// go ahead and clear out models, the model paging code will actually take care of
		// releasing this stuff if needed, but we have to keep track of current modelnums ourselves
		if (wip->render_type == WRT_POF)
			wip->model_num = -1;

		// we are only interested in what we don't need for this mission
		if ( used_weapons[i] )
			continue;

		if (wip->render_type == WRT_LASER) {
			if (wip->laser_bitmap.first_frame >= 0) {
				bm_release(wip->laser_bitmap.first_frame);
				wip->laser_bitmap.first_frame = -1;
			}
	
			// now for the glow
			if (wip->laser_glow_bitmap.first_frame >= 0) {
				bm_release(wip->laser_glow_bitmap.first_frame);
				wip->laser_glow_bitmap.first_frame = -1;
			}
			
			// and the head-on bitmaps
			if (wip->laser_headon_bitmap.first_frame >= 0) {
				bm_release(wip->laser_headon_bitmap.first_frame);
				wip->laser_headon_bitmap.first_frame = -1;
			}

			if (wip->laser_glow_headon_bitmap.first_frame >= 0) {
				bm_release(wip->laser_glow_headon_bitmap.first_frame);
				wip->laser_glow_headon_bitmap.first_frame = -1;
			}
		}

		if (wip->wi_flags[Weapon::Info_Flags::Beam]) {
			// particle animation
			if (wip->b_info.beam_particle_ani.first_frame >= 0) {
				bm_release(wip->b_info.beam_particle_ani.first_frame);
				wip->b_info.beam_particle_ani.first_frame = -1;
			}

			// muzzle glow
			if (wip->b_info.beam_glow.first_frame >= 0) {
				bm_release(wip->b_info.beam_glow.first_frame);
				wip->b_info.beam_glow.first_frame = -1;
			}

			// section textures
			for (int j = 0; j < wip->b_info.beam_num_sections; ++j) {
				beam_weapon_section_info *bsi = &wip->b_info.sections[j];

				if (bsi->texture.first_frame >= 0) {
					bm_release(bsi->texture.first_frame);
					bsi->texture.first_frame = -1;
				}
			}
		}

		if (wip->wi_flags[Weapon::Info_Flags::Trail]) {
			if (wip->tr_info.texture.bitmap_id >= 0) {
				bm_release(wip->tr_info.texture.bitmap_id);
				wip->tr_info.texture.bitmap_id = -1;
			}
		}

		if (wip->wi_flags[Weapon::Info_Flags::Particle_spew]) { // tweaked for multiple particle spews -nuke
			for (size_t s = 0; s < MAX_PARTICLE_SPEWERS; s++)  { // just bitmaps that got loaded
				if (wip->particle_spewers[s].particle_spew_type != PSPEW_NONE){
					if (wip->particle_spewers[s].particle_spew_anim.first_frame >= 0) {
						bm_release(wip->particle_spewers[s].particle_spew_anim.first_frame);
						wip->particle_spewers[s].particle_spew_anim.first_frame = -1;
					}
				}
			}
		}

		if (wip->thruster_flame.first_frame >= 0) {
			bm_release(wip->thruster_flame.first_frame);
			wip->thruster_flame.first_frame = -1;
		}

		if (wip->thruster_glow.first_frame >= 0) {
			bm_release(wip->thruster_glow.first_frame);
			wip->thruster_glow.first_frame = -1;
		}
	}
}

bool weapon_is_used(int weapon_index)
{
	Assert( (weapon_index >= 0) || (weapon_index < weapon_info_size()) );
	return (used_weapons[weapon_index] > 0);
}

void weapon_load_bitmaps(int weapon_index)
{
	weapon_info *wip;

	// not for FRED...
	if (Fred_running)
		return;

	if ( (weapon_index < 0) || (weapon_index >= weapon_info_size()) ) {
		Int3();
		return;
	}

	wip = &Weapon_info[weapon_index];

	if ( (wip->render_type == WRT_LASER) && (wip->laser_bitmap.first_frame < 0) ) {
		if (generic_anim_load(&wip->laser_bitmap)) {
			// fall back to non-animated type
			wip->laser_bitmap.first_frame = bm_load(wip->laser_bitmap.filename);
			if (wip->laser_bitmap.first_frame >= 0) {
				wip->laser_bitmap.num_frames = 1;
				wip->laser_bitmap.total_time = 1.0f;
			}
			else {
				mprintf(("Could not find a usable bitmap for '%s'!\n", wip->name));
				Warning(LOCATION, "Could not find a usable bitmap (%s) for weapon '%s'!\n", wip->laser_bitmap.filename, wip->name);
			}
		}

		// now see if we also have a glow
		if (strlen(wip->laser_glow_bitmap.filename) && generic_anim_load(&wip->laser_glow_bitmap)) {
			// fall back to non-animated type
			wip->laser_glow_bitmap.first_frame = bm_load(wip->laser_glow_bitmap.filename);
			if (wip->laser_glow_bitmap.first_frame >= 0) {
				wip->laser_glow_bitmap.num_frames = 1;
				wip->laser_glow_bitmap.total_time = 1.0f;
			}
			else {
				mprintf(("Could not find a usable glow bitmap for weapon '%s'!\n", wip->name));
				Warning(LOCATION, "Could not find a usable glow bitmap (%s) for weapon '%s'!\n", wip->laser_glow_bitmap.filename, wip->name);
			}
		}

		if (strlen(wip->laser_headon_bitmap.filename) && generic_anim_load(&wip->laser_headon_bitmap)) {
			// fall back to non-animated type
			wip->laser_headon_bitmap.first_frame = bm_load(wip->laser_headon_bitmap.filename);
			if (wip->laser_headon_bitmap.first_frame >= 0) {
				wip->laser_headon_bitmap.num_frames = 1;
				wip->laser_headon_bitmap.total_time = 1.0f;
			}
			else {
				mprintf(("Could not find a usable head-on bitmap for weapon '%s'!\n", wip->name));
				Warning(LOCATION, "Could not find a usable head-on bitmap (%s) for weapon '%s'!\n", wip->laser_headon_bitmap.filename, wip->name);
			}
		}

		if (strlen(wip->laser_glow_headon_bitmap.filename) && generic_anim_load(&wip->laser_glow_headon_bitmap)) {
			// fall back to non-animated type
			wip->laser_glow_headon_bitmap.first_frame = bm_load(wip->laser_glow_headon_bitmap.filename);
			if (wip->laser_glow_headon_bitmap.first_frame >= 0) {
				wip->laser_glow_headon_bitmap.num_frames = 1;
				wip->laser_glow_headon_bitmap.total_time = 1.0f;
			}
			else {
				mprintf(("Could not find a usable glow head-on bitmap for weapon '%s'!\n", wip->name));
				Warning(LOCATION, "Could not find a usable glow head-on bitmap (%s) for weapon '%s'!\n", wip->laser_glow_headon_bitmap.filename, wip->name);
			}
		}
	}

	if (wip->wi_flags[Weapon::Info_Flags::Beam]) {
		// particle animation
		if ( (wip->b_info.beam_particle_ani.first_frame < 0) && strlen(wip->b_info.beam_particle_ani.filename) )
			generic_anim_load(&wip->b_info.beam_particle_ani);

		// muzzle glow
		if ( (wip->b_info.beam_glow.first_frame < 0) && strlen(wip->b_info.beam_glow.filename) ) {
			if ( generic_anim_load(&wip->b_info.beam_glow) ) {
				// animated version failed to load, try static instead
				wip->b_info.beam_glow.first_frame = bm_load(wip->b_info.beam_glow.filename);

				if (wip->b_info.beam_glow.first_frame >= 0) {
					wip->b_info.beam_glow.num_frames = 1;
					wip->b_info.beam_glow.total_time = 1;
				} else {
					mprintf(("Could not find a usable muzzle glow bitmap for '%s'!\n", wip->name));
					Warning(LOCATION, "Could not find a usable muzzle glow bitmap (%s) for weapon '%s'!\n", wip->b_info.beam_glow.filename, wip->name);
				}
			}
		}

		// section textures
		for (int i = 0; i < wip->b_info.beam_num_sections; i++) {
			beam_weapon_section_info *bsi = &wip->b_info.sections[i];

			if ( (bsi->texture.first_frame < 0) && strlen(bsi->texture.filename) ) {
				if ( generic_anim_load(&bsi->texture) ) {
					// animated version failed to load, try static instead
					bsi->texture.first_frame = bm_load(bsi->texture.filename);

					if (bsi->texture.first_frame >= 0) {
						bsi->texture.num_frames = 1;
						bsi->texture.total_time = 1;
					} else {
						mprintf(("Could not find a usable beam section (%i) bitmap for '%s'!\n", i, wip->name));
						Warning(LOCATION, "Could not find a usable beam section (%i) bitmap (%s) for weapon '%s'!\n", i, bsi->texture.filename, wip->name);
					}
				}
			}
		}
	}

	if ((wip->wi_flags[Weapon::Info_Flags::Trail]) && (wip->tr_info.texture.bitmap_id < 0)) {
		generic_bitmap_load(&wip->tr_info.texture);

		if (wip->tr_info.texture.bitmap_id == -1) {
			Warning(LOCATION, "Trail bitmap %s could not be loaded. Trail will not be rendered.", wip->tr_info.texture.filename);
		}
	}

	//WMC - Don't try to load an anim if no anim is specified, Mmkay?
	if (wip->wi_flags[Weapon::Info_Flags::Particle_spew]) {
		for (size_t s = 0; s < MAX_PARTICLE_SPEWERS; s++) {	// looperfied for multiple pspewers -nuke
			if (wip->particle_spewers[s].particle_spew_type != PSPEW_NONE){

				if ((wip->particle_spewers[s].particle_spew_anim.first_frame < 0) 
					&& (wip->particle_spewers[s].particle_spew_anim.filename[0] != '\0') ) {

					wip->particle_spewers[s].particle_spew_anim.first_frame = bm_load(wip->particle_spewers[s].particle_spew_anim.filename);

					if (wip->particle_spewers[s].particle_spew_anim.first_frame >= 0) {
						wip->particle_spewers[s].particle_spew_anim.num_frames = 1;
						wip->particle_spewers[s].particle_spew_anim.total_time = 1;
					}
					// fall back to an animated type
					else if ( generic_anim_load(&wip->particle_spewers[s].particle_spew_anim) ) {
						mprintf(("Could not find a usable particle spew bitmap for '%s'!\n", wip->name));
						Warning(LOCATION, "Could not find a usable particle spew bitmap (%s) for weapon '%s'!\n", wip->particle_spewers[s].particle_spew_anim.filename, wip->name);
					}
				}
			}
		}
	}

	// load alternate thruster textures
	if (strlen(wip->thruster_flame.filename)) {
		generic_anim_load(&wip->thruster_flame);
	}

	if (strlen(wip->thruster_glow.filename)) {
		wip->thruster_glow.first_frame = bm_load(wip->thruster_glow.filename);
		if (wip->thruster_glow.first_frame >= 0) {
			wip->thruster_glow.num_frames = 1;
			wip->thruster_glow.total_time = 1;
		} else {
			generic_anim_load(&wip->thruster_glow);
		}
	}

	decals::loadBitmaps(wip->impact_decal);

	// if this weapon isn't already marked as used, then mark it as such now
	// (this should really only happen if the player is cheating)
	if ( !used_weapons[weapon_index] )
		used_weapons[weapon_index]++;
}

/**
 * Checks all of the weapon infos for substitution patterns and caches the weapon_index of any that it finds. 
 */
void weapon_generate_indexes_for_substitution() {
	for (int i = 0; i < weapon_info_size(); i++) {
		weapon_info *wip = &(Weapon_info[i]);

		if ( wip->num_substitution_patterns > 0 ) {
			for ( size_t j = 0; j < wip->num_substitution_patterns; j++ ) {
				int weapon_index = -1;
				if ( stricmp("none", wip->weapon_substitution_pattern_names[j]) != 0 ) {
					weapon_index = weapon_info_lookup(wip->weapon_substitution_pattern_names[j]);

					if ( weapon_index == -1 ) { // invalid sub weapon
						Warning(LOCATION, "Weapon '%s' requests substitution with '%s' which does not seem to exist",
							wip->name, wip->weapon_substitution_pattern_names[j]);
						continue;
					}

					if (Weapon_info[weapon_index].subtype != wip->subtype) {
						// Check to make sure secondaries can't be launched by primaries and vice versa
						Warning(LOCATION, "Weapon '%s' requests substitution with '%s' which is of a different subtype.",
							wip->name, wip->weapon_substitution_pattern_names[j]);
						wip->num_substitution_patterns = 0;
						std::fill(std::begin(wip->weapon_substitution_pattern),
								  std::end(wip->weapon_substitution_pattern),
								  -1);
						break;
					}

					if (Weapon_info[weapon_index].wi_flags[Weapon::Info_Flags::Beam] != wip->wi_flags[Weapon::Info_Flags::Beam]) {
						// Check to make sure beams and non-beams aren't being mixed
						Warning(LOCATION, "Beams and non-beams cannot be mixed in substitution for weapon '%s'.", wip->name);
						wip->num_substitution_patterns = 0;
						std::fill(std::begin(wip->weapon_substitution_pattern),
							std::end(wip->weapon_substitution_pattern),
							-1);
						break;
					}
				}

				wip->weapon_substitution_pattern[j] = weapon_index;
			}

			memset(wip->weapon_substitution_pattern_names, 0, sizeof(char) * MAX_SUBSTITUTION_PATTERNS * NAME_LENGTH);
		}

		if (wip->failure_rate > 0.0f) {
			if (VALID_FNAME(wip->failure_sub_name)) {
				wip->failure_sub = weapon_info_lookup(wip->failure_sub_name.c_str());

				if (wip->failure_sub == -1) { // invalid sub weapon
					Warning(LOCATION, "Weapon '%s' requests substitution with '%s' which does not seem to exist",
						wip->name, wip->failure_sub_name.c_str());
					wip->failure_rate = 0.0f;
				}

				if (Weapon_info[wip->failure_sub].subtype != wip->subtype) {
					// Check to make sure secondaries can't be launched by primaries and vice versa
					Warning(LOCATION, "Weapon '%s' requests substitution with '%s' which is of a different subtype.",
						wip->name, wip->failure_sub_name.c_str());
					wip->failure_sub = -1;
					wip->failure_rate = 0.0f;
				}
			}

			wip->failure_sub_name.clear();
		}
	}
}

void weapon_generate_indexes_for_precedence()
{
	Player_weapon_precedence.clear();	// Make sure we're starting fresh.
	for (const auto &name : Player_weapon_precedence_names) {
		const char *cur_name = name.c_str();
		const int cur_index = weapon_info_lookup(cur_name);
		if (cur_index == -1) {
			Warning(LOCATION, "Unknown weapon [%s] in player weapon precedence list (file %s, line %d).", cur_name, Player_weapon_precedence_file.c_str(), Player_weapon_precedence_line);
		} else {
			Player_weapon_precedence.push_back(cur_index);
		}
	}
	Player_weapon_precedence_names = SCP_vector<SCP_string>();	// This is basically equivalent to .clear() and .shrink_to_fit() (it essentially swaps with the temporary vector, which then immediately deconstructs).
	Player_weapon_precedence_file = "";	// Similar to the above, this would swap with an empty string, thereby being equivalent to .clear() and .shrink_to_fit().
}

void weapon_finalize_shockwave_damage_types()
{
	// First, check if we've got any finalizing to do at all.
	if (!Shockwaves_inherit_parent_damage_type && Default_shockwave_damage_type.empty() && Default_dinky_shockwave_damage_type.empty()) {
		return;
	}

	int default_damage_type_idx = -1, default_dinky_damage_type_idx = -1;

	if (!Default_shockwave_damage_type.empty()) {
		default_damage_type_idx = damage_type_add(Default_shockwave_damage_type.c_str());
	}

	if (!Default_dinky_shockwave_damage_type.empty()) {
		default_dinky_damage_type_idx = damage_type_add(Default_dinky_shockwave_damage_type.c_str());
	}

	// Next, go through each weapon and check to see if the shockwaves have specifically-set damage types.
	for (auto &wi : Weapon_info) {
		// First, the primary shockwave.
		if (wi.shockwave.damage_type_idx_sav == -1) {
			// If we have both options set, inheritance takes priority, but
			// only if a damage type actually exists for the parent weapon.
			if (Shockwaves_inherit_parent_damage_type && wi.damage_type_idx_sav != -1) {
				// We want to inherit, and the parent weapon actually
				// has a damage type, so we're copying it.
				if (!Inherited_shockwave_damage_type_suffix.empty()) {
					// OR ARE WE?
					SCP_string temp_name = Damage_types[wi.damage_type_idx_sav].name;
					temp_name += Inherited_shockwave_damage_type_suffix;
					wi.shockwave.damage_type_idx_sav = damage_type_add(temp_name.c_str());
					wi.shockwave.damage_type_idx = wi.shockwave.damage_type_idx_sav;
				} else {
					wi.shockwave.damage_type_idx_sav = wi.damage_type_idx_sav;
					wi.shockwave.damage_type_idx = wi.damage_type_idx;
				}
			} else if (default_damage_type_idx != -1) {
				// We have a default value, so we're using it.
				wi.shockwave.damage_type_idx_sav = default_damage_type_idx;
				wi.shockwave.damage_type_idx = default_damage_type_idx;
			}
		}
		// Now the same for the dinky shockwave.
		if (wi.dinky_shockwave.damage_type_idx_sav == -1) {
			if (Shockwaves_inherit_parent_damage_type && wi.damage_type_idx_sav != -1) {
				if (!Inherited_dinky_shockwave_damage_type_suffix.empty()) {
					SCP_string temp_name = Damage_types[wi.damage_type_idx_sav].name;
					temp_name += Inherited_dinky_shockwave_damage_type_suffix;
					wi.dinky_shockwave.damage_type_idx_sav = damage_type_add(temp_name.c_str());
					wi.dinky_shockwave.damage_type_idx = wi.dinky_shockwave.damage_type_idx_sav;
				} else {
					wi.dinky_shockwave.damage_type_idx_sav = wi.damage_type_idx_sav;
					wi.dinky_shockwave.damage_type_idx = wi.damage_type_idx;
				}
			} else if (default_dinky_damage_type_idx != -1) {
				wi.dinky_shockwave.damage_type_idx_sav = default_dinky_damage_type_idx;
				wi.dinky_shockwave.damage_type_idx = default_dinky_damage_type_idx;
			}
		}
	}
}

void weapon_do_post_parse()
{
	weapon_info *wip;
	int first_cmeasure_index = -1;

	weapon_sort_by_type();	// NOTE: This has to be first thing!
	weapon_post_process_entries();
	weapon_generate_indexes_for_substitution();
	weapon_generate_indexes_for_precedence();
	weapon_finalize_shockwave_damage_types();

	Default_cmeasure_index = -1;

	// run through weapons list and deal with individual issues
	for (int i = 0; i < weapon_info_size(); ++i) {
		wip = &Weapon_info[i];

		// set default counter-measure index from the saved name
		if ( (Default_cmeasure_index < 0) && strlen(Default_cmeasure_name) ) {
			if ( !stricmp(wip->name, Default_cmeasure_name) ) {
				Default_cmeasure_index = i;
			}
		}

		// catch a fall back cmeasure index, just in case
		if ( (first_cmeasure_index < 0) && (wip->wi_flags[Weapon::Info_Flags::Cmeasure]) )
			first_cmeasure_index = i;
	}

	// catch cmeasure fallback
	if (Default_cmeasure_index < 0)
		Default_cmeasure_index = first_cmeasure_index;

	// now we want to resolve the countermeasures by species
	for (SCP_vector<species_info>::iterator ii = Species_info.begin(); ii != Species_info.end(); ++ii)
	{
		if (*ii->cmeasure_name)
		{
			int index = weapon_info_lookup(ii->cmeasure_name);
			if (index < 0)
				Warning(LOCATION, "Could not find weapon type '%s' to use as countermeasure on species '%s'", ii->cmeasure_name, ii->species_name);
			else if (Weapon_info[index].wi_flags[Weapon::Info_Flags::Beam])
				Warning(LOCATION, "Attempt made to set a beam weapon as a countermeasure on species '%s'", ii->species_name);
			else
				ii->cmeasure_index = index;
		}
	}

	// translate all spawn type weapons to referrnce the appropriate spawned weapon entry
	translate_spawn_types();
}

void weapon_expl_info_init()
{
	int i;

	parse_weapon_expl_tbl("weapon_expl.tbl");

	// check for, and load, modular tables
	parse_modular_table(NOX("*-wxp.tbm"), parse_weapon_expl_tbl);

	// we've got our list so pass it off for final checking and loading
	for (i = 0; i < (int)LOD_checker.size(); i++) {
		Weapon_explosions.Load( LOD_checker[i].filename, LOD_checker[i].num_lods );
	}

	// done
	LOD_checker.clear();
}

/**
 * This will get called once at game startup
 */
void weapon_init()
{
	if ( !Weapons_inited ) {
		//Init weapon explosion info
		weapon_expl_info_init();

		Num_spawn_types = 0;

		// parse weapons.tbl
		Removed_weapons.clear();
		Weapon_info.clear();
		parse_weaponstbl("weapons.tbl");

		parse_modular_table(NOX("*-wep.tbm"), parse_weaponstbl);

		// do post-parse cleanup
		weapon_do_post_parse();

		// allocate this once after we load the weapons
		if (used_weapons == nullptr)
			used_weapons = new int[Weapon_info.size()];

		Weapons_inited = true;
	}

	if (Cmdline_spew_weapon_stats != WeaponSpewType::NONE)
		weapon_spew_stats(Cmdline_spew_weapon_stats);
}


/**
 * Call from game_shutdown() only!!
 */
void weapon_close()
{
	int i;

	for (i = 0; i < weapon_info_size(); i++) {
		if (Weapon_info[i].desc) {
			vm_free(Weapon_info[i].desc);
			Weapon_info[i].desc = NULL;
		}

		if (Weapon_info[i].tech_desc) {
			vm_free(Weapon_info[i].tech_desc);
			Weapon_info[i].tech_desc = NULL;
		}
	}

	if (used_weapons != NULL) {
		delete[] used_weapons;
		used_weapons = NULL;
	}

	if (Spawn_names != NULL) {
		for (i=0; i<Num_spawn_types; i++) {
			if (Spawn_names[i] != NULL) {
				vm_free(Spawn_names[i]);
				Spawn_names[i] = NULL;
			}
		}

		vm_free(Spawn_names);
		Spawn_names = NULL;
	}
}

/**
 * This will get called at the start of each level.
 */
void weapon_level_init()
{
	int i;
	extern bool Ships_inited;

	// Reset everything between levels
	Num_weapons = 0;
	for (i=0; i<MAX_WEAPONS; i++)	{
		Weapons[i].objnum = -1;
		Weapons[i].weapon_info_index = -1;
	}

	for (i = 0; i < weapon_info_size(); i++) {
		Weapon_info[i].damage_type_idx = Weapon_info[i].damage_type_idx_sav;
		Weapon_info[i].shockwave.damage_type_idx = Weapon_info[i].shockwave.damage_type_idx_sav;

		if ( Ships_inited ) {
			// populate ship type lock restrictions
			for (auto& pair : Weapon_info[i].ship_restrict_strings) {
				const char* name = pair.second.c_str();
				int idx;
				switch (pair.first)
				{
					case LockRestrictionType::TYPE: idx = ship_type_name_lookup(name); break;
					case LockRestrictionType::CLASS: idx = ship_info_lookup(name); break;
					case LockRestrictionType::SPECIES: idx = species_info_lookup(name); break;
					case LockRestrictionType::IFF: idx = iff_lookup(name); break;
					default: Assertion(false, "Unknown multi lock restriction type %d", (int)pair.first);
						idx = -1;
				}
				if ( idx >= 0 ) {
					Weapon_info[i].ship_restrict.emplace_back(pair.first, idx);
				}
				else {
					Warning(LOCATION, "Couldn't find multi lock restriction type '%s' for weapon '%s'", name, Weapon_info[i].name);
				}
			}
			Weapon_info[i].ship_restrict_strings.clear();
		}
	}

	trail_level_init();		// reset all missile trails

	swarm_level_init();
	missile_obj_list_init();
	
	cscrew_level_init();

	// emp effect
	emp_level_init();

	// clear out used_weapons between missions
	memset(used_weapons, 0, Weapon_info.size() * sizeof(int));

	Weapon_flyby_sound_timer = TIMESTAMP::immediate();
	Weapon_impact_timer = TIMESTAMP::immediate();	// inited each level, used to reduce impact sounds
}

MONITOR( NumWeaponsRend )

const float weapon_glow_alpha = 0.85f;

void weapon_delete(object *obj)
{
	weapon *wp;
	int num;

	num = obj->instance;

	Assert( Weapons[num].objnum == OBJ_INDEX(obj));
	wp = &Weapons[num];

	if (scripting::hooks::OnWeaponDelete->isActive()) {
		scripting::hooks::OnWeaponDelete->run(scripting::hooks::WeaponDeathConditions{ wp },
			scripting::hook_param_list(
				scripting::hook_param("Weapon", 'o', obj),
				scripting::hook_param("Self", 'o', obj)
			));
	}

	Assert(wp->weapon_info_index >= 0);
	wp->weapon_info_index = -1;
	if (wp->swarm_info_ptr != nullptr)
		wp->swarm_info_ptr.reset();

	if(wp->cscrew_index >= 0) {
		cscrew_delete(wp->cscrew_index);
		wp->cscrew_index = -1;
	}

	if (wp->missile_list_index >= 0) {
		missle_obj_list_remove(wp->missile_list_index);
		wp->missile_list_index = -1;
	}

	if (wp->trail_ptr != NULL) {
		trail_object_died(wp->trail_ptr);
		wp->trail_ptr = NULL;
	}

	if (wp->hud_in_flight_snd_sig.isValid() && snd_is_playing(wp->hud_in_flight_snd_sig))
		snd_stop(wp->hud_in_flight_snd_sig);

	if (wp->model_instance_num >= 0)
		model_delete_instance(wp->model_instance_num);

	if (wp->cmeasure_ignore_list != nullptr) {
		delete wp->cmeasure_ignore_list;
		wp->cmeasure_ignore_list = nullptr;
	}

	if (wp->collisionInfo != nullptr) {
		delete wp->collisionInfo;
		wp->collisionInfo = nullptr;
	}

	wp->objnum = -1;
	Num_weapons--;
	Assert(Num_weapons >= 0);
}

/**
 * Check if missile is newly locked onto the Player, maybe play a launch warning
 */
void weapon_maybe_play_warning(weapon *wp)
{
	if ( wp->homing_object == Player_obj ) {
		if ( !(wp->weapon_flags[Weapon::Weapon_Flags::Lock_warning_played]) ) {
            wp->weapon_flags.set(Weapon::Weapon_Flags::Lock_warning_played);
			// Use heatlock-warning sound for Heat and Javelin for now
			// Possibly add an additional third sound later
			if ( (Weapon_info[wp->weapon_info_index].wi_flags[Weapon::Info_Flags::Homing_heat]) ||
				 (Weapon_info[wp->weapon_info_index].wi_flags[Weapon::Info_Flags::Homing_javelin]) ) {
				snd_play(gamesnd_get_game_sound(ship_get_sound(Player_obj, GameSounds::HEATLOCK_WARN)));
			} else {
				Assert(Weapon_info[wp->weapon_info_index].wi_flags[Weapon::Info_Flags::Homing_aspect]);
				snd_play(gamesnd_get_game_sound(ship_get_sound(Player_obj, GameSounds::ASPECTLOCK_WARN)));
			}
		}
	}
}


/**
 * Detonate all missiles near this countermeasure.
 */
void detonate_nearby_missiles(object* killer_objp, object* missile_objp)
{
	if(killer_objp->type != OBJ_WEAPON || missile_objp->type != OBJ_WEAPON) {
		Int3();
		return;
	}

	weapon_info* killer_infop = &Weapon_info[Weapons[killer_objp->instance].weapon_info_index];

	if (killer_infop->cm_kill_single) {
		weapon* wp = &Weapons[missile_objp->instance];
		if (wp->lifeleft > 0.2f) {
			nprintf(("Countermeasures", "Countermeasure (%s-%i) detonated missile (%s-%i) Frame: %i\n",
						killer_infop->name, killer_objp->signature,
						Weapon_info[Weapons[missile_objp->instance].weapon_info_index].name, missile_objp->signature, Framecount));
			wp->lifeleft = 0.2f;
			wp->weapon_flags.set(Weapon::Weapon_Flags::Begun_detonation);
		}
		return;
	}

	for (auto mop: list_range(&Missile_obj_list)) {
		object* objp = &Objects[mop->objnum];
		if (objp->flags[Object::Object_Flags::Should_be_dead])
			continue;

		weapon* wp = &Weapons[objp->instance];

		if (iff_x_attacks_y(Weapons[killer_objp->instance].team, wp->team)) {
			if ( Missiontime - wp->creation_time > F1_0/2) {
				if (vm_vec_dist_quick(&killer_objp->pos, &objp->pos) < killer_infop->cm_detonation_rad) {
					if (wp->lifeleft > 0.2f) { 
						nprintf(("Countermeasures", "Countermeasure (%s-%i) detonated missile (%s-%i) Frame: %i\n",
									killer_infop->name, killer_objp->signature,
									Weapon_info[Weapons[objp->instance].weapon_info_index].name, objp->signature, Framecount));
						wp->lifeleft = 0.2f;
						wp->weapon_flags.set(Weapon::Weapon_Flags::Begun_detonation);
					}
				}
			}
		}
	}
}

/**
 * Find an object for weapon #num (object *weapon_objp) to home on due to heat.
 */
void find_homing_object(object *weapon_objp, int num)
{
    ship_subsys *target_engines = NULL;

	weapon* wp = &Weapons[num];

	weapon_info* wip = &Weapon_info[Weapons[num].weapon_info_index];

	float best_dist = 99999.9f;

	// save the old homing object so that multiplayer servers can give the right information
	// to clients if the object changes
	object* old_homing_objp = wp->homing_object;

	wp->homing_object = &obj_used_list;

	// only for random acquisition, accrue targets to later pick from randomly
	SCP_vector<object*> prospective_targets;

	//	Scan all objects, find a weapon to home on.
	for ( object* objp = GET_FIRST(&obj_used_list); objp !=END_OF_LIST(&obj_used_list); objp = GET_NEXT(objp) ) {
		if (objp->flags[Object::Object_Flags::Should_be_dead])
			continue;

		if ((objp->type == OBJ_SHIP) || ((objp->type == OBJ_WEAPON) && (Weapon_info[Weapons[objp->instance].weapon_info_index].wi_flags[Weapon::Info_Flags::Cmeasure])))
		{
			//WMC - Spawn weapons shouldn't go for protected ships
			// ditto for untargeted heat seekers - niffiwan
			if ( (objp->flags[Object::Object_Flags::Protected]) &&
				((wp->weapon_flags[Weapon::Weapon_Flags::Spawned]) || (wip->wi_flags[Weapon::Info_Flags::Untargeted_heat_seeker])) )
				continue;

			// Spawned weapons should never home in on their parent - even in multiplayer dogfights where they would pass the iff test below
			if ((wp->weapon_flags[Weapon::Weapon_Flags::Spawned]) && (objp == &Objects[weapon_objp->parent]))
				continue; 

			int homing_object_team = obj_team(objp);
			bool can_attack = weapon_has_iff_restrictions(wip) || iff_x_attacks_y(wp->team, homing_object_team);
			if (weapon_target_satisfies_lock_restrictions(wip, objp) && can_attack)
			{
				if ( objp->type == OBJ_SHIP )
                {
                    ship* sp  = &Ships[objp->instance];
                    ship_info* sip = &Ship_info[sp->ship_info_index];

                    //if the homing weapon is a huge weapon and the ship that is being
                    //looked at is not huge, then don't home
                    if ((wip->wi_flags[Weapon::Info_Flags::Huge]) &&
                        !(sip->is_huge_ship()))
                    {
                        continue;
                    }

					// AL 2-17-98: If ship is immune to sensors, can't home on it (Sandeep says so)!
					if ( sp->flags[Ship::Ship_Flags::Hidden_from_sensors] ) {
						continue;
					}

					// Goober5000: if missiles can't home on sensor-ghosted ships,
					// they definitely shouldn't home on stealth ships
					if ( sp->flags[Ship::Ship_Flags::Stealth] && (The_mission.ai_profile->flags[AI::Profile_Flags::Fix_heat_seeker_stealth_bug]) ) {
						continue;
					}

                    if (wip->wi_flags[Weapon::Info_Flags::Homing_javelin])
                    {
                        target_engines = ship_get_closest_subsys_in_sight(sp, SUBSYSTEM_ENGINE, &weapon_objp->pos);

                        if (!target_engines)
                            continue;
                    }

					//	MK, 9/4/99.
					//	If this is a player object, make sure there aren't already too many homers.
					//	Only in single player.  In multiplayer, we don't want to restrict it in dogfight on team vs. team.
					//	For co-op, it's probably also OK.
					if (!( Game_mode & GM_MULTIPLAYER ) && objp == Player_obj) {
						int	num_homers = compute_num_homing_objects(objp);
						if (The_mission.ai_profile->max_allowed_player_homers[Game_skill_level] < num_homers)
							continue;
					}
				}
                else if (objp->type == OBJ_WEAPON)
				{
                    //don't attempt to home on weapons if the weapon is a huge weapon or is a javelin homing weapon.
                    if (wip->wi_flags[Weapon::Info_Flags::Huge, Weapon::Info_Flags::Homing_javelin])
                        continue;
                    
                    //don't look for local ssms that are gone for the time being
					if (Weapons[objp->instance].lssm_stage == 3)
						continue;
				}

				vec3d vec_to_object;
				float dist = vm_vec_normalized_dir(&vec_to_object, &objp->pos, &weapon_objp->pos);

				if (objp->type == OBJ_WEAPON && (Weapon_info[Weapons[objp->instance].weapon_info_index].wi_flags[Weapon::Info_Flags::Cmeasure])) {
					dist *= 0.5f;
				}

				float dot = vm_vec_dot(&vec_to_object, &weapon_objp->orient.vec.fvec);

				if (dot > wip->fov) {
					if (wip->auto_target_method == HomingAcquisitionType::CLOSEST && dist < best_dist) {
						best_dist = dist;
						wp->homing_object	= objp;
						wp->target_sig		= objp->signature;
						wp->homing_subsys	= target_engines;

						cmeasure_maybe_alert_success(objp);
					} else { // HomingAcquisitionType::RANDOM
						prospective_targets.push_back(objp);
					}
				}
			}
		}
	}

	if (wip->auto_target_method == HomingAcquisitionType::RANDOM && prospective_targets.size() > 0) {
		// pick a random target from the valid ones
		object* target = prospective_targets[Random::next((int)prospective_targets.size())];

		wp->homing_object = target;
		wp->target_sig = target->signature;
		wp->homing_subsys = nullptr;

		if (wip->wi_flags[Weapon::Info_Flags::Homing_javelin] && target->type == OBJ_SHIP) {
			wp->homing_subsys = ship_get_closest_subsys_in_sight(&Ships[target->instance], SUBSYSTEM_ENGINE, &weapon_objp->pos);
		}
	}

	if (wp->homing_object == Player_obj)
		weapon_maybe_play_warning(wp);

	// if the old homing object is different that the new one, send a packet to clients
	if ( MULTIPLAYER_MASTER && (old_homing_objp != wp->homing_object) ) {
		send_homing_weapon_info( num );
	}
}

/**
 * For all homing weapons, see if they should be decoyed by a countermeasure.
 */
void find_homing_object_cmeasures(const SCP_vector<object*> &cmeasure_list)
{
	for (object *weapon_objp = GET_FIRST(&obj_used_list); weapon_objp != END_OF_LIST(&obj_used_list); weapon_objp = GET_NEXT(weapon_objp) ) {
		if (weapon_objp->flags[Object::Object_Flags::Should_be_dead])
			continue;

		if (weapon_objp->type == OBJ_WEAPON) {
			weapon *wp = &Weapons[weapon_objp->instance];
			weapon_info	*wip = &Weapon_info[wp->weapon_info_index];

			// If the weapon has the ignores countermeasures flag, then do not try to find a valid countermeasure!
			if (wip->wi_flags[Weapon::Info_Flags::Ignores_countermeasures])
				continue;

			if (wip->is_homing()) {
				float best_dot = wip->fov;
				for (auto cit = cmeasure_list.cbegin(); cit != cmeasure_list.cend(); ++cit) {
					//don't have a weapon try to home in on itself
					if (*cit == weapon_objp)
						continue;

					weapon *cm_wp = &Weapons[(*cit)->instance];
					weapon_info *cm_wip = &Weapon_info[cm_wp->weapon_info_index];

					//don't have a weapon try to home in on missiles fired by the same team, unless its the traitor team.
					if ((wp->team == cm_wp->team) && (wp->team != Iff_traitor))
						continue;

					vec3d	vec_to_object;
					float dist = vm_vec_normalized_dir(&vec_to_object, &(*cit)->pos, &weapon_objp->pos);

					if (dist < cm_wip->cm_effective_rad)
					{
						float chance;

						if (wp->cmeasure_ignore_list == nullptr) {
							wp->cmeasure_ignore_list = new SCP_vector<int>;
						}
						else {
							bool found = false;
							for (auto ii = wp->cmeasure_ignore_list->cbegin(); ii != wp->cmeasure_ignore_list->cend(); ++ii) {
								if ((*cit)->signature == *ii) {
									nprintf(("CounterMeasures", "Weapon (%s-%04i) already seen CounterMeasure (%s-%04i) Frame: %i\n",
												wip->name, weapon_objp->instance, cm_wip->name, (*cit)->signature, Framecount));
									found = true;
									break;
								}
							}
							if (found) {
								continue;
							}
						}

						if (wip->wi_flags[Weapon::Info_Flags::Homing_aspect]) {
							// aspect seeker this likely to chase a countermeasure
							chance = cm_wip->cm_aspect_effectiveness/wip->seeker_strength;
						} else {
							// heat seeker and javelin HS this likely to chase a countermeasure
							chance = cm_wip->cm_heat_effectiveness/wip->seeker_strength;
						}

						// remember this cmeasure so it can be ignored in future
						wp->cmeasure_ignore_list->push_back((*cit)->signature);

						if (frand() >= chance) {
							// failed to decoy
							nprintf(("CounterMeasures", "Weapon (%s-%04i) ignoring CounterMeasure (%s-%04i) Frame: %i\n",
										wip->name, weapon_objp->instance, cm_wip->name, (*cit)->signature, Framecount));
						}
						else {
							// successful decoy, maybe chase the new cm
							float dot = vm_vec_dot(&vec_to_object, &weapon_objp->orient.vec.fvec);

							if (dot > best_dot)
							{
								best_dot = dot;
								wp->homing_object = (*cit);
								cmeasure_maybe_alert_success((*cit));
								nprintf(("CounterMeasures", "Weapon (%s-%04i) chasing CounterMeasure (%s-%04i) Frame: %i\n",
											wip->name, weapon_objp->instance, cm_wip->name, (*cit)->signature, Framecount));
							}
						}
					}
				}
			}
		}
	}
}

/**
 * Find object with signature "sig" and make weapon home on it.
 */
void find_homing_object_by_sig(object *weapon_objp, int sig)
{
	weapon		*wp;
	object		*old_homing_objp;

	wp = &Weapons[weapon_objp->instance];

	// save the old object so that multiplayer masters know whether to send a homing update packet
	old_homing_objp = wp->homing_object;

	for (auto sop: list_range(&Ship_obj_list)) {
		auto objp = &Objects[sop->objnum];
		if (objp->flags[Object::Object_Flags::Should_be_dead])
			continue;

		if (objp->signature == sig) {
			wp->homing_object = objp;
			wp->target_sig = objp->signature;
			break;
		}
	}

	// if the old homing object is different that the new one, send a packet to clients
	if ( MULTIPLAYER_MASTER && (old_homing_objp != wp->homing_object) ) {
		send_homing_weapon_info( weapon_objp->instance );
	}
}

bool aspect_should_lose_target(weapon* wp)
{
	Assert(wp != NULL);
	
	if (wp->homing_object->signature != wp->target_sig) {
		if (wp->homing_object->type == OBJ_WEAPON)
		{
			weapon_info* target_info = &Weapon_info[Weapons[wp->homing_object->instance].weapon_info_index];

			if (target_info->wi_flags[Weapon::Info_Flags::Cmeasure])
			{
				// Check if we can home on this countermeasure
				bool home_on_cmeasure = The_mission.ai_profile->flags[AI::Profile_Flags::Aspect_lock_countermeasure]
					|| target_info->wi_flags[Weapon::Info_Flags::Cmeasure_aspect_home_on];

				if (!home_on_cmeasure)
				{
					return true;
				}
			}
		}
	}

	return false;
}

/**
 * Make weapon num home.  It's also object *obj.
 */
void weapon_home(object *obj, int num, float frame_time)
{
	weapon		*wp;
	weapon_info	*wip;
	object		*hobjp;

	Assert(obj->type == OBJ_WEAPON);
	Assert(obj->instance == num);
	wp = &Weapons[num];
	wip = &Weapon_info[wp->weapon_info_index];
	hobjp = Weapons[num].homing_object;

	// don't home if we're detonating; we don't want to change target, lifetime, heading, or speed
	if (wp->weapon_flags[Weapon::Weapon_Flags::Begun_detonation])
		return;

	//local ssms home only in stages 1 and 5
	if ( (wp->lssm_stage==2) || (wp->lssm_stage==3) || (wp->lssm_stage==4))
		return;

	float max_speed;

	if ((wip->wi_flags[Weapon::Info_Flags::Local_ssm]) && (wp->lssm_stage==5))
		max_speed=wip->lssm_stage5_vel;
	else
		max_speed=wip->max_speed;

	//	If not [free-flight-time] gone by, don't home yet.
	// Goober5000 - this has been fixed back to more closely follow the original logic.  Remember, the retail code
	// had 0.5 second of free flight time, the first half of which was spent ramping up to full speed.
	if ((hobjp == &obj_used_list) || ( f2fl(Missiontime - wp->creation_time) < (wip->free_flight_time / 2) )) {
		if (f2fl(Missiontime - wp->creation_time) > wip->free_flight_time) {
			// If this is a heat seeking homing missile and [free-flight-time] has elapsed since firing
			// and we don't have a target (else we wouldn't be inside the IF), find a new target.
			if (wip->wi_flags[Weapon::Info_Flags::Homing_heat]) {
				find_homing_object(obj, num);
			}
			// modders may want aspect homing missiles to die if they lose their target
			else if (wip->is_locked_homing() && wip->wi_flags[Weapon::Info_Flags::Die_on_lost_lock]) {
				if (wp->lifeleft > 0.5f) {
					wp->lifeleft = frand_range(0.1f, 0.5f); // randomise a bit to avoid multiple missiles detonating in one frame
					wp->weapon_flags.set(Weapon::Weapon_Flags::Begun_detonation);
				}
				return;
			}
		}

		if (wip->acceleration_time > 0.0f) {
			if (Missiontime - wp->creation_time < fl2f(wip->acceleration_time)) {
				float t;

				t = f2fl(Missiontime - wp->creation_time) / wip->acceleration_time;
				obj->phys_info.speed = wp->launch_speed + MAX(0.0f, wp->weapon_max_vel - wp->launch_speed) * t;
			}
		}
		// since free_flight_time can now be 0, guard against that
		else if (wip->free_flight_time > 0.0f) {
			if (obj->phys_info.speed > max_speed) {
				obj->phys_info.speed -= frame_time * 4;
			} else if ((obj->phys_info.speed < max_speed * wip->free_flight_speed_factor) && (wip->wi_flags[Weapon::Info_Flags::Homing_heat])) {
				obj->phys_info.speed = max_speed * wip->free_flight_speed_factor;
			}
		}
		// no free_flight_time, so immediately set desired speed
		else {
			obj->phys_info.speed = max_speed;
		}

		// set velocity using whatever speed we have
		vm_vec_copy_scale( &obj->phys_info.desired_vel, &obj->orient.vec.fvec, obj->phys_info.speed);

		return;
	}

	if (wip->acceleration_time > 0.0f) {
		if (Missiontime - wp->creation_time < fl2f(wip->acceleration_time)) {
			float t;

			t = f2fl(Missiontime - wp->creation_time) / wip->acceleration_time;
			obj->phys_info.speed = wp->launch_speed + (wp->weapon_max_vel - wp->launch_speed) * t;
			vm_vec_copy_scale( &obj->phys_info.desired_vel, &obj->orient.vec.fvec, obj->phys_info.speed);
		}
	}

	// AL 4-8-98: If original target for aspect lock missile is lost, stop homing
	// WCS - or javelin
	if (wip->is_locked_homing()) {
		if ( wp->target_sig > 0 ) {
			if (aspect_should_lose_target(wp))
			{ 
				wp->homing_object = &obj_used_list;
				return;
			}
		}
	}

  	// AL 4-13-98: Stop homing on a subsystem if parent ship has changed
	if (wip->wi_flags[Weapon::Info_Flags::Homing_heat]) {
		if ( wp->target_sig > 0 ) {
			if ( wp->homing_object->signature != wp->target_sig ) {
				wp->homing_subsys = NULL;
			}
		}
	}

	// If target subsys is dead make missile pick random spot on target as attack point.
	if (wp->homing_subsys != NULL) {
		if (wp->homing_subsys->flags[Ship::Subsystem_Flags::Missiles_ignore_if_dead]) {
			if ((wp->homing_subsys->max_hits > 0) && (wp->homing_subsys->current_hits <= 0)) {
				wp->homing_object = &obj_used_list;
				return;
			}
		}
	}

	// Make sure Javelin HS missiles always home on engine subsystems if ships
	if ((wip->wi_flags[Weapon::Info_Flags::Homing_javelin]) &&
		(hobjp->type == OBJ_SHIP) &&
		(wp->target_sig > 0) &&
		(wp->homing_subsys != NULL) &&
		(wp->homing_subsys->system_info->type != SUBSYSTEM_ENGINE)) {
			int sindex = ship_get_by_signature(wp->target_sig);
			if (sindex >= 0) {
				ship *enemy = &Ships[sindex];
				wp->homing_subsys = ship_get_closest_subsys_in_sight(enemy, SUBSYSTEM_ENGINE, &Objects[wp->objnum].pos);
			}
	}

	// If Javelin HS missile doesn't home in on a subsystem but homing in on a
	// ship, lose lock alltogether
	// Javelins can only home in one Engines or bombs.
	if ((wip->wi_flags[Weapon::Info_Flags::Homing_javelin]) &&
		(hobjp->type == OBJ_SHIP) &&
		(wp->target_sig > 0) &&
		(wp->homing_subsys == NULL)) {
			wp->homing_object = &obj_used_list;
			return;
	}

	// TODO maybe add flag to allow WF_LOCKED_HOMING to lose target when target is dead

	switch (hobjp->type) {
	case OBJ_NONE:
		if (wip->is_locked_homing()) {
			find_homing_object_by_sig(obj, wp->target_sig);
		}
		else {
			find_homing_object(obj, num);
		}
		return;
		break;
	case OBJ_SHIP:
		if (hobjp->signature != wp->target_sig) {
			if (wip->is_locked_homing()) {
				find_homing_object_by_sig(obj, wp->target_sig);
			}
			else {
				find_homing_object(obj, num);
			}
			return;
		}
		break;
	case OBJ_WEAPON:
	{
		weapon_info* hobj_infop = &Weapon_info[Weapons[hobjp->instance].weapon_info_index];

		bool home_on_cmeasure = The_mission.ai_profile->flags[AI::Profile_Flags::Aspect_lock_countermeasure]
			|| hobj_infop->wi_flags[Weapon::Info_Flags::Cmeasure_aspect_home_on];

		// don't home on countermeasures or non-bombs, that's handled elsewhere
		if (((hobj_infop->wi_flags[Weapon::Info_Flags::Cmeasure]) && !home_on_cmeasure))
		{
			break;
		}
		else if (!(hobj_infop->wi_flags[Weapon::Info_Flags::Bomb]))
		{
			break;
		}

		if (wip->is_locked_homing()) {
			find_homing_object_by_sig(obj, wp->target_sig);
		}
		else {
			find_homing_object(obj, num);
		}
		break;
	}
	default:
		return;
	}

	//	See if this weapon is the nearest homing object to the object it is homing on.
	//	If so, update some fields in the target object's ai_info.
	if (hobjp != &obj_used_list && !(wip->wi_flags[Weapon::Info_Flags::No_evasion])) {

		if (hobjp->type == OBJ_SHIP) {
			ai_info	*aip;

			aip = &Ai_info[Ships[hobjp->instance].ai_index];

			vec3d target_vector;
			float dist = vm_vec_normalized_dir(&target_vector, &hobjp->pos, &obj->pos);

			// add this missile to nearest_locked_object if its the closest
			// with the flag, only do it if its also mostly pointed at its target
			if (((aip->nearest_locked_object == -1) || (dist < aip->nearest_locked_distance)) && 
				(!(The_mission.ai_profile->flags[AI::Profile_Flags::Improved_missile_avoidance]) || vm_vec_dot(&target_vector, &obj->orient.vec.fvec) > 0.5f)) {
				aip->nearest_locked_object = OBJ_INDEX(obj);
				aip->nearest_locked_distance = dist;
			}
		}
	}

	//	If the object it is homing on is still valid, home some more!
	if (hobjp != &obj_used_list) {
		float		old_dot, vel;
		vec3d	vec_to_goal;
		vec3d	target_pos;	// position of what the homing missile is seeking

		vm_vec_zero(&target_pos);

		if (wp->weapon_flags[Weapon::Weapon_Flags::Overridden_homing]) {
			target_pos = wp->homing_pos;
		} else {
			// the homing missile may be seeking a subsystem on a ship.  If so, we need to calculate the
			// world coordinates of that subsystem so the homing missile can seek it out.
			//	For now, March 7, 1997, MK, heat seeking homing missiles will be able to home on
			//	any subsystem.  Probably makes sense for them to only home on certain kinds of subsystems.
			if ((wp->homing_subsys != nullptr) && !(wip->wi_flags[Weapon::Info_Flags::Non_subsys_homing]) &&
			    hobjp->type == OBJ_SHIP) {
				get_subsystem_world_pos(hobjp, Weapons[num].homing_subsys, &target_pos);
				wp->homing_pos = target_pos; // store the homing position in weapon data
				Assert(!vm_is_vec_nan(&wp->homing_pos));
			} else {
				float fov;
				float dist;

				dist = vm_vec_dist_quick(&obj->pos, &hobjp->pos);
				if (hobjp->type == OBJ_WEAPON) {
					weapon_info* hobj_infop = &Weapon_info[Weapons[hobjp->instance].weapon_info_index];
					if (hobj_infop->wi_flags[Weapon::Info_Flags::Cmeasure] && dist < hobj_infop->cm_detonation_rad) {
						//	Make this missile detonate soon.  Not right away, not sure why.  Seems better.
						if (iff_x_attacks_y(Weapons[hobjp->instance].team, wp->team)) {
							detonate_nearby_missiles(hobjp, obj);
							return;
						}
					}
				}

				fov = -1.0f;

				int pick_homing_point = 0;
				if (IS_VEC_NULL(&wp->homing_pos)) {
					pick_homing_point = 1;
				}

				//	Update homing position if it hasn't been set, you're within 500 meters, or every half second,
				//approximately. 	For large objects, don't lead them.
				if (hobjp->radius < 40.0f) {
					target_pos     = hobjp->pos;
					wp->homing_pos = target_pos;
					// only recalculate a homing point if you are not a client.  You will get the new point from the server.
				} else if (pick_homing_point || (!MULTIPLAYER_CLIENT && ((dist < 500.0f) || (rand_chance(flFrametime, 2.0f))))) {

					if (hobjp->type == OBJ_SHIP) {
						if (!pick_homing_point) {
							// ensure that current attack point is only updated in world coords (ie not pick a different
							// vertex)
							wp->pick_big_attack_point_timestamp = 0;
						}

						if (pick_homing_point && !(wip->wi_flags[Weapon::Info_Flags::Non_subsys_homing])) {
							// If *any* player is parent of homing missile, then use position where lock indicator is
							if (Objects[obj->parent].flags[Object::Object_Flags::Player_ship]) {
								player* pp;

								// determine the player
								pp = Player;

								if (Game_mode & GM_MULTIPLAYER) {
									int pnum;

									pnum = multi_find_player_by_object(&Objects[obj->parent]);
									if (pnum != -1) {
										pp = Net_players[pnum].m_player;
									}
								}

								// If player has apect lock, we don't want to find a homing point on the closest
								// octant... setting the timestamp to 0 ensures this.
								if (wip->is_locked_homing()) {
									wp->pick_big_attack_point_timestamp = 0;
								} else {
									wp->pick_big_attack_point_timestamp = 1;
								}

								if (pp && pp->locking_subsys) {
									wp->big_attack_point = pp->locking_subsys->system_info->pnt;
								} else {
									vm_vec_zero(&wp->big_attack_point);
								}
							}
						}

						ai_big_pick_attack_point(hobjp, obj, &target_pos, fov);

					} else {
						target_pos = hobjp->pos;
					}

					wp->homing_pos = target_pos;
					Assert(!vm_is_vec_nan(&wp->homing_pos));
				} else
					target_pos = wp->homing_pos;
			}
		}

		//	Couldn't find a lock.
		if (IS_VEC_NULL(&target_pos))
			return;

		//	Cause aspect seeking weapon to home at target's predicted position.
		//	But don't use predicted position if dot product small or negative.
		//	If do this, with a ship headed towards missile, could choose a point behind missile.
		float	dist_to_target, time_to_target;
		
		dist_to_target = vm_vec_normalized_dir(&vec_to_goal, &target_pos, &obj->pos);
		time_to_target = dist_to_target/max_speed;

		vec3d	tvec;
		tvec = obj->phys_info.vel;
		vm_vec_normalize(&tvec);

		old_dot = vm_vec_dot(&tvec, &vec_to_goal);

		//	If a weapon has missed its target, detonate it.
		//	This solves the problem of a weapon circling the center of a subsystem that has been blown away.
		//	Problem: It does not do impact damage, just proximity damage.
		if ((!wp->weapon_flags[Weapon::Weapon_Flags::Begun_detonation]) && 
			(old_dot < wip->fov) &&
			(dist_to_target < flFrametime * obj->phys_info.speed * 4.0f + 10.0f) &&
            (weapon_has_homing_object(wp)) &&
            (wp->homing_object->type == OBJ_SHIP) && 
            (wip->subtype != WP_LASER))				
        {
			// by default, we just detonate the missile immediately
			wp->lifeleft = 0.001f;

			// try to be smart about this... if we are homing on a subsystem, give the missile enough time to reach the other side of it
			if (Fixed_missile_detonation && wp->homing_subsys)
			{
				// if we have a submodel, use the submodel radius
				if (wp->homing_subsys->system_info->subobj_num >= 0)
				{
					auto pm = model_get(Ship_info[Ships[wp->homing_object->instance].ship_info_index].model_num);
					auto sm = &pm->submodel[wp->homing_subsys->system_info->subobj_num];
					wp->lifeleft = sm->rad / obj->phys_info.speed;
				}
				// otherwise use the subsystem radius
				else
				{
					wp->lifeleft = wp->homing_subsys->system_info->radius / obj->phys_info.speed;
				}
			}

			// this flag is needed so we don't prolong the missile's life by repeatedly detonating it
			wp->weapon_flags.set(Weapon::Weapon_Flags::Begun_detonation);

			// return so we don't change target, lifetime, heading, or speed
			return;
        }

		//	Only lead target if more than one second away.  Otherwise can miss target.  I think this
		//	is what's causing Harbingers to miss the super destroyer. -- MK, 4/15/98
		if ((old_dot > 0.1f) && (time_to_target > 0.1f)) {
			if (wip->wi_flags[Weapon::Info_Flags::Variable_lead_homing]) {
				vm_vec_scale_add2(&target_pos, &hobjp->phys_info.vel, (0.33f * wip->target_lead_scaler * MIN(time_to_target, 6.0f)));
			} else if (wip->is_locked_homing()) {
				vm_vec_scale_add2(&target_pos, &hobjp->phys_info.vel, MIN(time_to_target, 2.0f));
			}
		}

		//	If a HEAT seeking (rather than ASPECT seeking) homing missile, verify that target is in viewcone.
		if (wip->wi_flags[Weapon::Info_Flags::Homing_heat]) {
			if ((old_dot < wip->fov) && (dist_to_target > wip->shockwave.inner_rad*1.1f)) {	//	Delay finding new target one frame to allow detonation.
				find_homing_object(obj, num);
				return;			//	Maybe found a new homing object.  Return, process more next frame.
			} else	//	Subtract out life based on how far from target this missile points.
				if ((wip->fov < 0.95f) && !(wip->wi_flags[Weapon::Info_Flags::No_life_lost_if_missed])) {
					wp->lifeleft -= flFrametime * (0.95f - old_dot);
				}
		} else if (wip->is_locked_homing()) {	//	subtract life as if max turn is 90 degrees.
			if ((wip->fov < 0.95f) && !(wip->wi_flags[Weapon::Info_Flags::No_life_lost_if_missed]))
				wp->lifeleft -= flFrametime * (0.95f - old_dot);
		} else {
			Warning(LOCATION, "Tried to make weapon '%s' home, but found it wasn't aspect-seeking or heat-seeking or a Javelin!", wip->name);
		}


		//	Control speed based on dot product to goal.  If close to straight ahead, move
		//	at max speed, else move slower based on how far from ahead.
		//	Asteroth - but not for homing primaries
		if (old_dot < 0.90f && wip->subtype != WP_LASER) {
			obj->phys_info.speed = MAX(0.2f, old_dot* (float) fabs(old_dot));
			if (obj->phys_info.speed < max_speed*0.75f)
				obj->phys_info.speed = max_speed*0.75f;
		} else
			obj->phys_info.speed = max_speed;

		float time_alive = f2fl(Missiontime - wp->creation_time);
		if (wip->acceleration_time > 0.0f) {
			// Ramp up speed linearly for the given duration
			if (time_alive < wip->acceleration_time) {
				obj->phys_info.speed = wp->launch_speed + MAX(0.0f, wp->weapon_max_vel - wp->launch_speed) * (time_alive / wip->acceleration_time);
			}
		} else if (!(wip->wi_flags[Weapon::Info_Flags::No_homing_speed_ramp]) && time_alive < 1.0f) {
			// Default behavior:
			// For first second of weapon's life, it doesn't fly at top speed.  It ramps up.
			obj->phys_info.speed *= time_alive * time_alive;
		}

		Assert( obj->phys_info.speed > 0.0f );

		vm_vec_copy_scale( &obj->phys_info.desired_vel, &obj->orient.vec.fvec, obj->phys_info.speed);

		vec3d turnrate_mod = vm_vec_new(1.0f, 1.0f, 1.0f);
		if (wip->turn_rate_curve_idx >= 0)
			turnrate_mod *= Curves[wip->turn_rate_curve_idx].GetValue(time_alive / wip->lifetime);

		// turn the missile towards the target only if non-swarm.  Homing swarm missiles choose
		// a different vector to turn towards, this is done in swarm_update_direction().
		if ( wp->swarm_info_ptr == nullptr ) {
			ai_turn_towards_vector(&target_pos, obj, nullptr, nullptr, 0.0f, 0, nullptr, &turnrate_mod);
			vel = vm_vec_mag(&obj->phys_info.desired_vel);

			vm_vec_copy_scale(&obj->phys_info.desired_vel, &obj->orient.vec.fvec, vel);

		}
	}
}


// moved out of weapon_process_post() so it can be called from either -post() or -pre() depending on Framerate_independent_turning
void weapon_do_homing_behavior(object* obj, float  frame_time) {

	Assertion(obj->type == OBJ_WEAPON, "weapon_do_homing_behavior called on a non-weapon object");

	weapon* wp = &Weapons[obj->instance];
	weapon_info* wip = &Weapon_info[wp->weapon_info_index];

	// a single player or multiplayer server function -- it affects actual weapon movement.
	if (wip->is_homing() && !(wp->weapon_flags[Weapon::Weapon_Flags::No_homing])) {
		vec3d pos_hold = wp->homing_pos;
		int target_hold = wp->target_sig;

		weapon_home(obj, obj->instance, frame_time);

		// tell the server to send an update of the missile.
		if (MULTIPLAYER_MASTER && !IS_VEC_NULL(&wp->homing_pos)) {
			wp->weapon_flags.set(Weapon::Weapon_Flags::Multi_homing_update_needed);
			// if the first update for a weapon has already been sent, then we do not need to send any others unless the homing_pos
			// drastically changes.
			if (wp->weapon_flags[Weapon::Weapon_Flags::Multi_Update_Sent]) {
				vm_vec_sub2(&pos_hold, &wp->homing_pos);
				if ((vm_vec_mag(&pos_hold) < 1.0f) && (wp->target_sig == target_hold)) {
					wp->weapon_flags.remove(Weapon::Weapon_Flags::Multi_homing_update_needed);
				}
			}
		}

		// If this is a swarm type missile,  
		if (wp->swarm_info_ptr != nullptr) {
			swarm_update_direction(obj, wp->swarm_info_ptr.get());
		}
	}
	else {
		if (The_mission.gravity != vmd_zero_vector && obj->phys_info.gravity_const != 0.0f) {
			// if a weapon isnt homing and is affected by gravity, make it 'drift' towards its speed vector as it travels
			float factor = vm_vec_mag(&The_mission.gravity) * obj->phys_info.gravity_const;
			float interp = exp(-factor * flFrametime / obj->radius);
			vec3d speed_vec = obj->phys_info.vel;
			vm_vec_normalize(&speed_vec);
			vm_vec_interp_constant(&obj->orient.vec.fvec, &obj->orient.vec.fvec, &speed_vec, 1.0f - interp);
		}

		if (wip->acceleration_time > 0.0f) {
			if (Missiontime - wp->creation_time < fl2f(wip->acceleration_time)) {
				float t;

				t = f2fl(Missiontime - wp->creation_time) / wip->acceleration_time;
				obj->phys_info.speed = wp->launch_speed + MAX(0.0f, wp->weapon_max_vel - wp->launch_speed) * t;
			}
			else {
				obj->phys_info.speed = wip->max_speed;
				if (The_mission.gravity == vmd_zero_vector || obj->phys_info.gravity_const == 0.0f)
					obj->phys_info.flags |= PF_CONST_VEL; // Max speed reached, can use simpler physics calculations now
				else
					obj->phys_info.flags |= PF_BALLISTIC;
			}

			vm_vec_copy_scale(&obj->phys_info.desired_vel, &obj->orient.vec.fvec, obj->phys_info.speed);
		}
	}
}

// as Mike K did with ships -- break weapon into process_pre and process_post for code to execute
// before and after physics movement

void weapon_process_pre( object *obj, float  frame_time)
{
	if(obj->type != OBJ_WEAPON)
		return;

	weapon *wp = &Weapons[obj->instance];
	weapon_info *wip = &Weapon_info[wp->weapon_info_index];

	// if the object is a corkscrew style weapon, process it now
	if((obj->type == OBJ_WEAPON) && (Weapons[obj->instance].cscrew_index >= 0)){
		cscrew_process_pre(obj);
	}

	//WMC - Originally flak_maybe_detonate, moved here.
	if(wp->det_range > 0.0f)
	{
		vec3d temp;
		vm_vec_sub(&temp, &obj->pos, &wp->start_pos);
		if(vm_vec_mag(&temp) >= wp->det_range){
			weapon_detonate(obj);		
		}
	}

	//WMC - Maybe detonate weapon anyway!
	if(wip->det_radius > 0.0f)
	{
		if((weapon_has_homing_object(wp)) && (wp->homing_object->type != 0))
		{
			if(!IS_VEC_NULL(&wp->homing_pos) && vm_vec_dist(&wp->homing_pos, &obj->pos) <= wip->det_radius)
			{
				weapon_detonate(obj);
			}
		} else if(wp->target_num > -1)
		{
			if(vm_vec_dist(&obj->pos, &Objects[wp->target_num].pos) <= wip->det_radius)
			{
				weapon_detonate(obj);
			}
		}
	}

	// If this flag is false missile turning is evaluated in weapon_process_post()
	if (Framerate_independent_turning) {
		weapon_do_homing_behavior(obj, frame_time);
	}
}


MONITOR( NumWeapons )

/**
 * Maybe play a "whizz sound" if close enough to view position
 */
void weapon_maybe_play_flyby_sound(object *weapon_objp, weapon *wp)
{
	// don't play flyby sounds too close together
	if ( !timestamp_elapsed(Weapon_flyby_sound_timer) ) {
		return;
	}

	if ( !(wp->weapon_flags[Weapon::Weapon_Flags::Played_flyby_sound]) ) {
		float		dist, dot, radius;

		if ( (Weapon_info[wp->weapon_info_index].wi_flags[Weapon::Info_Flags::Corkscrew]) ) {
			dist = vm_vec_dist_quick(&weapon_objp->last_pos, &Eye_position);
		} else {
			dist = vm_vec_dist_quick(&weapon_objp->pos, &Eye_position);
		}

		if ( Viewer_obj ) {
			radius = Viewer_obj->radius;
		} else {
			radius = 0.0f;
		}

		if ( (dist > radius) && (dist < 55) ) {
			vec3d	vec_to_weapon;

			vm_vec_sub(&vec_to_weapon, &weapon_objp->pos, &Eye_position);
			vm_vec_normalize(&vec_to_weapon);

			// ensure laser is in front of eye
			dot = vm_vec_dot(&vec_to_weapon, &Eye_matrix.vec.fvec);
			if ( dot < 0.1 ) {
				return;
			}

			// ensure that laser is moving in similar direction to fvec
			dot = vm_vec_dot(&vec_to_weapon, &weapon_objp->orient.vec.fvec);
			
			if ( (dot < -0.80) && (dot > -0.98) ) {
				if(Weapon_info[wp->weapon_info_index].flyby_snd.isValid()) {
					snd_play_3d( gamesnd_get_game_sound(Weapon_info[wp->weapon_info_index].flyby_snd), &weapon_objp->pos, &Eye_position );
				} else {
					if ( Weapon_info[wp->weapon_info_index].subtype == WP_LASER ) {
						snd_play_3d( gamesnd_get_game_sound(GameSounds::WEAPON_FLYBY), &weapon_objp->pos, &Eye_position );
					}
				}
				Weapon_flyby_sound_timer = _timestamp(200);
                wp->weapon_flags.set(Weapon::Weapon_Flags::Played_flyby_sound);
			}
		}
	}
}

static void weapon_set_state(weapon_info* wip, weapon* wp, WeaponState state)
{
	if (wp->weapon_state == state)
	{
		// No change
		return;
	}

	wp->weapon_state = state;

	auto map_entry = wip->state_effects.find(wp->weapon_state);

	if ((map_entry != wip->state_effects.end()) && map_entry->second.isValid())
	{
		auto source = particle::ParticleManager::get()->createSource(map_entry->second);

		object* objp = &Objects[wp->objnum];
		source.moveToObject(objp, &vmd_zero_vector);
		source.setWeaponState(wp->weapon_state);
		source.setVelocity(&objp->phys_info.vel);

		source.finish();
	}
}

static void weapon_update_state(weapon* wp)
{
	weapon_info* wip = &Weapon_info[wp->weapon_info_index];

	if (wip->subtype == WP_LASER)
	{
		weapon_set_state(wip, wp, WeaponState::NORMAL);
		return;
	}

	auto infree_flight = false;
	if (wip->free_flight_time)
	{
		fix lifetime = Missiontime - wp->creation_time;
		if (lifetime < fl2f(wip->free_flight_time))
		{
			weapon_set_state(wip, wp, WeaponState::FREEFLIGHT);
			infree_flight = true;
		}
		else if (lifetime >= fl2f(wip->free_flight_time) && 
			(lifetime - Frametime) <= fl2f(wip->free_flight_time) && weapon_has_homing_object(wp))
		{
			weapon_set_state(wip, wp, WeaponState::IGNITION);
			infree_flight = true;
		}
	}

	if (!infree_flight)
	{
		if (!weapon_has_homing_object(wp))
		{
			weapon_set_state(wip, wp, WeaponState::UNHOMED_FLIGHT);
		}
		else
		{
			weapon_set_state(wip, wp, WeaponState::HOMED_FLIGHT);
		}
	}
}

// process a weapon after physics movement.  MWA reorders some of the code on 8/13 for multiplayer.  When
// adding something to this function, decide whether or not a client in a multiplayer game needs to do
// what is normally done in a single player game.  Things like plotting an object on a radar, effect
// for exhaust are things that are done on all machines.  Things which calculate weapon targets, new
// velocities, etc, are server only functions and should go after the if ( !MULTIPLAYER_MASTER ) statement
// See Allender if you cannot decide what to do.
void weapon_process_post(object * obj, float frame_time)
{
	int			num;	
	weapon_info	*wip;
	weapon		*wp;

	MONITOR_INC( NumWeapons, 1 );	
	
	Assert(obj->type == OBJ_WEAPON);

	num = obj->instance;

#ifndef NDEBUG
	int objnum;
	objnum = OBJ_INDEX(obj);
	Assert( Weapons[num].objnum == objnum );
#endif

	wp = &Weapons[num];

	wp->lifeleft -= frame_time;

	wip = &Weapon_info[wp->weapon_info_index];

	// do continuous spawns
	if (wip->wi_flags[Weapon::Info_Flags::Spawn]) {
		for (int i = 0; i < wip->num_spawn_weapons_defined; i++) {
			if (wip->spawn_info[i].spawn_interval >= MINIMUM_SPAWN_INTERVAL) {
				if (timestamp_elapsed(wp->next_spawn_time[i])) {
					spawn_child_weapons(obj, i);

					// do the spawn effect
					if (wip->spawn_info[i].spawn_effect.isValid()) {
						auto particleSource = particle::ParticleManager::get()->createSource(wip->spawn_info[i].spawn_effect);
						particleSource.moveTo(&obj->pos);
						particleSource.setOrientationFromVec(&obj->phys_info.vel);
						particleSource.setVelocity(&obj->phys_info.vel);
						particleSource.finish();
					}

					// update next_spawn_time
					wp->next_spawn_time[i] = timestamp() + (int)(wip->spawn_info[i].spawn_interval * 1000.f);
				}
			}
		}
	}
	
	if (wip->wi_flags[Weapon::Info_Flags::Local_ssm])
	{
		if ((wp->lssm_stage != 5) && (wp->lssm_stage != 0))
		{
			wp->lifeleft += frame_time;
		}
	}


	// check life left.  Multiplayer client code will go through here as well.  We must be careful in weapon_hit
	// when killing a missile that spawns child weapons!!!!
	if ( wp->lifeleft < 0.0f ) {
		if (wip->wi_flags[Weapon::Info_Flags::Detonate_on_expiration]) {
			if (Game_mode & GM_MULTIPLAYER && wip->subtype & WP_MISSILE) {
				// don't call this function if multiplayer client -- host will send this packet to us
				if ( !MULTIPLAYER_CLIENT || (MULTIPLAYER_CLIENT && (wp->lifeleft < -2.0f)) || (MULTIPLAYER_CLIENT && (wip->wi_flags[Weapon::Info_Flags::Child]))) {
					weapon_detonate(obj);					
				}

				if (MULTIPLAYER_MASTER) {
					send_missile_kill_packet(obj);
				}
			} else {
				weapon_detonate(obj);
			}
		} else {
            obj->flags.set(Object::Object_Flags::Should_be_dead);
		}
		return;
	}
	else if ((MULTIPLAYER_MASTER) && (wip->is_locked_homing() && wp->weapon_flags[Weapon::Weapon_Flags::Multi_homing_update_needed])) {
		send_homing_weapon_info(obj->instance);
		wp->weapon_flags.remove(Weapon::Weapon_Flags::Multi_homing_update_needed);
	}

	// plot homing missiles on the radar
	if (((wip->wi_flags[Weapon::Info_Flags::Bomb]) || (wip->wi_flags[Weapon::Info_Flags::Shown_on_radar])) && !(wip->wi_flags[Weapon::Info_Flags::Dont_show_on_radar])) {
		if ( hud_gauge_active(HUD_RADAR) ) {
			radar_plot_object( obj );
		}
	}

	// trail missiles
	if ((wip->wi_flags[Weapon::Info_Flags::Trail]) && !(wip->wi_flags[Weapon::Info_Flags::Corkscrew])) {
		if ( (wp->trail_ptr != NULL ) && (wp->lssm_stage!=3))	{
			vec3d pos;
			
			if (wip->render_type == WRT_LASER) {
				// place tail origin in center of the bolt
				vm_vec_scale_add(&pos, &obj->pos, &obj->orient.vec.fvec, (wip->laser_length / 2));
			} else {
				pos = obj->pos;
			}

			if (trail_stamp_elapsed(wp->trail_ptr)) {

				trail_add_segment( wp->trail_ptr, &pos, &obj->orient);
				
				trail_set_stamp(wp->trail_ptr);
			} else {
				trail_set_segment( wp->trail_ptr, &pos );
			}

		}
	}

	if ( wip->wi_flags[Weapon::Info_Flags::Thruster] )	{
		ship_do_weapon_thruster_frame( wp, obj, flFrametime );	
	}

	// maybe play a "whizz sound" if close enough to view position
	#ifndef NDEBUG
	if ( Weapon_flyby_sound_enabled ) {
		weapon_maybe_play_flyby_sound(obj, wp);
	}
	#else
		weapon_maybe_play_flyby_sound(obj, wp);
	#endif

	if(wip->wi_flags[Weapon::Info_Flags::Particle_spew] && wp->lssm_stage != 3 ){
		weapon_maybe_spew_particle(obj);
	}

	// If this flag is true this is evaluated in weapon_process_pre()
	if (!Framerate_independent_turning) {
		weapon_do_homing_behavior(obj, frame_time);
	}

	//handle corkscrew missiles
	if (wip->is_homing() && !(wp->weapon_flags[Weapon::Weapon_Flags::No_homing]) && wp->cscrew_index >= 0) {
		cscrew_process_post(obj);
	}

	//local ssm stuff
	if (wip->wi_flags[Weapon::Info_Flags::Local_ssm])
	{
		//go into subspace if the missile is locked and its time to warpout
		if ((wp->lssm_stage==1) && (timestamp_elapsed(wp->lssm_warpout_time)))
		{
			//if we don't have a lock at this point, just stay in normal space
			if (!weapon_has_homing_object(wp))
			{
				wp->lssm_stage=0;
				return;
			}

			//point where to warpout
			vec3d warpout;

			//create a warp effect
			vm_vec_copy_scale(&warpout,&obj->phys_info.vel,3.0f);

			//get the size of the warp, directly using the model if possible
			float warp_size = obj->radius;
			if (wip->model_num >= 0)
				warp_size = model_get_radius(wip->model_num);

			//set the time the warphole stays open, minimum of 7 seconds
			wp->lssm_warp_time = ((warp_size * 2) / (obj->phys_info.speed)) +1.5f;
			wp->lssm_warp_time = MAX(wp->lssm_warp_time,7.0f);

			//calculate the percerentage of the warpholes life at which the missile is fully in subspace.
			wp->lssm_warp_pct = 1.0f - (3.0f/wp->lssm_warp_time);

			//create the warphole
			vm_vec_add2(&warpout,&obj->pos);
			wp->lssm_warp_idx = fireball_create(&warpout, wip->lssm_warpeffect, FIREBALL_WARP_EFFECT, -1, warp_size * 1.5f, true, &vmd_zero_vector, wp->lssm_warp_time, 0, &obj->orient);

			if (wp->lssm_warp_idx < 0) {
				mprintf(("LSSM: Failed to create warp effect! Please report if this happens frequently.\n"));
				// Abort warping
				wp->lssm_stage = 0;
			} else {
				wp->lssm_stage = 2;
			}
		}

		//its just entered subspace subspace. don't collide or render
		if ((wp->lssm_stage==2) && (fireball_lifeleft_percent(&Objects[wp->lssm_warp_idx]) <= wp->lssm_warp_pct))
		{
            auto flags = obj->flags;
            flags.remove(Object::Object_Flags::Renders);
            flags.remove(Object::Object_Flags::Collides);

			obj_set_flags(obj, flags);
		
			// stop its trail here
			if (wp->trail_ptr != nullptr) {
				trail_object_died(wp->trail_ptr);
				wp->trail_ptr = nullptr;
			}

			//get the position of the target, and estimate its position when it warps out
			//so we have an idea of where it will be.
			auto target_objp = wp->homing_object;
			if (target_objp == nullptr && wp->target_num != -1) {
				target_objp = &Objects[wp->target_num];
			}

			if (target_objp != nullptr)
			{
				vm_vec_scale_add(&wp->lssm_target_pos, &target_objp->pos, &target_objp->phys_info.vel, (float)wip->lssm_warpin_delay / 1000.0f);
			}
			else
			{
				// Our target is invalid, just jump to our position
				wp->lssm_target_pos = obj->pos;
			}

			wp->lssm_stage=3;

		}
	
		//time to warp in.
		if ((wp->lssm_stage==3) && (timestamp_elapsed(wp->lssm_warpin_time)))
		{

			vec3d warpin;
			object* target_objp=wp->homing_object;
			vec3d fvec;
			matrix orient;

			//spawn the ssm at a random point in a circle around the target
			vm_vec_random_in_circle(&warpin, &wp->lssm_target_pos, &target_objp->orient, wip->lssm_warpin_radius + target_objp->radius, true);
	
			//orient the missile properly
			vm_vec_sub(&fvec,&wp->lssm_target_pos, &warpin);
			vm_vector_2_matrix(&orient,&fvec,NULL,NULL);

			//get the size of the warp, directly using the model if possible
			float warp_size = obj->radius;
			if (wip->model_num >= 0)
				warp_size = model_get_radius(wip->model_num);

			//create a warpin effect
			wp->lssm_warp_idx = fireball_create(&warpin, wip->lssm_warpeffect, FIREBALL_WARP_EFFECT, -1, warp_size * 1.5f, false, &vmd_zero_vector, wp->lssm_warp_time, 0, &orient);
			
			if (wp->lssm_warp_idx < 0) {
				mprintf(("LSSM: Failed to create warp effect! Please report if this happens frequently.\n"));
			}

			obj->orient=orient;
			obj->pos=warpin;
			obj->phys_info.speed=0;
			obj->phys_info.desired_vel = vmd_zero_vector;
			obj->phys_info.vel = obj->phys_info.desired_vel;

			wp->lssm_stage = 4;
		}

		//done warping in.  render and collide it. let the fun begin
		// If the previous fireball creation failed just put it into normal space now
		if ((wp->lssm_stage==4) && (wp->lssm_warp_idx < 0 || fireball_lifeleft_percent(&Objects[wp->lssm_warp_idx]) <=0.5f))
		{
			vm_vec_copy_scale(&obj->phys_info.desired_vel, &obj->orient.vec.fvec, wip->lssm_stage5_vel );
			obj->phys_info.vel = obj->phys_info.desired_vel;
			obj->phys_info.speed = vm_vec_mag(&obj->phys_info.desired_vel);

			wp->lssm_stage=5;

            auto flags = obj->flags;
            flags.set(Object::Object_Flags::Renders);
            flags.set(Object::Object_Flags::Collides);

			obj_set_flags(obj,flags);

			// start the trail back up if applicable
			if (wip->wi_flags[Weapon::Info_Flags::Trail]) {
				wp->trail_ptr = trail_create(&wip->tr_info);

				if (wp->trail_ptr != nullptr) {
					// Add two segments.  One to stay at launch pos, one to move.
					trail_add_segment(wp->trail_ptr, &obj->pos, &obj->orient);
					trail_add_segment(wp->trail_ptr, &obj->pos, &obj->orient);
				}
			}
		}
	}

	if (wip->hud_in_flight_snd.isValid() && obj->parent_sig == Player_obj->signature)
	{
		bool play_sound = false;
		switch (wip->in_flight_play_type)
		{
		case TARGETED:
			play_sound = weapon_has_homing_object(wp);
			break;
		case UNTARGETED:
			play_sound = !weapon_has_homing_object(wp);
			break;
		case ALWAYS:
			play_sound = true;
			break;
		default:
			Error(LOCATION, "Unknown in-flight sound status %d!", (int) wip->in_flight_play_type);
			break;
		}

		if (play_sound)
		{
			if (!wp->hud_in_flight_snd_sig.isValid() || !snd_is_playing(wp->hud_in_flight_snd_sig)) {
				wp->hud_in_flight_snd_sig = snd_play_looping(gamesnd_get_game_sound(wip->hud_in_flight_snd));
			}
		}
	}

	weapon_update_state(wp);
}

/**
 * Update weapon tracking information.
 */
void weapon_set_tracking_info(int weapon_objnum, int parent_objnum, int target_objnum, int target_is_locked, ship_subsys *target_subsys)
{
	object		*parent_objp;
	weapon		*wp;
	weapon_info	*wip;
	int targeting_same = 0;

	if ( weapon_objnum < 0 ) {
		return;
	}

	Assert(Objects[weapon_objnum].type == OBJ_WEAPON);

	wp = &Weapons[Objects[weapon_objnum].instance];
	wip = &Weapon_info[wp->weapon_info_index];

	if (wp->weapon_flags[Weapon::Weapon_Flags::No_homing]) {
		return;
	}

	if (parent_objnum >= 0) {
		parent_objp = &Objects[parent_objnum];
		Assert(parent_objp->type == OBJ_SHIP);
	} else {
		parent_objp = NULL;
	}

	if (parent_objp != NULL && (Ships[parent_objp->instance].flags[Ship::Ship_Flags::No_secondary_lockon])) {
        wp->weapon_flags.set(Weapon::Weapon_Flags::No_homing);
		wp->homing_object = &obj_used_list;
		wp->homing_subsys = NULL;
		wp->target_num = -1;
		wp->target_sig = -1;

		return;
	}

	if ( parent_objp == NULL || Ships[parent_objp->instance].ai_index >= 0 ) {
		int target_team = -1;
		if ( target_objnum >= 0 ) {
			int obj_type = Objects[target_objnum].type;

			if ( (obj_type == OBJ_SHIP) || (obj_type == OBJ_WEAPON) ) {
				target_team = obj_team(&Objects[target_objnum]);

			}
		}
	
		// determining if we're targeting the same team
		if (parent_objp != NULL && Ships[parent_objp->instance].team == target_team){
			targeting_same = 1;

			// Goober5000 - if the team actually attacks itself, allow it
			if (iff_x_attacks_y(Ships[parent_objp->instance].team, Ships[parent_objp->instance].team)) {
				targeting_same = 0;
			}

			// Goober5000 - if we're going bonkers, pretend we're not targeting our own team
			ai_info *parent_aip = &Ai_info[Ships[parent_objp->instance].ai_index];
			if (parent_aip->active_goal != AI_GOAL_NONE && parent_aip->active_goal != AI_ACTIVE_GOAL_DYNAMIC) {
				if (parent_aip->goals[parent_aip->active_goal].flags[AI::Goal_Flags::Target_own_team]) {
					targeting_same = 0;
				}
			}
		} else {
			targeting_same = 0;
		}

		bool can_lock = (weapon_has_iff_restrictions(wip) && target_objnum >= 0) ? weapon_target_satisfies_lock_restrictions(wip, &Objects[target_objnum]) :
			(!targeting_same || (MULTI_DOGFIGHT && (target_team == Iff_traitor)));

		// Cyborg17 - exclude all invalid object numbers here since in multi, the lock slots can get out of sync.
		if ((target_objnum > -1) && (target_objnum < (MAX_OBJECTS)) && can_lock) {
			wp->target_num = target_objnum;
			wp->target_sig = Objects[target_objnum].signature;
			if ( (wip->wi_flags[Weapon::Info_Flags::Homing_aspect]) && target_is_locked) {
				wp->homing_object = &Objects[target_objnum];
				wp->homing_subsys = target_subsys;
				weapon_maybe_play_warning(wp);
			} else if ( (wip->wi_flags[Weapon::Info_Flags::Homing_javelin]) && target_is_locked) {
				if ((Objects[target_objnum].type == OBJ_SHIP) &&
					( (wp->homing_subsys == NULL) ||
					  (wp->homing_subsys->system_info->type != SUBSYSTEM_ENGINE) )) {
						ship *target_ship = &Ships[Objects[target_objnum].instance];
						wp->homing_subsys = ship_get_closest_subsys_in_sight(target_ship, SUBSYSTEM_ENGINE, &Objects[weapon_objnum].pos);
						if (wp->homing_subsys == NULL) {
							wp->homing_object = &obj_used_list;
						} else {
							Assert(wp->homing_subsys->parent_objnum == target_objnum);
							wp->homing_object = &Objects[target_objnum];
							weapon_maybe_play_warning(wp);
						}
				} else {
					wp->homing_object = &Objects[target_objnum];
					wp->homing_subsys = target_subsys;
					weapon_maybe_play_warning(wp);
				}
			} else if ( wip->wi_flags[Weapon::Info_Flags::Homing_heat] ) {
				//	Make a heat seeking missile try to home.  If the target is outside the view cone, it will
				//	immediately drop it and try to find one in its view cone.
				if ((target_objnum != -1) && !(wip->wi_flags[Weapon::Info_Flags::Untargeted_heat_seeker])) {
					wp->homing_object = &Objects[target_objnum];
					wp->homing_subsys = target_subsys;
					weapon_maybe_play_warning(wp);
				} else {
					wp->homing_object = &obj_used_list;
					wp->homing_subsys = NULL;
				}
			}
		} else {
			wp->target_num = -1;
			wp->target_sig = -1;
		}

		//	If missile is locked on target, increase its lifetime by 20% since missiles can be fired at limit of range
		//	as defined by velocity*lifeleft, but missiles often slow down a bit, plus can be fired at a moving away target.
		//	Confusing to many players when their missiles run out of gas before getting to target.	
		// DB - removed 7:14 pm 9/6/99. was totally messing up lifetimes for all weapons.
		//	MK, 7:11 am, 9/7/99.  Put it back in, but with a proper check here to make sure it's an aspect seeker and
		//	put a sanity check in the color changing laser code that was broken by this code.
		if (target_is_locked && (wp->target_num != -1) && (wip->is_locked_homing()) ) {
			wp->lifeleft *= LOCKED_HOMING_EXTENDED_LIFE_FACTOR;
		}

		ai_update_danger_weapon(target_objnum, weapon_objnum);		
	}
}

size_t* get_pointer_to_weapon_fire_pattern_index(int weapon_type, int ship_idx, ship_subsys * src_turret)
{
	Assertion(ship_idx >= 0 && ship_idx < MAX_SHIPS, "Invalid ship index in get_pointer_to_weapon_fire_pattern_index()");
	ship* shipp = &Ships[ship_idx];
	ship_weapon* ship_weapon_p = &(shipp->weapons);
	if(src_turret)
	{
		ship_weapon_p = &src_turret->weapons;
	}
	Assert( ship_weapon_p != NULL );

	// search for the corresponding bank pattern index for the weapon_type that is being fired.
	// Note: Because a weapon_type may not be unique to a weapon bank per ship this search may attribute
	// the weapon to the wrong bank.  Hopefully this isn't a problem.
	for ( int pi = 0; pi < MAX_SHIP_PRIMARY_BANKS; pi++ ) {
		if ( ship_weapon_p->primary_bank_weapons[pi] == weapon_type ) {
			return &(ship_weapon_p->primary_bank_pattern_index[pi]);
		}
	}
	for ( int si = 0; si < MAX_SHIP_SECONDARY_BANKS; si++ ) {
		if ( ship_weapon_p->secondary_bank_weapons[si] == weapon_type ) {
			return &(ship_weapon_p->secondary_bank_pattern_index[si]);
		}
	}
	return NULL;
}

/**
 * Create a weapon object
 *
 * @return Index of weapon in the Objects[] array, -1 if the weapon object was not created
 */
int Weapons_created = 0;
int weapon_create( const vec3d *pos, const matrix *porient, int weapon_type, int parent_objnum, int group_id, bool is_locked, bool is_spawned, float fof_cooldown, ship_subsys *src_turret )
{
	int			n, objnum;
	object		*objp, *parent_objp=NULL;
	weapon		*wp;
	weapon_info	*wip;

	Assert(weapon_type >= 0 && weapon_type < weapon_info_size());

	wip = &Weapon_info[weapon_type];

	// beam weapons should never come through here!
	if(wip->wi_flags[Weapon::Info_Flags::Beam])
	{
		Warning(LOCATION, "An attempt to fire a beam ('%s') through weapon_create() was made.\n", wip->name);
		return -1;
	}

	parent_objp = NULL;
	if(parent_objnum >= 0){
		parent_objp = &Objects[parent_objnum];
	}

	if ( (wip->num_substitution_patterns > 0) && (parent_objp != NULL)) {
		// using substitution

		// get to the instance of the gun
		Assertion( parent_objp->type == OBJ_SHIP, "Expected type OBJ_SHIP, got %d", parent_objp->type );
		Assertion( (parent_objp->instance < MAX_SHIPS) && (parent_objp->instance >= 0),
			"Ship index is %d, which is out of range [%d,%d)", parent_objp->instance, 0, MAX_SHIPS);
		ship* parent_shipp = &(Ships[parent_objp->instance]);
		Assert( parent_shipp != NULL );

		size_t *position = get_pointer_to_weapon_fire_pattern_index(weapon_type, parent_objp->instance, src_turret);
		Assertion( position != NULL, "'%s' is trying to fire a weapon that is not selected", Ships[parent_objp->instance].ship_name );

		size_t curr_pos = *position;
		if (((Weapon_info[weapon_type].subtype == WP_LASER && parent_shipp->flags[Ship::Ship_Flags::Primary_linked]) ||
			 (Weapon_info[weapon_type].subtype == WP_MISSILE && parent_shipp->flags[Ship::Ship_Flags::Secondary_dual_fire])) &&
			 (curr_pos > 0)) {
			curr_pos--;
		}
		++(*position);
		*position = (*position) % wip->num_substitution_patterns;

		if ( wip->weapon_substitution_pattern[curr_pos] == -1 ) {
			// weapon doesn't want any sub
			return -1;
		} else if ( wip->weapon_substitution_pattern[curr_pos] != weapon_type ) {
			// weapon wants to sub with weapon other than me
			return weapon_create(pos, porient, wip->weapon_substitution_pattern[curr_pos], parent_objnum, group_id, is_locked, is_spawned, fof_cooldown);
		}
	}

	// Let's setup a fast failure check with a uniform distribution.
	if (wip->failure_rate > 0.0f) {
		util::UniformFloatRange rng(0.0f, 1.0f);
		float test = rng.next();
		if (test < wip->failure_rate) {
			if (wip->failure_sub != -1) {
				return weapon_create(pos, porient, wip->failure_sub, parent_objnum, group_id, is_locked, is_spawned, fof_cooldown);
			} else {
				return -1;
			}
		}
	}

	if (Num_weapons == MAX_WEAPONS) {
		mprintf(("Can't fire due to lack of weapon slots"));
		return -1;
	}

	for (n=0; n<MAX_WEAPONS; n++ ){
		if (Weapons[n].weapon_info_index < 0){
			break;
		}
	}

	Assertion(n != MAX_WEAPONS, "Somehow tried to create weapons despite being at max weapons");

	// make sure we are loaded and useable
	if ( (wip->render_type == WRT_POF) && (wip->model_num < 0) ) {
		if (!VALID_FNAME(wip->pofbitmap_name)) {
			Error(LOCATION, "Cannot create weapon %s; pof file is not valid", wip->name);
			return -1;
		}

		wip->model_num = model_load(wip->pofbitmap_name, 0, NULL);

		if (wip->model_num < 0) {
			Error(LOCATION, "Cannot create weapon %s; model file %s could not be loaded", wip->name, wip->pofbitmap_name);
			return -1;
		}
	}

	// make sure that our textures are loaded as well
	if ( !used_weapons[weapon_type] )
		weapon_load_bitmaps(weapon_type);

	//I am hopeing that this way does not alter the input orient matrix
	//Feild of Fire code -Bobboau
	matrix morient;
	matrix *orient;

	if(porient != NULL) {
		morient = *porient;
	} else {
		morient = vmd_identity_matrix;
	}

	orient = &morient;

	float combined_fof = wip->field_of_fire;
	// If there is a fof_cooldown value, increase the spread linearly
	if (fof_cooldown != 0.0f) {
		combined_fof = wip->field_of_fire + (fof_cooldown * wip->max_fof_spread);
	}

	if(combined_fof > 0.0f){
		vec3d f;
		vm_vec_random_cone(&f, &orient->vec.fvec, combined_fof);
		vm_vec_normalize(&f);
		vm_vector_2_matrix( orient, &f, NULL, NULL);
	}

	Weapons_created++;
    flagset<Object::Object_Flags> default_flags;
    default_flags.set(Object::Object_Flags::Renders);
    default_flags.set(Object::Object_Flags::Physics);

	if (!wip->wi_flags[Weapon::Info_Flags::No_collide])
		default_flags.set(Object::Object_Flags::Collides);

	if (wip->wi_flags[Weapon::Info_Flags::Can_damage_shooter])
		default_flags.set(Object::Object_Flags::Collides_with_parent);

	// mark this object creation as essential, if it is created by a player.  
	// You don't want players mysteriously wondering why they aren't firing.
	objnum = obj_create( OBJ_WEAPON, parent_objnum, n, orient, pos, 2.0f, default_flags, (parent_objp != nullptr && parent_objp->flags[Object::Object_Flags::Player_ship]));

	if (objnum < 0) {
		mprintf(("A weapon failed to be created because FSO is running out of object slots!\n"));
		return -1;
	}

	objp = &Objects[objnum];

	// Create laser n!
	wp = &Weapons[n];

	// check if laser or dumbfire missile
	// set physics flag to allow optimization
	if (((wip->subtype == WP_LASER) || (wip->subtype == WP_MISSILE)) && !(wip->is_homing()) && wip->acceleration_time == 0.0f) {
		// set physics flag
		if (The_mission.gravity == vmd_zero_vector || wip->gravity_const == 0.0f)
			objp->phys_info.flags |= PF_CONST_VEL;
		else
			objp->phys_info.flags |= PF_BALLISTIC;
	}

	objp->phys_info.gravity_const = wip->gravity_const;

	wp->start_pos = *pos;
	wp->objnum = objnum;
	wp->model_instance_num = -1;
	wp->homing_object = &obj_used_list;		//	Assume not homing on anything.
	wp->homing_subsys = NULL;
	wp->creation_time = Missiontime;
	wp->group_id = group_id;

	// we don't necessarily need a parent
	if(parent_objp != NULL){
		Assert(parent_objp->type == OBJ_SHIP);	//	Get Mike, a non-ship has fired a weapon!
		Assert((parent_objp->instance >= 0) && (parent_objp->instance < MAX_SHIPS));
		wp->team = Ships[parent_objp->instance].team;
		wp->species = Ship_info[Ships[parent_objp->instance].ship_info_index].species;
	} else {
		// ugh - we need to prevent bad array accesses
		wp->team = Iff_traitor;
		wp->species = 0;
	}
	wp->turret_subsys = NULL;
	vm_vec_zero(&wp->homing_pos);
	wp->weapon_flags.reset();
	wp->target_sig = -1;
	wp->cmeasure_ignore_list = nullptr;
	wp->det_range = wip->det_range;

	// Init the thruster info
	wp->thruster_bitmap = -1;
	wp->thruster_frame = 0.0f;
	wp->thruster_glow_bitmap = -1;
	wp->thruster_glow_noise = 1.0f;
	wp->thruster_glow_frame = 0.0f;

	// init the laser info
	wp->laser_bitmap_frame = 0.0f;
	wp->laser_headon_bitmap_frame = 0.0f;
	wp->laser_glow_bitmap_frame = 0.0f;
	wp->laser_glow_headon_bitmap_frame = 0.0f;

	// init the weapon state
	wp->weapon_state = WeaponState::INVALID;

	if ( wip->wi_flags[Weapon::Info_Flags::Swarm] ) {
		wp->swarm_info_ptr.reset(new swarm_info);
		swarm_create(objp, wp->swarm_info_ptr.get());
	} 	

	// if this is a particle spewing weapon, setup some stuff
	if (wip->wi_flags[Weapon::Info_Flags::Particle_spew]) {
		for (size_t s = 0; s < MAX_PARTICLE_SPEWERS; s++) {		// allow for multiple time values
			if (wip->particle_spewers[s].particle_spew_type != PSPEW_NONE) {
				wp->particle_spew_time[s] = -1;
				wp->particle_spew_rand = frand_range(0, PI2);	// per weapon randomness
			}
		}
	}

	// assign the network signature.  The starting sig is sent to all clients, so this call should
	// result in the same net signature numbers getting assigned to every player in the game
	if ( Game_mode & GM_MULTIPLAYER ) {
		if(wip->subtype == WP_MISSILE){
			Objects[objnum].net_signature = multi_assign_network_signature( MULTI_SIG_NON_PERMANENT );

			// for weapons that respawn, add the number of respawnable weapons to the net signature pool
			// to reserve N signatures for the spawned weapons
			if ( wip->wi_flags[Weapon::Info_Flags::Spawn] ){
                multi_set_network_signature( (ushort)(Objects[objnum].net_signature + wip->maximum_children_spawned), MULTI_SIG_NON_PERMANENT );
			} 
		} else {
			Objects[objnum].net_signature = multi_assign_network_signature( MULTI_SIG_NON_PERMANENT );
		}
		// for multiplayer clients, when creating lasers, add some more life to the lasers.  This helps
		// to overcome some problems associated with lasers dying on client machine before they get message
		// from server saying it hit something.
	}

	//Check if we want to gen a random number
	//This is used for lifetime min/max
	float rand_val;
	if ( Game_mode & GM_NORMAL ){
		rand_val = frand();
	} else {
		rand_val = static_randf(Objects[objnum].net_signature);
	}

	wp->weapon_info_index = weapon_type;
	if(wip->life_min < 0.0f && wip->life_max < 0.0f) {
		wp->lifeleft = wip->lifetime;
	} else {
		wp->lifeleft = ((rand_val) * (wip->life_max - wip->life_min)) + wip->life_min;
		if((wip->wi_flags[Weapon::Info_Flags::Cmeasure]) && (parent_objp != NULL) && (parent_objp->flags[Object::Object_Flags::Player_ship])) {
			wp->lifeleft *= The_mission.ai_profile->cmeasure_life_scale[Game_skill_level];
		}
	}

	if(wip->wi_flags[Weapon::Info_Flags::Cmeasure]) {
		// For the next two frames, any non-timer-based countermeasures will pulse each frame.
		Cmeasures_homing_check = 2;
		if (wip->cmeasure_timer_interval > 0) {
			// Timer-based countermeasures spawn pulsing as well.
			wp->cmeasure_timer = timestamp();	// Could also use timestamp(0), but it doesn't really matter either way.
		}
	}

	//	Make remote detonate missiles look like they're getting detonated by firer simply by giving them variable lifetimes.
	if (parent_objp != NULL && !(parent_objp->flags[Object::Object_Flags::Player_ship]) && (wip->wi_flags[Weapon::Info_Flags::Remote])) {
		wp->lifeleft = wp->lifeleft/2.0f + rand_val * wp->lifeleft/2.0f;
	}

	objp->phys_info.mass = wip->mass;
	objp->phys_info.side_slip_time_const = 0.0f;
	objp->phys_info.rotdamp = wip->turn_accel_time ? wip->turn_accel_time / 2.f : 0.0f;
	vm_vec_zero(&objp->phys_info.max_vel);
	objp->phys_info.max_vel.xyz.z = wip->max_speed;
	vm_vec_zero(&objp->phys_info.max_rotvel);
	objp->shield_quadrant[0] = wip->damage;
	if (wip->weapon_hitpoints > 0){
		objp->hull_strength = (float) wip->weapon_hitpoints;
	} else {
		objp->hull_strength = 0.0f;
	}

	if (wip->collision_radius_override > 0.0f)
		objp->radius = wip->collision_radius_override;
	else if ( wip->render_type == WRT_POF ) {
		// this should have been checked above, but let's be extra sure
		Assert(wip->model_num >= 0);

		objp->radius = model_get_radius(wip->model_num);

		// Always create an instance in case we need them
		if (model_get(wip->model_num)->flags & PM_FLAG_HAS_INTRINSIC_MOTION || !wip->on_create_program.isEmpty() || !wip->animations.isEmpty()) {
			wp->model_instance_num = model_create_instance(objnum, wip->model_num);
		}
	} else if ( wip->render_type == WRT_LASER ) {
		objp->radius = wip->laser_head_radius;
	}

	//	Set desired velocity and initial velocity.
	//	For lasers, velocity is always the same.
	//	For missiles, it is a small amount plus the firing ship's velocity.
	//	For missiles, the velocity trends towards some goal.
	//	Note: If you change how speed works here, such as adding in speed of parent ship, you'll need to change the AI code
	//	that predicts collision points.  See Mike Kulas or Dave Andsager.  (Or see ai_get_weapon_speed().)
	bool already_inherited_parent_speed = false;
	if (wip->acceleration_time > 0.0f) {
		vm_vec_copy_scale(&objp->phys_info.desired_vel, &objp->orient.vec.fvec, 0.01f ); // Tiny initial velocity to avoid possible null vec issues
		objp->phys_info.vel = objp->phys_info.desired_vel;
		objp->phys_info.speed = 0.0f;
		wp->launch_speed = 0.0f;
	} else if (!(wip->is_homing())) {
		vm_vec_copy_scale(&objp->phys_info.desired_vel, &objp->orient.vec.fvec, objp->phys_info.max_vel.xyz.z );
		objp->phys_info.vel = objp->phys_info.desired_vel;
		objp->phys_info.speed = vm_vec_mag(&objp->phys_info.desired_vel);
	} else {		
		//	For weapons that home, set velocity to sum of the component of parent's velocity in the fire direction and freeflight speed factor(default 1/4)
		//	Note that it is important to extract the component of parent's velocity in the fire direction to factor out sliding, else
		//	the missile will not be moving forward.
		if(parent_objp != NULL){
			if (wip->free_flight_time > 0.0) {
				vm_vec_copy_scale(&objp->phys_info.desired_vel, &objp->orient.vec.fvec, vm_vec_dot(&parent_objp->phys_info.vel, &objp->orient.vec.fvec) + objp->phys_info.max_vel.xyz.z * wip->free_flight_speed_factor);
				already_inherited_parent_speed = true;
			}
			else
				vm_vec_copy_scale(&objp->phys_info.desired_vel, &objp->orient.vec.fvec, objp->phys_info.max_vel.xyz.z*wip->free_flight_speed_factor );
		} else {
			if (!is_locked && wip->free_flight_time > 0.0)
            {
			    vm_vec_copy_scale(&objp->phys_info.desired_vel, &objp->orient.vec.fvec, objp->phys_info.max_vel.xyz.z* wip->free_flight_speed_factor);
            }
            else
            {
                vm_vec_copy_scale(&objp->phys_info.desired_vel, &objp->orient.vec.fvec, objp->phys_info.max_vel.xyz.z );
            }
		}
		objp->phys_info.vel = objp->phys_info.desired_vel;
		objp->phys_info.speed = vm_vec_mag(&objp->phys_info.vel);
	}

	wp->weapon_max_vel = objp->phys_info.max_vel.xyz.z;

	// Turey - maybe make the initial speed of the weapon take into account the velocity of the parent.
	// Improves aiming during gliding.
	if ((parent_objp != nullptr) && (The_mission.ai_profile->flags[AI::Profile_Flags::Use_additive_weapon_velocity]) && !(already_inherited_parent_speed)) {
		float pspeed = vm_vec_mag( &parent_objp->phys_info.vel );
		vm_vec_scale_add2( &objp->phys_info.vel, &parent_objp->phys_info.vel, wip->vel_inherit_amount );
		wp->weapon_max_vel += pspeed * wip->vel_inherit_amount;
		objp->phys_info.speed = vm_vec_mag(&objp->phys_info.vel);

		if (wip->acceleration_time > 0.0f)
			wp->launch_speed += pspeed;
	}

	// create the corkscrew
	if ( wip->wi_flags[Weapon::Info_Flags::Corkscrew] ) {
		wp->cscrew_index = (short)cscrew_create(objp);
	} else {
		wp->cscrew_index = -1;
	}

	if (wip->wi_flags[Weapon::Info_Flags::Local_ssm])
	{

		Assert(parent_objp);		//local ssms must have a parent

		wp->lssm_warpout_time=timestamp(wip->lssm_warpout_delay);
		wp->lssm_warpin_time=timestamp(wip->lssm_warpout_delay + wip->lssm_warpin_delay);
		wp->lssm_stage=1;
	}
	else{
		wp->lssm_stage=-1;
	}


	// if this is a flak weapon shell, make it so
	// NOTE : this function will change some fundamental things about the weapon object
    if ( (wip->wi_flags[Weapon::Info_Flags::Flak]) && !(wip->wi_flags[Weapon::Info_Flags::Render_flak]) ) {
		obj_set_flags(&Objects[wp->objnum], Objects[wp->objnum].flags - Object::Object_Flags::Renders);
	}

	wp->missile_list_index = -1;
	// If this is a missile, then add it to the Missile_obj_list
	if ( wip->subtype == WP_MISSILE ) {
		wp->missile_list_index = missile_obj_list_add(objnum);
	}

	if (wip->wi_flags[Weapon::Info_Flags::Trail] /*&& !(wip->wi_flags[Weapon::Info_Flags::Corkscrew]) */) {
		wp->trail_ptr = trail_create(&wip->tr_info, objp->phys_info.flags & PF_CONST_VEL);

		if ( wp->trail_ptr != NULL )	{
			// Add two segments.  One to stay at launch pos, one to move.
			trail_add_segment( wp->trail_ptr, &objp->pos, &objp->orient, &objp->phys_info.vel);
			if (wip->render_type == WRT_LASER) {
				vec3d center_pos;
				vm_vec_scale_add(&center_pos, &objp->pos, &objp->orient.vec.fvec, (wip->laser_length / 2));
				trail_add_segment(wp->trail_ptr, &center_pos, &objp->orient, &objp->phys_info.vel);
			} else {
				trail_add_segment(wp->trail_ptr, &objp->pos, &objp->orient, &objp->phys_info.vel);
			}
		}
	}
	else
	{
		//If a weapon has no trails, make sure we don't try to do anything with them.
		wp->trail_ptr = NULL;
	}

	// Ensure weapon flyby sound doesn't get played for player lasers
	if ( parent_objp != NULL && parent_objp == Player_obj ) {
        wp->weapon_flags.set(Weapon::Weapon_Flags::Played_flyby_sound);
	}

	wp->pick_big_attack_point_timestamp = timestamp(1);

	if (wip->wi_flags[Weapon::Info_Flags::Spawn]) {
		for (int i = 0; i < wip->num_spawn_weapons_defined; i++) {
			if (wip->spawn_info[i].spawn_interval >= MINIMUM_SPAWN_INTERVAL) {
				int delay;
				if (wip->spawn_info[i].spawn_interval_delay < 0.f)
					delay = (int)(wip->spawn_info[i].spawn_interval * 1000);
				else
					delay = (int)(wip->spawn_info[i].spawn_interval_delay * 1000);

				if (delay < 10)
					delay = 10; // cap at 10 ms
				wp->next_spawn_time[i] = timestamp(delay);
			}
			else
				wp->next_spawn_time[i] = INT_MAX; // basically never expire
		}
	}

	//	Set detail levels for POF-type weapons.
	if (Weapon_info[wp->weapon_info_index].model_num != -1) {
		polymodel * pm;
		int	i;
		pm = model_get(Weapon_info[wp->weapon_info_index].model_num);

		for (i=0; i<pm->n_detail_levels; i++){
			// for weapons, detail levels are all preset to -1
			if (wip->detail_distance[i] >= 0)
				pm->detail_depth[i] = i2fl(wip->detail_distance[i]);
			else
				pm->detail_depth[i] = (objp->radius*20.0f + 20.0f) * i;
		}

#ifndef NDEBUG
		// since debug builds always have cheats enabled, we don't necessarily get the chance
		// to enable thrusters for previously non-loaded weapons (ie, weapons_page_in_cheats())
		// when using cheat-keys, so we need to make sure and enable thrusters here if needed
		if (pm->n_thrusters > 0) {
            wip->wi_flags.set(Weapon::Info_Flags::Thruster);
		}
#endif
	}

		// if the weapon was fired locked
	if(is_locked){
        wp->weapon_flags.set(Weapon::Weapon_Flags::Locked_when_fired);
	}

	//if the weapon was spawned from a spawning type weapon
	if(is_spawned){
        wp->weapon_flags.set(Weapon::Weapon_Flags::Spawned);
	}

	wp->alpha_current = -1.0f;
	wp->alpha_backward = 0;

	wp->collisionInfo = nullptr;
	wp->hud_in_flight_snd_sig = sound_handle::invalid();

	Num_weapons++;

	if (Weapons_inherit_parent_collision_group) {
		Objects[objnum].collision_group_id = Objects[parent_objnum].collision_group_id;
	}

	weapon_update_state(wp);

	if (wip->render_type == WRT_LASER) {
		// No model so we also have no submodel
		wip->on_create_program.start(&Objects[objnum], &vmd_zero_vector, &vmd_identity_matrix, -1);
	} else if (wip->render_type == WRT_POF) {
		// We have a model so we can specify a subobject
		wip->on_create_program.start(&Objects[objnum],
			&vmd_zero_vector,
			&vmd_identity_matrix,
			model_get(wip->model_num)->detail[0]);
	}

	if (wip->ambient_snd.isValid()) {
		obj_snd_assign(objnum, wip->ambient_snd, &vmd_zero_vector , OS_MAIN);
	}

	//Only try and play animations on POF Weapons
	if (wip->render_type == WRT_POF && wp->model_instance_num > -1) {
		wip->animations.getAll(model_get_instance(wp->model_instance_num), animation::ModelAnimationTriggerType::OnSpawn).start(animation::ModelAnimationDirection::FWD);
	}

	if (scripting::hooks::OnWeaponCreated->isActive()) {
		scripting::hooks::OnWeaponCreated->run(scripting::hooks::WeaponCreatedConditions{ wp, &Objects[parent_objnum] },
			scripting::hook_param_list(
				scripting::hook_param("Weapon", 'o', &Objects[objnum])
			));
	}

	return objnum;
}

/**
 * Spawn child weapons from object *objp.
 * Spawns all non-continuous spawn weapons when the overrides are -1 (on detonation)
 * When they are provided it is for continuous spawn weapons 
 */
void spawn_child_weapons(object *objp, int spawn_index_override)
{
	int	child_id;
	int	parent_num;
	ushort starting_sig;
	weapon	*wp = NULL;
	beam	*bp = NULL;
	weapon_info	*wip, *child_wip;
	vec3d	*opos, *fvec;

	Assertion(objp->type == OBJ_WEAPON || objp->type == OBJ_BEAM, "spawn_child_weapons() doesn't make sense for non-weapon non-beam objects; get a coder!\n");
	Assertion(objp->instance >= 0, "spawn_child_weapons() called with an object with an instance of %d; get a coder!\n", objp->instance);
	Assertion(!(objp->type == OBJ_WEAPON) || (objp->instance < MAX_WEAPONS), "spawn_child_weapons() called with a weapon with an instance of %d while MAX_WEAPONS is %d; get a coder!\n", objp->instance, MAX_WEAPONS);
	Assertion(!(objp->type == OBJ_BEAM) || (objp->instance < MAX_BEAMS), "spawn_child_weapons() called with a beam with an instance of %d while MAX_BEAMS is %d; get a coder!\n", objp->instance, MAX_BEAMS);

	if (objp->type == OBJ_WEAPON) {
		wp = &Weapons[objp->instance];
		Assertion((wp->weapon_info_index >= 0) && (wp->weapon_info_index < weapon_info_size()), "Invalid weapon_info_index of %d; get a coder!\n", wp->weapon_info_index);
		wip = &Weapon_info[wp->weapon_info_index];
	} else if (objp->type == OBJ_BEAM) {
		bp = &Beams[objp->instance];
		Assertion((bp->weapon_info_index >= 0) && (bp->weapon_info_index < weapon_info_size()), "Invalid weapon_info_index of %d; get a coder!\n", bp->weapon_info_index);
		wip = &Weapon_info[bp->weapon_info_index];
	} else {	// Let's make sure we don't do screwball things in a release build if this gets called with a non-weapon non-beam.
		return;
	}

	parent_num = objp->parent;

	if (parent_num >= 0) {
		if (Objects[parent_num].signature != objp->parent_sig) {
			mprintf(("Warning: Parent of spawn weapon does not exist.  Not spawning.\n"));
			return;
		}
	}

	ship* parent_shipp;
	parent_shipp = &Ships[Objects[objp->parent].instance];
	starting_sig = 0;

	if ( Game_mode & GM_MULTIPLAYER ) {	 	
		// get the next network signature and save it.  Set the next usable network signature to be
		// the passed in objects signature + 1.  We "reserved" N of these slots when we created objp
		// for it's spawned children.
		starting_sig = multi_get_next_network_signature( MULTI_SIG_NON_PERMANENT );
		multi_set_network_signature( objp->net_signature, MULTI_SIG_NON_PERMANENT );
	} 

	opos = &objp->pos;
	fvec = &objp->orient.vec.fvec;

	// as opposed to continuous spawn
	bool detonate_spawn = spawn_index_override == -1;

	int start_index = detonate_spawn ? 0 : spawn_index_override;

	for (int i = start_index; i < wip->num_spawn_weapons_defined; i++)
	{
		// don't spawn continuous spawning weapons on detonation
		if (detonate_spawn && wip->spawn_info[i].spawn_interval >= MINIMUM_SPAWN_INTERVAL)
			continue;

		// maybe roll for spawning
		int spawn_count;
		if (wip->spawn_info[i].spawn_chance < 1.f) {
			spawn_count = 0;
			for (int j = 0; j < wip->spawn_info[i].spawn_count; j++) {
				if (frand() < wip->spawn_info[i].spawn_chance)
					spawn_count++;
			}
		}
		else {
			spawn_count = wip->spawn_info[i].spawn_count;
		}

		child_id = wip->spawn_info[i].spawn_wep_index;
		if (child_id < 0)
			continue;

		child_wip = &Weapon_info[child_id];

		for (int j = 0; j < spawn_count; j++)
		{
			int		weapon_objnum;
			vec3d	tvec, pos;
			matrix	orient;


			// for multiplayer, use the static randvec functions based on the network signatures to provide
			// the randomness so that it is the same on all machines.
			if ( Game_mode & GM_MULTIPLAYER ) {
				if (wip->spawn_info[i].spawn_min_angle <= 0)
					static_rand_cone(objp->net_signature + j, &tvec, fvec, wip->spawn_info[i].spawn_angle);
				else
					static_rand_cone(objp->net_signature + j, &tvec, fvec, wip->spawn_info[i].spawn_min_angle, wip->spawn_info[i].spawn_angle);
			} else {
				if(wip->spawn_info[i].spawn_min_angle <= 0)
					vm_vec_random_cone(&tvec, fvec, wip->spawn_info[i].spawn_angle);
				else
					vm_vec_random_cone(&tvec, fvec, wip->spawn_info[i].spawn_min_angle, wip->spawn_info[i].spawn_angle);
			}
			vm_vec_scale_add(&pos, opos, &tvec, objp->radius);

			// Let's allow beam-spawn! -MageKing17
			if (child_wip->wi_flags[Weapon::Info_Flags::Beam]) {
				beam_fire_info fire_info;
				memset(&fire_info, 0, sizeof(beam_fire_info));

				fire_info.accuracy = 0.000001f;		// this will guarantee a hit
				fire_info.shooter = &Objects[parent_num];
				fire_info.turret = NULL;
				if (child_wip->wi_flags[Weapon::Info_Flags::Inherit_parent_target] && weapon_has_homing_object(wp))
					fire_info.target = wp->homing_object;
				else
					fire_info.target =  nullptr;
				fire_info.target_subsys = NULL;
				fire_info.target_pos1 = fire_info.target_pos2 = pos;
				fire_info.bfi_flags |= BFIF_FLOATING_BEAM | BFIF_TARGETING_COORDS;
				fire_info.starting_pos = *opos;
				fire_info.beam_info_index = child_id;
				fire_info.team = static_cast<char>(obj_team(&Objects[parent_num]));
				fire_info.fire_method = BFM_SPAWNED;
				fire_info.burst_index = j;
				// we would normally accumulate this per burst rotation, which we can't do
				// but we still need to do this once for the beam because it could be a negative, randomizing rotation
				fire_info.per_burst_rotation = child_wip->b_info.t5info.per_burst_rot;

				// fire the beam
				beam_fire(&fire_info);
			} else {
				vm_vector_2_matrix(&orient, &tvec, nullptr, nullptr);
				weapon_objnum = weapon_create(&pos, &orient, child_id, parent_num, -1, wp->weapon_flags[Weapon::Weapon_Flags::Locked_when_fired], 1);

				//if the child inherits parent target, do it only if the parent weapon was locked to begin with
				if ((child_wip->wi_flags[Weapon::Info_Flags::Inherit_parent_target]) && (weapon_has_homing_object(wp)))
				{
					//Deal with swarm weapons
					if (wp->swarm_info_ptr != nullptr) {
						weapon_set_tracking_info(weapon_objnum, parent_num, wp->swarm_info_ptr->homing_objnum, 1, wp->homing_subsys);
					} else {
						weapon_set_tracking_info(weapon_objnum, parent_num, wp->target_num, 1, wp->homing_subsys);
					}
				}

				//	Assign a little randomness to lifeleft so they don't all disappear at the same time.
				if (weapon_objnum != -1) {
					float rand_val;

					if ( Game_mode & GM_NORMAL ){
						rand_val = frand();
					} else {
						rand_val = static_randf(objp->net_signature + j);
					}

					Weapons[Objects[weapon_objnum].instance].lifeleft *= rand_val*0.4f + 0.8f;
					if (child_wip->wi_flags[Weapon::Info_Flags::Remote]) {
						parent_shipp->weapons.detonate_weapon_time = timestamp((int)(DEFAULT_REMOTE_DETONATE_TRIGGER_WAIT * 1000));
						parent_shipp->weapons.remote_detonaters_active++;
					}
				}
			}
		}

		// only spawn one type if continuous spawn
		if (!detonate_spawn)
			break;
	}

	// in multiplayer, reset the next network signature to the one that was saved.
	if ( Game_mode & GM_MULTIPLAYER ){ 
		multi_set_network_signature( starting_sig, MULTI_SIG_NON_PERMANENT );
	} 
}

/**
 * Figures out whether to play disarmed or armed hit sound, checks that the
 * chosen one exists, and plays it
 */
void weapon_play_impact_sound(weapon_info *wip, vec3d *hitpos, bool is_armed)
{
	if(is_armed)
	{
		if(wip->impact_snd.isValid()) {
			snd_play_3d( gamesnd_get_game_sound(wip->impact_snd), hitpos, &Eye_position );
		}
	}
	else
	{
		if(wip->disarmed_impact_snd.isValid()) {
			snd_play_3d(gamesnd_get_game_sound(wip->disarmed_impact_snd), hitpos, &Eye_position);
		}
	}
}

/**
 * Play a sound effect when a weapon hits a ship
 *
 * To elimate the "stereo" effect of two lasers hitting at nearly
 * the same time, and to reduce the number of sound channels used,
 * only play one impact sound if IMPACT_SOUND_DELTA has elapsed
 *
 * @note Uses Weapon_impact_timer global for timer variable
 */
void weapon_hit_do_sound(object *hit_obj, weapon_info *wip, vec3d *hitpos, bool is_armed, int quadrant)
{
	float shield_str;

	// If non-missiles (namely lasers) expire without hitting a ship, don't play impact sound
	if	( wip->subtype != WP_MISSILE ) {		
		if ( !hit_obj ) {
			// flak weapons make sounds		
			if(wip->wi_flags[Weapon::Info_Flags::Flak])
			{
				weapon_play_impact_sound(wip, hitpos, is_armed);				
			}
			return;
		}

		switch(hit_obj->type) {
		case OBJ_SHIP:
			// do nothing
			break;

		case OBJ_ASTEROID:
			if ( timestamp_elapsed(Weapon_impact_timer) ) {
				weapon_play_impact_sound(wip, hitpos, is_armed);	
				Weapon_impact_timer = _timestamp(IMPACT_SOUND_DELTA);
			}
			return;
			break;

		default:
			return;
		}
	}

	if ( hit_obj == NULL ) {
		weapon_play_impact_sound(wip, hitpos, is_armed);
		return;
	}

	if ( timestamp_elapsed(Weapon_impact_timer) ) {

		if ( hit_obj->type == OBJ_SHIP && quadrant >= 0 ) {
			shield_str = ship_quadrant_shield_strength(hit_obj, quadrant);
		} else {
			shield_str = 0.0f;
		}

		// play a shield hit if shields are above 10% max in this quadrant
		if ( shield_str > 0.1f ) {
			// Play a shield impact sound effect
			if ( !(Use_weapon_class_sounds_for_hits_to_player) && (hit_obj == Player_obj)) {
				snd_play_3d( gamesnd_get_game_sound(GameSounds::SHIELD_HIT_YOU), hitpos, &Eye_position );
				// AL 12-15-97: Add missile impact sound even when shield is hit
				if ( wip->subtype == WP_MISSILE ) {
					snd_play_3d( gamesnd_get_game_sound(GameSounds::PLAYER_HIT_MISSILE), hitpos, &Eye_position );
				}
			} else {
				if (wip->shield_impact_snd.isValid()) {
					snd_play_3d( gamesnd_get_game_sound(wip->shield_impact_snd), hitpos, &Eye_position );
				} else {
					snd_play_3d( gamesnd_get_game_sound(GameSounds::SHIELD_HIT), hitpos, &Eye_position );
				}
			}
		} else {
			// Play a hull impact sound effect
			switch ( wip->subtype ) {
				case WP_LASER:
					if ( !(Use_weapon_class_sounds_for_hits_to_player) && (hit_obj == Player_obj))
						snd_play_3d( gamesnd_get_game_sound(GameSounds::PLAYER_HIT_LASER), hitpos, &Eye_position );
					else {
						weapon_play_impact_sound(wip, hitpos, is_armed);
					}
					break;
				case WP_MISSILE:
					if ( !(Use_weapon_class_sounds_for_hits_to_player) && (hit_obj == Player_obj)) 
						snd_play_3d( gamesnd_get_game_sound(GameSounds::PLAYER_HIT_MISSILE), hitpos, &Eye_position );
					else {
						weapon_play_impact_sound(wip, hitpos, is_armed);
					}
					break;
				default:	
					nprintf(("Warning","WARNING ==> Cannot determine sound to play for weapon impact\n"));
					break;
			} // end switch
		}

		Weapon_impact_timer = _timestamp(IMPACT_SOUND_DELTA);
	}
}

extern bool turret_weapon_has_flags(const ship_weapon *swp, Weapon::Info_Flags flags);

/**
 * Distrupt any subsystems that fall into damage sphere of this Electronics missile
 *
 * @param ship_objp	Pointer to ship that holds subsystem
 * @param blast_pos	World pos of weapon blast
 * @param wi_index	Weapon info index of weapon causing blast
 */
void weapon_do_electronics_effect(object *ship_objp, vec3d *blast_pos, int wi_index)
{
	weapon_info			*wip;
	ship				*shipp;
	ship_subsys			*ss;
	model_subsystem		*psub;
	vec3d				subsys_world_pos;
	float				dist;

	shipp = &Ships[ship_objp->instance];
	wip = &Weapon_info[wi_index];

	for ( ss = GET_FIRST(&shipp->subsys_list); ss != END_OF_LIST(&shipp->subsys_list); ss = GET_NEXT(ss) )
	{
		psub = ss->system_info;

		// convert subsys point to world coords
		vm_vec_unrotate(&subsys_world_pos, &psub->pnt, &ship_objp->orient);
		vm_vec_add2(&subsys_world_pos, &ship_objp->pos);

		// see if subsys point is within damage sphere
		dist = vm_vec_dist_quick(blast_pos, &subsys_world_pos);
		if ( dist < wip->shockwave.outer_rad )
		{
			float disrupt_time = (float)wip->elec_time;

			//use new style electronics disruption
			if (wip->elec_use_new_style)
			{
				//if its an engine subsytem, take the multiplier into account
				if (psub->type==SUBSYSTEM_ENGINE)
				{
					disrupt_time*=wip->elec_eng_mult;
				}
	
				//if its a turret or weapon subsytem, take the multiplier into account
				if ((psub->type==SUBSYSTEM_TURRET) || (psub->type==SUBSYSTEM_WEAPONS))
				{
					//disrupt beams
					//WMC - do this even if there are other types of weapons on the turret.
					//I figure, the big fancy electronics on beams will be used for the other
					//weapons as well. No reason having two targeting computers on a turret.
					//Plus, it's easy and fast to code. :)
					if ((psub->type==SUBSYSTEM_TURRET) && turret_weapon_has_flags(&ss->weapons, Weapon::Info_Flags::Beam))
					{
						disrupt_time*=wip->elec_beam_mult;
					}
					//disrupt other weapons
					else
					{
						disrupt_time*=wip->elec_weap_mult;
					}
				}
				
				//disrupt sensor and awacs systems.
				if ((psub->type==SUBSYSTEM_SENSORS) || (psub->flags[Model::Subsystem_Flags::Awacs]))
				{
					disrupt_time*=wip->elec_sensors_mult;
				}
			}
	
			//add a little randomness to the disruption time
			disrupt_time += frand_range(-1.0f, 1.0f) * wip->elec_randomness;
		
			//disrupt this subsystem for the calculated time
			//if it turns out to be less than 0 seconds, don't bother
			if (disrupt_time > 0)
			{
				ship_subsys_set_disrupted(ss, fl2i(disrupt_time));
			}
		}
	}
}

/**
 * Calculate the damage for an object based on the location of an area-effect
 * explosion.
 *
 * @param objp			Object pointer ship receiving blast effect
 * @param pos			World pos of blast center
 * @param inner_rad		Smallest radius at which full damage is done
 * @param outer_rad		Radius at which no damage is done
 * @param max_blast		Maximum blast possible from explosion
 * @param max_damage	Maximum damage possible from explosion
 * @param blast			OUTPUT PARAMETER: receives blast value from explosion
 * @param damage		OUTPUT PARAMETER: receives damage value from explosion
 * @param limit			A limit on the area, needed for shockwave damage
 *
 * @return		No damage occurred, -1
 * @return		Damage occured, 0
 */
int weapon_area_calc_damage(object *objp, vec3d *pos, float inner_rad, float outer_rad, float max_blast, float max_damage, float *blast, float *damage, float limit)
{
	float dist;
	vec3d box_pt;

	// if object receiving the blast is a ship, use the bbox for distances
	// otherwise use the objects radius
	// could possibly exclude SIF_SMALL_SHIP (& other small objects) from using the bbox
	if (objp->type == OBJ_SHIP) {
		int inside = get_nearest_bbox_point(objp, pos, &box_pt);
		if (inside) {
			dist = 0.0001f;
		} else {
			dist = vm_vec_dist_quick(pos, &box_pt);
		}
	} else {
		dist = vm_vec_dist_quick(&objp->pos, pos) - objp->radius;
	}

	if ( (dist > outer_rad) || (dist > limit) ) {
		return -1;	// spheres don't intersect at all
	}

	if ( dist < inner_rad ) {
		// damage is maximum within inner radius
		*damage = max_damage;
		*blast = max_blast;
	} else {
		float dist_to_outer_rad_squared = (outer_rad-dist)*(outer_rad-dist);
		float total_dist_squared = (inner_rad-outer_rad)*(inner_rad-outer_rad);

		// this means the inner and outer radii are basically equal... and since we aren't within the inner radius,
		// we fudge the law of excluded middle to place ourselves outside the outer radius
		if (total_dist_squared < 0.0001f) {
			return -1;	// avoid divide-by-zero; we won't take damage anyway
		}

		// AL 2-24-98: drop off damage relative to square of distance
		Assert(dist_to_outer_rad_squared <= total_dist_squared);
		*damage = max_damage * dist_to_outer_rad_squared/total_dist_squared;
		*blast =  (dist - outer_rad) * max_blast /(inner_rad - outer_rad);
	}

	return 0;
}

/**
 * Apply the blast effects of an explosion to an object
 *
 * @param force_apply_pos	World pos of where force is applied to object
 * @param ship_objp			Object pointer of ship receiving the blast
 * @param blast_pos			World pos of blast center
 * @param blast				Force of blast
 * @param make_shockwave	Boolean, whether to create a shockwave or not
 */
void weapon_area_apply_blast(vec3d * /*force_apply_pos*/, object *objp, vec3d *blast_pos, float blast, bool make_shockwave)
{
	vec3d		force, vec_blast_to_ship, vec_ship_to_impact;
	polymodel		*pm;

	Assertion(objp->type == OBJ_SHIP || objp->type == OBJ_ASTEROID || objp->type == OBJ_DEBRIS, "weapon_area_apply_blast can only be called on ships, asteroids, or debris");
	if (!(objp->type == OBJ_SHIP || objp->type == OBJ_ASTEROID || objp->type == OBJ_DEBRIS))
		return;

	// don't waste time here if there is no blast force
	if ( blast == 0.0f )
		return;

	// apply blast force based on distance from center of explosion
	vm_vec_sub(&vec_blast_to_ship, &objp->pos, blast_pos);
	vm_vec_normalize_safe(&vec_blast_to_ship);
	vm_vec_copy_scale(&force, &vec_blast_to_ship, blast );

	vm_vec_sub(&vec_ship_to_impact, blast_pos, &objp->pos);

	int model_num = object_get_model(objp);
	pm = model_get(model_num);
	Assert ( pm != NULL );
	if (!pm)
		return;

	if (make_shockwave) {
		if (object_is_docked(objp)) {
			// TODO: this sales down the effect properly but physics_apply_shock will apply
			// forces based on this ship's bbox, rather than the whole assembly's bbox like it should
			blast *= objp->phys_info.mass / dock_calc_total_docked_mass(objp);
		}
		physics_apply_shock (&force, blast, &objp->phys_info, &objp->orient, &pm->mins, &pm->maxs, pm->rad);
		if (objp == Player_obj) {
			joy_ff_play_vector_effect(&vec_blast_to_ship, blast * 2.0f);
		}
	} else {
		ship_apply_whack( &force, blast_pos, objp);
	}
}

/**
 * Do the area effect for a weapon
 *
 * @param wobjp		Object pointer to weapon causing explosion
 * @param sci		Shockwave info
 * @param pos		World pos of explosion center
 * @param other_obj	Object pointer to ship that weapon impacted on (can be NULL)
 */
void weapon_do_area_effect(object *wobjp, shockwave_create_info *sci, vec3d *pos, object *other_obj)
{
	weapon_info	*wip;
	object		*objp;
	float			damage, blast;

	wip = &Weapon_info[Weapons[wobjp->instance].weapon_info_index];	

	// only blast ships and asteroids
	// And (some) weapons
	for ( objp = GET_FIRST(&obj_used_list); objp !=END_OF_LIST(&obj_used_list); objp = GET_NEXT(objp) ) {
		if (objp->flags[Object::Object_Flags::Should_be_dead])
			continue;
		if ( (objp->type != OBJ_SHIP) && (objp->type != OBJ_ASTEROID) && (objp->type != OBJ_WEAPON) ) {
			continue;
		}
	
		if (objp->type == OBJ_WEAPON) {
			// only apply to missiles with hitpoints
			weapon_info* wip2 = &Weapon_info[Weapons[objp->instance].weapon_info_index];
			if (wip2->weapon_hitpoints <= 0)
				continue;
			if (!((wip2->wi_flags[Weapon::Info_Flags::Takes_blast_damage]) || (wip->wi_flags[Weapon::Info_Flags::Ciws])))
				continue;
		}

		// don't blast no-collide or navbuoys
		if ( !objp->flags[Object::Object_Flags::Collides] || (objp->type == OBJ_SHIP && ship_get_SIF(objp->instance)[Ship::Info_Flags::Navbuoy]) ) {
			continue;
		}

		if ( weapon_area_calc_damage(objp, pos, sci->inner_rad, sci->outer_rad, sci->blast, sci->damage, &blast, &damage, sci->outer_rad) == -1 ){
			continue;
		}

		// scale damage
		damage *= weapon_get_damage_scale(wip, wobjp, other_obj);		

		weapon_info* target_wip;

		switch ( objp->type ) {
		case OBJ_SHIP:
			// If we're doing an AoE Electronics blast, do the electronics stuff (unless it also has the regular "electronics"
			// flag and this is the ship the missile directly impacted; then leave it for the regular code below) -MageKing17
			if ( (wip->wi_flags[Weapon::Info_Flags::Aoe_Electronics]) && !((objp->flags[Object::Object_Flags::Invulnerable]) || ((objp == other_obj) && (wip->wi_flags[Weapon::Info_Flags::Electronics]))) ) {
				weapon_do_electronics_effect(objp, pos, Weapons[wobjp->instance].weapon_info_index);
			}
			ship_apply_global_damage(objp, wobjp, pos, damage, wip->shockwave.damage_type_idx);
			weapon_area_apply_blast(nullptr, objp, pos, blast, false);
			break;
		case OBJ_ASTEROID:
			weapon_area_apply_blast(nullptr, objp, pos, blast, true);
			asteroid_hit(objp, nullptr, nullptr, damage, nullptr);
			break;
		case OBJ_WEAPON:
			target_wip = &Weapon_info[Weapons[objp->instance].weapon_info_index];
			if (target_wip->armor_type_idx >= 0)
				damage = Armor_types[target_wip->armor_type_idx].GetDamage(damage, wip->shockwave.damage_type_idx, 1.0f, false);

			objp->hull_strength -= damage;
			if (objp->hull_strength < 0.0f) {
				Weapons[objp->instance].lifeleft = 0.001f;
				Weapons[objp->instance].weapon_flags.set(Weapon::Weapon_Flags::Begun_detonation);
				Weapons[objp->instance].weapon_flags.set(Weapon::Weapon_Flags::Destroyed_by_weapon);
			}
			break;
		default:
			Int3();
			break;
		} 	

	}	// end for
}

//	----------------------------------------------------------------------
//	weapon_armed(weapon)
//
//	Call to figure out if a weapon is armed or not
//
//Weapon is unarmed when...
//1: Weapon is shot down by weapon
//OR
//1: weapon is destroyed before arm time
//2: weapon is destroyed before arm distance from ship
//3: weapon is outside arm radius from target ship
bool weapon_armed(weapon *wp, bool hit_target)
{
	Assert(wp != NULL);

	weapon_info *wip = &Weapon_info[wp->weapon_info_index];

	if((wp->weapon_flags[Weapon::Weapon_Flags::Destroyed_by_weapon])
		&& !wip->arm_time
		&& wip->arm_dist == 0.0f
		&& wip->arm_radius == 0.0f)
	{
		return false;
	}
	else
	{
		object *wobj = &Objects[wp->objnum];
		object *pobj;

		if(wobj->parent > -1) {
			pobj = &Objects[wobj->parent];
		} else {
			pobj = NULL;
		}

		if(		((wip->arm_time) && ((Missiontime - wp->creation_time) < wip->arm_time))
			|| ((wip->arm_dist) && (pobj != NULL && pobj->type != OBJ_NONE && (vm_vec_dist(&wobj->pos, &pobj->pos) < wip->arm_dist))))
		{
			return false;
		}
		if(wip->arm_radius && (!hit_target)) {
			if(!weapon_has_homing_object(wp))
				return false;
			if(IS_VEC_NULL(&wp->homing_pos) || vm_vec_dist(&wobj->pos, &wp->homing_pos) > wip->arm_radius)
				return false;
		}
	}

	return true;
}


/**
 * Called when a weapon hits something (or, in the case of
 * missiles explodes for any particular reason)
 */
void weapon_hit( object * weapon_obj, object * other_obj, vec3d * hitpos, int quadrant, vec3d* hitnormal )
{
	Assert(weapon_obj != NULL);
	if(weapon_obj == NULL){
		return;
	}
	Assert((weapon_obj->type == OBJ_WEAPON) && (weapon_obj->instance >= 0) && (weapon_obj->instance < MAX_WEAPONS));
	if((weapon_obj->type != OBJ_WEAPON) || (weapon_obj->instance < 0) || (weapon_obj->instance >= MAX_WEAPONS)){
		return;
	}

	int			num = weapon_obj->instance;
	int			weapon_type = Weapons[num].weapon_info_index;
	weapon_info	*wip;
	weapon *wp;
	bool		hit_target = false;

	ship		*shipp;
	int         objnum;

	Assert((weapon_type >= 0) && (weapon_type < weapon_info_size()));
	if ((weapon_type < 0) || (weapon_type >= weapon_info_size())) {
		return;
	}
	wp = &Weapons[weapon_obj->instance];
	wip = &Weapon_info[weapon_type];
	objnum = wp->objnum;

	if (scripting::hooks::OnMissileDeathStarted->isActive() && wip->subtype == WP_MISSILE) {
		// analagous to On Ship Death Started
		scripting::hooks::OnMissileDeathStarted->run(scripting::hooks::WeaponDeathConditions{ wp },
			scripting::hook_param_list(
			scripting::hook_param("Weapon", 'o', weapon_obj),
			scripting::hook_param("Object", 'o', other_obj)));
	}

	// check if the weapon actually hit the intended target
	if (weapon_has_homing_object(wp))
		if (wp->homing_object == other_obj)
			hit_target = true;

	//This is an expensive check
	bool armed_weapon = weapon_armed(&Weapons[num], hit_target);

	// if this is the player ship, and is a laser hit, skip it. wait for player "pain" to take care of it
	if ((other_obj != Player_obj) || (wip->subtype != WP_LASER) || !MULTIPLAYER_CLIENT) {
		weapon_hit_do_sound(other_obj, wip, hitpos, armed_weapon, quadrant);
	}

	if (wip->impact_weapon_expl_effect.isValid() && armed_weapon) {
		auto particleSource = particle::ParticleManager::get()->createSource(wip->impact_weapon_expl_effect);
		particleSource.moveTo(hitpos);
		particleSource.setOrientationFromVec(&weapon_obj->phys_info.vel);
		particleSource.setVelocity(&weapon_obj->phys_info.vel);

		if (hitnormal)
		{
			particleSource.setOrientationNormal(hitnormal);
		}

		particleSource.finish();
	} else if (wip->dinky_impact_weapon_expl_effect.isValid() && !armed_weapon) {
		auto particleSource = particle::ParticleManager::get()->createSource(wip->dinky_impact_weapon_expl_effect);
		particleSource.moveTo(hitpos);
		particleSource.setOrientationFromVec(&weapon_obj->phys_info.vel);
		particleSource.setVelocity(&weapon_obj->phys_info.vel);

		if (hitnormal)
		{
			particleSource.setOrientationNormal(hitnormal);
		}

		particleSource.finish();
	}

	if ((other_obj != nullptr) && (quadrant == -1) && (wip->piercing_impact_effect.isValid() && armed_weapon)) {
		if ((other_obj->type == OBJ_SHIP) || (other_obj->type == OBJ_DEBRIS)) {

			int ok_to_draw = 1;

			if (other_obj->type == OBJ_SHIP) {
				float draw_limit, hull_pct;
				int dmg_type_idx, piercing_type;

				shipp = &Ships[other_obj->instance];

				hull_pct = other_obj->hull_strength / shipp->ship_max_hull_strength;
				dmg_type_idx = wip->damage_type_idx;
				draw_limit = Ship_info[shipp->ship_info_index].piercing_damage_draw_limit;
				
				if (shipp->armor_type_idx != -1) {
					piercing_type = Armor_types[shipp->armor_type_idx].GetPiercingType(dmg_type_idx);
					if (piercing_type == SADTF_PIERCING_DEFAULT) {
						draw_limit = Armor_types[shipp->armor_type_idx].GetPiercingLimit(dmg_type_idx);
					} else if ((piercing_type == SADTF_PIERCING_NONE) || (piercing_type == SADTF_PIERCING_RETAIL)) {
						ok_to_draw = 0;
					}
				}

				if (hull_pct > draw_limit)
					ok_to_draw = 0;
			}

			if (ok_to_draw) {
				using namespace particle;

				auto primarySource = ParticleManager::get()->createSource(wip->piercing_impact_effect);
				primarySource.moveTo(&weapon_obj->pos);
				primarySource.setOrientationMatrix(&weapon_obj->last_orient);
				primarySource.setVelocity(&weapon_obj->phys_info.vel);

				if (hitnormal)
				{
					primarySource.setOrientationNormal(hitnormal);
				}

				primarySource.finish();

				if (wip->piercing_impact_secondary_effect.isValid()) {
					auto secondarySource = ParticleManager::get()->createSource(wip->piercing_impact_secondary_effect);
					secondarySource.moveTo(&weapon_obj->pos);
					secondarySource.setOrientationMatrix(&weapon_obj->last_orient);
					secondarySource.setVelocity(&weapon_obj->phys_info.vel);

					if (hitnormal)
					{
						secondarySource.setOrientationNormal(hitnormal);
					}

					secondarySource.finish();
				}
			}
		}
	}

	//Set shockwaves flag
	int sw_flag = SW_WEAPON;

	if ( ((other_obj) && (other_obj->type == OBJ_WEAPON)) || (Weapons[num].weapon_flags[Weapon::Weapon_Flags::Destroyed_by_weapon])) {
		sw_flag |= SW_WEAPON_KILL;
	}

	//Which shockwave?
	shockwave_create_info *sci = &wip->shockwave;
	if(!armed_weapon) {
		sci = &wip->dinky_shockwave;
	}

	// check if this is an area effect weapon (i.e. has a blast radius)
	if (sci->inner_rad != 0.0f || sci->outer_rad != 0.0f)
	{
		if(sci->speed > 0.0f) {
			shockwave_create(OBJ_INDEX(weapon_obj), hitpos, sci, sw_flag, -1);
		}
		else {
			weapon_do_area_effect(weapon_obj, sci, hitpos, other_obj);
		}
	}

	// check if this is an EMP weapon
	if(wip->wi_flags[Weapon::Info_Flags::Emp]){
		emp_apply(&weapon_obj->pos, wip->shockwave.inner_rad, wip->shockwave.outer_rad, wip->emp_intensity, wip->emp_time, (wip->wi_flags[Weapon::Info_Flags::Use_emp_time_for_capship_turrets]) != 0);
	}	

	// if this weapon has the "Electronics" flag set, then disrupt subsystems in sphere
	if ((other_obj != NULL) && (wip->wi_flags[Weapon::Info_Flags::Electronics])) {
		if (other_obj->type == OBJ_SHIP) {
			weapon_do_electronics_effect(other_obj, &weapon_obj->pos, Weapons[weapon_obj->instance].weapon_info_index);
		}
	}

	if (!wip->pierce_objects || wip->spawn_children_on_pierce || !other_obj) {
		// spawn weapons - note the change from FS 1 multiplayer.
		if (wip->wi_flags[Weapon::Info_Flags::Spawn]) {
			if (!((wip->wi_flags[Weapon::Info_Flags::Dont_spawn_if_shot]) && (Weapons[num].weapon_flags[Weapon::Weapon_Flags::Destroyed_by_weapon]))) {			// prevent spawning of children if shot down and the dont spawn if shot flag is set (DahBlount)
				spawn_child_weapons(weapon_obj);
			}
		}
	}

	//No other_obj means this weapon detonates
	if (wip->pierce_objects && other_obj)
		return;

	// For all objects that had this weapon as a target, wipe it out, forcing find of a new enemy
	for ( auto so = GET_FIRST(&Ship_obj_list); so != END_OF_LIST(&Ship_obj_list); so = GET_NEXT(so) ) {
		auto ship_objp = &Objects[so->objnum];
		if (ship_objp->flags[Object::Object_Flags::Should_be_dead])
			continue;

		Assert(ship_objp->instance != -1);        
		shipp = &Ships[ship_objp->instance];
		Assert(shipp->ai_index != -1);
        
		ai_info	*aip = &Ai_info[shipp->ai_index];
        
		if (aip->target_objnum == objnum) {
			set_target_objnum(aip, -1);
			//	If this ship had a dynamic goal of chasing this weapon, clear the dynamic goal.
			if (aip->resume_goal_time != -1)
				aip->active_goal = AI_GOAL_NONE;
		}
        
		if (aip->goal_objnum == objnum) {
			aip->goal_objnum = -1;
			aip->goal_signature = -1;
		}
        
		if (aip->guard_objnum == objnum) {
			aip->guard_objnum = -1;
			aip->guard_signature = -1;
		}
        
		if (aip->hitter_objnum == objnum) {
			aip->hitter_objnum = -1;
        }
	}

	if (scripting::hooks::OnMissileDeath->isActive() && wip->subtype == WP_MISSILE) {
		scripting::hooks::OnMissileDeath->run(scripting::hooks::WeaponDeathConditions{ wp },
			scripting::hook_param_list(
			scripting::hook_param("Weapon", 'o', weapon_obj),
			scripting::hook_param("Object", 'o', other_obj)));
	}

    weapon_obj->flags.set(Object::Object_Flags::Should_be_dead);

	// decrement parent's number of active remote detonators if applicable
	if (wip->wi_flags[Weapon::Info_Flags::Remote] && weapon_obj->parent >= 0 && (weapon_obj->parent < MAX_OBJECTS)) {
		object* parent = &Objects[weapon_obj->parent];
		if ( parent->type == OBJ_SHIP && parent->signature == weapon_obj->parent_sig)
			Ships[Objects[weapon_obj->parent].instance].weapons.remote_detonaters_active--;
	}
}

void weapon_detonate(object *objp)
{
	Assert(objp != NULL);
	if(objp == NULL){
		return;
	}
	Assert((objp->type == OBJ_WEAPON) && (objp->instance >= 0));
	if((objp->type != OBJ_WEAPON) || (objp->instance < 0)){
		return;
	}	

	// send a detonate packet in multiplayer
	if(MULTIPLAYER_MASTER){
		send_weapon_detonate_packet(objp);
	}

	// call weapon hit
	// Wanderer - use last frame pos for the corkscrew missiles
	if ( (Weapon_info[Weapons[objp->instance].weapon_info_index].wi_flags[Weapon::Info_Flags::Corkscrew]) ) {
		weapon_hit(objp, NULL, &objp->last_pos);
	} else {
		weapon_hit(objp, NULL, &objp->pos);
	}
}


// Group_id:  If you should quad lasers, they should all have the same group id.  
// This will be used to optimize lighting, since each group only needs to cast one light.
// Call this to get a new group id, then pass it to each weapon_create call for all the
// weapons in the group.   Number will be between 0 and WEAPON_MAX_GROUP_IDS and will
// get reused.
int weapon_create_group_id()
{
	static int current_id = 0;

	int n = current_id;
	
	current_id++;
	if ( current_id >= WEAPON_MAX_GROUP_IDS )	{
		current_id = 0;
	}
	return n;
}

/**
 * Call before weapons_page_in to mark a weapon as used
 */
void weapon_mark_as_used(int weapon_type)
{
	if (weapon_type < 0)
		return;

	Assert(used_weapons != nullptr);
	Assert(weapon_type < weapon_info_size());

	if (weapon_type < weapon_info_size()) {
		used_weapons[weapon_type]++;
		if (Weapon_info[weapon_type].num_substitution_patterns > 0) {
			for (size_t i = 0; i < Weapon_info[weapon_type].num_substitution_patterns; i++) {
				used_weapons[Weapon_info[weapon_type].weapon_substitution_pattern[i]]++;
			}
		}
	}
}

void weapons_page_in()
{
	TRACE_SCOPE(tracing::WeaponPageIn);

	int i, j, idx;

	Assert( used_weapons != NULL );

	// for weapons in weaponry pool
	for (i = 0; i < Num_teams; i++) {
		for (j = 0; j < Team_data[i].num_weapon_choices; j++) {
			used_weapons[Team_data[i].weaponry_pool[j]] += Team_data[i].weaponry_count[j];
		}
	}

	// this grabs all spawn weapon types (Cluster Baby, etc.) which can't be
	// assigned directly to a ship
	for (i = 0; i < weapon_info_size(); i++) {
		// we only want entries that already exist
		if ( !used_weapons[i] )
			continue;

		// if it's got a spawn type then grab it
        for (j = 0; j < Weapon_info[i].num_spawn_weapons_defined; j++)
        {
			idx = (int)Weapon_info[i].spawn_info[j].spawn_wep_index;
			if (idx >= 0)
				used_weapons[idx]++;
        }
	}

	// release anything loaded that we don't have marked as used for this mission
	if ( !Cmdline_load_all_weapons )
		weapon_release_bitmaps();

	// Page in bitmaps for all used weapons
	for (i = 0; i < weapon_info_size(); i++) {
		if ( !Cmdline_load_all_weapons ) {
			if ( !used_weapons[i] ) {
				nprintf(("Weapons", "Not loading weapon id %d (%s)\n", i, Weapon_info[i].name));
				continue;
			}
		}

		weapon_load_bitmaps(i);

		weapon_info *wip = &Weapon_info[i];

        wip->wi_flags.remove(Weapon::Info_Flags::Thruster);		// Assume no thrusters
		
		switch (wip->render_type)
		{
			case WRT_POF:
			{
				wip->model_num = model_load( wip->pofbitmap_name, 0, NULL );

				polymodel *pm = model_get( wip->model_num );

				// If it has a model, and the model pof has thrusters, then set
				// the flags
				if (pm->n_thrusters > 0) {
                    wip->wi_flags.set(Weapon::Info_Flags::Thruster);
				}
		
				for (j = 0; j < pm->n_textures; j++)
					pm->maps[j].PageIn();

				break;
			}

			case WRT_LASER:
			{
				bm_page_in_texture( wip->laser_bitmap.first_frame );
				bm_page_in_texture( wip->laser_glow_bitmap.first_frame );
				bm_page_in_texture (wip->laser_headon_bitmap.first_frame );
				bm_page_in_texture (wip->laser_glow_headon_bitmap.first_frame);

				break;
			}

			default:
				Assertion(wip->render_type != WRT_POF && wip->render_type != WRT_LASER, "Weapon %s does not have a valid rendering type. Type passed: %d\n", wip->name, wip->render_type);	// Invalid weapon rendering type.
		}

		wip->external_model_num = -1;

		if (VALID_FNAME(wip->external_model_name))
			wip->external_model_num = model_load( wip->external_model_name, 0, NULL );

		if (wip->external_model_num == -1)
			wip->external_model_num = wip->model_num;


		//Load shockwaves
		shockwave_create_info_load(&wip->shockwave);
		shockwave_create_info_load(&wip->dinky_shockwave);

		// trail bitmaps
		if ( (wip->wi_flags[Weapon::Info_Flags::Trail]) && (wip->tr_info.texture.bitmap_id > -1) )
			bm_page_in_texture( wip->tr_info.texture.bitmap_id );

		// if this is a beam weapon, page in its stuff
		if (wip->wi_flags[Weapon::Info_Flags::Beam]) {
			// all beam sections
			for (idx = 0; idx < wip->b_info.beam_num_sections; idx++)
				bm_page_in_texture(wip->b_info.sections[idx].texture.first_frame);

			// muzzle glow
			bm_page_in_texture(wip->b_info.beam_glow.first_frame);

			// particle ani
			bm_page_in_texture(wip->b_info.beam_particle_ani.first_frame);
		}

		if (wip->wi_flags[Weapon::Info_Flags::Particle_spew]) {
			for (size_t s = 0; s < MAX_PARTICLE_SPEWERS; s++) {	// looped, multi particle spew -nuke
				if (wip->particle_spewers[s].particle_spew_type != PSPEW_NONE) {
					bm_page_in_texture(wip->particle_spewers[s].particle_spew_anim.first_frame);
				}
			}
		}

		// muzzle flashes
		if (wip->muzzle_flash >= 0)
			mflash_mark_as_used(wip->muzzle_flash);

		bm_page_in_texture(wip->thruster_flame.first_frame);
		bm_page_in_texture(wip->thruster_glow.first_frame);

		decals::pageInDecal(wip->impact_decal);
	}
}

/**
 * Page_in function for cheaters, grabs all weapons that weren't already in a mission
 * and loads the models for them.
 *
 * Non-model graphics elements will get loaded when they are rendered for the first time.  
 * Maybe not the best way to do this but faster and a lot less error prone.
 */
void weapons_page_in_cheats()
{
	int i;

	// don't bother if they are all loaded already
	if ( Cmdline_load_all_weapons )
		return;

	Assert( used_weapons != NULL );

	// force a page in of all muzzle flashes
	mflash_page_in(true);

	// page in models for all weapon types that aren't already loaded
	for (i = 0; i < weapon_info_size(); i++) {
		// skip over anything that's already loaded
		if (used_weapons[i])
			continue;

		weapon_load_bitmaps(i);

		weapon_info *wip = &Weapon_info[i];
		
        wip->wi_flags.remove(Weapon::Info_Flags::Thruster);		// Assume no thrusters

		if ( wip->render_type == WRT_POF ) {
			wip->model_num = model_load( wip->pofbitmap_name, 0, NULL );
				
			polymodel *pm = model_get( wip->model_num );
				
			// If it has a model, and the model pof has thrusters, then set
			// the flags
			if ( pm->n_thrusters > 0 )	{
                wip->wi_flags.set(Weapon::Info_Flags::Thruster);
			}
		}
		
		wip->external_model_num = -1;
		
		if (VALID_FNAME(wip->external_model_name))
			wip->external_model_num = model_load( wip->external_model_name, 0, NULL );

		if (wip->external_model_num == -1)
			wip->external_model_num = wip->model_num;
		
		
		//Load shockwaves
		shockwave_create_info_load(&wip->shockwave);
		shockwave_create_info_load(&wip->dinky_shockwave);

		used_weapons[i]++;
	}
}

/* Helper function for l_Weaponclass.isWeaponLoaded()
 * Pages in a single weapon and its substitutes and chilren given the weapon_info index for it
 */
bool weapon_page_in(int weapon_type)
{
	Assert(used_weapons != NULL);

	if (weapon_type < 0 || weapon_type >= weapon_info_size()) {
		return false;
	}

	SCP_vector<int> page_in_weapons;
	page_in_weapons.push_back(weapon_type);
	
	// Make sure substitution weapons are paged in as well
	if (Weapon_info[weapon_type].num_substitution_patterns > 0) {
		for (size_t i = 0; i < Weapon_info[weapon_type].num_substitution_patterns; i++) {
			page_in_weapons.push_back(Weapon_info[weapon_type].weapon_substitution_pattern[i]);
		}
	}

	// this grabs all spawn weapon types (Cluster Baby, etc.) which can't be
	// assigned directly to a ship
	// if it's got a spawn type then grab it
	size_t size = page_in_weapons.size();
	for (size_t x = 0; x < size; x++) {
		if (Weapon_info[page_in_weapons.at(x)].num_spawn_weapons_defined > 0) {
			for (int j = 0; j < Weapon_info[page_in_weapons.at(x)].num_spawn_weapons_defined; j++) {
				int idx = (int)Weapon_info[page_in_weapons.at(x)].spawn_info[j].spawn_wep_index;
				if (idx >= 0)
					page_in_weapons.push_back(idx);
			}
		}
	}

	for (size_t k = 0; k < page_in_weapons.size(); k++) {
		if (used_weapons[page_in_weapons.at(k)]) {
			continue;		// If weapon is already paged_in, we don't need to page it in again
		}

		// Page in bitmaps for the weapon
		weapon_load_bitmaps(page_in_weapons.at(k));

		weapon_info *wip = &Weapon_info[page_in_weapons.at(k)];

		wip->wi_flags.remove(Weapon::Info_Flags::Thruster);		// Assume no thrusters

		switch (wip->render_type)
		{
		case WRT_POF:
		{
			wip->model_num = model_load(wip->pofbitmap_name, 0, NULL);

			polymodel *pm = model_get(wip->model_num);

			// If it has a model, and the model pof has thrusters, then set
			// the flags
			if (pm->n_thrusters > 0) {
				wip->wi_flags.set(Weapon::Info_Flags::Thruster);
			}

			for (int j = 0; j < pm->n_textures; j++)
				pm->maps[j].PageIn();

			break;
		}

		case WRT_LASER:
		{
			bm_page_in_texture(wip->laser_bitmap.first_frame);
			bm_page_in_texture(wip->laser_glow_bitmap.first_frame);
			bm_page_in_texture(wip->laser_headon_bitmap.first_frame);
			bm_page_in_texture(wip->laser_glow_headon_bitmap.first_frame);

			break;
		}

		default:
			Assertion(wip->render_type != WRT_POF && wip->render_type != WRT_LASER, "Weapon %s does not have a valid rendering type. Type passed: %d\n", wip->name, wip->render_type);	// Invalid weapon rendering type.
		}

		wip->external_model_num = -1;

		if (VALID_FNAME(wip->external_model_name))
			wip->external_model_num = model_load(wip->external_model_name, 0, NULL);

		if (wip->external_model_num == -1)
			wip->external_model_num = wip->model_num;


		//Load shockwaves
		shockwave_create_info_load(&wip->shockwave);
		shockwave_create_info_load(&wip->dinky_shockwave);

		// trail bitmaps
		if ((wip->wi_flags[Weapon::Info_Flags::Trail]) && (wip->tr_info.texture.bitmap_id > -1))
			bm_page_in_texture(wip->tr_info.texture.bitmap_id);

		// if this is a beam weapon, page in its stuff
		if (wip->wi_flags[Weapon::Info_Flags::Beam]) {
			// all beam sections
			for (int idx = 0; idx < wip->b_info.beam_num_sections; idx++)
				bm_page_in_texture(wip->b_info.sections[idx].texture.first_frame);

			// muzzle glow
			bm_page_in_texture(wip->b_info.beam_glow.first_frame);

			// particle ani
			bm_page_in_texture(wip->b_info.beam_particle_ani.first_frame);
		}

		if (wip->wi_flags[Weapon::Info_Flags::Particle_spew]) {
			for (size_t s = 0; s < MAX_PARTICLE_SPEWERS; s++) {	// looped, multi particle spew -nuke
				if (wip->particle_spewers[s].particle_spew_type != PSPEW_NONE) {
					bm_page_in_texture(wip->particle_spewers[s].particle_spew_anim.first_frame);
				}
			}
		}

		// muzzle flashes
		if (wip->muzzle_flash >= 0)
			mflash_mark_as_used(wip->muzzle_flash);

		bm_page_in_texture(wip->thruster_flame.first_frame);
		bm_page_in_texture(wip->thruster_glow.first_frame);

		// Page in decal bitmaps
		decals::pageInDecal(wip->impact_decal);

		used_weapons[page_in_weapons.at(k)]++;	// Ensures weapon can be counted as used
	}

	return true;
}

bool weapon_used(int weapon_type) {
	return used_weapons[weapon_type] > 0;
}

/**
 * Get the "color" of the laser at the given moment (since glowing lasers can cycle colors)
 */
void weapon_get_laser_color(color *c, object *objp)
{
	weapon *wep;
	weapon_info *winfo;
	float pct;

	// sanity
	if (c == NULL)
		return;

	// sanity
	Assert(objp != NULL);
	Assert(objp->type == OBJ_WEAPON);
	Assert(objp->instance >= 0);
	Assert(Weapons[objp->instance].weapon_info_index >= 0);

	if ( (objp == NULL) || (objp->type != OBJ_WEAPON) || (objp->instance < 0) || (Weapons[objp->instance].weapon_info_index < 0) )
		return;

	wep = &Weapons[objp->instance];
	winfo = &Weapon_info[wep->weapon_info_index];

	// if we're a one-color laser
	if ( (winfo->laser_color_2.red == winfo->laser_color_1.red) && (winfo->laser_color_2.green == winfo->laser_color_1.green) && (winfo->laser_color_2.blue == winfo->laser_color_1.blue) ) {
		*c = winfo->laser_color_1;
		return;
	}

	int r = winfo->laser_color_1.red;
	int g = winfo->laser_color_1.green;
	int b = winfo->laser_color_1.blue;

	// lifetime pct
	pct = 1.0f - (wep->lifeleft / winfo->lifetime);
	CLAMP(pct, 0.0f, 0.5f);

	if (pct > 0.0f) {
		pct *= 2.0f;

		r += fl2i((winfo->laser_color_2.red - winfo->laser_color_1.red) * pct);
		g += fl2i((winfo->laser_color_2.green - winfo->laser_color_1.green) * pct);
		b += fl2i((winfo->laser_color_2.blue - winfo->laser_color_1.blue) * pct);
	}

	// otherwise interpolate between the colors
	gr_init_color( c, r, g, b );
}

// default weapon particle spew data

int Weapon_particle_spew_count = 1;
int Weapon_particle_spew_time = 25;
float Weapon_particle_spew_vel = 0.4f;
float Weapon_particle_spew_radius = 2.0f;
float Weapon_particle_spew_lifetime = 0.15f;
float Weapon_particle_spew_scale = 0.8f;

/**
 * For weapons flagged as particle spewers, spew particles. wheee
 */
void weapon_maybe_spew_particle(object *obj)
{
	weapon *wp;
	weapon_info *wip;
	int idx;

	// check some stuff
	Assert(obj->type == OBJ_WEAPON);
	Assert(obj->instance >= 0);
	Assert(Weapons[obj->instance].weapon_info_index >= 0);
	Assert(Weapon_info[Weapons[obj->instance].weapon_info_index].wi_flags[Weapon::Info_Flags::Particle_spew]);
	
	wp = &Weapons[obj->instance];
	wip = &Weapon_info[wp->weapon_info_index];
	vec3d spawn_pos, spawn_vel, output_pos, output_vel, input_pos, input_vel;

	for (int psi = 0; psi < MAX_PARTICLE_SPEWERS; psi++) {	// iterate through spewers	-nuke
		if (wip->particle_spewers[psi].particle_spew_type != PSPEW_NONE) {
			// if the weapon's particle timestamp has elapsed
			if ((wp->particle_spew_time[psi] == -1) || timestamp_elapsed(wp->particle_spew_time[psi])) {
				// reset the timestamp
				wp->particle_spew_time[psi] = timestamp(wip->particle_spewers[0].particle_spew_time);

				// turn normals and origins to world space if we need to
				if (!vm_vec_same(&wip->particle_spewers[psi].particle_spew_offset, &vmd_zero_vector)) {	// don't xform unused vectors
					vm_vec_unrotate(&spawn_pos, &wip->particle_spewers[psi].particle_spew_offset, &obj->orient);
				} else {
					spawn_pos = vmd_zero_vector;
				}

				if (!vm_vec_same(&wip->particle_spewers[psi].particle_spew_velocity, &vmd_zero_vector)) {
					vm_vec_unrotate(&spawn_vel, &wip->particle_spewers[psi].particle_spew_velocity, &obj->orient);
				} else {
					spawn_vel = vmd_zero_vector;
				}

				// spew some particles
				if (wip->particle_spewers[psi].particle_spew_type == PSPEW_DEFAULT)	// default pspew type
				{		// do the default pspew
						vec3d direct, direct_temp, particle_pos;
						vec3d null_vec = ZERO_VECTOR;
						vec3d vel;
						float ang;

					for (idx = 0; idx < wip->particle_spewers[psi].particle_spew_count; idx++) {
						// get the backward vector of the weapon
						direct = obj->orient.vec.fvec;
						vm_vec_negate(&direct);

						// randomly perturb x, y and z
						
						// uvec
						ang = frand_range(-PI_2,PI_2);	// fl_radian(frand_range(-90.0f, 90.0f));	-optimized by nuke
						vm_rot_point_around_line(&direct_temp, &direct, ang, &null_vec, &obj->orient.vec.fvec);			
						direct = direct_temp;
						vm_vec_scale(&direct, wip->particle_spewers[psi].particle_spew_scale);

						// rvec
						ang = frand_range(-PI_2,PI_2);	// fl_radian(frand_range(-90.0f, 90.0f));	-optimized by nuke
						vm_rot_point_around_line(&direct_temp, &direct, ang, &null_vec, &obj->orient.vec.rvec);			
						direct = direct_temp;
						vm_vec_scale(&direct, wip->particle_spewers[psi].particle_spew_scale);

						// fvec
						ang = frand_range(-PI_2,PI_2);	// fl_radian(frand_range(-90.0f, 90.0f));	-optimized by nuke
						vm_rot_point_around_line(&direct_temp, &direct, ang, &null_vec, &obj->orient.vec.uvec);			
						direct = direct_temp;
						vm_vec_scale(&direct, wip->particle_spewers[psi].particle_spew_scale);

						// get a velocity vector of some percentage of the weapon's velocity
						vel = obj->phys_info.vel;
						vm_vec_scale(&vel, wip->particle_spewers[psi].particle_spew_vel);

						// maybe add in offset and initial velocity
						if (!vm_vec_same(&spawn_vel, &vmd_zero_vector)) { // add in particle velocity if its available
							vm_vec_add2(&vel, &spawn_vel);
						}
						if (!vm_vec_same(&spawn_pos, &vmd_zero_vector)) { // add offset if available
							vm_vec_add2(&direct, &spawn_pos);
						}

						if (wip->wi_flags[Weapon::Info_Flags::Corkscrew]) {
							vm_vec_add(&particle_pos, &obj->last_pos, &direct);
						} else {
							vm_vec_add(&particle_pos, &obj->pos, &direct);
						}

						// emit the particle
						if (wip->particle_spewers[psi].particle_spew_anim.first_frame < 0) {
							particle::create(&particle_pos,
											 &vel,
											 wip->particle_spewers[psi].particle_spew_lifetime,
											 wip->particle_spewers[psi].particle_spew_radius,
											 particle::PARTICLE_SMOKE);
						} else {
							particle::create(&particle_pos,
											 &vel,
											 wip->particle_spewers[psi].particle_spew_lifetime,
											 wip->particle_spewers[psi].particle_spew_radius,
											 particle::PARTICLE_BITMAP,
											 wip->particle_spewers[psi].particle_spew_anim.first_frame);
						}
					}
				} else if (wip->particle_spewers[psi].particle_spew_type == PSPEW_HELIX) { // helix
					float segment_length = wip->max_speed * flFrametime; // determine how long the segment is
					float segment_angular_length = PI2 * wip->particle_spewers[psi].particle_spew_rotation_rate * flFrametime; 	// determine how much the segment rotates
					float rotation_value = (wp->lifeleft * PI2 * wip->particle_spewers[psi].particle_spew_rotation_rate) + wp->particle_spew_rand; // calculate a rotational start point based on remaining life
					float inc = 1.0f / wip->particle_spewers[psi].particle_spew_count;	// determine our incriment
					float particle_rot;
					vec3d input_pos_l = ZERO_VECTOR;
					
					for (float is = 0; is < 1; is += inc ) { // use iterator as a scaler
						particle_rot = rotation_value + (segment_angular_length * is); // find what point of the rotation were at
						input_vel.xyz.x = sinf(particle_rot) * wip->particle_spewers[psi].particle_spew_scale; // determine x/y velocity based on scale and rotation
						input_vel.xyz.y = cosf(particle_rot) * wip->particle_spewers[psi].particle_spew_scale;
						input_vel.xyz.z = wip->max_speed * wip->particle_spewers[psi].particle_spew_vel; // velocity inheritance
						vm_vec_unrotate(&output_vel, &input_vel, &obj->orient);				// orient velocity to weapon
						input_pos_l.xyz.x = input_vel.xyz.x * flFrametime * (1.0f - is);	// interpolate particle motion
						input_pos_l.xyz.y = input_vel.xyz.y * flFrametime * (1.0f - is);
						input_pos_l.xyz.z = segment_length * is;							// position particle correctly on the z axis
						vm_vec_unrotate(&input_pos, &input_pos_l, &obj->orient);			// orient to weapon
						vm_vec_sub(&output_pos, &obj->pos, &input_pos);						// translate to world space

						//maybe add in offset and initial velocity
						if (!vm_vec_same(&spawn_vel, &vmd_zero_vector)) { // add particle velocity if needed
							vm_vec_add2(&output_vel, &spawn_vel);
						}
						if (!vm_vec_same(&spawn_pos, &vmd_zero_vector)) { // add offset if needed
							vm_vec_add2(&output_pos, &spawn_pos);
						}

						//emit particles
						if (wip->particle_spewers[psi].particle_spew_anim.first_frame < 0) {
							particle::create(&output_pos,
											 &output_vel,
											 wip->particle_spewers[psi].particle_spew_lifetime,
											 wip->particle_spewers[psi].particle_spew_radius,
											 particle::PARTICLE_SMOKE);
						} else {
							particle::create(&output_pos,
											 &output_vel,
											 wip->particle_spewers[psi].particle_spew_lifetime,
											 wip->particle_spewers[psi].particle_spew_radius,
											 particle::PARTICLE_BITMAP,
											 wip->particle_spewers[psi].particle_spew_anim.first_frame);
						}
					}
				} else if (wip->particle_spewers[psi].particle_spew_type == PSPEW_SPARKLER) { // sparkler
					vec3d temp_vel;
					output_vel = obj->phys_info.vel;
					vm_vec_scale(&output_vel, wip->particle_spewers[psi].particle_spew_vel);

					for (idx = 0; idx < wip->particle_spewers[psi].particle_spew_count; idx++) {
						// create a random unit vector and scale it
						vm_vec_rand_vec_quick(&input_vel);
						vm_vec_scale(&input_vel, wip->particle_spewers[psi].particle_spew_scale);
						
						if (wip->particle_spewers[psi].particle_spew_z_scale != 1.0f) {	// don't do the extra math for spherical effect
							temp_vel = input_vel;
							temp_vel.xyz.z *= wip->particle_spewers[psi].particle_spew_z_scale;	// for an ovoid particle effect to better combine with laser effects
							vm_vec_unrotate(&input_vel, &temp_vel, &obj->orient);				// so it has to be rotated
						}

						vm_vec_add2(&output_vel, &input_vel); // add to weapon velocity
						output_pos = obj->pos;

						// maybe add in offset and initial velocity
						if (!vm_vec_same(&spawn_vel, &vmd_zero_vector)) { // add particle velocity if needed
							vm_vec_add2(&output_vel, &spawn_vel);
						}
						if (!vm_vec_same(&spawn_pos, &vmd_zero_vector)) { // add offset if needed
							vm_vec_add2(&output_pos, &spawn_pos);
						}

						// emit particles
						if (wip->particle_spewers[psi].particle_spew_anim.first_frame < 0) {
							particle::create(&output_pos,
											 &output_vel,
											 wip->particle_spewers[psi].particle_spew_lifetime,
											 wip->particle_spewers[psi].particle_spew_radius,
											 particle::PARTICLE_SMOKE);
						} else {
							particle::create(&output_pos,
											 &output_vel,
											 wip->particle_spewers[psi].particle_spew_lifetime,
											 wip->particle_spewers[psi].particle_spew_radius,
											 particle::PARTICLE_BITMAP,
											 wip->particle_spewers[psi].particle_spew_anim.first_frame);
						}
					}
				} else if (wip->particle_spewers[psi].particle_spew_type == PSPEW_RING) {
					float inc = PI2 / wip->particle_spewers[psi].particle_spew_count;	

					for (float ir = 0; ir < PI2; ir += inc) { // use iterator for rotation
						input_vel.xyz.x = sinf(ir) * wip->particle_spewers[psi].particle_spew_scale; // generate velocity from rotation data
						input_vel.xyz.y = cosf(ir) * wip->particle_spewers[psi].particle_spew_scale;
						input_vel.xyz.z = obj->phys_info.fspeed * wip->particle_spewers[psi].particle_spew_vel;
						vm_vec_unrotate(&output_vel, &input_vel, &obj->orient); // rotate it to model

						output_pos = obj->pos;

						// maybe add in offset amd iitial velocity
						if (!vm_vec_same(&spawn_vel, &vmd_zero_vector)) { // add particle velocity if needed
							vm_vec_add2(&output_vel, &spawn_vel);
						}
						if (!vm_vec_same(&spawn_pos, &vmd_zero_vector)) { // add offset if needed
							vm_vec_add2(&output_pos, &spawn_pos);
						}

						// emit particles
						if (wip->particle_spewers[psi].particle_spew_anim.first_frame < 0) {
							particle::create(&output_pos,
											 &output_vel,
											 wip->particle_spewers[psi].particle_spew_lifetime,
											 wip->particle_spewers[psi].particle_spew_radius,
											 particle::PARTICLE_SMOKE);
						} else {
							particle::create(&output_pos,
											 &output_vel,
											 wip->particle_spewers[psi].particle_spew_lifetime,
											 wip->particle_spewers[psi].particle_spew_radius,
											 particle::PARTICLE_BITMAP,
											 wip->particle_spewers[psi].particle_spew_anim.first_frame);
						}
					}
				} else if (wip->particle_spewers[psi].particle_spew_type == PSPEW_PLUME) {
					float ang_rand, len_rand, sin_ang, cos_ang;
					vec3d input_pos_l = ZERO_VECTOR;
					
					for (int i = 0; i < wip->particle_spewers[psi].particle_spew_count; i++) {
						// use polar coordinates to ensure a disk shaped spew plane
						ang_rand = frand_range(-PI,PI);
						len_rand = frand() * wip->particle_spewers[psi].particle_spew_scale;
						sin_ang = sinf(ang_rand);
						cos_ang = cosf(ang_rand);
						// compute velocity
						input_vel.xyz.x = wip->particle_spewers[psi].particle_spew_z_scale * -sin_ang;
						input_vel.xyz.y = wip->particle_spewers[psi].particle_spew_z_scale * -cos_ang;
						input_vel.xyz.z = obj->phys_info.fspeed * wip->particle_spewers[psi].particle_spew_vel;
						vm_vec_unrotate(&output_vel, &input_vel, &obj->orient); // rotate it to model
						// place particle on a disk prependicular to the weapon normal and rotate to model space
						input_pos_l.xyz.x = sin_ang * len_rand;
						input_pos_l.xyz.y = cos_ang * len_rand;
						vm_vec_unrotate(&input_pos, &input_pos_l, &obj->orient); // rotate to world
						vm_vec_sub(&output_pos, &obj->pos, &input_pos); // translate to world
						
						// maybe add in offset amd iitial velocity
						if (!vm_vec_same(&spawn_vel, &vmd_zero_vector)) { // add particle velocity if needed
							vm_vec_add2(&output_vel, &spawn_vel);
						}
						if (!vm_vec_same(&spawn_pos, &vmd_zero_vector)) { // add offset if needed
							vm_vec_add2(&output_pos, &spawn_pos);
						}

						//emit particles
						if (wip->particle_spewers[psi].particle_spew_anim.first_frame < 0) {
							particle::create(&output_pos,
											 &output_vel,
											 wip->particle_spewers[psi].particle_spew_lifetime,
											 wip->particle_spewers[psi].particle_spew_radius,
											 particle::PARTICLE_SMOKE);
						} else {
							particle::create(&output_pos,
											 &output_vel,
											 wip->particle_spewers[psi].particle_spew_lifetime,
											 wip->particle_spewers[psi].particle_spew_radius,
											 particle::PARTICLE_BITMAP,
											 wip->particle_spewers[psi].particle_spew_anim.first_frame);
						}
					}
				}
			}
		}
	}
}

/**
 * Debug console functionality
 */
void dcf_pspew();
DCF(pspew_count, "Number of particles spewed at a time")
{
	if (dc_optional_string_either("help", "--help")) {
		dcf_pspew();
		return;
	}

	if (dc_optional_string_either("status", "--status") || dc_optional_string_either("?", "--?")) {
			dc_printf("Partical count is %i\n", Weapon_particle_spew_count);
			return;
	}

	dc_stuff_int(&Weapon_particle_spew_count);
	
	dc_printf("Partical count set to %i\n", Weapon_particle_spew_count);
}

DCF(pspew_time, "Time between particle spews")
{
	if (dc_optional_string_either("help", "--help")) {
		dcf_pspew();
		return;
	}

	if (dc_optional_string_either("status", "--status") || dc_optional_string_either("?", "--?")) {
		dc_printf("Particle spawn period is %i\n", Weapon_particle_spew_time);
		return;
	}

	dc_stuff_int(&Weapon_particle_spew_time);

	dc_printf("Particle spawn period set to %i\n", Weapon_particle_spew_time);
}

DCF(pspew_vel, "Relative velocity of particles (0.0 - 1.0)")
{
	if (dc_optional_string_either("help", "--help")) {
		dcf_pspew();
		return;
	}

	if (dc_optional_string_either("status", "--status") || dc_optional_string_either("?", "--?")) {
		dc_printf("Particle relative velocity is %f\n", Weapon_particle_spew_vel);
		return;
	}

	dc_stuff_float(&Weapon_particle_spew_vel);

	dc_printf("Particle relative velocity set to %f\n", Weapon_particle_spew_vel);
}

DCF(pspew_size, "Size of spewed particles")
{
	if (dc_optional_string_either("help", "--help")) {
		dcf_pspew();
		return;
	}

	if (dc_optional_string_either("status", "--status") || dc_optional_string_either("?", "--?")) {
		dc_printf("Particle size is %f\n", Weapon_particle_spew_radius);
		return;
	}

	dc_stuff_float(&Weapon_particle_spew_radius);

	dc_printf("Particle size set to %f\n", Weapon_particle_spew_radius);
}

DCF(pspew_life, "Lifetime of spewed particles")
{
	if (dc_optional_string_either("help", "--help")) {
		dcf_pspew();
		return;
	}

	if (dc_optional_string_either("status", "--status") || dc_optional_string_either("?", "--?")) {
		dc_printf("Particle lifetime is %f\n", Weapon_particle_spew_lifetime);
		return;
	}

	dc_stuff_float(&Weapon_particle_spew_lifetime);

	dc_printf("Particle lifetime set to %f\n", Weapon_particle_spew_lifetime);
}

DCF(pspew_scale, "How far away particles are from the weapon path")
{
	if (dc_optional_string_either("help", "--help")) {
		dcf_pspew();
		return;
	}

	if (dc_optional_string_either("status", "--status") || dc_optional_string_either("?", "--?")) {
		dc_printf("Particle scale is %f\n", Weapon_particle_spew_scale);
	}

	dc_stuff_float(&Weapon_particle_spew_scale);

	dc_printf("Particle scale set to %f\n", Weapon_particle_spew_scale);
}

// Help and Status provider
DCF(pspew, "Particle spew help and status provider")
{
	if (dc_optional_string_either("status", "--status") || dc_optional_string_either("?", "--?")) {
		dc_printf("Particle spew settings\n\n");

		dc_printf(" Count   (pspew_count) : %d\n", Weapon_particle_spew_count);
		dc_printf(" Time     (pspew_time) : %d\n", Weapon_particle_spew_time);
		dc_printf(" Velocity  (pspew_vel) : %f\n", Weapon_particle_spew_vel);
		dc_printf(" Size     (pspew_size) : %f\n", Weapon_particle_spew_radius);
		dc_printf(" Lifetime (pspew_life) : %f\n", Weapon_particle_spew_lifetime);
		dc_printf(" Scale   (psnew_scale) : %f\n", Weapon_particle_spew_scale);
		return;
	}

	dc_printf("Available particlar spew commands:\n");
	dc_printf("pspew_count : %s\n", dcmd_pspew_count.help);
	dc_printf("pspew_time  : %s\n", dcmd_pspew_time.help);
	dc_printf("pspew_vel   : %s\n", dcmd_pspew_vel.help);
	dc_printf("pspew_size  : %s\n", dcmd_pspew_size.help);
	dc_printf("pspew_life  : %s\n", dcmd_pspew_life.help);
	dc_printf("pspew_scale : %s\n\n", dcmd_pspew_scale.help);

	dc_printf("To view status of all pspew settings, type in 'pspew --status'.\n");
	dc_printf("Passing '--status' as an argument to any of the individual spew commands will show the status of that variable only.\n\n");

	dc_printf("These commands adjust the various properties of the particle spew system, which is used by weapons when they are fired, are in-flight, and die (either by impact or by end of life time.\n");
	dc_printf("Generally, a large particle count with small size and scale will result in a nice dense particle spew.\n");
	dc_printf("Be advised, this effect is applied to _ALL_ weapons, and as such may drastically reduce framerates on lower powered platforms.\n");
}

/**
 * Return a scale factor for damage which should be applied for 2 collisions
 */
float weapon_get_damage_scale(weapon_info *wip, object *wep, object *target)
{
	weapon *wp;	
	int from_player = 0;
	float total_scale = 1.0f;
	float hull_pct;
	int is_big_damage_ship = 0;

	// Goober5000 - additional sanity (target can be NULL)
	Assert(wip);
	Assert(wep);

	// sanity
	if((wip == NULL) || (wep == NULL) || (target == NULL)){
		return 1.0f;
	}

	// don't scale any damage if its not a weapon	
	if((wep->type != OBJ_WEAPON) || (wep->instance < 0) || (wep->instance >= MAX_WEAPONS)){
		return 1.0f;
	}
	wp = &Weapons[wep->instance];

	// was the weapon fired by the player
	from_player = 0;
	if((wep->parent >= 0) && (wep->parent < MAX_OBJECTS) && (Objects[wep->parent].flags[Object::Object_Flags::Player_ship])){
		from_player = 1;
	}
		
	// if this is a lockarm weapon, and it was fired unlocked
	if((wip->wi_flags[Weapon::Info_Flags::Lockarm]) && !(wp->weapon_flags[Weapon::Weapon_Flags::Locked_when_fired])){		
		total_scale *= 0.1f;
	}
	
	// if the hit object was a ship and we're doing damage scaling
	if ( (target->type == OBJ_SHIP) &&
		!(The_mission.ai_profile->flags[AI::Profile_Flags::Disable_weapon_damage_scaling]) &&
		!(Ship_info[Ships[target->instance].ship_info_index].flags[Ship::Info_Flags::Disable_weapon_damage_scaling])
	) {
		ship_info *sip;

		// get some info on the ship
		Assert((target->instance >= 0) && (target->instance < MAX_SHIPS));
		if((target->instance < 0) || (target->instance >= MAX_SHIPS)){
			return total_scale;
		}
		sip = &Ship_info[Ships[target->instance].ship_info_index];

		// get hull pct of the ship currently
		hull_pct = get_hull_pct(target);

		// if it has hit a supercap ship and is not a supercap class weapon
		if((sip->flags[Ship::Info_Flags::Supercap]) && !(wip->wi_flags[Weapon::Info_Flags::Supercap])){
			// if the supercap is around 3/4 damage, apply nothing
			if(hull_pct <= 0.75f){
				return 0.0f;
			} else {
				total_scale *= SUPERCAP_DAMAGE_SCALE;
			}
		}

		// determine if this is a big damage ship
		is_big_damage_ship = (sip->flags[Ship::Info_Flags::Big_damage]);

		// if this is a large ship, and is being hit by flak
		if(is_big_damage_ship && (wip->wi_flags[Weapon::Info_Flags::Flak])){
			total_scale *= FLAK_DAMAGE_SCALE;
		}
		
		// if the weapon is a small weapon being fired at a big ship
		if( is_big_damage_ship && !(wip->hurts_big_ships()) ){

			// if the player is firing it
			if ( from_player && !(The_mission.ai_profile->flags[AI::Profile_Flags::Player_weapon_scale_fix])) {
				// if it's a laser weapon
				if(wip->subtype == WP_LASER){
					total_scale *= 0.01f;
				} else {
					total_scale *= 0.05f;
				}
			}

			// scale based on hull
			if(hull_pct > 0.1f){
				total_scale *= hull_pct;
			} else {
				return 0.0f;
			}
		}
	}
	
	return total_scale;
}

void pause_in_flight_sounds()
{
	for (int i = 0; i < MAX_WEAPONS; i++)
	{
		if (Weapons[i].objnum != -1)
		{
			weapon* wp = &Weapons[i];

			if (wp->hud_in_flight_snd_sig.isValid() && snd_is_playing(wp->hud_in_flight_snd_sig)) {
				// Stop sound, it will be restarted in the first frame after the game is unpaused
				snd_stop(wp->hud_in_flight_snd_sig);
			}
		}
	}
}

void weapon_pause_sounds()
{
	// Pause all beam sounds
	beam_pause_sounds();

	// Pause in-flight sounds
	pause_in_flight_sounds();
}

void weapon_unpause_sounds()
{
	// Pause all beam sounds
	beam_unpause_sounds();
}

void shield_impact_explosion(vec3d *hitpos, object *objp, float radius, int idx) {
	int expl_ani_handle = Weapon_explosions.GetAnim(idx, hitpos, radius);
	particle::create(hitpos,
					 &vmd_zero_vector,
					 0.0f,
					 radius,
					 particle::PARTICLE_BITMAP_PERSISTENT,
					 expl_ani_handle,
					 objp);
}

// renders another laser bitmap on top of the regular bitmap based on the angle of the camera to the front of the laser
// the two are cross-faded into each other so it can switch to the more appropriate bitmap depending on the angle
// returns the alpha multiplier to be used for the main bitmap
float weapon_render_headon_bitmap(object* wep_objp, vec3d* headp, vec3d* tailp, int bitmap, float width1, float width2, int r, int g, int b){
	weapon* wp = &Weapons[wep_objp->instance];
	weapon_info* wip = &Weapon_info[wp->weapon_info_index];

	vec3d center, reye;
	vm_vec_avg(&center, headp, &wep_objp->pos);
	vm_vec_sub(&reye, &Eye_position, &center);
	vm_vec_normalize(&reye);
	float ang = vm_vec_delta_ang_norm(&reye, &wep_objp->orient.vec.fvec, nullptr);
	float head_alpha, side_alpha;

	// get the head vs side apparent proportions
	if (wip->laser_headon_switch_ang < 0.0f) {
		head_alpha = ((width1 + width2) / 2) * fabs(cosf(ang));
		side_alpha = wip->laser_length * fabs(sinf(ang));
	}
	else {
		head_alpha = tanf(wip->laser_headon_switch_ang);
		side_alpha = 1 / head_alpha;
		side_alpha = side_alpha * fabs(sinf(ang));
		head_alpha = head_alpha * fabs(cosf(ang));
	}
	head_alpha = powf(head_alpha, wip->laser_headon_switch_rate);
	side_alpha = powf(side_alpha, wip->laser_headon_switch_rate);

	// turn it into 0..1
	float head_side_total = head_alpha + side_alpha;
	head_alpha /= head_side_total;
	side_alpha /= head_side_total;

	// make the transition instant past 20
	if (wip->laser_headon_switch_rate >= 20.0f) {
		if (head_alpha > side_alpha) {
			head_alpha = 1.0f;
			side_alpha = 0.0f;
		}
		else {
			head_alpha = 0.0f;
			side_alpha = 1.0f;
		}
	}

	r = (int)(r * head_alpha);   g = (int)(g * head_alpha);   b = (int)(b * head_alpha);

	batching_add_laser(bitmap, headp, width1, tailp, width2, r, g, b);

	return side_alpha;
}

void weapon_render(object* obj, model_draw_list *scene)
{
	int num;
	weapon_info *wip;
	weapon *wp;
	color c;

	MONITOR_INC(NumWeaponsRend, 1);

	Assert(obj->type == OBJ_WEAPON);

	num = obj->instance;
	wp = &Weapons[num];
	wip = &Weapon_info[Weapons[num].weapon_info_index];

	if (wip->wi_flags[Weapon::Info_Flags::Transparent]) {
		if (wp->alpha_current == -1.0f) {
			wp->alpha_current = wip->alpha_max;
		} else if (wip->alpha_cycle > 0.0f) {
			if (wp->alpha_backward) {
				wp->alpha_current += wip->alpha_cycle;

				if (wp->alpha_current > wip->alpha_max) {
					wp->alpha_current = wip->alpha_max;
					wp->alpha_backward = 0;
				}
			} else {
				wp->alpha_current -= wip->alpha_cycle;

				if (wp->alpha_current < wip->alpha_min) {
					wp->alpha_current = wip->alpha_min;
					wp->alpha_backward = 1;
				}
			}
		}
	}

	switch (wip->render_type)
	{
	case WRT_LASER:
		{

			float alphaf = 1.0f;
			int framenum = 0;
			int headon_framenum = 0;

			float time = f2fl(Missiontime - wp->creation_time) / wip->lifetime;
			float laser_length = wip->laser_length;
			if (wip->laser_length_curve_idx >= 0)
				laser_length *= Curves[wip->laser_length_curve_idx].GetValue(time);
			float radius_mult = 1.0f;
			if (wip->laser_radius_curve_idx >= 0) {
				radius_mult = Curves[wip->laser_radius_curve_idx].GetValue(time);
				if (radius_mult <= 0.0001f)
					radius_mult = 0.0001f;
			}

			if (laser_length < 0.0001f)
				return;

			vec3d rotated_offset;

			vm_vec_unrotate(&rotated_offset, &wip->laser_pos_offset, &obj->orient);

			// By default, the laser's actual position is at its tail point, near the trailing edge of the bitmap.
			// Before deriving the headp from the tailp, we move the tailp by the modder-specified offset, multiplied by laser_length.
			// That way, the offset is relative to laser_length, and moving the bitmap so that the laser's position is, for example,
			// at the center or head of the laser is easy.
			vec3d headp, tailp;
				vm_vec_scale_add(&tailp, &obj->pos, &rotated_offset, laser_length);
				vm_vec_scale_add(&headp, &tailp, &obj->orient.vec.fvec, laser_length);

			if (wip->laser_bitmap.first_frame >= 0) {					
				gr_set_color_fast(&wip->laser_color_1);

				if (wip->laser_bitmap.num_frames > 1) {
					wp->laser_bitmap_frame += flFrametime;

					framenum = bm_get_anim_frame(wip->laser_bitmap.first_frame, wp->laser_bitmap_frame, wip->laser_bitmap.total_time, true);
				}

				if (wip->laser_headon_bitmap.num_frames > 1) {
					wp->laser_headon_bitmap_frame += flFrametime;

					headon_framenum = bm_get_anim_frame(wip->laser_headon_bitmap.first_frame, wp->laser_headon_bitmap_frame, wip->laser_headon_bitmap.total_time, true);
				}

				if (wip->wi_flags[Weapon::Info_Flags::Transparent])
					alphaf = wp->alpha_current;
				if (wip->laser_alpha_curve_idx >= 0)
					alphaf *= Curves[wip->laser_alpha_curve_idx].GetValue(time);
				CLAMP(alphaf, 0.0f, 1.0f);

				if (Neb_affects_weapons) {
					float nebalpha = 1.0f;
					if(nebula_handle_alpha(nebalpha, &tailp, Neb2_fog_visibility_weapon))
						alphaf *= nebalpha;
				}

				// Scale the laser so that it always appears some configured amount of pixels wide, no matter the distance.
				// Only affects width, length remains unchanged.
<<<<<<< HEAD
				float scaled_head_radius = model_render_get_diameter_clamped_to_min_pixel_size(&headp,
					wip->laser_head_radius * radius_mult,
					wip->laser_min_pixel_size);
				float scaled_tail_radius = model_render_get_diameter_clamped_to_min_pixel_size(&obj->pos,
					wip->laser_tail_radius * radius_mult,
					wip->laser_min_pixel_size);
=======
				float scaled_head_radius = model_render_get_diameter_clamped_to_min_pixel_size(&headp, wip->laser_head_radius * radius_mult, Min_pixel_size_laser);
				float scaled_tail_radius = model_render_get_diameter_clamped_to_min_pixel_size(&tailp, wip->laser_tail_radius * radius_mult, Min_pixel_size_laser);
>>>>>>> b9466193

				int alpha = static_cast<int>(alphaf * 255.0f);

				// render the head-on bitmap if appropriate and maybe adjust the main bitmap's alpha
				if (wip->laser_headon_bitmap.first_frame >= 0) {
					float main_bitmap_alpha_mult = weapon_render_headon_bitmap(obj, &headp, &tailp,
						wip->laser_headon_bitmap.first_frame + headon_framenum,
						scaled_head_radius,
						scaled_tail_radius,
						alpha, alpha, alpha);
					alpha = static_cast<int>(alphaf * main_bitmap_alpha_mult * 255.0);
				}

				batching_add_laser(
					wip->laser_bitmap.first_frame + framenum,
					&headp,
					scaled_head_radius,
					&tailp,
					scaled_tail_radius,
					alpha, alpha, alpha);
			}

			// maybe draw laser glow bitmap
			if (wip->laser_glow_bitmap.first_frame >= 0) {
				// get the laser color
				weapon_get_laser_color(&c, obj);

				// *Tail point "getting bigger" as well as headpoint isn't being taken into consideration, so
				//  it caused uneven glow between the head and tail, which really shows in big lasers. So...fixed!    -Et1
				vec3d headp2, tailp2;

				float glow_scale_l_modified = wip->laser_glow_length_scale / 2.f + 0.5f;

				vm_vec_scale_add(&headp2, &tailp, &obj->orient.vec.fvec, laser_length * glow_scale_l_modified);
				vm_vec_scale_add(&tailp2, &tailp, &obj->orient.vec.fvec, laser_length * (1 - glow_scale_l_modified));

				framenum = 0;

				if (wip->laser_glow_bitmap.num_frames > 1) {
					wp->laser_glow_bitmap_frame += flFrametime;

					// Sanity checks
					if (wp->laser_glow_bitmap_frame < 0.0f)
						wp->laser_glow_bitmap_frame = 0.0f;
					if (wp->laser_glow_bitmap_frame > 100.0f)
						wp->laser_glow_bitmap_frame = 0.0f;

					while (wp->laser_glow_bitmap_frame > wip->laser_glow_bitmap.total_time)
						wp->laser_glow_bitmap_frame -= wip->laser_glow_bitmap.total_time;

					framenum = fl2i( (wp->laser_glow_bitmap_frame * wip->laser_glow_bitmap.num_frames) / wip->laser_glow_bitmap.total_time );

					CLAMP(framenum, 0, wip->laser_glow_bitmap.num_frames-1);
				}

				if (wip->laser_glow_headon_bitmap.num_frames > 1) {
					wp->laser_headon_bitmap_frame += flFrametime;

					// Sanity checks
					if (wp->laser_glow_headon_bitmap_frame < 0.0f)
						wp->laser_glow_headon_bitmap_frame = 0.0f;
					if (wp->laser_glow_headon_bitmap_frame > 100.0f)
						wp->laser_glow_headon_bitmap_frame = 0.0f;

					while (wp->laser_glow_headon_bitmap_frame > wip->laser_glow_headon_bitmap.total_time)
						wp->laser_glow_headon_bitmap_frame -= wip->laser_glow_headon_bitmap.total_time;

					headon_framenum = fl2i((wp->laser_glow_headon_bitmap_frame * wip->laser_glow_headon_bitmap.num_frames) / wip->laser_glow_headon_bitmap.total_time);

					CLAMP(headon_framenum, 0, wip->laser_glow_headon_bitmap.num_frames - 1);
				}

				if (wip->wi_flags[Weapon::Info_Flags::Transparent]) {
					alphaf = wp->alpha_current * weapon_glow_alpha;
				} else {
					alphaf = weapon_glow_alpha;
				}
				if (wip->laser_alpha_curve_idx >= 0)
					alphaf *= Curves[wip->laser_alpha_curve_idx].GetValue(time);
				CLAMP(alphaf, 0.0f, 1.0f);

				if (Neb_affects_weapons) {
					float nebalpha = 1.0f;
					if (nebula_handle_alpha(nebalpha, &tailp, Neb2_fog_visibility_weapon))
						alphaf *= nebalpha;
				}



				// Scale the laser so that it always appears some configured amount of pixels wide, no matter the distance.
				// Only affects width, length remains unchanged.
<<<<<<< HEAD
				float scaled_head_radius = model_render_get_diameter_clamped_to_min_pixel_size(&headp2,
					wip->laser_head_radius * radius_mult,
					wip->laser_min_pixel_size);
				float scaled_tail_radius = model_render_get_diameter_clamped_to_min_pixel_size(&tailp,
					wip->laser_tail_radius * radius_mult,
					wip->laser_min_pixel_size);
=======
				float scaled_head_radius = model_render_get_diameter_clamped_to_min_pixel_size(&headp2, wip->laser_head_radius * radius_mult, Min_pixel_size_laser);
				float scaled_tail_radius = model_render_get_diameter_clamped_to_min_pixel_size(&tailp2, wip->laser_tail_radius * radius_mult, Min_pixel_size_laser);
>>>>>>> b9466193

				int r = static_cast<int>(static_cast<float>(c.red) * alphaf);
				int g = static_cast<int>(static_cast<float>(c.green) * alphaf);
				int b = static_cast<int>(static_cast<float>(c.blue) * alphaf);

				// render the head-on bitmap if appropriate and maybe adjust the main bitmap's alpha
				if (wip->laser_glow_headon_bitmap.first_frame >= 0) {
					float main_bitmap_alpha_mult = weapon_render_headon_bitmap(obj, &headp2, &tailp2,
						wip->laser_glow_headon_bitmap.first_frame + headon_framenum,
						scaled_head_radius * wip->laser_glow_head_scale,
						scaled_tail_radius * wip->laser_glow_tail_scale,
						r, g, b);
					r = static_cast<int>(static_cast<float>(c.red) * alphaf * main_bitmap_alpha_mult);
					g = static_cast<int>(static_cast<float>(c.green) * alphaf * main_bitmap_alpha_mult);
					b = static_cast<int>(static_cast<float>(c.blue) * alphaf * main_bitmap_alpha_mult);
				}

				batching_add_laser(
					wip->laser_glow_bitmap.first_frame + framenum,
					&headp2,
					scaled_head_radius * wip->laser_glow_head_scale,
					&tailp2,
					scaled_tail_radius * wip->laser_glow_tail_scale,
					r, g, b);
			}

			break;
		}

	case WRT_POF:
		{
			model_render_params render_info;

			uint render_flags = MR_NORMAL|MR_IS_MISSILE|MR_NO_BATCH;

			if (wip->wi_flags[Weapon::Info_Flags::Mr_no_lighting])
				render_flags |= MR_NO_LIGHTING;

			if (wip->wi_flags[Weapon::Info_Flags::Transparent]) {
				render_info.set_alpha(wp->alpha_current);
				render_flags |= MR_ALL_XPARENT;
			}

			model_clear_instance(wip->model_num);

			render_info.set_object_number(wp->objnum);

			if ( (wip->wi_flags[Weapon::Info_Flags::Thruster]) && ((wp->thruster_bitmap > -1) || (wp->thruster_glow_bitmap > -1)) ) {
				float ft;
				mst_info mst;

				//	Add noise to thruster geometry.
				ft = 1.0f;		// Always use 1.0f for missiles					
				ft *= (1.0f + frand()/5.0f - 1.0f/10.0f);
				if (ft > 1.0f)
					ft = 1.0f;

				mst.length.xyz.x = ft;
				mst.length.xyz.y = ft;
				mst.length.xyz.z = ft;

				mst.primary_bitmap = wp->thruster_bitmap;
				mst.primary_glow_bitmap = wp->thruster_glow_bitmap;
				mst.glow_rad_factor = wip->thruster_glow_factor;
				mst.glow_noise = wp->thruster_glow_noise;

				render_info.set_thruster_info(mst);

				render_flags |= MR_SHOW_THRUSTERS;
			}


			//don't render local ssm's when they are still in subspace
			if (wp->lssm_stage==3)
				break;

			// start a clip plane
			if ( wp->lssm_stage == 2 ) {
				object *wobj=&Objects[wp->lssm_warp_idx];		//warphole object

				render_info.set_clip_plane(wobj->pos, wobj->orient.vec.fvec);
			}

			render_info.set_flags(render_flags);

			model_render_queue(&render_info, scene, wip->model_num, &obj->orient, &obj->pos);

			break;
		}

	default:
		Warning(LOCATION, "Unknown weapon rendering type = %i for weapon %s\n", wip->render_type, wip->name);
	}
}

// Called by hudartillery.cpp after SSMs have been parsed to make sure that $SSM: entries defined in weapons are valid.
void validate_SSM_entries()
{
	int wi;
	SCP_vector<SCP_string>::const_iterator it;
	weapon_info *wip;

	for (it = Delayed_SSM_names.begin(); it != Delayed_SSM_names.end(); ++it) {
		delayed_ssm_data *dat = &Delayed_SSM_data[*it];
		wi = weapon_info_lookup(it->c_str());
		Assertion(wi >= 0, "Trying to validate non-existant weapon '%s'; get a coder!\n", it->c_str());
		wip = &Weapon_info[wi];
		nprintf(("parse", "Starting validation of '%s' [wip->name is '%s'], currently has an SSM_index of %d.\n", it->c_str(), wip->name, wip->SSM_index));
		wip->SSM_index = ssm_info_lookup(dat->ssm_entry.c_str());
		if (wip->SSM_index < 0) {
			if (Ssm_info.empty()) {
				Warning(LOCATION, "SSM entry '%s' in specification for %s (%s:line %d), despite no SSM strikes being defined.\n", dat->ssm_entry.c_str(), it->c_str(), dat->filename.c_str(), dat->linenum);
			} else {
				Warning(LOCATION, "Unknown SSM entry '%s' in specification for %s (%s:line %d).\n", dat->ssm_entry.c_str(), it->c_str(), dat->filename.c_str(), dat->linenum);
			}
		}
		nprintf(("parse", "Validation complete, SSM_index is %d.\n", wip->SSM_index));
	}

	// This information is no longer relevant, so might as well clear it out.
	Delayed_SSM_data = SCP_unordered_map<SCP_string, delayed_ssm_data>();
	Delayed_SSM_names = SCP_vector<SCP_string>();

	for (it = Delayed_SSM_indices.begin(); it != Delayed_SSM_indices.end(); ++it) {
		delayed_ssm_index_data *dat = &Delayed_SSM_indices_data[*it];
		wi = weapon_info_lookup(it->c_str());
		Assertion(wi >= 0, "Trying to validate non-existant weapon '%s'; get a coder!\n", it->c_str());
		wip = &Weapon_info[wi];
		nprintf(("parse", "Starting validation of '%s' [wip->name is '%s'], currently has an SSM_index of %d.\n", it->c_str(), wip->name, wip->SSM_index));
		if (wip->SSM_index < -1 || wip->SSM_index >= static_cast<int>(Ssm_info.size())) {
			if (Ssm_info.empty()) {
				Warning(LOCATION, "SSM index '%d' in specification for %s (%s:line %d), despite no SSM strikes being defined.\n", wip->SSM_index, it->c_str(), dat->filename.c_str(), dat->linenum);
			} else {
				Warning(LOCATION, "Invalid SSM index '%d' (should be 0-" SIZE_T_ARG ") in specification for %s (%s:line %d).\n", wip->SSM_index, Ssm_info.size() - 1, it->c_str(), dat->filename.c_str(), dat->linenum);
			}
			wip->SSM_index = -1;
		}
		nprintf(("parse", "Validation complete, SSM-index is %d.\n", wip->SSM_index));
	}

	// We don't need this anymore, either.
	Delayed_SSM_indices = SCP_vector<SCP_string>();
	Delayed_SSM_indices_data = SCP_unordered_map<SCP_string, delayed_ssm_index_data>();
}

int weapon_get_random_player_usable_weapon()
{
	SCP_vector<int> weapon_list;

	for (int i = 0; i < weapon_info_size(); ++i)
	{
		// skip if we aren't supposed to use it
		if (!Weapon_info[i].wi_flags[Weapon::Info_Flags::Player_allowed])
			continue;

		weapon_list.push_back(i);
	}

	if (weapon_list.empty())
		return -1;

	auto rand_wep = Random::next((int)weapon_list.size());

	return weapon_list[rand_wep];
}

weapon_info::weapon_info()
{
	this->reset();
}

void weapon_info::reset()
{
	// INITIALIZE NEW FIELDS HERE
	// The order should match the order in the struct!
	int i, j;

	memset(this->name, 0, sizeof(this->name));
	memset(this->display_name, 0, sizeof(this->display_name));
	memset(this->title, 0, sizeof(this->title));
	this->desc = nullptr;
	memset(this->altSubsysName, 0, sizeof(this->altSubsysName));

	memset(this->pofbitmap_name, 0, sizeof(this->pofbitmap_name));
	this->model_num = -1;
	memset(this->external_model_name, 0, sizeof(this->external_model_name));
	this->external_model_num = -1;

	this->tech_desc = nullptr;
	memset(this->tech_anim_filename, 0, sizeof(this->tech_anim_filename));
	memset(this->tech_title, 0, sizeof(this->tech_title));
	memset(this->tech_model, 0, sizeof(this->tech_model));

	this->hud_target_lod = -1;
	this->num_detail_levels = -1;
	for (i = 0; i < MAX_MODEL_DETAIL_LEVELS; i++)
	{
		this->detail_distance[i] = -1;
	}
	this->subtype = WP_UNUSED;
	this->render_type = WRT_NONE;

	vm_vec_zero(&this->closeup_pos);
	this->closeup_zoom = 1.0f;

	memset(this->hud_filename, 0, sizeof(this->hud_filename));
	this->hud_image_index = -1;

	generic_anim_init(&this->laser_bitmap);
	generic_anim_init(&this->laser_glow_bitmap);
	generic_anim_init(&this->laser_headon_bitmap);
	generic_anim_init(&this->laser_glow_headon_bitmap);
	this->laser_headon_switch_ang = -1.0f;
	this->laser_headon_switch_rate = 2.0f;
	this->laser_length = 10.0f;
	this->laser_length_curve_idx = -1;
	gr_init_color(&this->laser_color_1, 255, 255, 255);
	gr_init_color(&this->laser_color_2, 255, 255, 255);
	this->laser_head_radius = 1.0f;
	this->laser_tail_radius = 1.0f;
	this->laser_glow_length_scale = 2.0f;
	this->laser_glow_head_scale = 2.3f;
	this->laser_glow_tail_scale = 2.3f;
	this->laser_radius_curve_idx = -1;
<<<<<<< HEAD
	this->laser_min_pixel_size = Min_pixel_size_laser;
=======
	vm_vec_zero(&this->laser_pos_offset);
>>>>>>> b9466193
	this->laser_alpha_curve_idx = -1;

	this->light_color_set = false;
	this->light_color.reset();
	this->light_radius = -1.0f; //Defaults handled at runtime via lighting profile if left negative

	this->collision_radius_override = -1.0f;
	this->max_speed = 10.0f;
	this->acceleration_time = 0.0f;
	this->vel_inherit_amount = 1.0f;
	this->free_flight_time = 0.0f;
	this->free_flight_speed_factor = 0.25f;
	this->gravity_const = 0.0f;
	this->mass = 1.0f;
	this->fire_wait = 1.0f;
	this->max_delay = 0.0f;
	this->min_delay = 0.0f;

	this->damage = 0.0f;
	this->damage_time = -1.0f;
	this->atten_damage = -1.0f;
	this->damage_incidence_max = 1.0f;
	this->damage_incidence_min = 1.0f;
	this->damage_curve_idx = -1;

	shockwave_create_info_init(&this->shockwave);
	shockwave_create_info_init(&this->dinky_shockwave);

	this->arm_time = 0;
	this->arm_dist = 0.0f;
	this->arm_radius = 0.0f;
	this->det_range = 0.0f;
	this->det_radius = 0.0f;

	this->flak_detonation_accuracy = 65.0f;
	this->flak_targeting_accuracy = 60.0f; // Standard value as defined in flak.cpp
	this->untargeted_flak_range_penalty = 20.0f;

	this->armor_factor = 1.0f;
	this->shield_factor = 1.0f;
	this->subsystem_factor = 1.0f;

	this->life_min = -1.0f;
	this->life_max = -1.0f;
	this->lifetime = 1.0f;

	this->energy_consumed = 0.0f;

	this->wi_flags.reset();

	this->turn_time = 1.0f;
	this->turn_accel_time = 0.f;
	this->turn_rate_curve_idx = -1;
	this->cargo_size = 1.0f;
	this->autoaim_fov = 0.0f;
	this->rearm_rate = 1.0f;
	this->reloaded_per_batch = -1;
	this->weapon_range = WEAPON_DEFAULT_TABLED_MAX_RANGE;
	// *Minimum weapon range, default is 0 -Et1
	this->weapon_min_range = 0.0f;
	this->optimum_range = 0.0f;

	this->pierce_objects = false;
	this->spawn_children_on_pierce = false;

	this->num_spawn_weapons_defined = 0;
	this->maximum_children_spawned = 0;
	for (i = 0; i < MAX_SPAWN_TYPES_PER_WEAPON; i++)
	{
		this->spawn_info[i].spawn_wep_index = -1;
		this->spawn_info[i].spawn_angle = 180;
		this->spawn_info[i].spawn_min_angle = 0;
		this->spawn_info[i].spawn_count = DEFAULT_WEAPON_SPAWN_COUNT;
		this->spawn_info[i].spawn_interval = -1.f;
		this->spawn_info[i].spawn_interval_delay = -1.f;
		this->spawn_info[i].spawn_chance = 1.f;
	}

	this->swarm_count = -1;
	// *Default is 150  -Et1
	this->SwarmWait = SWARM_MISSILE_DELAY;

	this->target_restrict = LR_CURRENT_TARGET;
	this->target_restrict_objecttypes = LR_Objecttypes::LRO_SHIPS;
	this->multi_lock = false;
	this->trigger_lock = false;
	this->launch_reset_locks = false;
	
	this->max_seeking = 1;
	this->max_seekers_per_target = 1;
	this->ship_restrict.clear();
	this->ship_restrict_strings.clear();
	
	this->acquire_method = WLOCK_PIXEL;
	this->auto_target_method = HomingAcquisitionType::CLOSEST;

	this->min_lock_time = 0.0f;
	this->lock_pixels_per_sec = 50;
	this->catchup_pixels_per_sec = 50;
	this->catchup_pixel_penalty = 50;
	this->fov = 0;				//should be cos(pi), not pi
	this->seeker_strength = 1.0f;
	this->lock_fov = 0.85f;

	this->pre_launch_snd = gamesnd_id();
	this->pre_launch_snd_min_interval = 0;

	this->launch_snd = gamesnd_id();
	this->cockpit_launch_snd = gamesnd_id();
	this->impact_snd = gamesnd_id();
	this->disarmed_impact_snd = gamesnd_id();
	this->shield_impact_snd = gamesnd_id();
	this->flyby_snd = gamesnd_id();

	this->hud_tracking_snd = gamesnd_id();
	this->hud_locked_snd = gamesnd_id();
	this->hud_in_flight_snd = gamesnd_id();
	this->in_flight_play_type = ALWAYS;

	// Trails
	this->tr_info.pt = vmd_zero_vector;
	this->tr_info.w_start = 1.0f;
	this->tr_info.w_end = 1.0f;
	this->tr_info.a_start = 1.0f;
	this->tr_info.a_end = 1.0f;
	this->tr_info.max_life = 1.0f;
	this->tr_info.spread = 0.0f;
	this->tr_info.a_decay_exponent = 1.0f;
	this->tr_info.spew_duration = 0;
	generic_bitmap_init(&this->tr_info.texture, NULL);
	this->tr_info.n_fade_out_sections = 0;
	this->tr_info.texture_stretch = 1.0f;

	memset(this->icon_filename, 0, sizeof(this->icon_filename));
	memset(this->anim_filename, 0, sizeof(this->anim_filename));
	this->selection_effect = Default_weapon_select_effect;

	this->shield_impact_explosion_radius = 1.0f;

	this->impact_weapon_expl_effect = particle::ParticleEffectHandle::invalid();
	this->dinky_impact_weapon_expl_effect = particle::ParticleEffectHandle::invalid();
	this->flash_impact_weapon_expl_effect = particle::ParticleEffectHandle::invalid();

	this->piercing_impact_effect = particle::ParticleEffectHandle::invalid();
	this->piercing_impact_secondary_effect = particle::ParticleEffectHandle::invalid();

	this->muzzle_effect = particle::ParticleEffectHandle::invalid();

	this->state_effects.clear();

	this->emp_intensity = EMP_DEFAULT_INTENSITY;
	this->emp_time = EMP_DEFAULT_TIME;	// Goober5000: <-- Look!  I fixed a Volition bug!  Gimme $5, Dave!

	this->recoil_modifier = 1.0f;
	this->shudder_modifier = 1.0f;

	this->weapon_reduce = ESUCK_DEFAULT_WEAPON_REDUCE;
	this->afterburner_reduce = ESUCK_DEFAULT_AFTERBURNER_REDUCE;

	this->vamp_regen = 1.0f;

	this->tag_time = -1.0f;
	this->tag_level = -1;

	this->muzzle_flash = -1;

	this->field_of_fire = 0.0f;
	this->fof_spread_rate = 0.0f;
	this->fof_reset_rate = 0.0f;
	this->max_fof_spread = 0.0f;
	this->shots = 1;

	//customizeable corkscrew stuff
	this->cs_num_fired = 4;
	this->cs_radius = 1.25f;
	this->cs_delay = 30;
	this->cs_crotate = true;
	this->cs_twist = 5.0f;
	this->cs_random_angle = false;
	this->cs_angle = 0.0f;

	this->elec_time = 8000;
	this->elec_eng_mult = 1.0f;
	this->elec_weap_mult = 1.0f;
	this->elec_beam_mult = 1.0f;
	this->elec_sensors_mult = 1.0f;
	this->elec_randomness = 2000;
	this->elec_use_new_style = 0;

	this->SSM_index = -1;				// tag C SSM index, wich entry in the SSM table this weapon calls -Bobboau

	this->lssm_warpout_delay = 0;			//delay between launch and warpout (ms)
	this->lssm_warpin_delay = 0;			//delay between warpout and warpin (ms)
	this->lssm_stage5_vel = 0;		//velocity during final stage
	this->lssm_warpin_radius = 0;
	this->lssm_lock_range = 1000000.0f;	//local ssm lock range (optional)
	this->lssm_warpeffect = FIREBALL_WARP;		//Which fireballtype is used for the warp effect

	this->b_info.beam_type = BeamType::DIRECT_FIRE;
	this->b_info.beam_life = -1.0f;
	this->b_info.beam_warmup = -1;
	this->b_info.beam_warmdown = -1;
	this->b_info.beam_muzzle_radius = 0.0f;
	this->b_info.beam_particle_count = -1;
	this->b_info.beam_particle_radius = 0.0f;
	this->b_info.beam_particle_angle = 0.0f;
	this->b_info.beam_loop_sound = gamesnd_id();
	this->b_info.beam_warmup_sound = gamesnd_id();
	this->b_info.beam_warmdown_sound = gamesnd_id();
	this->b_info.beam_num_sections = 0;
	this->b_info.glow_length = 0;
	this->b_info.directional_glow = false;
	this->b_info.beam_alpha_curve_idx = -1;
	this->b_info.beam_shots = 1;
	this->b_info.beam_shrink_factor = 0.0f;
	this->b_info.beam_shrink_pct = 0.0f;
	this->b_info.beam_grow_factor = 0.0f;
	this->b_info.beam_grow_pct = 0.0f;
	this->b_info.beam_initial_width = 1.0f;
	this->b_info.range = BEAM_FAR_LENGTH;
	this->b_info.damage_threshold = 1.0f;
	this->b_info.beam_width = -1.0f;
	this->b_info.beam_light_flicker = true;
	this->b_info.beam_light_as_multiplier = true;
	this->b_info.flags.reset();

	// type 5 beam stuff
	this->b_info.t5info.no_translate = true;
	this->b_info.t5info.start_pos = Type5BeamPos::CENTER;
	this->b_info.t5info.end_pos = Type5BeamPos::CENTER;
	vm_vec_zero(&this->b_info.t5info.start_pos_offset);
	vm_vec_zero(&this->b_info.t5info.end_pos_offset);
	vm_vec_zero(&this->b_info.t5info.start_pos_rand);
	vm_vec_zero(&this->b_info.t5info.end_pos_rand);
	this->b_info.t5info.target_orient_positions = false;
	this->b_info.t5info.target_scale_positions = false;
	this->b_info.t5info.continuous_rot = 0.f;
	this->b_info.t5info.continuous_rot_axis = Type5BeamRotAxis::UNSPECIFIED;
	this->b_info.t5info.per_burst_rot = 0.f;
	this->b_info.t5info.per_burst_rot_axis = Type5BeamRotAxis::UNSPECIFIED;
	this->b_info.t5info.burst_rot_pattern.clear();
	this->b_info.t5info.burst_rot_axis = Type5BeamRotAxis::UNSPECIFIED;

	generic_anim_init(&this->b_info.beam_glow, NULL);
	generic_anim_init(&this->b_info.beam_particle_ani, NULL);

	for (i = 0; i < (int)Iff_info.size(); i++)
		for (j = 0; j < NUM_SKILL_LEVELS; j++)
			this->b_info.beam_iff_miss_factor[i][j] = 0.00001f;

	//WMC - Okay, so this is needed now
	beam_weapon_section_info *bsip;
	for (i = 0; i < MAX_BEAM_SECTIONS; i++) {
		bsip = &this->b_info.sections[i];

		generic_anim_init(&bsip->texture, NULL);

		bsip->width = 1.0f;
		bsip->flicker = 0.1f;
		bsip->z_add = i2fl(MAX_BEAM_SECTIONS - i - 1);
		bsip->tile_type = 0;
		bsip->tile_factor = 1.0f;
		bsip->translation = 0.0f;
	}

	for (size_t s = 0; s < MAX_PARTICLE_SPEWERS; s++) {						// default values for everything -nuke
		this->particle_spewers[s].particle_spew_type = PSPEW_NONE;				// added by nuke
		this->particle_spewers[s].particle_spew_count = 1;
		this->particle_spewers[s].particle_spew_time = 25;
		this->particle_spewers[s].particle_spew_vel = 0.4f;
		this->particle_spewers[s].particle_spew_radius = 2.0f;
		this->particle_spewers[s].particle_spew_lifetime = 0.15f;
		this->particle_spewers[s].particle_spew_scale = 0.8f;
		this->particle_spewers[s].particle_spew_z_scale = 1.0f;			// added by nuke
		this->particle_spewers[s].particle_spew_rotation_rate = 10.0f;
		this->particle_spewers[s].particle_spew_offset = vmd_zero_vector;
		this->particle_spewers[s].particle_spew_velocity = vmd_zero_vector;
		generic_anim_init(&this->particle_spewers[s].particle_spew_anim, NULL);
	}

	this->cm_aspect_effectiveness = 1.0f;
	this->cm_heat_effectiveness = 1.0f;
	this->cm_effective_rad = MAX_CMEASURE_TRACK_DIST;
	this->cm_detonation_rad = CMEASURE_DETONATE_DISTANCE;
	this->cm_kill_single = false;
	this->cmeasure_timer_interval = 0;
	this->cmeasure_firewait = CMEASURE_WAIT;
	this->cmeasure_use_firewait = false;
	this->cmeasure_failure_delay_multiplier_ai = -1.0f;
	this->cmeasure_success_delay_multiplier_ai = 2.0f;

	this->weapon_submodel_rotate_accell = 10.0f;
	this->weapon_submodel_rotate_vel = 0.0f;

	this->damage_type_idx = -1;
	this->damage_type_idx_sav = -1;

	this->armor_type_idx = -1;

	this->alpha_max = 1.0f;
	this->alpha_min = 0.0f;
	this->alpha_cycle = 0.0f;

	this->weapon_hitpoints = 0;

	this->burst_shots = 0;
	this->burst_delay = 1.0f; // 1 second, just incase its not defined
    this->burst_flags.reset();

	generic_anim_init(&this->thruster_flame);
	generic_anim_init(&this->thruster_glow);
	this->thruster_glow_factor = 1.0f;

	this->target_lead_scaler = 0.0f;
	this->num_targeting_priorities = 0;
	for (i = 0; i < 32; ++i)
		this->targeting_priorities[i] = -1;

	this->failure_rate = 0.0f;
	this->failure_sub_name.clear();
	this->failure_sub = -1;

	this->num_substitution_patterns = 0;
	for (i = 0; i < MAX_SUBSTITUTION_PATTERNS; ++i)
	{
		this->weapon_substitution_pattern[i] = -1;
		this->weapon_substitution_pattern_names[i][0] = 0;
	}

	this->score = 0;

	// Reset using default constructor
	this->impact_decal = decals::creation_info();

	this->on_create_program = actions::ProgramSet();
}

const char* weapon_info::get_display_name() const
{
	if (has_display_name())
		return display_name;
	else
		return name;
}

bool weapon_info::has_display_name() const
{
	return wi_flags[Weapon::Info_Flags::Has_display_name];
}

void weapon_spew_stats(WeaponSpewType type)
{
#ifndef NDEBUG
	if (type == WeaponSpewType::NONE)
		return;	// then why did we even call the function?
	bool all_weapons = (type == WeaponSpewType::ALL);

	// csv weapon stats for comparisons
	mprintf(("Name,Type,Velocity,Range,Damage Hull,DPS Hull,Damage Shield,DPS Shield,Damage Subsystem,DPS Subsystem,Power Use,Fire Wait,ROF,Reload,1/Reload,Area Effect,Shockwave%s\n", all_weapons ? ",Player Allowed" : ""));
	for (auto &wi : Weapon_info)
	{
		if (wi.subtype != WP_LASER && wi.subtype != WP_BEAM)
			continue;

		if (all_weapons || wi.wi_flags[Weapon::Info_Flags::Player_allowed])
		{
			mprintf(("%s,%s,", wi.name, "Primary"));
			//Beam range is set in the b_info and velocity isn't very relevant to them.
			if (wi.wi_flags[Weapon::Info_Flags::Beam])
				mprintf((",%.2f,",wi.b_info.range));
			else
				mprintf(("%.2f,%.2f,", wi.max_speed, wi.max_speed * wi.lifetime));

			float damage;
			if (wi.wi_flags[Weapon::Info_Flags::Beam])
				damage = wi.damage * wi.b_info.beam_life * (1000.0f / i2fl(BEAM_DAMAGE_TIME));
			else
				damage = wi.damage;

			float fire_rate;
			//To get overall fire rate, divide the number of shots in a firing cycle by the length of that cycle
			//In random length bursts, average between the longest and shortest firing cycle to get average rof
			if (wi.burst_shots > 1 && (wi.burst_flags[Weapon::Burst_Flags::Random_length]))
				fire_rate = (wi.burst_shots / (wi.fire_wait + wi.burst_delay * (wi.burst_shots - 1)) + (1 / wi.fire_wait)) / 2;
			else if (wi.burst_shots > 1)
				fire_rate = wi.burst_shots / (wi.fire_wait + wi.burst_delay * (wi.burst_shots - 1));
			else
				fire_rate = 1 / wi.fire_wait;

			// doubled damage is handled strangely...
			float hull_multiplier = 1.0f;
			float shield_multiplier = 1.0f;
			float subsys_multiplier = 1.0f;

			// area effect?
			if (wi.shockwave.inner_rad > 0.0f || wi.shockwave.outer_rad > 0.0f)
			{
				hull_multiplier = 2.0f;
				shield_multiplier = 2.0f;

				// shockwave?
				if (wi.shockwave.speed > 0.0f)
				{
					subsys_multiplier = 2.0f;
				}
			}

			// puncture?
			if (wi.wi_flags[Weapon::Info_Flags::Puncture])
				hull_multiplier /= 4;

			// beams ignore factors unless specified
			float armor_factor = wi.armor_factor;
			float shield_factor = wi.shield_factor;
			float subsys_factor = wi.subsystem_factor;
			if (wi.wi_flags[Weapon::Info_Flags::Beam] && !Beams_use_damage_factors)
				armor_factor = shield_factor = subsys_factor = 1.0f;

			mprintf(("%.2f,%.2f,", hull_multiplier * damage * armor_factor, hull_multiplier * damage * armor_factor * fire_rate));
			mprintf(("%.2f,%.2f,", shield_multiplier * damage * shield_factor, shield_multiplier * damage * shield_factor * fire_rate));
			mprintf(("%.2f,%.2f,", subsys_multiplier * damage * subsys_factor, subsys_multiplier * damage * subsys_factor * fire_rate));

			mprintf(("%.2f,", wi.energy_consumed / wi.fire_wait));
			mprintf(("%.2f,%.2f,", wi.fire_wait, fire_rate));
			mprintf((",,"));	// no reload for primaries

			if (wi.shockwave.inner_rad > 0.0f || wi.shockwave.outer_rad > 0.0f)
				mprintf(("Yes,"));
			else
				mprintf((","));

			if (wi.shockwave.speed > 0.0f)
				mprintf(("Yes"));

			if (all_weapons)
			{
				mprintf((","));
				mprintf((wi.wi_flags[Weapon::Info_Flags::Player_allowed] ? "Yes" : ""));
			}

			mprintf(("\n"));
		}
	}
	for (auto &wi : Weapon_info)
	{
		if (wi.subtype != WP_MISSILE)
			continue;

		if (all_weapons || wi.wi_flags[Weapon::Info_Flags::Player_allowed] || wi.wi_flags[Weapon::Info_Flags::Child])
		{
			mprintf(("%s,%s,", wi.name, "Secondary"));
			mprintf(("%.2f,%.2f,", wi.max_speed, wi.max_speed * wi.lifetime));

			// doubled damage is handled strangely...
			float hull_multiplier = 1.0f;
			float shield_multiplier = 1.0f;
			float subsys_multiplier = 1.0f;

			// area effect?
			if (wi.shockwave.inner_rad > 0.0f || wi.shockwave.outer_rad > 0.0f)
			{
				hull_multiplier = 2.0f;
				shield_multiplier = 2.0f;

				// shockwave?
				if (wi.shockwave.speed > 0.0f)
				{
					subsys_multiplier = 2.0f;
				}
			}

			// puncture?
			if (wi.wi_flags[Weapon::Info_Flags::Puncture])
				hull_multiplier /= 4;

			mprintf(("%.2f,%.2f,", hull_multiplier * wi.damage * wi.armor_factor, hull_multiplier * wi.damage * wi.armor_factor / wi.fire_wait));
			mprintf(("%.2f,%.2f,", shield_multiplier * wi.damage * wi.shield_factor, shield_multiplier * wi.damage * wi.shield_factor / wi.fire_wait));
			mprintf(("%.2f,%.2f,", subsys_multiplier * wi.damage * wi.subsystem_factor, subsys_multiplier * wi.damage * wi.subsystem_factor / wi.fire_wait));

			mprintf((","));	// no power use for secondaries
			mprintf(("%.2f,%.2f,", wi.fire_wait, 1.0f / wi.fire_wait));
			mprintf(("%.2f,%.2f,", wi.reloaded_per_batch / wi.rearm_rate, wi.rearm_rate / wi.reloaded_per_batch));	// rearm_rate is actually the reciprocal of what is in weapons.tbl

			if (wi.shockwave.inner_rad > 0.0f || wi.shockwave.outer_rad > 0.0f)
				mprintf(("Yes,"));
			else
				mprintf((","));

			if (wi.shockwave.speed > 0.0f)
				mprintf(("Yes"));

			if (all_weapons)
			{
				mprintf((","));
				mprintf((wi.wi_flags[Weapon::Info_Flags::Player_allowed] ? "Yes" : ""));
			}

			mprintf(("\n"));
		}
	}

	// mvp-style stats
	mprintf(("\n"));
	for (auto &wi : Weapon_info)
	{
		if (wi.subtype != WP_LASER && wi.subtype != WP_BEAM)
			continue;

		if (all_weapons || wi.wi_flags[Weapon::Info_Flags::Player_allowed])
		{
			mprintf(("%s\n", wi.name));
			//Beam range is set in the b_info and velocity isn't very relevant to them.
			if (wi.wi_flags[Weapon::Info_Flags::Beam])
				mprintf(("\tVelocity: N/A        Range: %.0f\n", wi.b_info.range));
			else
				mprintf(("\tVelocity: %-11.0fRange: %.0f\n", wi.max_speed, wi.max_speed* wi.lifetime));

			float damage;
			if (wi.wi_flags[Weapon::Info_Flags::Beam])
				damage = wi.damage * wi.b_info.beam_life * (1000.0f / i2fl(BEAM_DAMAGE_TIME));
			else
				damage = wi.damage;

			float fire_rate;
			//We need to count the length of a firing cycle and then divide by the number of shots in that cycle
			//In random length bursts, average between the longest and shortest firing cycle to get average rof
			if (wi.burst_shots > 1 && (wi.burst_flags[Weapon::Burst_Flags::Random_length]))
				fire_rate = (wi.burst_shots / (wi.fire_wait + wi.burst_delay * (wi.burst_shots - 1)) + (1 / wi.fire_wait)) / 2;
			else if (wi.burst_shots > 1)
				fire_rate = wi.burst_shots / (wi.fire_wait + wi.burst_delay * (wi.burst_shots - 1));
			else
				fire_rate = 1 / wi.fire_wait;

			// doubled damage is handled strangely...
			float hull_multiplier = 1.0f;
			float shield_multiplier = 1.0f;
			float subsys_multiplier = 1.0f;

			// area effect?
			if (wi.shockwave.inner_rad > 0.0f || wi.shockwave.outer_rad > 0.0f)
			{
				hull_multiplier = 2.0f;
				shield_multiplier = 2.0f;

				// shockwave?
				if (wi.shockwave.speed > 0.0f)
				{
					subsys_multiplier = 2.0f;
				}
			}

			// puncture?
			if (wi.wi_flags[Weapon::Info_Flags::Puncture])
				hull_multiplier /= 4;

			// beams ignore factors unless specified
			float armor_factor = wi.armor_factor;
			float shield_factor = wi.shield_factor;
			float subsys_factor = wi.subsystem_factor;
			if (wi.wi_flags[Weapon::Info_Flags::Beam] && !Beams_use_damage_factors)
				armor_factor = shield_factor = subsys_factor = 1.0f;

			mprintf(("\tDPS: "));
			mprintf(("%.0f Hull, ", hull_multiplier * damage * armor_factor * fire_rate));
			mprintf(("%.0f Shield, ", shield_multiplier * damage * shield_factor * fire_rate));
			mprintf(("%.0f Subsystem\n", subsys_multiplier * damage * subsys_factor * fire_rate));

			char watts[NAME_LENGTH];
			sprintf(watts, "%.1f", wi.energy_consumed * fire_rate);
			char *p = strstr(watts, ".0");
			if (p)
				*p = 0;
			strcat(watts, "W");

			char rof[NAME_LENGTH];
			sprintf(rof, "%.1f", fire_rate);
			p = strstr(rof, ".0");
			if (p)
				*p = 0;
			strcat(rof, "/s");

			mprintf(("\tPower Use: %-10sROF: %s\n\n", watts, rof));
		}
	}
	for (auto &wi : Weapon_info)
	{
		if (wi.subtype != WP_MISSILE)
			continue;

		if (all_weapons || wi.wi_flags[Weapon::Info_Flags::Player_allowed] || wi.wi_flags[Weapon::Info_Flags::Child])
		{
			mprintf(("%s\n", wi.name));
			mprintf(("\tVelocity: %-11.0fRange: %.0f\n", wi.max_speed, wi.max_speed * wi.lifetime));

			// doubled damage is handled strangely...
			float hull_multiplier = 1.0f;
			float shield_multiplier = 1.0f;
			float subsys_multiplier = 1.0f;

			// area effect?
			if (wi.shockwave.inner_rad > 0.0f || wi.shockwave.outer_rad > 0.0f)
			{
				hull_multiplier = 2.0f;
				shield_multiplier = 2.0f;

				// shockwave?
				if (wi.shockwave.speed > 0.0f)
				{
					subsys_multiplier = 2.0f;
				}
			}

			// puncture?
			if (wi.wi_flags[Weapon::Info_Flags::Puncture])
				hull_multiplier /= 4;

			mprintf(("\tDamage: "));
			mprintf(("%.0f Hull, ", hull_multiplier * wi.damage * wi.armor_factor));
			mprintf(("%.0f Shield, ", shield_multiplier * wi.damage * wi.shield_factor));
			mprintf(("%.0f Subsystem\n", subsys_multiplier * wi.damage * wi.subsystem_factor));

			char wait[NAME_LENGTH];
			sprintf(wait, "%.1f", wi.fire_wait);
			char *p = strstr(wait, ".0");
			if (p)
				*p = 0;
			strcat(wait, "s");

			bool flip = wi.rearm_rate <= 1.0f;
			char flip_str[NAME_LENGTH];
			sprintf(flip_str, "%d/", wi.reloaded_per_batch);

			char reload[NAME_LENGTH];
			sprintf(reload, "%.1f", flip ? wi.reloaded_per_batch / wi.rearm_rate : wi.rearm_rate);
			p = strstr(reload, ".0");
			if (p)
				*p = 0;

			mprintf(("\tFire Wait: %-10sReload: %s%s%ss\n\n", wait, !flip ? flip_str : "", reload, flip ? "/" : ""));
		}
	}
#endif
}

// Given a weapon, figure out how many independent locks we can have with it.
int weapon_get_max_missile_seekers(weapon_info *wip)
{
	int max_target_locks;

	if ( wip->multi_lock ) {
		if ( wip->wi_flags[Weapon::Info_Flags::Swarm] ) {
			max_target_locks = wip->swarm_count;
		} else if ( wip->wi_flags[Weapon::Info_Flags::Corkscrew] ) {
			max_target_locks = wip->cs_num_fired;
		} else {
			max_target_locks = 1;
		}
	} else {
		max_target_locks = 1;
	}

	return max_target_locks;
}

// returns whether a homing weapon can home on a particular ship
bool weapon_target_satisfies_lock_restrictions(weapon_info* wip, object* target)
{
	if (target->type != OBJ_SHIP)
		return true;
	else if (wip->is_locked_homing() && Ships[target->instance].flags[Ship::Ship_Flags::Aspect_immune])
		return false;

	auto& restrictions = wip->ship_restrict;
	// if you didn't specify any restrictions, you can always lock
	if (restrictions.empty()) return true;

	int type_num = Ship_info[Ships[target->instance].ship_info_index].class_type;
	int class_num = Ships[target->instance].ship_info_index;
	int species_num = Ship_info[Ships[target->instance].ship_info_index].species;
	int iff_num = Ships[target->instance].team;

	// otherwise, you're good as long as it matches one of the allowances in the restriction list
	return std::any_of(restrictions.begin(), restrictions.end(),
		[=](std::pair<LockRestrictionType, int>& restriction) {
			switch (restriction.first) {
				case LockRestrictionType::TYPE: return restriction.second == type_num;
				case LockRestrictionType::CLASS: return restriction.second == class_num;
				case LockRestrictionType::SPECIES: return restriction.second == species_num;
				case LockRestrictionType::IFF: return restriction.second == iff_num;
				default: return true;
			}
		});
}

// what it says on the tin
// if true, the the IFF restrictions (later to be checked by the above) will replace the normal logic (can lock on enemies, not on friendlies)
bool weapon_has_iff_restrictions(weapon_info* wip)
{
	auto& restrictions = wip->ship_restrict;

	return std::any_of(restrictions.begin(), restrictions.end(),
		[=](std::pair<LockRestrictionType, int>& restriction) {
			return restriction.first == LockRestrictionType::IFF; 
		});
}

bool weapon_secondary_world_pos_in_range(object* shooter, weapon_info* wip, vec3d* target_world_pos)
{
	vec3d vec_to_target;
	vm_vec_sub(&vec_to_target, target_world_pos, &shooter->pos);
	float dist_to_target = vm_vec_mag(&vec_to_target);

	float weapon_range;
	//local ssms are always in range :)
	if (wip->wi_flags[Weapon::Info_Flags::Local_ssm])
		weapon_range = wip->lssm_lock_range;
	else
		// if the weapon can actually hit the target
		weapon_range = MIN((wip->max_speed * wip->lifetime), wip->weapon_range);


	extern int Nebula_sec_range;
	// reduce firing range in nebula
	if ((The_mission.flags[Mission::Mission_Flags::Fullneb]) && Nebula_sec_range) {
		weapon_range *= 0.8f;
	}

	return dist_to_target <= weapon_range;
}

bool weapon_multilock_can_lock_on_subsys(object* shooter, object* target, ship_subsys* target_subsys, weapon_info* wip, float* out_dot) {
	Assertion(shooter->type == OBJ_SHIP, "weapon_multilock_can_lock_on_subsys called with a non-ship shooter");
	if (shooter->type != OBJ_SHIP)
		return false;

	if (target_subsys->flags[Ship::Subsystem_Flags::Untargetable])
		return false;

	//by not checking for max_hits > 0 here, subsys' with disabled hitpoints are also excluded.
	if (!wip->wi_flags[Weapon::Info_Flags::Multilock_target_dead_subsys] && target_subsys->current_hits <= 0.0f)
		return false;

	vec3d ss_pos;
	get_subsystem_world_pos(target, target_subsys, &ss_pos);

	if (!weapon_secondary_world_pos_in_range(shooter, wip, &ss_pos))
		return false;

	vec3d vec_to_target;
	vm_vec_normalized_dir(&vec_to_target, &ss_pos, &shooter->pos);
	float dot = vm_vec_dot(&shooter->orient.vec.fvec, &vec_to_target);

	if (out_dot != nullptr)
		*out_dot = dot;

	if (dot < wip->lock_fov)
		return false;

	vec3d gsubpos;
	vm_vec_unrotate(&gsubpos, &target_subsys->system_info->pnt, &target->orient);
	vm_vec_add2(&gsubpos, &target->pos);

	polymodel* pm = model_get(Ship_info[Ships[shooter->instance].ship_info_index].model_num);
	vec3d eye_pos = pm->view_positions[0].pnt + shooter->pos;

	return ship_subsystem_in_sight(target, target_subsys, &eye_pos, &gsubpos);
}

bool weapon_multilock_can_lock_on_target(object* shooter, object* target_objp, weapon_info* wip, float* out_dot, bool checkWeapons) {
	Assertion(shooter->type == OBJ_SHIP, "weapon_multilock_can_lock_on_target called with a non-ship shooter");

	if (target_objp->type != OBJ_SHIP && !checkWeapons) {
		return false;
	}
	else if (target_objp->type != OBJ_WEAPON && checkWeapons) {
		return false;
	}


	if (hud_target_invalid_awacs(target_objp))
		return false;

	if (target_objp->flags[Object::Object_Flags::Should_be_dead])
		return false;
	
	if (!checkWeapons) {
		ship* target_ship = &Ships[target_objp->instance];

		if (target_ship->flags[Ship::Ship_Flags::Dying])
			return false;

		if (should_be_ignored(target_ship))
			return false;
	}
	else {
		weapon* target_weapon = &Weapons[target_objp->instance];

		if (!(Weapon_info[target_weapon->weapon_info_index].wi_flags[Weapon::Info_Flags::Bomb] || Weapon_info[target_weapon->weapon_info_index].wi_flags[Weapon::Info_Flags::Can_be_targeted]))
			return false;

		if (target_weapon->weapon_flags[Weapon::Weapon_Flags::Destroyed_by_weapon])
			return false;
	}

	// if there are no iff restrictions, reject lock if they are not supposed to attack each other
	if (!weapon_has_iff_restrictions(wip) && !iff_x_attacks_y(Ships[shooter->instance].team, obj_team(target_objp)))
		return false;

	vec3d vec_to_target;
	vm_vec_normalized_dir(&vec_to_target, &target_objp->pos, &shooter->pos);
	float dot = vm_vec_dot(&shooter->orient.vec.fvec, &vec_to_target);

	if (out_dot != nullptr)
		*out_dot = dot;

	return weapon_target_satisfies_lock_restrictions(wip, target_objp);
}

bool weapon_has_homing_object(weapon* wp) {
	return wp->homing_object != &obj_used_list;
}<|MERGE_RESOLUTION|>--- conflicted
+++ resolved
@@ -1261,13 +1261,11 @@
 		stuff_float(&wip->laser_glow_tail_scale);
 	}
 
-<<<<<<< HEAD
-	parse_optional_float_into("@Laser Min Pixel Size:", &wip->laser_min_pixel_size);
-=======
-	if (optional_string("@Laser Position Offset:")) {
+  if (optional_string("@Laser Position Offset:")) {
 			stuff_vec3d(&wip->laser_pos_offset);
 	}
->>>>>>> b9466193
+
+  parse_optional_float_into("@Laser Min Pixel Size:", &wip->laser_min_pixel_size);
 
 	if (optional_string("@Laser Opacity over Lifetime Curve:")) {
 		SCP_string curve_name;
@@ -8843,17 +8841,8 @@
 
 				// Scale the laser so that it always appears some configured amount of pixels wide, no matter the distance.
 				// Only affects width, length remains unchanged.
-<<<<<<< HEAD
-				float scaled_head_radius = model_render_get_diameter_clamped_to_min_pixel_size(&headp,
-					wip->laser_head_radius * radius_mult,
-					wip->laser_min_pixel_size);
-				float scaled_tail_radius = model_render_get_diameter_clamped_to_min_pixel_size(&obj->pos,
-					wip->laser_tail_radius * radius_mult,
-					wip->laser_min_pixel_size);
-=======
-				float scaled_head_radius = model_render_get_diameter_clamped_to_min_pixel_size(&headp, wip->laser_head_radius * radius_mult, Min_pixel_size_laser);
-				float scaled_tail_radius = model_render_get_diameter_clamped_to_min_pixel_size(&tailp, wip->laser_tail_radius * radius_mult, Min_pixel_size_laser);
->>>>>>> b9466193
+				float scaled_head_radius = model_render_get_diameter_clamped_to_min_pixel_size(&headp, wip->laser_head_radius * radius_mult, wip->laser_min_pixel_size);
+				float scaled_tail_radius = model_render_get_diameter_clamped_to_min_pixel_size(&tailp, wip->laser_tail_radius * radius_mult, wip->laser_min_pixel_size);
 
 				int alpha = static_cast<int>(alphaf * 255.0f);
 
@@ -8945,17 +8934,8 @@
 
 				// Scale the laser so that it always appears some configured amount of pixels wide, no matter the distance.
 				// Only affects width, length remains unchanged.
-<<<<<<< HEAD
-				float scaled_head_radius = model_render_get_diameter_clamped_to_min_pixel_size(&headp2,
-					wip->laser_head_radius * radius_mult,
-					wip->laser_min_pixel_size);
-				float scaled_tail_radius = model_render_get_diameter_clamped_to_min_pixel_size(&tailp,
-					wip->laser_tail_radius * radius_mult,
-					wip->laser_min_pixel_size);
-=======
-				float scaled_head_radius = model_render_get_diameter_clamped_to_min_pixel_size(&headp2, wip->laser_head_radius * radius_mult, Min_pixel_size_laser);
-				float scaled_tail_radius = model_render_get_diameter_clamped_to_min_pixel_size(&tailp2, wip->laser_tail_radius * radius_mult, Min_pixel_size_laser);
->>>>>>> b9466193
+				float scaled_head_radius = model_render_get_diameter_clamped_to_min_pixel_size(&headp2, wip->laser_head_radius * radius_mult, wip->laser_min_pixel_size);
+				float scaled_tail_radius = model_render_get_diameter_clamped_to_min_pixel_size(&tailp2, wip->laser_tail_radius * radius_mult, wip->laser_min_pixel_size);
 
 				int r = static_cast<int>(static_cast<float>(c.red) * alphaf);
 				int g = static_cast<int>(static_cast<float>(c.green) * alphaf);
@@ -9180,11 +9160,8 @@
 	this->laser_glow_head_scale = 2.3f;
 	this->laser_glow_tail_scale = 2.3f;
 	this->laser_radius_curve_idx = -1;
-<<<<<<< HEAD
 	this->laser_min_pixel_size = Min_pixel_size_laser;
-=======
 	vm_vec_zero(&this->laser_pos_offset);
->>>>>>> b9466193
 	this->laser_alpha_curve_idx = -1;
 
 	this->light_color_set = false;
