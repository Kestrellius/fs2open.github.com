/*
 * Copyright (C) Volition, Inc. 1999.  All rights reserved.
 *
 * All source code herein is the property of Volition, Inc. You may not sell 
 * or otherwise commercially exploit the source or things you created based on the 
 * source.
 *
*/



#include <algorithm>
#include <cstddef>

#include "ai/aibig.h"
#include "asteroid/asteroid.h"
#include "cmdline/cmdline.h"
#include "cmeasure/cmeasure.h"
#include "debugconsole/console.h"
#include "fireball/fireballs.h"
#include "freespace.h"
#include "gamesnd/gamesnd.h"
#include "globalincs/linklist.h"
#include "graphics/color.h"
#include "hud/hud.h"
#include "hud/hudartillery.h"
#include "iff_defs/iff_defs.h"
#include "io/joy_ff.h"
#include "io/timer.h"
#include "math/curve.h"
#include "math/staticrand.h"
#include "missionui/missionweaponchoice.h"
#include "mod_table/mod_table.h"
#include "model/animation/modelanimation_driver.h"
#include "nebula/neb.h"
#include "network/multi.h"
#include "network/multimsgs.h"
#include "network/multiutil.h"
#include "object/objcollide.h"
#include "object/objectdock.h"
#include "object/objectsnd.h"
#include "parse/parsehi.h"
#include "parse/parselo.h"
#include "scripting/global_hooks.h"
#include "particle/particle.h"
#include "playerman/player.h"
#include "radar/radar.h"
#include "render/3d.h"
#include "render/batching.h"
#include "ship/ship.h"
#include "ship/shiphit.h"
#include "weapon/beam.h"	// for BeamType definitions
#include "weapon/corkscrew.h"
#include "weapon/emp.h"
#include "weapon/flak.h"
#include "weapon/muzzleflash.h"
#include "weapon/swarm.h"
#include "particle/ParticleEffect.h"
#include "particle/volumes/LegacyAACuboidVolume.h"
#include "particle/volumes/SpheroidVolume.h"
#include "tracing/Monitor.h"
#include "tracing/tracing.h"
#include "weapon.h"


// Since SSMs are parsed after weapons, if we want to allow SSM strikes to be specified by name, we need to store those names until after SSMs are parsed.
typedef struct delayed_ssm_data {
	SCP_string filename;
	int linenum;
	SCP_string ssm_entry;
} delayed_ssm_data;
SCP_unordered_map<SCP_string, delayed_ssm_data> Delayed_SSM_data;
SCP_vector<SCP_string> Delayed_SSM_names;

typedef struct delayed_ssm_index_data {
	SCP_string filename;
	int linenum;
} delayed_ssm_index_data;
SCP_unordered_map<SCP_string, delayed_ssm_index_data> Delayed_SSM_indices_data;
SCP_vector<SCP_string> Delayed_SSM_indices;


#ifndef NDEBUG
int Weapon_flyby_sound_enabled = 1;
DCF_BOOL( weapon_flyby, Weapon_flyby_sound_enabled )
#endif

static TIMESTAMP Weapon_flyby_sound_timer;

weapon Weapons[MAX_WEAPONS];
SCP_vector<weapon_info> Weapon_info;

#define		MISSILE_OBJ_USED	(1<<0)			// flag used in missile_obj struct
#define		MAX_MISSILE_OBJS	MAX_WEAPONS		// max number of missiles tracked in missile list
missile_obj Missile_objs[MAX_MISSILE_OBJS];	// array used to store missile object indexes
missile_obj Missile_obj_list;						// head of linked list of missile_obj structs

#define DEFAULT_WEAPON_SPAWN_COUNT	10

int	Num_spawn_types = 0;
char** Spawn_names = nullptr;

//WEAPON SUBTYPE STUFF
const char *Weapon_subtype_names[] = {
	"Laser",
	"Missile",
	"Beam"
};
int Num_weapon_subtypes = sizeof(Weapon_subtype_names)/sizeof(Weapon_subtype_names[0]);

flag_def_list_new<Weapon::Burst_Flags> Burst_fire_flags[] = {
	{ "fast firing",		Weapon::Burst_Flags::Fast_firing,		true, false },
	{ "random length",		Weapon::Burst_Flags::Random_length,		true, false },
	{ "resets",		Weapon::Burst_Flags::Resets,		true, false },
	{ "num firepoints for burst shots",		Weapon::Burst_Flags::Num_firepoints_burst_shots,		true, false },
	{ "burst only loop sounds",		Weapon::Burst_Flags::Burst_only_loop_sounds,		true, false }
};

const size_t Num_burst_fire_flags = sizeof(Burst_fire_flags)/sizeof(flag_def_list_new<Weapon::Burst_Flags>);

flag_def_list_new<Weapon::Beam_Info_Flags> Beam_info_flags[] = {
	{ "burst shares random target",		Weapon::Beam_Info_Flags::Burst_share_random,		        true, false },
	{ "track own texture tiling",       Weapon::Beam_Info_Flags::Track_own_texture_tiling,          true, false }
};

const size_t Num_beam_info_flags = sizeof(Beam_info_flags) / sizeof(flag_def_list_new<Weapon::Beam_Info_Flags>);

weapon_explosions Weapon_explosions;

SCP_vector<lod_checker> LOD_checker;

special_flag_def_list_new<Weapon::Info_Flags, weapon_info*, flagset<Weapon::Info_Flags>&> Weapon_Info_Flags[] = {
	{ "spawn",							Weapon::Info_Flags::Spawn,								true, [](const SCP_string& spawn, weapon_info* weaponp, flagset<Weapon::Info_Flags>& flags) {
		if (weaponp->num_spawn_weapons_defined < MAX_SPAWN_TYPES_PER_WEAPON)
		{
			//We need more spawning slots
			//allocate in slots of 10
			if ((Num_spawn_types % 10) == 0) {
				Spawn_names = (char**)vm_realloc(Spawn_names, (Num_spawn_types + 10) * sizeof(*Spawn_names));
			}

			flags.set(Weapon::Info_Flags::Spawn);
			weaponp->spawn_info[weaponp->num_spawn_weapons_defined].spawn_wep_index = (short)Num_spawn_types;
			size_t start_num = spawn.find_first_of(',');
			if (start_num == SCP_string::npos) {
				weaponp->spawn_info[weaponp->num_spawn_weapons_defined].spawn_count = DEFAULT_WEAPON_SPAWN_COUNT;
				start_num = spawn.size();
			}
			else {
				weaponp->spawn_info[weaponp->num_spawn_weapons_defined].spawn_count = (short)atoi(spawn.substr(start_num + 1).c_str());
			}

			weaponp->maximum_children_spawned += weaponp->spawn_info[weaponp->num_spawn_weapons_defined].spawn_count;

			Spawn_names[Num_spawn_types] = vm_strndup(spawn.substr(0, start_num).c_str(), start_num);
			Num_spawn_types++;
			weaponp->num_spawn_weapons_defined++;
		}
		else {
			Warning(LOCATION, "Illegal to have more than %d spawn types for one weapon.\nIgnoring weapon %s", MAX_SPAWN_TYPES_PER_WEAPON, weaponp->name);
		}
	}}, //special case
    { "remote detonate",				Weapon::Info_Flags::Remote,								true },
    { "puncture",						Weapon::Info_Flags::Puncture,							true },
    { "big ship",						Weapon::Info_Flags::Big_only,							true },
    { "huge",							Weapon::Info_Flags::Huge,								true },
    { "bomber+",						Weapon::Info_Flags::Bomber_plus,						true },
    { "child",							Weapon::Info_Flags::Child,								true },
    { "bomb",							Weapon::Info_Flags::Bomb,								true },
    { "no dumbfire",					Weapon::Info_Flags::No_dumbfire,						true },
	{ "no doublefire",					Weapon::Info_Flags::No_doublefire,						true },
    { "in tech database",				Weapon::Info_Flags::In_tech_database,					true },
	{ "default player weapon",			Weapon::Info_Flags::Default_player_weapon,				true },
    { "player allowed",					Weapon::Info_Flags::Player_allowed,                     true }, 
    { "particle spew",					Weapon::Info_Flags::Particle_spew,						true },
    { "emp",							Weapon::Info_Flags::Emp,								true },
    { "esuck",							Weapon::Info_Flags::Energy_suck,						true },
    { "flak",							Weapon::Info_Flags::Flak,								true },
    { "corkscrew",						Weapon::Info_Flags::Corkscrew,							true },
    { "shudder",						Weapon::Info_Flags::Shudder,							true },
    { "electronics",					Weapon::Info_Flags::Electronics,						true },
    { "lockarm",						Weapon::Info_Flags::Lockarm,							true },
	{ "beam",							Weapon::Info_Flags::Beam,								true, [](const SCP_string& /*spawn*/, weapon_info* /*weaponp*/, flagset<Weapon::Info_Flags>& flags) {
		flags.set(Weapon::Info_Flags::Pierce_shields);
	}}, //special case
    { "stream",							Weapon::Info_Flags::NUM_VALUES,							false, [](const SCP_string& /*spawn*/, weapon_info* weaponp, flagset<Weapon::Info_Flags>& /*flags*/) {
		mprintf(("Ignoring \"stream\" flag on weapon %s...\n", weaponp->name)); // dont warn because its not a big deal, but also because retail has several 'stream' weapons
	}}, //special case
    { "supercap",						Weapon::Info_Flags::Supercap,							true },
    { "countermeasure",					Weapon::Info_Flags::Cmeasure,							true },
    { "ballistic",						Weapon::Info_Flags::Ballistic,							true },
    { "pierce shields",					Weapon::Info_Flags::Pierce_shields,						true },
    { "local ssm",						Weapon::Info_Flags::Local_ssm,							true },
    { "tagged only",					Weapon::Info_Flags::Tagged_only,						true },
    { "beam no whack",					Weapon::Info_Flags::NUM_VALUES,							false, [](const SCP_string& /*spawn*/, weapon_info* weaponp, flagset<Weapon::Info_Flags>& /*flags*/) {
		Warning(LOCATION, "The \"beam no whack\" flag has been deprecated.  Set the beam's mass to 0 instead.  This has been done for you.\n");
		weaponp->mass = 0.0f;
	}}, //special case
    { "cycle",							Weapon::Info_Flags::NUM_VALUES,							false, [](const SCP_string& /*spawn*/, weapon_info* weaponp, flagset<Weapon::Info_Flags>& /*flags*/) {
		weaponp->firing_pattern = FiringPattern::CYCLE_FORWARD;
	}}, //special case
    { "small only",						Weapon::Info_Flags::Small_only,							true },
    { "same turret cooldown",			Weapon::Info_Flags::Same_turret_cooldown,				true },
    { "apply no light",					Weapon::Info_Flags::Mr_no_lighting,						true },
    { "training",						Weapon::Info_Flags::Training,							true },
    { "smart spawn",					Weapon::Info_Flags::Smart_spawn,						true },
    { "inherit parent target",			Weapon::Info_Flags::Inherit_parent_target,				true },
    { "no emp kill",					Weapon::Info_Flags::No_emp_kill,						true },
    { "untargeted heat seeker",			Weapon::Info_Flags::Untargeted_heat_seeker,				true },
    { "no radius doubling",				Weapon::Info_Flags::No_radius_doubling,					true },
    { "no subsystem homing",			Weapon::Info_Flags::Non_subsys_homing,					true },
    { "no lifeleft penalty",			Weapon::Info_Flags::No_life_lost_if_missed,				true },
    { "can be targeted",				Weapon::Info_Flags::Can_be_targeted,					true },
    { "show on radar",					Weapon::Info_Flags::Shown_on_radar,						true },
    { "show friendly on radar",			Weapon::Info_Flags::Show_friendly,						true },
    { "capital+",						Weapon::Info_Flags::Capital_plus,						true },
    { "chain external model fps",		Weapon::Info_Flags::External_weapon_fp,					true },
    { "external model launcher",		Weapon::Info_Flags::External_weapon_lnch,				true },
    { "takes blast damage",				Weapon::Info_Flags::Takes_blast_damage,					true },
    { "takes shockwave damage",			Weapon::Info_Flags::Takes_shockwave_damage,				true },
    { "hide from radar",				Weapon::Info_Flags::Dont_show_on_radar,					true },
    { "render flak",					Weapon::Info_Flags::Render_flak,						true },
    { "ciws",							Weapon::Info_Flags::Ciws,								true },
    { "anti-subsystem beam",			Weapon::Info_Flags::Antisubsysbeam,						true },
    { "no primary linking",				Weapon::Info_Flags::Nolink,								true },
    { "same emp time for capships",		Weapon::Info_Flags::Use_emp_time_for_capship_turrets,	true },
    { "no primary linked penalty",		Weapon::Info_Flags::No_linked_penalty,					true },
    { "no homing speed ramp",			Weapon::Info_Flags::No_homing_speed_ramp,				true },
    { "pulls aspect seekers",			Weapon::Info_Flags::Cmeasure_aspect_home_on,			true },
    { "turret interceptable",			Weapon::Info_Flags::Turret_Interceptable,				true },
    { "fighter interceptable",			Weapon::Info_Flags::Fighter_Interceptable,				true },
    { "aoe electronics",                Weapon::Info_Flags::Aoe_Electronics,                    true },
    { "apply recoil",                   Weapon::Info_Flags::Apply_Recoil,                       true },
    { "don't spawn if shot",            Weapon::Info_Flags::Dont_spawn_if_shot,                 true },
    { "die on lost lock",               Weapon::Info_Flags::Die_on_lost_lock,                   true, [](const SCP_string& /*spawn*/, weapon_info* weaponp, flagset<Weapon::Info_Flags>& flags) {
		if (!(weaponp->is_locked_homing())) {
			Warning(LOCATION, "\"die on lost lock\" may only be used for Homing Type ASPECT/JAVELIN!");
			flags.remove(Weapon::Info_Flags::Die_on_lost_lock);
		}
	}}, //special case
	{ "no impact spew",					Weapon::Info_Flags::No_impact_spew,						true },
	{ "require exact los",				Weapon::Info_Flags::Require_exact_los,					true },
	{ "can damage shooter",				Weapon::Info_Flags::Can_damage_shooter,					true },
	{ "heals",							Weapon::Info_Flags::Heals,						        true },
	{"vampiric",						Weapon::Info_Flags::Vampiric,							true },
	{ "secondary no ammo",				Weapon::Info_Flags::SecondaryNoAmmo,					true },
	{ "no collide",						Weapon::Info_Flags::No_collide,						    true },
	{ "multilock target dead subsys",   Weapon::Info_Flags::Multilock_target_dead_subsys,		true },
	{ "no evasion",						Weapon::Info_Flags::No_evasion,						    true },
 	{ "don't merge lead indicators",	Weapon::Info_Flags::Dont_merge_indicators,			    true },
	{ "no_fred",						Weapon::Info_Flags::No_fred,							true },
	{ "detonate on expiration",			Weapon::Info_Flags::Detonate_on_expiration,				true },
	{ "ignores countermeasures",		Weapon::Info_Flags::Ignores_countermeasures,			true },
};

const size_t num_weapon_info_flags = sizeof(Weapon_Info_Flags) / sizeof(special_flag_def_list_new<Weapon::Info_Flags, weapon_info*, flagset<Weapon::Info_Flags>&>);

int Num_weapons = 0;
bool Weapons_inited = false;

int laser_model_inner = -1;
int laser_model_outer = -1;

int missile_model = -1;

int     First_secondary_index = -1;
int		Default_cmeasure_index = -1;

static int *used_weapons = NULL;

SCP_vector<int> Player_weapon_precedence;	// Vector of weapon types, precedence list for player weapon selection
SCP_vector<SCP_string> Player_weapon_precedence_names;	// Vector of weapon names, gets turned into the above after parsing all modular tables and sorting the Weapon_info vector.
SCP_string Player_weapon_precedence_file;	// If an invalid name is given, tell the user what file it was specified in.
int Player_weapon_precedence_line;	// And this is the line the precedence list was given on.

// Used to avoid playing too many impact sounds in too short a time interval.
// This will elimate the odd "stereo" effect that occurs when two weapons impact at 
// nearly the same time, like from a double laser (also saves sound channels!)
constexpr int IMPACT_SOUND_DELTA = 50;	// in milliseconds
static TIMESTAMP Weapon_impact_timer;	// timer, initialized at start of each mission

// energy suck defines
#define ESUCK_DEFAULT_WEAPON_REDUCE				(10.0f)
#define ESUCK_DEFAULT_AFTERBURNER_REDUCE		(10.0f)

// scale factor for big ships getting hit by flak
#define FLAK_DAMAGE_SCALE				0.05f

//default time of a homing missile to not home
#define HOMING_DEFAULT_FREE_FLIGHT_TIME	0.5f

// default percentage of max speed to coast at during freeflight
const float HOMING_DEFAULT_FREE_FLIGHT_FACTOR = 0.25f;

//default time of a homing primary to not home
#define HOMING_DEFAULT_PRIMARY_FREE_FLIGHT_TIME	0.0f

// time delay between each swarm missile that is fired
#define SWARM_MISSILE_DELAY				150

// default number of missiles or bullets rearmed per load sound during rearm
#define REARM_NUM_MISSILES_PER_BATCH 4              
#define REARM_NUM_BALLISTIC_PRIMARIES_PER_BATCH 100 

// most frequently a continuous spawn weapon is allowed to spawn
static const float MINIMUM_SPAWN_INTERVAL = 0.1f;

extern int compute_num_homing_objects(const object *target_objp);

void weapon_spew_stats(WeaponSpewType type);


weapon_explosions::weapon_explosions()
{
	ExplosionInfo.clear();
}

int weapon_explosions::GetIndex(const char *filename) const
{
	if ( filename == NULL ) {
		Int3();
		return -1;
	}

	for (size_t i = 0; i < ExplosionInfo.size(); i++) {
		if ( !stricmp(ExplosionInfo[i].lod[0].filename, filename)) {
			return (int)i;
		}
	}

	return -1;
}

int weapon_explosions::Load(const char *filename, int expected_lods)
{
	char name_tmp[MAX_FILENAME_LEN] = "";
	int bitmap_id = -1;
	int nframes, nfps;
	weapon_expl_info new_wei;

	Assert( expected_lods <= MAX_WEAPON_EXPL_LOD );

	//Check if it exists
	int idx = GetIndex(filename);

	if (idx != -1)
		return idx;

	new_wei.lod_count = 1;

	strcpy_s(new_wei.lod[0].filename, filename);
	new_wei.lod[0].bitmap_id = bm_load_animation(filename, &new_wei.lod[0].num_frames, &new_wei.lod[0].fps, nullptr, nullptr, true);

	if (new_wei.lod[0].bitmap_id < 0) {
		Warning(LOCATION, "Weapon explosion '%s' does not have an LOD0 anim!", filename);

		// if we don't have the first then it's only safe to assume that the rest are missing or not usable
		return -1;
	}

	// 2 chars for the lod, 4 for the extension that gets added automatically
	if ( (MAX_FILENAME_LEN - strlen(filename)) > 6 ) {
		for (idx = 1; idx < expected_lods; idx++) {
			sprintf(name_tmp, "%s_%d", filename, idx);

			bitmap_id = bm_load_animation(name_tmp, &nframes, &nfps, nullptr, nullptr, true);

			if (bitmap_id > 0) {
				strcpy_s(new_wei.lod[idx].filename, name_tmp);
				new_wei.lod[idx].bitmap_id = bitmap_id;
				new_wei.lod[idx].num_frames = nframes;
				new_wei.lod[idx].fps = nfps;

				new_wei.lod_count++;
			} else {
				break;
			}
		}

		if (new_wei.lod_count != expected_lods)
			Warning(LOCATION, "For '%s', %i of %i LODs are missing!", filename, expected_lods - new_wei.lod_count, expected_lods);
	}
	else {
		Warning(LOCATION, "Filename '%s' is too long to have any LODs.", filename);
	}

	ExplosionInfo.push_back( new_wei );

	return (int)(ExplosionInfo.size() - 1);
}

void weapon_explosions::PageIn(int idx)
{
	int i;

	if ( (idx < 0) || (idx >= (int)ExplosionInfo.size()) )
		return;

	weapon_expl_info *wei = &ExplosionInfo[idx];

	for ( i = 0; i < wei->lod_count; i++ ) {
		if ( wei->lod[i].bitmap_id >= 0 ) {
			bm_page_in_xparent_texture( wei->lod[i].bitmap_id, wei->lod[i].num_frames );
		}
	}
}

int weapon_explosions::GetAnim(int weapon_expl_index, const vec3d *pos, float size) const
{
	if ( (weapon_expl_index < 0) || (weapon_expl_index >= (int)ExplosionInfo.size()) )
		return -1;

	//Get our weapon expl for the day
	auto wei = &ExplosionInfo[weapon_expl_index];

	if (wei->lod_count == 1)
		return wei->lod[0].bitmap_id;

	// now we have to do some work
	vertex v;
	int x, y, w, h, bm_size;
	int must_stop = 0;
	int best_lod = 1;
	int behind = 0;

	// start the frame
	extern int G3_count;

	if(!G3_count){
		g3_start_frame(1);
		must_stop = 1;
	}
	g3_set_view_matrix(&Eye_position, &Eye_matrix, Eye_fov);

	// get extents of the rotated bitmap
	g3_rotate_vertex(&v, pos);

	// if vertex is behind, find size if in front, then drop down 1 LOD
	if (v.codes & CC_BEHIND) {
		float dist = vm_vec_dist_quick(&Eye_position, pos);
		vec3d temp;

		behind = 1;
		vm_vec_scale_add(&temp, &Eye_position, &Eye_matrix.vec.fvec, dist);
		g3_rotate_vertex(&v, &temp);

		// if still behind, bail and go with default
		if (v.codes & CC_BEHIND) {
			behind = 0;
		}
	}

	if (!g3_get_bitmap_dims(wei->lod[0].bitmap_id, &v, size, &x, &y, &w, &h, &bm_size)) {
		if (Detail.hardware_textures == 4) {
			// straight LOD
			if(w <= bm_size/8){
				best_lod = 3;
			} else if(w <= bm_size/2){
				best_lod = 2;
			} else if(w <= 1.3f*bm_size){
				best_lod = 1;
			} else {
				best_lod = 0;
			}
		} else {
			// less aggressive LOD for lower detail settings
			if(w <= bm_size/8){
				best_lod = 3;
			} else if(w <= bm_size/3){
				best_lod = 2;
			} else if(w <= (1.15f*bm_size)){
				best_lod = 1;
			} else {
				best_lod = 0;
			}		
		}
	}

	// if it's behind, bump up LOD by 1
	if (behind)
		best_lod++;

	// end the frame
	if (must_stop)
		g3_end_frame();

	best_lod = MIN(best_lod, wei->lod_count - 1);
	Assert( (best_lod >= 0) && (best_lod < MAX_WEAPON_EXPL_LOD) );

	return wei->lod[best_lod].bitmap_id;
}


void parse_weapon_expl_tbl(const char *filename)
{
	uint i;
	lod_checker lod_check;
	
	try
	{
		read_file_text(filename, CF_TYPE_TABLES);
		reset_parse();

		required_string("#Start");
		while (required_string_either("#End", "$Name:"))
		{
			memset(&lod_check, 0, sizeof(lod_checker));

			// base filename
			required_string("$Name:");
			stuff_string(lod_check.filename, F_NAME, MAX_FILENAME_LEN);

			//Do we have an LOD num
			if (optional_string("$LOD:"))
			{
				stuff_int(&lod_check.num_lods);
			}

			// only bother with this if we have 1 or more lods and less than max lods,
			// otherwise the stardard level loading will take care of the different effects
			if ((lod_check.num_lods > 0) && (lod_check.num_lods < MAX_WEAPON_EXPL_LOD)) {
				// name check, update lod count if it already exists
				for (i = 0; i < LOD_checker.size(); i++) {
					if (!stricmp(LOD_checker[i].filename, lod_check.filename)) {
						LOD_checker[i].num_lods = lod_check.num_lods;
					}
				}

				// old entry not found, add new entry
				if (i == LOD_checker.size()) {
					LOD_checker.push_back(lod_check);
				}
			}
		}
		required_string("#End");
	}
	catch (const parse::ParseException& e)
	{
		mprintf(("TABLES: Unable to parse '%s'!  Error message = %s.\n", filename, e.what()));
		return;
	}
}

/**
 * Clear out the Missile_obj_list
 */
void missile_obj_list_init()
{
	int i;

	list_init(&Missile_obj_list);
	for ( i = 0; i < MAX_MISSILE_OBJS; i++ ) {
		Missile_objs[i].flags = 0;
	}
}

/**
 * Add a node from the Missile_obj_list.
 * @note Only called from weapon_create()
 */
int missile_obj_list_add(int objnum)
{
	int i;

	for ( i = 0; i < MAX_MISSILE_OBJS; i++ ) {
		if ( !(Missile_objs[i].flags & MISSILE_OBJ_USED) )
			break;
	}
	if ( i == MAX_MISSILE_OBJS ) {
		Error(LOCATION, "Fatal Error: Ran out of missile object nodes\n");
		return -1;
	}
	
	Missile_objs[i].flags = 0;
	Missile_objs[i].objnum = objnum;
	list_append(&Missile_obj_list, &Missile_objs[i]);
	Missile_objs[i].flags |= MISSILE_OBJ_USED;

	return i;
}

/**
 * Remove a node from the Missile_obj_list.
 * @note Only called from weapon_delete()
 */
void missle_obj_list_remove(int index)
{
	Assert(index >= 0 && index < MAX_MISSILE_OBJS);
	list_remove(&Missile_obj_list, &Missile_objs[index]);	
	Missile_objs[index].flags = 0;
}

/**
 * Called externally to generate an address from an index into
 * the Missile_objs[] array
 */
missile_obj *missile_obj_return_address(int index)
{
	Assert(index >= 0 && index < MAX_MISSILE_OBJS);
	return &Missile_objs[index];
}

/**
 * Return the index of Weapon_info[].name that is *name.
 */
int weapon_info_lookup(const char *name)
{
	Assertion(name != nullptr, "NULL name passed to weapon_info_lookup");

	for (auto it = Weapon_info.cbegin(); it != Weapon_info.cend(); ++it)
		if (!stricmp(name, it->name))
			return (int)std::distance(Weapon_info.cbegin(), it);

	return -1;
}

/**
 * Return the index of Weapon_info used by this pointer.  Equivalent to the old WEAPON_INFO_INDEX macro:
 * #define WEAPON_INFO_INDEX(wip)		(int)(wip-Weapon_info)
 */
int weapon_info_get_index(const weapon_info *wip)
{
	Assertion(wip != nullptr, "NULL wip passed to weapon_info_get_index");
	const weapon_info *data = Weapon_info.data();
	return static_cast<int>(std::distance(data, wip));
}

//	Parse the weapon flags.
void parse_wi_flags(weapon_info *weaponp)
{
    //Make sure we HAVE flags :p
    if (!optional_string("$Flags:"))
        return;

    // have to do this slightly out of order in order to handle spawn properly
    // skip OVER flags, check for +override and reset num_spawn_weapons_defined
    // otherwise if done afterward, new and old spawn weapons can get mixed up
    pause_parse();
    SCP_vector<SCP_string> flags;
    stuff_string_list(flags);
    if (optional_string("+override")) {
		// be careful to keep this up to date with any flag that is set while parsing some line other than the Flags line
		const Weapon::Info_Flags preset_wi_flag_defs[] = {
			Weapon::Info_Flags::Homing_heat,
			Weapon::Info_Flags::Homing_aspect,
			Weapon::Info_Flags::Cmeasure,
			Weapon::Info_Flags::Homing_javelin,
			Weapon::Info_Flags::Turns,
			Weapon::Info_Flags::Swarm,
			Weapon::Info_Flags::Trail,
			Weapon::Info_Flags::Particle_spew,
			Weapon::Info_Flags::Beam,
			Weapon::Info_Flags::Tag,
			Weapon::Info_Flags::Shudder,
			Weapon::Info_Flags::Transparent,
			Weapon::Info_Flags::Variable_lead_homing,
			Weapon::Info_Flags::Custom_seeker_str,
			Weapon::Info_Flags::Aoe_Electronics,
			Weapon::Info_Flags::Apply_Recoil,
			Weapon::Info_Flags::Has_display_name,
			Weapon::Info_Flags::Vampiric,
			Weapon::Info_Flags::Detonate_on_expiration
		};

		// clear all flags except for the ones that are preset by other fields in the weapon
		flagset<Weapon::Info_Flags> cleared_wi_flags;
		cleared_wi_flags.set_multiple_from_source(weaponp->wi_flags, std::begin(preset_wi_flag_defs), std::end(preset_wi_flag_defs));

    	// resetting the flag values if set to override the existing flags
    	weaponp->wi_flags = cleared_wi_flags;
    	weaponp->num_spawn_weapons_defined = 0;
    }
    unpause_parse();

	// To make sure +override doesn't overwrite previously parsed values we parse the flags into a separate flagset
    SCP_vector<SCP_string> unparsed;
	flagset<Weapon::Info_Flags> parsed_flags;
    parse_string_flag_list_special(parsed_flags, Weapon_Info_Flags, &unparsed, weaponp, parsed_flags);

	optional_string("+override"); // already parsed above

	// Now add the parsed flags to the weapon flags
	weaponp->wi_flags |= parsed_flags;

    bool set_nopierce = false;

    for (auto flag = unparsed.begin(); flag != unparsed.end(); ++flag) {
        SCP_string flag_text = *flag;
		// Parse non-flag strings 
        if (!stricmp(NOX("no pierce shields"), flag_text.c_str())) {
            set_nopierce = true;
        }
        else if (!stricmp(NOX("interceptable"), flag_text.c_str())) {
            weaponp->wi_flags.set(Weapon::Info_Flags::Turret_Interceptable);
            weaponp->wi_flags.set(Weapon::Info_Flags::Fighter_Interceptable);
        }
        else {
            Warning(LOCATION, "Unrecognized flag in flag list for weapon %s: \"%s\"", weaponp->name, (*flag).c_str());
        }
    }

    //Do cleanup and sanity checks
        
	if (set_nopierce)
        weaponp->wi_flags.remove(Weapon::Info_Flags::Pierce_shields);

    if (weaponp->wi_flags[Weapon::Info_Flags::In_tech_database])
        weaponp->wi_flags.set(Weapon::Info_Flags::Default_in_tech_database);

    if (weaponp->wi_flags[Weapon::Info_Flags::Flak]) {
        if (weaponp->wi_flags[Weapon::Info_Flags::Swarm] || weaponp->wi_flags[Weapon::Info_Flags::Corkscrew]) {
            weaponp->wi_flags.remove(Weapon::Info_Flags::Swarm);
            weaponp->wi_flags.remove(Weapon::Info_Flags::Corkscrew);
            Warning(LOCATION, "Swarm, Corkscrew, and Flak are mutually exclusive!  Removing Swarm and Corkscrew attributes from weapon %s.\n", weaponp->name);
        }
    }

	if (weaponp->wi_flags[Weapon::Info_Flags::Beam]) {
		//If we're not doing damage anyway, then we don't care.. but also this prevents a retail
		//warning for the targeting laser
		if (weaponp->damage != 0.0f) {
			if ((weaponp->armor_factor != 1.0f) && !Beams_use_damage_factors) {
				Warning(LOCATION,
					"Armor factor defined as %f for beam type weapon %s while damage factors are disabled for beams!",
					weaponp->armor_factor, weaponp->name);
			}
			if ((weaponp->shield_factor != 1.0f) && !Beams_use_damage_factors) {
				Warning(LOCATION,
					"Shield factor defined as %f for beam type weapon %s while damage factors are disabled for beams!",
					weaponp->shield_factor, weaponp->name);
			}
			if ((weaponp->subsystem_factor != 1.0f) && !Beams_use_damage_factors) {
				Warning(LOCATION,
					"Subsystem factor defined as %f for beam type weapon %s while damage factors are disabled for beams!",
					weaponp->subsystem_factor, weaponp->name);
			}
		}
	}

    if (weaponp->wi_flags[Weapon::Info_Flags::Swarm] && weaponp->wi_flags[Weapon::Info_Flags::Corkscrew]) {
        weaponp->wi_flags.remove(Weapon::Info_Flags::Corkscrew);
        Warning(LOCATION, "Swarm and Corkscrew are mutually exclusive!  Defaulting to Swarm on weapon %s.\n", weaponp->name);
    }

    if (weaponp->wi_flags[Weapon::Info_Flags::Local_ssm]) {
        if (!weaponp->is_homing() || weaponp->subtype != WP_MISSILE) {
            Warning(LOCATION, "local ssm must be guided missile: %s", weaponp->name);
        }
    }

    if (weaponp->wi_flags[Weapon::Info_Flags::Small_only] && weaponp->wi_flags[Weapon::Info_Flags::Huge])
    {
        Warning(LOCATION, "\"small only\" and \"huge\" flags are mutually exclusive.\nThey are used together in %s\nThe AI can not use this weapon on any targets", weaponp->name);
    }

    if (!weaponp->wi_flags[Weapon::Info_Flags::Spawn] && weaponp->wi_flags[Weapon::Info_Flags::Smart_spawn])
    {
        Warning(LOCATION, "\"smart spawn\" flag used without \"spawn\" flag in %s\n", weaponp->name);
    }

    if (!weaponp->wi_flags[Weapon::Info_Flags::Homing_heat] && weaponp->wi_flags[Weapon::Info_Flags::Untargeted_heat_seeker])
    {
        Warning(LOCATION, "Weapon '%s' has the \"untargeted heat seeker\" flag, but Homing Type is not set to \"HEAT\".", weaponp->name);
    }

    if (!weaponp->wi_flags[Weapon::Info_Flags::Cmeasure] && weaponp->wi_flags[Weapon::Info_Flags::Cmeasure_aspect_home_on])
    {
        weaponp->wi_flags.remove(Weapon::Info_Flags::Cmeasure_aspect_home_on);
        Warning(LOCATION, "Weapon %s has the \"pulls aspect seekers\" flag, but is not a countermeasure.\n", weaponp->name);
    }
}

void parse_shockwave_info(shockwave_create_info *sci, const char *pre_char)
{
	SCP_string buf;

	sprintf(buf, "%sShockwave damage:", pre_char);
	if(optional_string(buf.c_str())) {
		stuff_float(&sci->damage);
		if (sci->damage < 0.0f)
			sci->damage = 0.0f;
		sci->damage_overridden = true;
	}

	sprintf(buf, "%sShockwave damage type:", pre_char);
	if(optional_string(buf.c_str())) {
		stuff_string(buf, F_NAME);
		sci->damage_type_idx_sav = damage_type_add(buf.c_str());
		sci->damage_type_idx = sci->damage_type_idx_sav;
	}

	sprintf(buf, "%sBlast Force:", pre_char);
	if(optional_string(buf.c_str())) {
		stuff_float(&sci->blast);
	}

	sprintf(buf, "%sInner Radius:", pre_char);
	if(optional_string(buf.c_str())) {
		stuff_float(&sci->inner_rad);
	}

	sprintf(buf, "%sOuter Radius:", pre_char);
	if(optional_string(buf.c_str())) {
		stuff_float(&sci->outer_rad);
	}

	if (sci->outer_rad < sci->inner_rad) {
		Warning(LOCATION, "Shockwave outer radius must be greater than or equal to the inner radius!");
		sci->outer_rad = sci->inner_rad;
	}

	sprintf(buf, "%sShockwave Radius Multiplier over Lifetime Curve:", pre_char);
	if (optional_string(buf.c_str())) {
		SCP_string curve_name;
		stuff_string(curve_name, F_NAME);
		sci->radius_curve_idx = curve_get_by_name(curve_name);
		if (sci->radius_curve_idx < 0)
			Warning(LOCATION, "Unrecognized shockwave radius curve '%s'", curve_name.c_str());
	}

	sprintf(buf, "%sShockwave Speed:", pre_char);
	if(optional_string(buf.c_str())) {
		stuff_float(&sci->speed);
	}

	sprintf(buf, "%sShockwave Rotation:", pre_char);
	if(optional_string(buf.c_str())) {
		float angs[3];
		stuff_float_list(angs, 3);
		for(int i = 0; i < 3; i++)
		{
			angs[i] = fl_radians(angs[i]);
			while(angs[i] < 0)
			{
				angs[i] += PI2;
			}
			while(angs[i] > PI2)
			{
				angs[i] -= PI2;
			}
		}
		sci->rot_angles.p = angs[0];
		sci->rot_angles.b = angs[1];
		sci->rot_angles.h = angs[2];

		sci->rot_defined = true;
	}

	sprintf(buf, "%sShockwave Model:", pre_char);
	if(optional_string(buf.c_str())) {
		stuff_string(sci->pof_name, F_NAME, MAX_FILENAME_LEN);
	}

	sprintf(buf, "%sShockwave Name:", pre_char);
	if(optional_string(buf.c_str())) {
		stuff_string(sci->name, F_NAME, MAX_FILENAME_LEN);
	}

	sprintf(buf, "%sShockwave Sound:", pre_char);
	parse_game_sound(buf.c_str(), &sci->blast_sound_id);
}

static SCP_vector<SCP_string> Removed_weapons;

/**
 * Parse the information for a specific ship type.
 * Return weapon index if successful, otherwise return -1
 */
int parse_weapon(int subtype, bool replace, const char *filename)
{
	char buf[NAME_LENGTH];
	char fname[NAME_LENGTH];
	weapon_info *wip = nullptr;
	int iff, idx;
	int primary_rearm_rate_specified=0;
	bool first_time = false;
	bool create_if_not_found = true;
	bool remove_weapon = false;

	required_string("$Name:");
	stuff_string(fname, F_NAME, NAME_LENGTH);

	// Remove @ symbol -- these used to denote weapons that would only be parsed in demo builds
	if (fname[0] == '@') {
		backspace(fname);
	}

	diag_printf("Weapon name -- %s\n", fname);

	if(optional_string("+nocreate")) {
		if(!replace) {
			Warning(LOCATION, "+nocreate flag used for weapon in non-modular table");
		}
		create_if_not_found = false;
	}

	// check first if this is on the remove blacklist
	auto it = std::find(Removed_weapons.begin(), Removed_weapons.end(), fname);
	if (it != Removed_weapons.end()) {
		remove_weapon = true;
	}
	
	// we might have a remove tag
	if (optional_string("+remove")) {
		if (!replace) {
			Warning(LOCATION, "+remove flag used for weapon in non-modular table");
		}
		if (!remove_weapon) {
			Removed_weapons.push_back(fname);
			remove_weapon = true;
		}
	}

	//Check if weapon exists already
	int w_id = weapon_info_lookup(fname);

	// maybe remove it
	if (remove_weapon)
	{
		if (w_id >= 0) {
			mprintf(("Removing previously parsed weapon '%s'\n", fname));
			Weapon_info.erase(Weapon_info.begin() + w_id);
		}

		if (!skip_to_start_of_string_either("$Name:", "#End")) {
			error_display(1, "Missing [#End] or [$Name] after weapon class %s", fname);
		}
		return -1;
	}

	// an entry for this weapon exists
	if (w_id >= 0)
	{
		wip = &Weapon_info[w_id];
		if (!replace)
		{
			Warning(LOCATION, "Weapon name %s already exists in weapons.tbl.  All weapon names must be unique; the second entry has been skipped", fname);
			if (!skip_to_start_of_string_either("$Name:", "#End")) {
				error_display(1, "Missing [#End] or [$Name] after duplicate weapon %s", fname);
			}
			return -1;
		}
	}
	// an entry does not exist
	else
	{
		// Don't create weapon if it has +nocreate and is in a modular table.
		if (!create_if_not_found && replace)
		{
			if (!skip_to_start_of_string_either("$Name:", "#End")) {
				error_display(1, "Missing [#End] or [$Name] after weapon %s", fname);
			}

			return -1;
		}

		// Check if there are too many weapon classes
		if (Weapon_info.size() >= MAX_WEAPON_TYPES) {
			Error(LOCATION, "Too many weapon classes before '%s'; maximum is %d.\n", fname, MAX_WEAPON_TYPES);
		}

		w_id = weapon_info_size();
		Weapon_info.push_back(weapon_info());
		wip = &Weapon_info.back();
		first_time = true;

		strcpy_s(wip->name, fname);

		// if this name has a hash, create a default display name
		if (get_pointer_to_first_hash_symbol(wip->name)) {
			strcpy_s(wip->display_name, wip->name);
			end_string_at_first_hash_symbol(wip->display_name, true);
			consolidate_double_characters(wip->display_name, '#');
			wip->wi_flags.set(Weapon::Info_Flags::Has_display_name);
		}

		// do German translation
		if (Lcl_gr && !Disable_built_in_translations) {
			if (!wip->display_name[0]) {
				strcpy_s(wip->display_name, wip->name);
			}
			lcl_translate_wep_name_gr(wip->display_name);
		}
	}

	if (optional_string("$Alt name:") || optional_string("$Display Name:"))
	{
		stuff_string(wip->display_name, F_NAME, NAME_LENGTH);
		wip->wi_flags.set(Weapon::Info_Flags::Has_display_name);
	}

	//Set subtype
	if(optional_string("$Subtype:"))
	{
		stuff_string(fname, F_NAME, NAME_LENGTH);

		if(!stricmp("Primary", fname)) {
			wip->subtype = WP_LASER;
		} else if(!stricmp("Secondary", fname)) {
			wip->subtype = WP_MISSILE;
		} else {
			Warning(LOCATION, "Unknown subtype on weapon '%s'", wip->name);
		}
	}
	else if(wip->subtype != WP_UNUSED && !first_time)
	{
		if(wip->subtype != subtype) {
			Warning(LOCATION, "Type of weapon %s entry does not agree with original entry type.", wip->name);
		}
	}
	else
	{
		wip->subtype = subtype;
	}

	// assign subtype-specific flags
	if (first_time)
	{
		if (wip->subtype == WP_MISSILE)
			wip->wi_flags.set(Weapon::Info_Flags::Detonate_on_expiration);
	}

	if (optional_string("+Title:")) {
		stuff_string(wip->title, F_NAME, WEAPON_TITLE_LEN);
	}

	if (optional_string("+Description:")) {
		if (wip->desc != NULL) {
			vm_free(wip->desc);
			wip->desc = NULL;
		}

		stuff_malloc_string(&wip->desc, F_MULTITEXT);

		// Check if the text exceeds the limits
		auto current_line = wip->desc;
		size_t num_lines = 0;
		while (current_line != nullptr) {
			auto line_end = strchr(current_line, '\n');
			auto line_length = line_end - current_line;
			if (line_end == nullptr) {
				line_length = strlen(current_line);
			}

			if (line_length >= WEAPON_DESC_MAX_LENGTH) {
				error_display(0, "Weapon description line " SIZE_T_ARG " is too long. Maximum is %d.", num_lines + 1, WEAPON_DESC_MAX_LENGTH);
			}

			++num_lines;
			current_line = line_end == nullptr ? nullptr : line_end + 1; // Skip the \n character if it was a complete line
		}
		if (num_lines >= WEAPON_DESC_MAX_LINES) {
			error_display(0, "Weapon description has too many lines. Maximum is %d.", WEAPON_DESC_MAX_LINES);
		}
	}

	if (optional_string("+Tech Title:")) {
		stuff_string(wip->tech_title, F_NAME, NAME_LENGTH);
	}

	if (optional_string("+Tech Anim:")) {
		stuff_string(wip->tech_anim_filename, F_NAME, MAX_FILENAME_LEN);
	}

	if (optional_string("+Tech Description:")) {
		if (wip->tech_desc != NULL) {
			vm_free(wip->tech_desc);
			wip->tech_desc = NULL;
		}

		stuff_malloc_string(&wip->tech_desc, F_MULTITEXT);
	}

	if (optional_string("$Turret Name:")) {
		stuff_string(wip->altSubsysName, F_NAME, NAME_LENGTH);
	}

	if (optional_string("$Tech Model:")) {
		stuff_string(wip->tech_model, F_NAME, MAX_FILENAME_LEN);

		if (optional_string("+Closeup_pos:")) {
			stuff_vec3d(&wip->closeup_pos);
		}

		if (optional_string("+Closeup_zoom:")) {
			stuff_float(&wip->closeup_zoom);
		}
	}

	// Weapon fadein effect, used when no ani is specified or weapon_select_3d is active
	if (first_time) {
		wip->selection_effect = Default_weapon_select_effect; // By default, use the FS2 effect
	}
	if(optional_string("$Selection Effect:")) {
		char effect[NAME_LENGTH];
		stuff_string(effect, F_NAME, NAME_LENGTH);
		if (!stricmp(effect, "FS2"))
			wip->selection_effect = 2;
		else if (!stricmp(effect, "FS1"))
			wip->selection_effect = 1;
		else if (!stricmp(effect, "off"))
			wip->selection_effect = 0;
	}	

	//Check for the HUD image string
	if(optional_string("$HUD Image:")) {
		stuff_string(wip->hud_filename, F_NAME, MAX_FILENAME_LEN);
	}

	//	Read the model file.  It can be a POF file or none.
	//	If there is no model file (Model file: = "none") then we use our special
	//	laser renderer which requires inner, middle and outer information.
	if ( optional_string("$Model file:") ) {
		stuff_string(wip->pofbitmap_name, F_NAME, MAX_FILENAME_LEN);

		if (VALID_FNAME(wip->pofbitmap_name))
			wip->render_type = WRT_POF;
		else
			wip->render_type = WRT_NONE;

		diag_printf("Model pof file -- %s\n", wip->pofbitmap_name );
	}

	// a special LOD level to use when rendering the weapon in the hud targetbox
	if ( optional_string( "$POF target LOD:" ) )
		stuff_int(&wip->hud_target_lod);

	if(optional_string("$Detail distance:")) {
		wip->num_detail_levels = (int)stuff_int_list(wip->detail_distance, MAX_MODEL_DETAIL_LEVELS, RAW_INTEGER_TYPE);
	}

	if ( optional_string("$External Model File:") )
		stuff_string(wip->external_model_name, F_NAME, MAX_FILENAME_LEN);	

	if ( optional_string("$Submodel Rotation Speed:") )
		stuff_float(&wip->weapon_submodel_rotate_vel);

	if ( optional_string("$Submodel Rotation Acceleration:") )
		stuff_float(&wip->weapon_submodel_rotate_accell);

	//	No POF or AVI file specified, render as special laser type.(?)
	ubyte r,g,b;

	// laser bitmap itself
	if ( optional_string("@Laser Bitmap:") ) {
		stuff_string(fname, F_NAME, NAME_LENGTH);

		if (wip->render_type == WRT_POF) {
			mprintf(("WARNING:  Weapon '%s' has both LASER and POF render types!  Will only use POF type!\n", wip->name));
			generic_anim_init(&wip->laser_bitmap, nullptr);
		} else {
			generic_anim_init(&wip->laser_bitmap, fname);
			wip->render_type = WRT_LASER;
		}
	}

	if (optional_string("@Laser Head-on Bitmap:")) {
		stuff_string(fname, F_NAME, NAME_LENGTH);

		if (wip->render_type != WRT_LASER)
			mprintf(("WARNING:  Laser head-on bitmap specified on non-LASER type weapon (%s)!\n", wip->name));
		else
			generic_anim_init(&wip->laser_headon_bitmap, fname);
	}

	// optional laser glow
	if ( optional_string("@Laser Glow:") ) {
		stuff_string(fname, F_NAME, NAME_LENGTH);

		if (wip->render_type != WRT_LASER)
			mprintf(("WARNING:  Laser glow specified on non-LASER type weapon (%s)!\n", wip->name));
		else
			generic_anim_init(&wip->laser_glow_bitmap, fname);
	}

	if (optional_string("@Laser Glow Head-on Bitmap:")) {
		stuff_string(fname, F_NAME, NAME_LENGTH);

		if (wip->render_type != WRT_LASER)
			mprintf(("WARNING:  Laser glow head-on bitmap specified on non-LASER type weapon (%s)!\n", wip->name));
		else
			generic_anim_init(&wip->laser_glow_headon_bitmap, fname);
	}


	if (optional_string("@Laser Head-on Transition Angle:")) {		
		stuff_float(&wip->laser_headon_switch_ang);
		wip->laser_headon_switch_ang = fl_radians(wip->laser_headon_switch_ang);
	}

	if (optional_string("@Laser Head-on Transition Rate:")) {
		stuff_float(&wip->laser_headon_switch_rate);
	}

	if (optional_string("@Laser Bitmap Color:")) {
		stuff_vec3d(&wip->bitmap_color);
	}

	if(optional_string("@Laser Color:"))
	{
		// This might be confusing at first glance. If we're a modular table (!first_time),
		// AND we're providing a new color for the laser (being in this block at all),
		// AND the RGB values for laser_color_1 and laser_color_2 match...
		// THEN we conclude that laser_color_2 wasn't explicitly defined before, and the modder would probably prefer
		// it if the laser didn't suddenly start changing colors from the new to the old over its lifespan. -MageKing17
		bool reset = (!first_time && (
			(wip->laser_color_1.red == wip->laser_color_2.red) &&
			(wip->laser_color_1.green == wip->laser_color_2.green) &&
			(wip->laser_color_1.blue == wip->laser_color_2.blue)));
		stuff_ubyte(&r);
		stuff_ubyte(&g);
		stuff_ubyte(&b);
		gr_init_color( &wip->laser_color_1, r, g, b );
		if (reset) {
			gr_init_color( &wip->laser_color_2, wip->laser_color_1.red, wip->laser_color_1.green, wip->laser_color_1.blue );
		}
	}

	// optional string for cycling laser colors
	if(optional_string("@Laser Color2:")){
		stuff_ubyte(&r);
		stuff_ubyte(&g);
		stuff_ubyte(&b);
		gr_init_color( &wip->laser_color_2, r, g, b );
	} else if (first_time) {
		gr_init_color( &wip->laser_color_2, wip->laser_color_1.red, wip->laser_color_1.green, wip->laser_color_1.blue );
	}

	if(optional_string("@Laser Length:")) {
		stuff_float(&wip->laser_length);
	}

	if (optional_string("@Multiply Laser Length By Frametime:")) {
		stuff_boolean(&wip->laser_length_by_frametime);
	}

	if (optional_string("@Laser Length Multiplier over Lifetime Curve:")) {
		SCP_string curve_name;
		stuff_string(curve_name, F_NAME);
		wip->weapon_curves.add_curve("Lifetime", weapon_info::WeaponCurveOutputs::LASER_LENGTH_MULT, modular_curves_entry{curve_get_by_name(curve_name)});
	}
	
	if(optional_string("@Laser Head Radius:")) {
		stuff_float(&wip->laser_head_radius);
	}

	if(optional_string("@Laser Tail Radius:")) {
		stuff_float(&wip->laser_tail_radius );
	}

	if (optional_string("@Laser Radius Multiplier over Lifetime Curve:")) {
		SCP_string curve_name;
		stuff_string(curve_name, F_NAME);
		wip->weapon_curves.add_curve("Lifetime", weapon_info::WeaponCurveOutputs::LASER_RADIUS_MULT, modular_curves_entry{curve_get_by_name(curve_name)});
	}
	if (optional_string("@Laser Glow Length Scale:")) {
		stuff_float(&wip->laser_glow_length_scale);
	}

	if (optional_string("@Laser Glow Head Scale:")) {
		stuff_float(&wip->laser_glow_head_scale);
	}

	if (optional_string("@Laser Glow Tail Scale:")) {
		stuff_float(&wip->laser_glow_tail_scale);
	}

  if (optional_string("@Laser Position Offset:")) {
			stuff_vec3d(&wip->laser_pos_offset);
	}

  parse_optional_float_into("@Laser Min Pixel Size:", &wip->laser_min_pixel_size);

	if (optional_string("@Laser Opacity over Lifetime Curve:")) {
		SCP_string curve_name;
		stuff_string(curve_name, F_NAME);
		wip->weapon_curves.add_curve("Lifetime", weapon_info::WeaponCurveOutputs::LASER_ALPHA_MULT, modular_curves_entry{curve_get_by_name(curve_name)});
	}

	if (parse_optional_color3i_into("$Light color:", &wip->light_color)) {
		wip->light_color_set = true;
	}

	parse_optional_float_into("$Light radius:", &wip->light_radius);

	float fbuffer;
	if (parse_optional_float_into("$Light intensity:", &fbuffer))
		wip->light_color.i(fbuffer);

	if (optional_string("$Collision Radius Override:")) {
		stuff_float(&wip->collision_radius_override);
	}

	if(optional_string("$Mass:")) {
		stuff_float( &(wip->mass) );

		// Goober5000 - hack in order to make the beam whack behavior of these three beams match all other beams
		// this relies on Bobboau's beam whack hack in beam_apply_whack()
		if ((!strcmp(wip->name, "SAAA") && (wip->mass == 4.0f))
			|| (!strcmp(wip->name, "MjolnirBeam") && (wip->mass == 1000.0f))
			|| (!strcmp(wip->name, "MjolnirBeam#home") && (wip->mass == 1000.0f)))
		{
			wip->mass = 100.0f;
		}

		diag_printf ("Weapon mass -- %7.3f\n", wip->mass);
	}

	if(optional_string("$Velocity:")) {
		stuff_float( &(wip->max_speed) );
		diag_printf ("Weapon mass -- %7.3f\n", wip->max_speed);
	}

	if(optional_string("$Fire Wait:")) {
		stuff_float( &(wip->fire_wait) );
		diag_printf ("Weapon fire wait -- %7.3f\n", wip->fire_wait);
		// Min and max delay stuff for weapon fire wait randomization
		if (optional_string("+Max Delay:")) {
			stuff_float(&(wip->max_delay));
			diag_printf("Weapon fire max delay -- %7.3f\n", wip->max_delay);
		}
		if (optional_string("+Min Delay:")) {
			stuff_float(&(wip->min_delay));
			diag_printf("Weapon fire min delay -- %7.3f\n", wip->min_delay);
		}
	}

	if(optional_string("$Damage:")) {
		stuff_float(&wip->damage);

		if (wip->damage < 0.0f) {
			Warning(LOCATION, "$Damage in weapon '%s' should not be negative.\nConsider the 'heals' flag instead if this is intentional. ", wip->name);
			wip->damage = 0.0f;
		}

		//WMC - now that shockwave damage can be set for them individually,
		//do this automagically
		if(!wip->shockwave.damage_overridden) {
			wip->shockwave.damage = wip->damage;
		}
	}

	// Attenuation of non-beam primary weapon damage
	if(optional_string("$Damage Time:")) {
		stuff_float(&wip->damage_time);
		if(optional_string("+Attenuation Damage:")){
			stuff_float(&wip->atten_damage);
		} else if (optional_string_either("+Min Damage:", "+Max Damage:")) {
			Warning(LOCATION, "+Min Damage: and +Max Damage: in %s are deprecated, please change to +Attenuation Damage:.", wip->name);
			stuff_float(&wip->atten_damage);
		}
	}

	// angle-based damage multiplier
	if (optional_string("$Angle of Incidence Damage Multiplier:")) {
		if (optional_string("+Min:")) {
			stuff_float(&wip->damage_incidence_min);
		}
		if (optional_string("+Max:")) {
			stuff_float(&wip->damage_incidence_max);
		}
	}

	std::optional<modular_curves_entry> damage_mult_curve;

	if (optional_string("$Damage Multiplier over Lifetime Curve:")) {
		//Legacy table. Just populates the modular curve set!
		SCP_string curve_name;
		stuff_string(curve_name, F_NAME);
		int curve = curve_get_by_name(curve_name);
		if (curve < 0)
			Warning(LOCATION, "Unrecognized damage curve '%s' for weapon %s", curve_name.c_str(), wip->name);

		damage_mult_curve.emplace(modular_curves_entry{curve});
	}
	
	if(optional_string("$Damage Type:")) {
		//This is checked for validity on every armor type
		//If it's invalid (or -1), then armor has no effect
		stuff_string(buf, F_NAME, NAME_LENGTH);
		wip->damage_type_idx_sav = damage_type_add(buf);
		wip->damage_type_idx = wip->damage_type_idx_sav;
	}

	if(optional_string("$Arm time:")) {
		float flit;
		stuff_float(&flit);
		wip->arm_time = fl2f(flit);
	}

	if(optional_string("$Arm distance:")) {
		stuff_float(&wip->arm_dist);
	}

	if(optional_string("$Arm radius:")) {
		stuff_float(&wip->arm_radius);
	}

	if(optional_string("$Detonation Range:")) {
		stuff_float(&wip->det_range);
	}

	if(optional_string("$Detonation Radius:")) {
		stuff_float(&wip->det_radius);
	}

	if(optional_string("$Flak Detonation Accuracy:")) {
		stuff_float(&wip->flak_detonation_accuracy);
	}

	if(optional_string("$Flak Targeting Accuracy:")) {
		stuff_float(&wip->flak_targeting_accuracy);
	}

	if(optional_string("$Untargeted Flak Range Penalty:")) {
		stuff_float(&wip->untargeted_flak_range_penalty);
	}

	parse_shockwave_info(&wip->shockwave, "$");

	//Retain compatibility
	if(first_time)
	{
		wip->dinky_shockwave = wip->shockwave;
		wip->dinky_shockwave.damage *= Dinky_shockwave_default_multiplier;
	}

	if(optional_string("$Dinky shockwave:"))
	{
		parse_shockwave_info(&wip->dinky_shockwave, "+");
	}

	if(optional_string("$Armor Factor:")) {
		stuff_float(&wip->armor_factor);
	}

	if(optional_string("$Shield Factor:")) {
		stuff_float(&wip->shield_factor);
	}

	if(optional_string("$Subsystem Factor:")) {
		stuff_float(&wip->subsystem_factor);
	}

	if(optional_string("$Lifetime Min:")) {
		stuff_float(&wip->life_min);

		if(wip->life_min < 0.0f) {
			wip->life_min = 0.0f;
			Warning(LOCATION, "Lifetime min for weapon '%s' cannot be less than 0. Setting to 0.\n", wip->name);
		}
	}

	if(optional_string("$Lifetime Max:")) {
		stuff_float(&wip->life_max);

		if(wip->life_max < 0.0f) {
			wip->life_max = 0.0f;
			Warning(LOCATION, "Lifetime max for weapon '%s' cannot be less than 0. Setting to 0.\n", wip->name);
		} else if (wip->life_max < wip->life_min) {
			wip->life_max = wip->life_min + 0.1f;
			Warning(LOCATION, "Lifetime max for weapon '%s' cannot be less than its Lifetime Min (%f) value. Setting to %f.\n", wip->name, wip->life_min, wip->life_max);
		} else {
			wip->lifetime = (wip->life_min+wip->life_max)*0.5f;
		}
	}

	if(wip->life_min >= 0.0f && wip->life_max < 0.0f) {
		wip->lifetime = wip->life_min;
		wip->life_min = -1.0f;
		Warning(LOCATION, "Lifetime min, but not lifetime max, specified for weapon %s. Assuming static lifetime of %.2f seconds.\n", wip->name, wip->lifetime);
	}

	if(optional_string("$Lifetime:")) {
		if(wip->life_min >= 0.0f || wip->life_max >= 0.0f) {
			Warning(LOCATION, "Lifetime min or max specified, but $Lifetime was also specified; min or max will be used.");
		}
		stuff_float(&wip->lifetime);
		if (wip->damage_time > wip->lifetime) {
			Warning(LOCATION, "Lifetime is lower than Damage Time, setting Damage Time to be one half the value of Lifetime.");
			wip->damage_time = 0.5f * wip->lifetime;
		}
	}

	wip->weapon_curves.parse("$Lifetime Curve:");

	wip->weapon_hit_curves.parse("$Hit Curve:");

	wip->beam_curves.parse("$Beam Curve:");

	wip->beam_hit_curves.parse("$Beam Hit Curve:");

	if(optional_string("$Energy Consumed:")) {
		stuff_float(&wip->energy_consumed);
	}

	// Goober5000: cargo size is checked for div-0 errors... see below (must parse flags first)
	if(optional_string("$Cargo Size:"))
	{
		stuff_float(&wip->cargo_size);
	}

	if (optional_string("$Autoaim FOV:")) {
		float fovt;
		stuff_float(&fovt);

		//Must be between 0 and 360 - Mjn
		if (fovt < 0.0f) {
			fovt = 0.0f;
			error_display(0, "Weapon %s autoaim fov was less than 0, setting to %f\n", wip->name, fovt);
		}
		if (fovt >= 180.0f) {
			fovt = 180.0f;
			error_display(0, "Weapon %s autoaim fov was greater than 180, setting to %f\n", wip->name, fovt);
		}

		wip->aiming_flags.set(Object::Aiming_Flags::Autoaim); 
		wip->autoaim_fov = fovt * PI / 180.0f;

		if (optional_string("+Converging Autoaim"))
			wip->aiming_flags.set(Object::Aiming_Flags::Autoaim_convergence);

		if (optional_string("+Minimum Distance:"))
			stuff_float(&wip->minimum_convergence_distance);
	}

	if (optional_string("$Convergence:")) {
		if (optional_string("+Automatic")) {
			wip->aiming_flags.set(Object::Aiming_Flags::Auto_convergence);
			if (optional_string("+Minimum Distance:"))
				stuff_float(&wip->minimum_convergence_distance);
		}
		if (optional_string("+Standard")) {
			wip->aiming_flags.set(Object::Aiming_Flags::Std_convergence);
			if (required_string("+Distance:"))
				stuff_float(&wip->convergence_distance);
		}

		//Purposefully left off +Offset here because I don't think it makes much sense per weapon as it has more to do with ship bank positioning.
		//Would be trivial to add if someone wanted but we'd have to decide which takes precedent.. ship or weapon?
	}

	bool temp_is_homing = false;	// this variable should ONLY be used to store the parse value.  All checks aside from the block five lines later should exclusively use wip->is_homing()
	if(optional_string("$Homing:")) {
		stuff_boolean(&temp_is_homing);
	}

	if (temp_is_homing || (wip->is_homing()))
	{
		char	temp_type[NAME_LENGTH];

		// the following five items only need to be recorded if the weapon is a homing weapon
		if(optional_string("+Type:"))
		{
			stuff_string(temp_type, F_NAME, NAME_LENGTH);
			if (!stricmp(temp_type, NOX("HEAT")))
			{
                wip->wi_flags.remove(Weapon::Info_Flags::Homing_aspect);
                wip->wi_flags.remove(Weapon::Info_Flags::Homing_javelin);

                wip->wi_flags.set(Weapon::Info_Flags::Homing_heat);
			}
			else if (!stricmp(temp_type, NOX("ASPECT")))
			{
                wip->wi_flags.remove(Weapon::Info_Flags::Homing_heat);
                wip->wi_flags.remove(Weapon::Info_Flags::Homing_javelin);

                wip->wi_flags.set(Weapon::Info_Flags::Homing_aspect);
			}
			else if (!stricmp(temp_type, NOX("JAVELIN")))
			{
                wip->wi_flags.remove(Weapon::Info_Flags::Homing_heat);
                wip->wi_flags.remove(Weapon::Info_Flags::Homing_aspect);

                wip->wi_flags.set(Weapon::Info_Flags::Homing_javelin);
			}

            wip->wi_flags.set(Weapon::Info_Flags::Turns);
			//If you want to add another weapon, remember you need to reset
			//ALL homing flags.
		}

		if (wip->wi_flags[Weapon::Info_Flags::Homing_heat])
		{
			float	view_cone_angle;

			if(optional_string("+Turn Time:")) {
				stuff_float(&wip->turn_time);
			}

			if (optional_string("+Turning Acceleration Time:")) {
				stuff_float(&wip->turn_accel_time);
				if (!Framerate_independent_turning) {
					static bool No_flag_turn_accel_warned = false;
					if (!No_flag_turn_accel_warned) {
						No_flag_turn_accel_warned = true;
						Warning(LOCATION, "One or more weapons are using Turning Acceleration Time; this requires \"AI use framerate independent turning\" in game_settings.tbl ");
					}
					wip->turn_accel_time = 0.f;
				}
			}

			if (optional_string("+Turn Rate Multiplier over Lifetime Curve:")) {
				SCP_string curve_name;
				stuff_string(curve_name, F_NAME);
				wip->weapon_curves.add_curve("Lifetime", weapon_info::WeaponCurveOutputs::TURN_RATE_MULT, modular_curves_entry{curve_get_by_name(curve_name)});
			}

			if(optional_string("+View Cone:")) {
				stuff_float(&view_cone_angle);
				wip->fov = cosf(fl_radians(view_cone_angle * 0.5f));
			}

			if (optional_string("+Seeker Strength:"))
			{
				//heat default seeker strength is 3
				stuff_float(&wip->seeker_strength);
				if (wip->seeker_strength > 0)
				{
					wip->wi_flags.set(Weapon::Info_Flags::Custom_seeker_str);
				}
				else
				{
					Warning(LOCATION,"Seeker Strength for missile \'%s\' must be greater than zero\nResetting value to default.", wip->name);
					wip->seeker_strength = 3.0f;
				}
			}
			else if (first_time)
			{
				if(!(wip->wi_flags[Weapon::Info_Flags::Custom_seeker_str]))
					wip->seeker_strength = 3.0f;
			}

			if (optional_string("+Target Lead Scaler:"))
			{
				stuff_float(&wip->target_lead_scaler);
                if (wip->target_lead_scaler == 0.0f)
                    wip->wi_flags.remove(Weapon::Info_Flags::Variable_lead_homing);
				else {
                    wip->wi_flags.set(Weapon::Info_Flags::Variable_lead_homing);
				}
			}
		}
		else if ((wip->wi_flags[Weapon::Info_Flags::Homing_aspect]) || (wip->wi_flags[Weapon::Info_Flags::Homing_javelin]))
		{
			if(optional_string("+Turn Time:")) {
				stuff_float(&wip->turn_time);
			}

			if (optional_string("+Turning Acceleration Time:")) {
				stuff_float(&wip->turn_accel_time);
				if (!Framerate_independent_turning) {
					static bool No_flag_turn_accel_warned = false;
					if (!No_flag_turn_accel_warned) {
						No_flag_turn_accel_warned = true;
						Warning(LOCATION, "One or more weapons are using Turning Acceleration Time; this requires \"AI use framerate independent turning\" in game_settings.tbl ");
					}
					wip->turn_accel_time = 0.f;
				}
			}

			if (optional_string("+Turn Rate Multiplier over Lifetime Curve:")) {
				SCP_string curve_name;
				stuff_string(curve_name, F_NAME);
				wip->weapon_curves.add_curve("Lifetime", weapon_info::WeaponCurveOutputs::TURN_RATE_MULT, modular_curves_entry{curve_get_by_name(curve_name)});
			}

			if(optional_string("+View Cone:")) {
				float	view_cone_angle;
				stuff_float(&view_cone_angle);
				wip->fov = (float)cos(fl_radians(view_cone_angle * 0.5f));
			}

			if(optional_string("+Min Lock Time:")) {			// minimum time (in seconds) to achieve lock
				stuff_float(&wip->min_lock_time);
			}

			if(optional_string("+Lock Pixels/Sec:")) {		// pixels/sec moved while locking
				stuff_int(&wip->lock_pixels_per_sec);
			}

			if(optional_string("+Catch-up Pixels/Sec:")) {	// pixels/sec moved while catching-up for a lock
				stuff_int(&wip->catchup_pixels_per_sec);
			}

			if(optional_string("+Catch-up Penalty:")) {
				// number of extra pixels to move while locking as a penalty for catching up for a lock
				stuff_int(&wip->catchup_pixel_penalty);
			}

			if (optional_string("+Seeker Strength:"))
			{
				//aspect default seeker strength is 2
				stuff_float(&wip->seeker_strength);
				if (wip->seeker_strength > 0)
				{
					wip->wi_flags.set(Weapon::Info_Flags::Custom_seeker_str);
				}
				else
				{
					Warning(LOCATION,"Seeker Strength for missile \'%s\' must be greater than zero\nResetting value to default.", wip->name);
					wip->seeker_strength = 2.0f;
				}
			} 
			else if (first_time)
			{
				if(!(wip->wi_flags[Weapon::Info_Flags::Custom_seeker_str]))
					wip->seeker_strength = 2.0f;
			}

			if (optional_string("+Lock FOV:"))
			{
				float temp;
				stuff_float(&temp);
				if (temp > 360 || temp < 0)
				{
					error_display(0, "Lock FOV values should be between 0 and 360 degrees; ignoring value of %f for missile \'%s\'.", temp, wip->name);
				}
				else
				{
					wip->lock_fov = cosf(fl_radians(temp * 0.5f));
				}
			}

			if (optional_string("+Target Lead Scaler:"))
			{
				stuff_float(&wip->target_lead_scaler);
				if (wip->target_lead_scaler == 1.0f)
					wip->wi_flags.remove(Weapon::Info_Flags::Variable_lead_homing);
				else {
					wip->wi_flags.set(Weapon::Info_Flags::Variable_lead_homing);
				}
			}

			if (optional_string("+Target Lock Restriction:")) {
				if (optional_string("current target, any subsystem")) {
					wip->target_restrict = LR_CURRENT_TARGET_SUBSYS;
					
				}
				else if (optional_string("any target")) {
					wip->target_restrict = LR_ANY_TARGETS;
					
				}
				else if (optional_string("current target only")) {
					wip->target_restrict = LR_CURRENT_TARGET;
					
				}
				else {
					wip->target_restrict = LR_CURRENT_TARGET;
				}
			}
			
			if (optional_string("+Independent Seekers:")) {
				stuff_boolean(&wip->multi_lock);
			}

			if (optional_string("+Target Lock Objecttypes:")) {
				if (optional_string("ships")) {
					wip->target_restrict_objecttypes = LR_Objecttypes::LRO_SHIPS;
				}
				else if (optional_string("bombs")) {
					wip->target_restrict_objecttypes = LR_Objecttypes::LRO_WEAPONS;

					if (wip->target_restrict != LR_ANY_TARGETS) {
						error_display(0, "+Target Lock Objecttypes: bombs is currently incompatibly with any +Target Lock Restriction but 'any target'");
						wip->target_restrict = LR_ANY_TARGETS;
					}
				}
			}

			if (optional_string("+Trigger Hold:")) {
				stuff_boolean(&wip->trigger_lock);
			}

			if (optional_string("+Reset On Launch:")) {
				stuff_boolean(&wip->launch_reset_locks);
			}

			if (optional_string("+Max Seekers Per Target:")) {
				stuff_int(&wip->max_seekers_per_target);
			}

			if (optional_string("+Max Active Seekers:")) {
				stuff_int(&wip->max_seeking);
			}		
		}
		else
		{
			Error(LOCATION, "Illegal homing type = %s.\nMust be HEAT, ASPECT or JAVELIN.\n", temp_type);
		}

		// handle homing restrictions
		if (optional_string("+Ship Types:")) {
			SCP_vector<SCP_string> temp_names;
			stuff_string_list(temp_names);

			for (auto& name : temp_names)
				wip->ship_restrict_strings.emplace_back(LockRestrictionType::TYPE, name);
		}

		if (optional_string("+Ship Classes:")) {
			SCP_vector<SCP_string> temp_names;
			stuff_string_list(temp_names);

			for (auto& name : temp_names)
				wip->ship_restrict_strings.emplace_back(LockRestrictionType::CLASS, name);
		}

		if (optional_string("+Species:")) {
			SCP_vector<SCP_string> temp_names;
			stuff_string_list(temp_names);

			for (auto& name : temp_names)
				wip->ship_restrict_strings.emplace_back(LockRestrictionType::SPECIES, name);
		}

		if (optional_string("+IFFs:")) {
			SCP_vector<SCP_string> temp_names;
			stuff_string_list(temp_names);

			for (auto& name : temp_names)
				wip->ship_restrict_strings.emplace_back(LockRestrictionType::IFF, name);
		}

		if (subtype == WP_LASER && !wip->wi_flags[Weapon::Info_Flags::Homing_heat]) {
			Warning(LOCATION, "Homing primary %s must be a heat seeker. Setting to heat", wip->name);
			wip->wi_flags.remove(Weapon::Info_Flags::Homing_aspect);
			wip->wi_flags.remove(Weapon::Info_Flags::Homing_javelin);
			wip->wi_flags.set(Weapon::Info_Flags::Homing_heat);
		}
	}

	if (optional_string("$Homing Auto-Target Method:"))
	{
		char	temp[NAME_LENGTH];
		stuff_string(temp, F_NAME, NAME_LENGTH);
		if (!stricmp(temp, NOX("CLOSEST")))
			wip->auto_target_method = HomingAcquisitionType::CLOSEST;
		else if (!stricmp(temp, NOX("RANDOM")))
			wip->auto_target_method = HomingAcquisitionType::RANDOM;
		else
			Warning(LOCATION, "Homing weapon %s has an unrecognized Homing Auto-Target Method %s", wip->name, temp);
	}

	// swarm missiles
	int s_count;

	if(optional_string("$Swarm:"))
	{
		wip->swarm_count = SWARM_DEFAULT_NUM_MISSILES_FIRED;
		stuff_int(&s_count);
		wip->swarm_count = (short)s_count;

		// flag as being a swarm weapon
		wip->wi_flags.set(Weapon::Info_Flags::Swarm);
	}

	// *Swarm wait token    -Et1
	if((wip->wi_flags[Weapon::Info_Flags::Swarm]) && optional_string( "+SwarmWait:" ))
	{
		float SwarmWait;
		stuff_float( &SwarmWait );
		if( SwarmWait > 0.0f && SwarmWait * wip->swarm_count < wip->fire_wait )
		{
			wip->SwarmWait = int( SwarmWait * 1000 );
		}
	}

	if(optional_string("$Acceleration Time:")) {
		stuff_float(&wip->acceleration_time);
	}

	if(optional_string("$Velocity Inherit:")) {
		stuff_float(&wip->vel_inherit_amount);
		wip->vel_inherit_amount /= 100.0f; // % -> 0..1
	}

	if(optional_string("$Free Flight Time:")) {
		stuff_float(&(wip->free_flight_time));
	} else if(first_time && wip->is_homing()) {
		if (subtype == WP_LASER) {
			wip->free_flight_time = HOMING_DEFAULT_PRIMARY_FREE_FLIGHT_TIME;
		}
		else {
			wip->free_flight_time = HOMING_DEFAULT_FREE_FLIGHT_TIME;
		}
	}

	if (optional_string("$Free Flight Speed:")) {
		error_display(0, "$Free Flight Speed: used for weapon '%s' is depreciated and ignored, use $Free Flight Speed Factor: instead. ", wip->name);
		float temp;
		stuff_float(&temp);
	}

	if(optional_string("$Free Flight Speed Factor:")) {
		stuff_float(&(wip->free_flight_speed_factor));
		if (wip->free_flight_speed_factor < 0.01f) {
			error_display(0, "Free Flight Speed Factor value is too low for weapon '%s'. Resetting to default (0.25 times maximum)", wip->name);
			wip->free_flight_speed_factor = HOMING_DEFAULT_FREE_FLIGHT_FACTOR;
		}
	}
	else if (first_time && wip->is_homing()) {
		wip->free_flight_speed_factor = HOMING_DEFAULT_FREE_FLIGHT_FACTOR;
	}

	if (optional_string("$Gravity Const:")) {
		stuff_float(&(wip->gravity_const));
	}

	//Optional one-shot sound to play at the beginning of firing
	parse_game_sound("$PreLaunchSnd:", &wip->pre_launch_snd);

	//Optional delay for Pre-Launch sound
	if(optional_string("+PreLaunchSnd Min Interval:"))
	{
		stuff_int(&wip->pre_launch_snd_min_interval);
	}

	//Launch sound
	parse_game_sound("$LaunchSnd:", &wip->launch_snd);

	//Cockpit Launch sound
	parse_game_sound("$CockpitLaunchSnd:", &wip->cockpit_launch_snd);

	//Impact sound
	parse_game_sound("$ImpactSnd:", &wip->impact_snd);

	//Disarmed impact sound
	parse_game_sound("$Disarmed ImpactSnd:", &wip->disarmed_impact_snd);

	//Shield Impact sound --wookieejedi
	parse_game_sound("$Shield ImpactSnd:", &wip->shield_impact_snd);

	parse_game_sound("$FlyBySnd:", &wip->flyby_snd);

	parse_game_sound("$AmbientSnd:", &wip->ambient_snd);

	parse_game_sound("$StartFiringSnd:", &wip->start_firing_snd);

	parse_game_sound("$LoopFiringSnd:", &wip->loop_firing_snd);

	parse_game_sound("$EndFiringSnd:", &wip->end_firing_snd);

	parse_game_sound("$TrackingSnd:", &wip->hud_tracking_snd);
	
	parse_game_sound("$LockedSnd:", &wip->hud_locked_snd);

	parse_game_sound("$InFlightSnd:", &wip->hud_in_flight_snd);

	if (optional_string("+Inflight sound type:"))
	{
		SCP_string type;

		stuff_string(type, F_NAME);

		if (!stricmp(type.c_str(), "TARGETED"))
		{
			wip->in_flight_play_type = TARGETED;
		}
		else if (!stricmp(type.c_str(), "UNTARGETED"))
		{
			wip->in_flight_play_type = UNTARGETED;
		}
		else if (!stricmp(type.c_str(), "ALWAYS"))
		{
			wip->in_flight_play_type = ALWAYS;
		}
		else
		{
			Warning(LOCATION, "Unknown in-flight sound type \"%s\"!", type.c_str());
			wip->in_flight_play_type = ALWAYS;
		}
	}

	// this was added in commit 9fea22d551 and is specifically for allowing countermeasures to be parsed using the weapons code;
	// but it should be handled the same as $Model file:
	if(optional_string("$Model:"))
	{
		stuff_string(wip->pofbitmap_name, F_NAME, MAX_FILENAME_LEN);

		if (VALID_FNAME(wip->pofbitmap_name))
			wip->render_type = WRT_POF;
		else
			wip->render_type = WRT_NONE;

		diag_printf("Model pof file -- %s\n", wip->pofbitmap_name );
	}

	// handle rearm rate - modified by Goober5000
	primary_rearm_rate_specified = 0;
	float rearm_rate;
	// Anticipate rearm rate for ballistic primaries
	if (optional_string("$Rearm Rate:"))
	{
		if (subtype != WP_MISSILE) {
			primary_rearm_rate_specified = 1;
		}

		stuff_float( &rearm_rate );
		if (rearm_rate > 0.0f)
		{
			wip->rearm_rate = 1.0f/rearm_rate;
		}
		else
		{
			Warning(LOCATION, "Rearm wait of less than 0 on weapon %s; setting to 1", wip->name);
		}
	}

		// set the number of missles or ballistic ammo reloaded per batch
	int reloaded_each_batch;
	
	if (optional_string("$Rearm Ammo Increment:")) {
		stuff_int(&reloaded_each_batch);

		if (reloaded_each_batch > 0) {
			wip->reloaded_per_batch = reloaded_each_batch;
		} else if (wip->reloaded_per_batch != -1) {
			Warning(LOCATION, "Rearm increment amount of 0 or less in weapon %s, keeping at previously defined value.",
			        wip->name);
		} else {
			Warning(LOCATION, "Rearm increment amount of 0 or less in weapon %s, setting to the default, 4 for missiles or 100 for ballistic primaries.", wip->name);
		}
	}
	// This setting requires a default if not specified, otherwise, rearming will break. - Cyborg17
	if (wip->reloaded_per_batch == -1) {
		if (subtype == WP_MISSILE) {
			wip->reloaded_per_batch = REARM_NUM_MISSILES_PER_BATCH;
		} else {
			wip->reloaded_per_batch = REARM_NUM_BALLISTIC_PRIMARIES_PER_BATCH;
		}
	}
	   
	if (optional_string("+Weapon Range:")) {
		stuff_float(&wip->weapon_range);
	}

	if( optional_string( "+Weapon Min Range:" ) )
	{
		float min_range;
		stuff_float( &min_range);

		if(min_range > 0.0f && min_range < MIN( wip->max_speed * wip->lifetime, wip->weapon_range ) )
		{
			wip->weapon_min_range = min_range;
		}
		else
		{
			Warning(LOCATION, "Invalid minimum range on weapon %s; setting to 0", wip->name);
		}
	}

	if (optional_string("+Weapon Optimum Range:")) {
		stuff_float(&wip->optimum_range);
		if (wip->optimum_range < wip->weapon_min_range || wip->optimum_range > MIN(wip->max_speed * wip->lifetime, wip->weapon_range)) {
			Warning(LOCATION, "Optimum range on weapon %s must be within its min range and max range", wip->name);
			wip->optimum_range = 0.0f;
		}
	}

	if (optional_string("$Pierce Objects:")) {
		stuff_boolean(&wip->pierce_objects);

		if (optional_string("+Spawn Children On Pierce:")) {
			stuff_boolean(&wip->spawn_children_on_pierce);
		}
	}

	parse_wi_flags(wip);

	// be friendly; make sure ballistic flags are synchronized - Goober5000
	// primary
	if (subtype == WP_LASER)
	{
		// ballistic
		if (wip->wi_flags[Weapon::Info_Flags::Ballistic])
		{
			// rearm rate not specified
			if (!primary_rearm_rate_specified && first_time)
			{
				Warning(LOCATION, "$Rearm Rate for ballistic primary %s not specified.  Defaulting to 100...\n", wip->name);
				wip->rearm_rate = 100.0f;
			}
		}
		// not ballistic
		else
		{
			// rearm rate specified
			if (primary_rearm_rate_specified)
			{
				Warning(LOCATION, "$Rearm Rate specified for non-ballistic primary %s\n", wip->name);
			}
		}

	}
	// secondary
	else
	{
		// ballistic
		if (wip->wi_flags[Weapon::Info_Flags::Ballistic])
		{
			Warning(LOCATION, "Secondary weapon %s can't be ballistic.  Removing this flag...\n", wip->name);
			wip->wi_flags.remove(Weapon::Info_Flags::Ballistic);
		}
	}

	// also make sure EMP is friendly - Goober5000
	if (wip->wi_flags[Weapon::Info_Flags::Emp])
	{
		if (!wip->shockwave.outer_rad)
		{
			Warning(LOCATION, "Outer blast radius of weapon %s is zero - EMP will not work.\nAdd $Outer Radius to weapon table entry.\n", wip->name);
		}
	}

	// also make sure secondaries and ballistic primaries do not have 0 cargo size
	if (subtype == WP_MISSILE || wip->wi_flags[Weapon::Info_Flags::Ballistic])
	{
		if (wip->cargo_size == 0.0f)
		{
			Warning(LOCATION, "Cargo size of weapon %s cannot be 0.  Setting to 1.\n", wip->name);
			wip->cargo_size = 1.0f;
		}
	}

	if ( optional_string("$Trail:") ) {
		trail_info *ti = &wip->tr_info;
        wip->wi_flags.set(Weapon::Info_Flags::Trail);		// missile leaves a trail

		if ( optional_string("+Start Width:") )
			stuff_float(&ti->w_start);

		if ( optional_string("+End Width:") )
			stuff_float(&ti->w_end);

		if ( optional_string("+Start Alpha:") )
			stuff_float(&ti->a_start);

		if ( optional_string("+End Alpha:") )
			stuff_float(&ti->a_end);

		if (optional_string("+Alpha Decay Exponent:")) {
			stuff_float(&ti->a_decay_exponent);
			if (ti->a_decay_exponent < 0.0f) {
				Warning(LOCATION, "Trail Alpha Decay Exponent of weapon %s cannot be negative. Resetting to 1.\n", wip->name);
				ti->a_decay_exponent = 1.0f;
			}
		}

		if ( optional_string("+Max Life:") ) {
			stuff_float(&ti->max_life);
			ti->spew_duration = fl2i(MILLISECONDS_PER_SECOND*ti->max_life)/(NUM_TRAIL_SECTIONS+1);
		}

		if (optional_string("+Spread:"))
			stuff_float(&ti->spread);

		if ( required_string("+Bitmap:") ) {
			stuff_string(fname, F_NAME, NAME_LENGTH);
			generic_bitmap_init(&ti->texture, fname);
		}

		if (optional_string("+Bitmap Stretch:")) {
			stuff_float(&ti->texture_stretch);
			if (ti->texture_stretch == 0.0f) {
				Warning(LOCATION, "Trail bitmap stretch of weapon %s cannot be 0.  Setting to 1.\n", wip->name);
				ti->texture_stretch = 1.0f;
			}
		}

		if ( optional_string("+Faded Out Sections:") ) {
			stuff_int(&ti->n_fade_out_sections);
		}
	}

	// read in filename for icon that is used in weapons selection
	if ( optional_string("$Icon:") ) {
		stuff_string(wip->icon_filename, F_NAME, MAX_FILENAME_LEN);
	}

	// read in filename for animation that is used in weapons selection
	if ( optional_string("$Anim:") ) {
		stuff_string(wip->anim_filename, F_NAME, MAX_FILENAME_LEN);
	}

	if (optional_string("$Impact Effect:")) {
		wip->impact_weapon_expl_effect = particle::util::parseEffect(wip->name);
	} else {
		// This is for compatibility with old tables
		// Do not add features here!

		float size = 1.0f;
		int bitmapIndex = -1;

		// $Impact Effect was not found, parse the old values
		if (optional_string("$Impact Explosion:")) {
			stuff_string(fname, F_NAME, NAME_LENGTH);

			if (VALID_FNAME(fname))
			{
				bitmapIndex = bm_load_animation(fname);
				
				if (bitmapIndex < 0)
				{
					Warning(LOCATION, "Couldn't load effect '%s' for weapon '%s'.", fname, wip->name);
				}
			}
		}

		if (optional_string("$Impact Explosion Radius:"))
			stuff_float(&size);

		if (bitmapIndex >= 0 && size > 0.0f)
		{
			using namespace particle;

<<<<<<< HEAD
			// The original formula is (1.2f + 0.007f * (float)(rand() % 100)) which generates values within [1.2, 1.9)
			auto radius = subtype == WP_BEAM ? ::util::UniformFloatRange(size * 1.2f, size * 1.9f) : ::util::UniformFloatRange(size);
			wip->impact_weapon_expl_effect = ParticleManager::get()->addEffect(ParticleEffect(
					"", //Name
					::util::UniformFloatRange(1.f), //Particle num
					ParticleEffect::ShapeDirection::ALIGNED, //Particle direction
					::util::UniformFloatRange(0.f), //Velocity Inherit
					false, //Velocity Inherit absolute?
					nullptr, //Velocity volume
					::util::UniformFloatRange(0.f), //Velocity volume multiplier
					ParticleEffect::VelocityScaling::NONE, //Velocity directional scaling
					tl::nullopt, //Orientation-based velocity
					tl::nullopt, //Position-based velocity
					nullptr, //Position volume
					ParticleEffectHandle::invalid(), //Trail
					1.f, //Chance
					false, //Affected by detail
					-1.f, //Culling range multiplier
					false, //Disregard Animation Length. Must be true for everything using particle::Anim_bitmap_X
					::util::UniformFloatRange(-1.f), //Lifetime
					std::move(radius), //Radius
					bitmapIndex)); //Bitmap
=======
			// Only beams do this randomization
			// NOTE: in practice, most beams are WP_LASER and do not do this
			if (subtype == WP_BEAM)
			{
				// The original formula is (1.2f + 0.007f * (float)(rand() % 100)) which generates values within [1.2, 1.9)
				auto singleEffect = effects::SingleParticleEffect::createInstance(bitmapIndex, size * 1.2f, size * 1.9f);
				wip->impact_weapon_expl_effect = ParticleManager::get()->addEffect(singleEffect);
			}
			else
			{
				auto singleEffect = effects::SingleParticleEffect::createInstance(bitmapIndex, size, size);
				wip->impact_weapon_expl_effect = ParticleManager::get()->addEffect(singleEffect);
			}
>>>>>>> 228fd17f
		}
	}

	if ( optional_string("$Shield Impact Explosion Radius:") ) {
		stuff_float(&wip->shield_impact_explosion_radius);
	} else if (first_time) {
		using namespace particle;

		if (wip->impact_weapon_expl_effect.isValid()) {
			// Initialize with value of the previously created single particle effect
			wip->shield_impact_explosion_radius = 0.0f;
			const auto particle_effect = ParticleManager::get()->getEffect(wip->impact_weapon_expl_effect);
			for (const auto& particle_def : particle_effect) {
				wip->shield_impact_explosion_radius += particle_def.m_radius.avg();
			}
			wip->shield_impact_explosion_radius /= static_cast<float>(particle_effect.size());
		}
		else {
			// Default value
			wip->shield_impact_explosion_radius = 1.0f;
		}
	}

	if (optional_string("$Dinky Impact Effect:")) {
		wip->dinky_impact_weapon_expl_effect = particle::util::parseEffect(wip->name);
	} else {
		// This is for compatibility with old tables
		// Do not add features here!

		if (optional_string("$Dinky Impact Explosion:")) {
			stuff_string(fname, F_NAME, NAME_LENGTH);

			int bitmapID = -1;
			float size = 1.0f;

			if (VALID_FNAME(fname))
			{
				bitmapID = bm_load_animation(fname);

				if (bitmapID < 0)
				{
					Warning(LOCATION, "Couldn't load effect '%s' for weapon '%s'.", fname, wip->name);
				}
			}

			if (optional_string("$Dinky Impact Explosion Radius:"))
			{
				stuff_float(&size);
			}

			if (bitmapID >= 0 && size > 0.0f)
			{
				using namespace particle;

<<<<<<< HEAD
				// The original formula is (1.2f + 0.007f * (float)(rand() % 100)) which generates values within [1.2, 1.9)
				auto radius = subtype == WP_BEAM ? ::util::UniformFloatRange(size * 1.2f, size * 1.9f) : ::util::UniformFloatRange(size);
				wip->dinky_impact_weapon_expl_effect = ParticleManager::get()->addEffect(ParticleEffect(
						"", //Name
						::util::UniformFloatRange(1.f), //Particle num
						ParticleEffect::ShapeDirection::ALIGNED, //Particle direction
						::util::UniformFloatRange(0.f), //Velocity Inherit
						false, //Velocity Inherit absolute?
						nullptr, //Velocity volume
						::util::UniformFloatRange(0.f), //Velocity volume multiplier
						ParticleEffect::VelocityScaling::NONE, //Velocity directional scaling
						tl::nullopt, //Orientation-based velocity
						tl::nullopt, //Position-based velocity
						nullptr, //Position volume
						ParticleEffectHandle::invalid(), //Trail
						1.f, //Chance
						false, //Affected by detail
						-1.f, //Culling range multiplier
						false, //Disregard Animation Length. Must be true for everything using particle::Anim_bitmap_X
						::util::UniformFloatRange(-1.f), //Lifetime
						std::move(radius), //Radius
						bitmapID)); //Bitmap
=======
				// Only beams do this randomization
				// NOTE: in practice, most beams are WP_LASER and do not do this
				if (subtype == WP_BEAM)
				{
					// The original formula is (1.2f + 0.007f * (float)(rand() % 100)) which generates values within [1.2, 1.9)
					auto singleEffect = effects::SingleParticleEffect::createInstance(bitmapID, size * 1.2f, size * 1.9f);
					wip->dinky_impact_weapon_expl_effect = ParticleManager::get()->addEffect(singleEffect);
				}
				else
				{
					auto singleEffect = effects::SingleParticleEffect::createInstance(bitmapID, size, size);
					wip->dinky_impact_weapon_expl_effect = ParticleManager::get()->addEffect(singleEffect);
				}
>>>>>>> 228fd17f
			}
		}
		else if (first_time) {
			wip->dinky_impact_weapon_expl_effect = wip->impact_weapon_expl_effect;
		}

		// Slight variation from original, as the original size is not known anymore the whole effect is copied
		// If the radius was stull specified it needs to be parsed to not mess up something else
		if (optional_string("$Dinky Impact Explosion Radius:"))
		{
			float temp;
			stuff_float(&temp);
		}
	}

	if (optional_string("$Piercing Impact Effect:")) {
		wip->piercing_impact_effect = particle::util::parseEffect(wip->name);
		if (first_time)
		{
			// The secondary effect is only needed if the old effect got parsed
			wip->piercing_impact_secondary_effect = particle::ParticleEffectHandle::invalid();
		}
	}
	else
	{
		// This is for compatibility with old tables
		// Do not add features here!

		using namespace particle;

		int effectIndex = -1;
		float radius = 0.0f;
		int count = 0;
		float life = 0.0f;
		float velocity = 0.0f;
		float back_velocity = 0.0f;
		float variance = 0.0f;

		if (optional_string("$Piercing Impact Explosion:"))
		{
			stuff_string(fname, F_NAME, NAME_LENGTH);

			effectIndex = bm_load_animation(fname);

			if (effectIndex < 0)
			{
				Warning(LOCATION, "Failed to load effect '%s' for weapon %s!", fname, wip->name);
			}
		}

		if (optional_string("$Piercing Impact Radius:"))
			stuff_float(&radius);

		if (optional_string("$Piercing Impact Velocity:"))
			stuff_float(&velocity);

		if (optional_string("$Piercing Impact Splash Velocity:"))
			stuff_float(&back_velocity);

		if (optional_string("$Piercing Impact Variance:"))
			stuff_float(&variance);

		if (optional_string("$Piercing Impact Life:"))
			stuff_float(&life);

		if (optional_string("$Piercing Impact Particles:"))
			stuff_int(&count);

		if (effectIndex >= 0 && radius != 0.0f)
		{
			wip->piercing_impact_effect = ParticleManager::get()->addEffect(ParticleEffect(
					"", //Name
					::util::UniformFloatRange(count / 2.f, 2.f * count), //Particle num
					ParticleEffect::ShapeDirection::ALIGNED, //Particle direction
					::util::UniformFloatRange(1.f), //Velocity Inherit
					false, //Velocity Inherit absolute?
					make_unique<LegacyAACuboidVolume>(variance, 1.f, true), //Velocity volume
					::util::UniformFloatRange(MIN(0.5f * velocity, 2.0f * velocity), MAX(0.5f * velocity, 2.0f * velocity)), //Velocity volume multiplier
					ParticleEffect::VelocityScaling::NONE, //Velocity directional scaling
					tl::nullopt, //Orientation-based velocity
					tl::nullopt, //Position-based velocity
					nullptr, //Position volume
					ParticleEffectHandle::invalid(), //Trail
					1.f, //Chance
					true, //Affected by detail
					10.f, //Culling range multiplier
					false, //Disregard Animation Length. Must be true for everything using particle::Anim_bitmap_X
					::util::UniformFloatRange(0.25f * life, 2.0f * life), //Lifetime
					::util::UniformFloatRange(0.5f * radius, 2.0f * radius), //Radius
					effectIndex)); //Bitmap

			if (back_velocity != 0.0f)
			{
				wip->piercing_impact_secondary_effect = ParticleManager::get()->addEffect(ParticleEffect(
						"", //Name
						::util::UniformFloatRange(count / 4.f, count), //Particle num
						ParticleEffect::ShapeDirection::ALIGNED, //Particle direction
						::util::UniformFloatRange(1.f), //Velocity Inherit
						false, //Velocity Inherit absolute?
						make_unique<LegacyAACuboidVolume>(variance, 1.f, true), //Velocity volume
						::util::UniformFloatRange(MIN(0.5f * back_velocity, 2.0f * back_velocity), MAX(0.5f * back_velocity, 2.0f * back_velocity)), //Velocity volume multiplier
						ParticleEffect::VelocityScaling::NONE, //Velocity directional scaling
						tl::nullopt, //Orientation-based velocity
						tl::nullopt, //Position-based velocity
						nullptr, //Position volume
						ParticleEffectHandle::invalid(), //Trail
						1.f, //Chance
						true, //Affected by detail
						10.f, //Culling range multiplier
						false, //Disregard Animation Length. Must be true for everything using particle::Anim_bitmap_X
						::util::UniformFloatRange(0.25f * life, 2.0f * life), //Lifetime
						::util::UniformFloatRange(0.5f * radius, 2.0f * radius), //Radius
						effectIndex)); //Bitmap
			}
		}
	}

	while (optional_string("$Conditional Impact:")) {
		int armor_index;
		ConditionalImpact ci;
		ci.min_health_threshold = std::numeric_limits<float>::lowest();
		ci.max_health_threshold = std::numeric_limits<float>::max();
		ci.min_angle_threshold = 0.f;
		ci.max_angle_threshold = 180.f;
		ci.dinky = false;

		bool invalid_armor = false;
		required_string("+Armor Type:");
			stuff_string(fname, F_NAME, NAME_LENGTH);
		if (!stricmp(fname, "NO ARMOR")) {
			armor_index = -1;
		} else {
			armor_index = armor_type_get_idx(fname);
			if (armor_index < 0) {
				Warning(LOCATION, "Armor type '%s' not found for conditional impact in weapon %s!", fname, wip->name);
				invalid_armor = true;
			}
		};
		parse_optional_float_into("+Min Health Threshold:", &ci.min_health_threshold);
		parse_optional_float_into("+Max Health Threshold:", &ci.max_health_threshold);
		parse_optional_float_into("+Min Angle Threshold:", &ci.min_angle_threshold);
		parse_optional_float_into("+Max Angle Threshold:", &ci.max_angle_threshold);
		parse_optional_bool_into("+Dinky:", &ci.dinky);
		required_string("+Effect Name:");
			ci.effect = particle::util::parseEffect(wip->name);
		SCP_vector<ConditionalImpact> ci_vec;
		if (wip->conditional_impacts.count(armor_index) == 1) {
			SCP_vector<ConditionalImpact> existing_cis = wip->conditional_impacts[armor_index];
			ci_vec.insert(ci_vec.end(), existing_cis.begin(), existing_cis.end());
		}
		ci_vec.push_back(ci);
		if (!invalid_armor) {
			wip->conditional_impacts[armor_index] = ci_vec;
		}
	}

	if (optional_string("$Inflight Effect:")) {
		auto effetIdx = particle::util::parseEffect(wip->name);
		wip->state_effects[WeaponState::NORMAL] = effetIdx;
	}

	if (wip->subtype == WP_MISSILE)
	{
		if (optional_string("$Freeflight Effect:")) {
			auto effetIdx = particle::util::parseEffect(wip->name);
			wip->state_effects[WeaponState::FREEFLIGHT] = effetIdx;
		}
		if (optional_string("$Ignition Effect:")) {
			auto effetIdx = particle::util::parseEffect(wip->name);
			wip->state_effects[WeaponState::IGNITION] = effetIdx;
		}
		if (optional_string("$Homed Flight Effect:")) {
			auto effetIdx = particle::util::parseEffect(wip->name);
			wip->state_effects[WeaponState::HOMED_FLIGHT] = effetIdx;
		}
		if (optional_string("$Unhomed Flight Effect:")) {
			auto effetIdx = particle::util::parseEffect(wip->name);
			wip->state_effects[WeaponState::UNHOMED_FLIGHT] = effetIdx;
		}
	}

	if (optional_string("$Muzzle Effect:")) {
		wip->muzzle_effect = particle::util::parseEffect(wip->name);
	} else {
		// muzzle flash
		if (optional_string("$Muzzleflash:")) {
			stuff_string(fname, F_NAME, NAME_LENGTH);

			// look it up
			wip->muzzle_flash = mflash_lookup(fname);
		}
	}

	// EMP optional stuff (if WIF_EMP is not set, none of this matters, anyway)
	if( optional_string("$EMP Intensity:") ){
		stuff_float(&wip->emp_intensity);
	}
	
	if( optional_string("$EMP Time:") ){
		stuff_float(&wip->emp_time);
	}

	// This is an optional modifier for a weapon that uses the "apply recoil" flag. recoil_force in ship.cpp line 10445 is multiplied by this if defined.
	if (optional_string("$Recoil Modifier:")){
		if (!(wip->wi_flags[Weapon::Info_Flags::Apply_Recoil])){
			Warning(LOCATION, "$Recoil Modifier specified for weapon %s but this weapon does not have the \"apply recoil\" weapon flag set. Automatically setting the flag", wip->name);
            wip->wi_flags.set(Weapon::Info_Flags::Apply_Recoil);
		}
		stuff_float(&wip->recoil_modifier);
	}

	if (optional_string("$Shudder Modifier:")) {
		if (!(wip->wi_flags[Weapon::Info_Flags::Shudder])) {
			Warning(LOCATION, "$Shudder Modifier specified for weapon %s but this weapon does not have the \"shudder\" weapon flag set. Automatically setting the flag", wip->name);
			wip->wi_flags.set(Weapon::Info_Flags::Shudder);
		}
		stuff_float(&wip->shudder_modifier);
	}

	// Energy suck optional stuff (if WIF_ENERGY_SUCK is not set, none of this matters anyway)
	if( optional_string("$Leech Weapon:") ){
		stuff_float(&wip->weapon_reduce);
	}

	if( optional_string("$Leech Afterburner:") ){
		stuff_float(&wip->afterburner_reduce);
	}

	// Multiplier for the healing done to the shooter of the weapon.
	if (optional_string("$Vampiric Healing Factor:")) {
		stuff_float(&wip->vamp_regen);
		if (!(wip->wi_flags[Weapon::Info_Flags::Vampiric])) {
			Warning(LOCATION,
				"$Vampiric Healing Factor specified for weapon %s but this weapon does not have the \"Vampiric\" "
				"weapon flag set. Automatically setting the flag",
				wip->name);
			wip->wi_flags.set(Weapon::Info_Flags::Vampiric);
		}
		if (wip->vamp_regen <= 0) {
			Warning(LOCATION,
				"Vampiric Healing Factor \'%s\' must be greater than zero\nResetting value to default.",
				wip->name);
			wip->vamp_regen = 1.0f;
		}
	}
	if (optional_string("$Corkscrew:"))
	{
		if(optional_string("+Num Fired:")) {
			stuff_int(&wip->cs_num_fired);
		}

		if(optional_string("+Radius:")) {
			stuff_float(&wip->cs_radius);
		}

		if(optional_string("+Fire Delay:")) {
			stuff_int(&wip->cs_delay);
		}
		
		if(optional_string("+Counter rotate:")) {
			stuff_boolean(&wip->cs_crotate);
		}

		if(optional_string("+Twist:")) {
			stuff_float(&wip->cs_twist);
		}

		if (optional_string("+Random Start Angle:")) {
			stuff_boolean(&wip->cs_random_angle);
		}

		if (optional_string("+Start Angle:")) {
			stuff_float(&wip->cs_angle);
		}
	}

	//electronics tag optional stuff
	//Note that I made all these optional in the interest of modular tables.
	//TODO: Possibly add a warning on first_time define?
	if (optional_string("$Electronics:"))
	{
		if(optional_string("+New Style:")) {
			wip->elec_use_new_style=1;
		}
		else if(optional_string("+Old Style:")) {
			wip->elec_use_new_style=0;
		}

		if(optional_string("+Area Of Effect")) {
            wip->wi_flags.set(Weapon::Info_Flags::Aoe_Electronics);
		}
		
		//New only -WMC
		if(optional_string("+Intensity:")) {
			float temp;
			stuff_float(&temp);
			Warning(LOCATION, "+Intensity is deprecated");
		}

		if(optional_string("+Lifetime:")) {
			stuff_int(&wip->elec_time);
		}

		//New only -WMC
		if(optional_string("+Engine Multiplier:")) {
			stuff_float(&wip->elec_eng_mult);
			if(!wip->elec_use_new_style)Warning(LOCATION, "+Engine multiplier may only be used with new style electronics");
		}

		//New only -WMC
		if(optional_string("+Weapon Multiplier:")) {
			stuff_float(&wip->elec_weap_mult);
			if(!wip->elec_use_new_style)Warning(LOCATION, "+Weapon multiplier may only be used with new style electronics");
		}

		//New only -WMC
		if(optional_string("+Beam Turret Multiplier:")) {
			stuff_float(&wip->elec_beam_mult);
			if(!wip->elec_use_new_style)Warning(LOCATION, "+Beam turret multiplier may only be used with new style electronics");
		}

		//New only -WMC
		if(optional_string("+Sensors Multiplier:")) {
			stuff_float(&wip->elec_sensors_mult);
			if(!wip->elec_use_new_style)Warning(LOCATION, "+Sensors multiplier may only be used with new style electronics");
		}
	
		if(optional_string("+Randomness Time:")) {
			stuff_int(&wip->elec_randomness);
		}
	}

	//read in the spawn angle info
	//if the weapon isn't a spawn weapon, then this is not going to be used.
    int spawn_weap = 0;
    float dum_float;

	while (optional_string("$Spawn Angle:"))
    {
        stuff_float(&dum_float);

        if (spawn_weap < MAX_SPAWN_TYPES_PER_WEAPON)
        {
            wip->spawn_info[spawn_weap].spawn_angle = dum_float;
			spawn_weap++;
        }
	}

	spawn_weap = 0;

	while (optional_string("$Spawn Minimum Angle:"))
	{
		stuff_float(&dum_float);
		
		if (spawn_weap < MAX_SPAWN_TYPES_PER_WEAPON)
		{
			wip->spawn_info[spawn_weap].spawn_min_angle = dum_float;
			spawn_weap++;
		}
	}

	spawn_weap = 0;

	while (optional_string("$Spawn Interval:"))
	{
		float temp_interval;
		stuff_float(&temp_interval);

		if (spawn_weap < MAX_SPAWN_TYPES_PER_WEAPON)
		{
			// Get delay out of the way before handling interval so we can do adjusted lifetime 
			float delay = 0.f;
			if (optional_string("+Delay:")) {
				stuff_float(&delay);

				// since curves are used for spawn rate now, we just parse the value into a curve of spawn rate over absolute age
				// this will behave correctly even if it's being used together with other spawn rate curves
				SCP_string curve_name = wip->name;
				curve_name += "SpawnDelayCurve" + std::to_string(spawn_weap);

				Curve new_curve = Curve(curve_name);
				new_curve.keyframes.push_back(curve_keyframe{ vec2d { 0.f, 0.f}, CurveInterpFunction::Constant, 0.0f, 1.0f });
				new_curve.keyframes.push_back(curve_keyframe{ vec2d { delay, 1.f}, CurveInterpFunction::Constant, 0.0f, 1.0f });
				Curves.push_back(new_curve);
				wip->weapon_curves.add_curve("Age", weapon_info::WeaponCurveOutputs::SPAWN_RATE_MULT, modular_curves_entry{(static_cast<int>(Curves.size()) - 1)});
			}

			float adjusted_lifetime = wip->lifetime - delay;

			if (temp_interval >= MINIMUM_SPAWN_INTERVAL) {
				wip->spawn_info[spawn_weap].spawn_interval = temp_interval;
				wip->maximum_children_spawned +=
					(int)(wip->spawn_info[spawn_weap].spawn_count *
						(adjusted_lifetime / wip->spawn_info[spawn_weap].spawn_interval));
			}
			else if (temp_interval > 0.f) {
				// only warn if they tried to put it in between 0 and minimum, to make it clear that it won't be used despite being positive
				Warning(LOCATION, "Weapon \'%s\' spawn interval must be greater than %1.1f seconds.\n", wip->name, MINIMUM_SPAWN_INTERVAL);
			}
			spawn_weap++;
		}
	}

	spawn_weap = 0;

	while (optional_string("$Spawn Chance:"))
	{
		stuff_float(&dum_float);

		if (spawn_weap < MAX_SPAWN_TYPES_PER_WEAPON)
		{
			if (dum_float < 0.f || dum_float > 1.f) {
				Warning(LOCATION, "Weapon \'%s\' spawn chance is invalid. Only 0 - 1 is valid.\n", wip->name);
			}
			else
				wip->spawn_info[spawn_weap].spawn_chance = dum_float;
			spawn_weap++;
		}
	}

	spawn_weap = 0;

	while (optional_string("$Spawn Effect:"))
	{
		if (spawn_weap < MAX_SPAWN_TYPES_PER_WEAPON)
		{
			wip->spawn_info[spawn_weap].spawn_effect = particle::util::parseEffect(wip->name);
			spawn_weap++;
		}
	}

	if (optional_string("$Lifetime Variation Factor When Child:"))
	{
		stuff_float(&wip->lifetime_variation_factor_when_child);
	}

	if (wip->wi_flags[Weapon::Info_Flags::Local_ssm] && optional_string("$Local SSM:"))
	{
		if(optional_string("+Warpout Delay:")) {
			stuff_int(&wip->lssm_warpout_delay);
		}

		if(optional_string("+Warpin Delay:")) {
			stuff_int(&wip->lssm_warpin_delay);
		}

		if(optional_string("+Stage 5 Velocity:")) {
			stuff_float(&wip->lssm_stage5_vel);
		}

		if(optional_string("+Warpin Radius:")) {
			stuff_float(&wip->lssm_warpin_radius);
		}

		if (optional_string("+Lock Range:")) {
			stuff_float(&wip->lssm_lock_range);
		}

		if (optional_string("+Warp Effect:")) {
			int temp;
			if (stuff_int_optional(&temp) != 2) {
				// We have a string to parse instead.
				char unique_id[NAME_LENGTH];
				memset(unique_id, 0, NAME_LENGTH);
				stuff_string(unique_id, F_NAME, NAME_LENGTH);
				int fireball_type = fireball_info_lookup(unique_id);
				if (fireball_type < 0) {
					error_display(0, "Unknown fireball [%s] to use as warp effect for LSSM weapon [%s].", unique_id, wip->name);
					wip->lssm_warpeffect = FIREBALL_WARP;
				}
				else {
					wip->lssm_warpeffect = fireball_type;
				}
			}
			else {
				if (!SCP_vector_inbounds(Fireball_info, temp)) {
					error_display(0, "Fireball index [%d] out of range (should be 0-%d) for LSSM weapon [%s].", temp, static_cast<int>(Fireball_info.size()) - 1, wip->name);
					wip->lssm_warpeffect = FIREBALL_WARP;
				}
				else {
					wip->lssm_warpeffect = temp;
				}
			}
		}
	}

	if (optional_string("$Countermeasure:"))
	{
		if (!(wip->wi_flags[Weapon::Info_Flags::Cmeasure]))
		{
			Warning(LOCATION,"Weapon \'%s\' has countermeasure information defined, but the \"countermeasure\" flag wasn\'t found in the \'$Flags:\' field.\n", wip->name);
		}

		if (optional_string("+Heat Effectiveness:"))
			stuff_float(&wip->cm_heat_effectiveness);

		if (optional_string("+Aspect Effectiveness:"))
			stuff_float(&wip->cm_aspect_effectiveness);

		if (optional_string("+Effective Radius:"))
			stuff_float(&wip->cm_effective_rad);

		if (optional_string("+Missile Detonation Radius:"))
			stuff_float(&wip->cm_detonation_rad);

		if (optional_string("+Single Missile Kill:"))
			stuff_boolean(&wip->cm_kill_single);

		if (optional_string("+Pulse Interval:")) {
			stuff_int(&wip->cmeasure_timer_interval);
		}

		// This was originally coded with the colon which implies a boolean input but that was not needed
		if (optional_string_either("+Use Fire Wait:", "+Use Fire Wait")) {
			wip->cmeasure_firewait = (int)(wip->fire_wait * 1000.0f);
		}

		if (optional_string("+Failure Launch Delay Multiplier for AI:")) {
			float delay_multiplier;
			stuff_float(&delay_multiplier);
			if (delay_multiplier > 0) {
				wip->cmeasure_failure_delay_multiplier_ai = delay_multiplier;
			} else {
				Warning(LOCATION,"\"+Failure Launch Delay Multiplier for AI:\" should be > 0 (read %f). Value will not be used. ", delay_multiplier);
			}
		}

		if (optional_string("+Successful Launch Delay Multiplier for AI:")) {
			float delay_multiplier;
			stuff_float(&delay_multiplier);
			if (delay_multiplier > 0) {
				wip->cmeasure_success_delay_multiplier_ai = delay_multiplier;
			} else {
				Warning(LOCATION, "\"+Successful Launch Delay Multiplier for AI:\" should be > 0 (read %f). Value will not be used. ", delay_multiplier);
			}
		}

	}

	// beam weapon optional stuff
	if ( optional_string("$BeamInfo:") ) {
		wip->wi_flags.set(Weapon::Info_Flags::Beam);
		// beam type

		if(optional_string("+Type:")) {
			stuff_string(fname, F_NAME, NAME_LENGTH);

			if		(!stricmp(fname, "Direct Fire") || !stricmp(fname, "0")) wip->b_info.beam_type = BeamType::DIRECT_FIRE;
			else if (!stricmp(fname, "Slashing")    || !stricmp(fname, "1")) wip->b_info.beam_type = BeamType::SLASHING;
			else if (!stricmp(fname, "Targeting")   || !stricmp(fname, "2")) wip->b_info.beam_type = BeamType::TARGETING;
			else if (!stricmp(fname, "Antifighter") || !stricmp(fname, "3")) wip->b_info.beam_type = BeamType::ANTIFIGHTER;
			else if (!stricmp(fname, "Normal Fire") || !stricmp(fname, "4")) wip->b_info.beam_type = BeamType::NORMAL_FIRE;
			else if (!stricmp(fname, "Omni")        || !stricmp(fname, "5")) wip->b_info.beam_type = BeamType::OMNI;
			else
				Warning(LOCATION, "Beam weapon, '%s', has an unknown beam type %s", wip->name, fname);
		}
		else if (first_time) {
			Warning(LOCATION, "Beam weapon, '%s', does not specify a beam type.", wip->name);
		}

		// how long it lasts
		if(optional_string("+Life:")) {
			stuff_float(&wip->b_info.beam_life);
		}

		// warmup time
		if(optional_string("+Warmup:")) {
			stuff_int(&wip->b_info.beam_warmup);
		}

		// warmdowm time
		if(optional_string("+Warmdown:")) {
			stuff_int(&wip->b_info.beam_warmdown);
		}

		// muzzle glow radius
		if(optional_string("+Radius:")) {
			stuff_float(&wip->b_info.beam_muzzle_radius);
		}

		// particle spew count
		if(optional_string("+PCount:")) {
			stuff_int(&wip->b_info.beam_particle_count);
		}

		// particle radius
		if(optional_string("+PRadius:")) {
			stuff_float(&wip->b_info.beam_particle_radius);
		}

		// angle off turret normal
		if(optional_string("+PAngle:")) {
			stuff_float(&wip->b_info.beam_particle_angle);
		}

		// particle bitmap/ani		
		if ( optional_string("+PAni:") ) {
			stuff_string(fname, F_NAME, NAME_LENGTH);
			generic_anim_init(&wip->b_info.beam_particle_ani, fname);
		}

		// magic miss #
		if(optional_string("+Miss Factor:")) {
			for(idx=0; idx<NUM_SKILL_LEVELS; idx++) {
				float temp;
				if(!stuff_float_optional(&temp)) {
					break;
				}
				// an unspecified Miss Factor should apply to all IFFs
				for(iff=0; iff< (int)Iff_info.size(); iff++) {
					wip->b_info.beam_iff_miss_factor[iff][idx] = temp;
				}
			}
		}
		// now check miss factors for each IFF
		for(iff=0; iff< (int)Iff_info.size(); iff++) {
			SCP_string miss_factor_string;
			sprintf(miss_factor_string, "+%s Miss Factor:", Iff_info[iff].iff_name);
			if(optional_string(miss_factor_string.c_str())) {
				// this Miss Factor applies only to the specified IFF
				for(idx=0; idx<NUM_SKILL_LEVELS; idx++) {
					if(!stuff_float_optional(&wip->b_info.beam_iff_miss_factor[iff][idx])) {
						break;
					}
				}
			}
		}

		// beam fire sound
		parse_game_sound("+BeamSound:", &wip->b_info.beam_loop_sound);

		// warmup sound
		parse_game_sound("+WarmupSound:", &wip->b_info.beam_warmup_sound);

		// warmdown sound
		parse_game_sound("+WarmdownSound:", &wip->b_info.beam_warmdown_sound);

		// glow bitmap
		if (optional_string("+Muzzleglow:") ) {
			stuff_string(fname, F_NAME, NAME_LENGTH);
			generic_anim_init(&wip->b_info.beam_glow, fname);
		}

		if (optional_string("+Directional Glow:")) {
			stuff_float(&wip->b_info.glow_length);
			wip->b_info.directional_glow = true;
		}

		if (optional_string("+Opacity over Lifetime Curve:")) {
			SCP_string curve_name;
			stuff_string(curve_name, F_NAME);
			wip->beam_curves.add_curve("Beam Lifetime", weapon_info::BeamCurveOutputs::BEAM_ALPHA_MULT, modular_curves_entry{curve_get_by_name(curve_name)});
		}

		// # of shots (only used for type D beams)
		if(optional_string("+Shots:")) {
			stuff_int(&wip->b_info.beam_shots);
		}

		// make sure that we have at least one shot so that antifighter beams will work
		if ( (wip->b_info.beam_type == BeamType::ANTIFIGHTER) && (wip->b_info.beam_shots < 1) ) {
			Warning( LOCATION, "Antifighter beam weapon, '%s', has less than one \"+Shots\" specified!  It must be set to at least 1!!",  wip->name);
			wip->b_info.beam_shots = 1;
		}
		
		// shrinkage
		if(optional_string("+ShrinkFactor:")) {
			stuff_float(&wip->b_info.beam_shrink_factor);
			if (wip->b_info.beam_shrink_factor > 1.f || wip->b_info.beam_shrink_factor < 0.f) {
				Warning(LOCATION, "Beam '%s' ShrinkFactor must be between 0 and 1", wip->name);
				CLAMP(wip->b_info.beam_shrink_factor, 0.f, 1.f);
			}
		}
		
		if(optional_string("+ShrinkPct:")) {
			stuff_float(&wip->b_info.beam_shrink_pct);
			if (wip->b_info.beam_shrink_pct < 0.f) {
				Warning(LOCATION, "Beam '%s' ShrinkPct must be positive.", wip->name);
				wip->b_info.beam_shrink_pct = 0.f;
			}
		}

		// grow.. age?
		if (optional_string("+GrowFactor:")) {
			stuff_float(&wip->b_info.beam_grow_factor);
			if (wip->b_info.beam_grow_factor > 1.f || wip->b_info.beam_grow_factor < 0.f) {
				Warning(LOCATION, "Beam '%s' GrowFactor must be between 0 and 1", wip->name);
				CLAMP(wip->b_info.beam_grow_factor, 0.f, 1.f);
			}
		}

		if (optional_string("+GrowPct:")) {
			stuff_float(&wip->b_info.beam_grow_pct);
			if (wip->b_info.beam_grow_pct < 0.f) {
				Warning(LOCATION, "Beam '%s' GrowPct must be positive.", wip->name);
				wip->b_info.beam_grow_pct = 0.f;
			}
		}

		if (optional_string("+Initial Width Factor:")) {
			stuff_float(&wip->b_info.beam_initial_width);
			if (wip->b_info.beam_initial_width > 1.f || wip->b_info.beam_initial_width < 0.f) {
				Warning(LOCATION, "Beam '%s' Initial Width Factor must be between 0 and 1", wip->name);
				CLAMP(wip->b_info.beam_initial_width, 0.f, 1.f);
			}
		}

		if (optional_string("+Range:")) {
			stuff_float(&wip->b_info.range);
		}
		
		if ( optional_string("+Attenuation:") )
			stuff_float(&wip->b_info.damage_threshold);

		if ( optional_string("+BeamWidth:") )
			stuff_float(&wip->b_info.beam_width);

		parse_optional_bool_into("+Beam Light Flickers:", &wip->b_info.beam_light_flicker);

		parse_optional_bool_into("+Beam Width Multiplies Light Radius:", &wip->b_info.beam_light_as_multiplier);

		if (optional_string("+Beam Flash Particle Effect:")) {
			wip->flash_impact_weapon_expl_effect = particle::util::parseEffect(wip->name);
		} else {
			// This is for compatibility with old tables
			// Do not add features here!

			int bitmapIndex = -1;
			float size = 0.0f;
			bool defaultEffect = false;

			if (optional_string("+Beam Flash Effect:")) {
				stuff_string(fname, F_NAME, NAME_LENGTH);

				if (VALID_FNAME(fname))
				{
					bitmapIndex = bm_load_animation(fname);

					if (bitmapIndex < 0)
					{
						Warning(LOCATION, "Failed to load effect '%s' for weapon '%s'!", fname, wip->name);
					}
				}
			}

			if (bitmapIndex < 0)
			{
				// Default to the smoke particle effect
				bitmapIndex = bm_load_animation("particlesmoke01");
				defaultEffect = true;
			}

			if (optional_string("+Beam Flash Radius:"))
				stuff_float(&size);

			if (bitmapIndex >= 0 && size > 0.0f)
			{
				using namespace particle;

				// 'size * 1.5f * 0.005f' is another weird thing, the original code scales the lifetime of the flash particles based on size
				// so the new effects have to simulate that, but that onyl applies to the default effect, not a custom effect
				// seriously, who though that would be a good idea?
				auto lifetime = defaultEffect ? ::util::UniformFloatRange(size * 1.5f * 0.005f) : ::util::UniformFloatRange(-1.f);

				wip->flash_impact_weapon_expl_effect = ParticleManager::get()->addEffect(ParticleEffect(
						"", //Name
						::util::UniformFloatRange(1.f), //Particle num
						ParticleEffect::ShapeDirection::ALIGNED, //Particle direction
						::util::UniformFloatRange(0.f), //Velocity Inherit
						false, //Velocity Inherit absolute?
						nullptr, //Velocity volume
						::util::UniformFloatRange(0.f), //Velocity volume multiplier
						ParticleEffect::VelocityScaling::NONE, //Velocity directional scaling
						tl::nullopt, //Orientation-based velocity
						tl::nullopt, //Position-based velocity
						nullptr, //Position volume
						ParticleEffectHandle::invalid(), //Trail
						1.f, //Chance
						false, //Affected by detail
						-1.f, //Culling range multiplier
						false, //Disregard Animation Length. Must be true for everything using particle::Anim_bitmap_X
						std::move(lifetime), //Lifetime
						::util::UniformFloatRange(size * 1.2f, size * 1.9f), //Radius
						bitmapIndex)); //Bitmap
			}
		}

		if (optional_string("+Beam Piercing Particle Effect:")) {
			wip->piercing_impact_effect = particle::util::parseEffect(wip->name);
		} else {
			// This is for compatibility with old tables
			// Do not add features here!

			int bitmapIndex = -1;
			float radius = 0.0f;
			float velocity = 0.0f;
			float back_velocity = 0.0f;
			float variance = 0.0f;

			if (optional_string("+Beam Piercing Effect:"))
			{
				stuff_string(fname, F_NAME, NAME_LENGTH);

				if (VALID_FNAME(fname))
				{
					bitmapIndex = bm_load_animation(fname);

					if (bitmapIndex < 0)
					{
						Warning(LOCATION, "Failed to load effect '%s' for weapon %s!", fname, wip->name);
					}
				}
			}

			if (optional_string("+Beam Piercing Radius:"))
				stuff_float(&radius);

			if (optional_string("+Beam Piercing Effect Velocity:"))
				stuff_float(&velocity);

			if (optional_string("+Beam Piercing Splash Effect Velocity:"))
				stuff_float(&back_velocity);

			if (optional_string("+Beam Piercing Effect Variance:"))
				stuff_float(&variance);

			if (bitmapIndex >= 0 && radius > 0.0f)
			{
				using namespace particle;

				SCP_string particle_effect_name = "__internal_wip_beampiercing_" + SCP_string(wip->name);
				SCP_vector<ParticleEffect> piercingEffect;

				float baseVelocity = velocity == 0.f ? radius : velocity;
				float backVelocity = back_velocity == 0.f ? baseVelocity * -0.2f : back_velocity;

				//Primary particle
				piercingEffect.emplace_back(
						particle_effect_name, //Name
						::util::UniformFloatRange(1.f), //Particle num
						ParticleEffect::ShapeDirection::ALIGNED, //Particle direction
						::util::UniformFloatRange(0.f), //Velocity Inherit
						false, //Velocity Inherit absolute?
						make_unique<SpheroidVolume>(1.f, 1.f, 1.f), //Velocity volume
						::util::UniformFloatRange(baseVelocity * variance), //Velocity volume multiplier
						ParticleEffect::VelocityScaling::NONE, //Velocity directional scaling
						::util::UniformFloatRange(MIN(baseVelocity, 2.0f * baseVelocity), MAX(baseVelocity, 2.0f * baseVelocity)), //Orientation-based velocity
						tl::nullopt, //Position-based velocity
						nullptr, //Position volume
						ParticleEffectHandle::invalid(), //Trail
						1.f, //Chance
						false, //Affected by detail
						-1.f, //Culling range multiplier
						false, //Disregard Animation Length. Must be true for everything using particle::Anim_bitmap_X
						::util::UniformFloatRange(-1.f), //Lifetime
						::util::UniformFloatRange(radius * 0.5f, radius * 2.f), //Radius
						bitmapIndex);

				//Splash particle
				piercingEffect.emplace_back(
						"", //Name, empty as it's a non-findable part of a composite
						::util::UniformFloatRange(1.f), //Particle num
						ParticleEffect::ShapeDirection::ALIGNED, //Particle direction
						::util::UniformFloatRange(0.f), //Velocity Inherit
						false, //Velocity Inherit absolute?
						make_unique<SpheroidVolume>(1.f, 1.f, 1.f), //Velocity volume
						::util::UniformFloatRange(backVelocity * variance), //Velocity volume multiplier
						ParticleEffect::VelocityScaling::NONE, //Velocity directional scaling
						::util::UniformFloatRange(MIN(backVelocity, 2.0f * backVelocity), MAX(backVelocity, 2.0f * backVelocity)), //Orientation-based velocity
						tl::nullopt, //Position-based velocity
						nullptr, //Position volume
						ParticleEffectHandle::invalid(), //Trail
						1.f, //Chance
						false, //Affected by detail
						-1.f, //Culling range multiplier
						false, //Disregard Animation Length. Must be true for everything using particle::Anim_bitmap_X
						::util::UniformFloatRange(-1.f), //Lifetime
						::util::UniformFloatRange(radius * 0.5f, radius * 2.f), //Radius
						bitmapIndex);

				wip->piercing_impact_effect = ParticleManager::get()->addEffect(std::move(piercingEffect));
			}
		}

		if (optional_string("$Type 5 Beam Options:")) {

			char temp_type[NAME_LENGTH];
			type5_beam_info* t5info = &wip->b_info.t5info;

			if (optional_string("+Start Position:")) {
				stuff_string(temp_type, F_NAME, NAME_LENGTH);
					if (!stricmp(temp_type, NOX("RANDOM ON SHIP"))) {
						t5info->start_pos = Type5BeamPos::RANDOM_INSIDE;
					}
					else if (!stricmp(temp_type, NOX("RANDOM OFF SHIP"))) {
						t5info->start_pos = Type5BeamPos::RANDOM_OUTSIDE;
					}
					else if (!stricmp(temp_type, NOX("CENTER"))) {
						t5info->start_pos = Type5BeamPos::CENTER;
					}
					else if (!stricmp(temp_type, NOX("SAME RANDOM"))) {
						Warning(LOCATION, "'SAME RANDOM' is not applicable for start position on beam %s!", wip->name);
					}
					else {
						Warning(LOCATION, "Invalid start position on beam %s!\n Options are: 'RANDOM ON SHIP', 'RANDOM OFF SHIP', 'CENTER''", wip->name);
					}
			}

			if (optional_string("+Start Position Offset:")) {
				stuff_vec3d(&t5info->start_pos_offset);
			}

			if (optional_string("+Start Position Randomness:")) {
				stuff_vec3d(&t5info->start_pos_rand);
			}

			if (optional_string("+End Position:")) {
				stuff_string(temp_type, F_NAME, NAME_LENGTH);
				if (!stricmp(temp_type, NOX("RANDOM ON SHIP"))) {
					t5info->end_pos = Type5BeamPos::RANDOM_INSIDE;
					t5info->no_translate = false;
				}
				else if (!stricmp(temp_type, NOX("RANDOM OFF SHIP"))) {
					t5info->end_pos = Type5BeamPos::RANDOM_OUTSIDE;
					t5info->no_translate = false;
				}
				else if (!stricmp(temp_type, NOX("CENTER"))) {
					t5info->end_pos = Type5BeamPos::CENTER;
					t5info->no_translate = false;
				}
				else if (!stricmp(temp_type, NOX("SAME RANDOM"))) {
					t5info->end_pos = Type5BeamPos::SAME_RANDOM;
					// offset could still be different so this counts as translating
					t5info->no_translate = false;
				}
				else {
					Warning(LOCATION, "Invalid end position on beam %s!\n Options are: 'RANDOM ON SHIP', 'RANDOM OFF SHIP', 'CENTER', 'SAME RANDOM'", wip->name);
				}
			}

			if (optional_string("+End Position Offset:")) {
				stuff_vec3d(&t5info->end_pos_offset);
			}

			if (optional_string("+End Position Randomness:")) {
				stuff_vec3d(&t5info->end_pos_rand);
			}

			if (optional_string("+Slash position over beam lifetime curve:")) {
				SCP_string curve_name;
				stuff_string(curve_name, F_NAME);
				t5info->slash_pos_curve_idx = curve_get_by_name(curve_name);
				if (t5info->slash_pos_curve_idx < 0)
					Warning(LOCATION, "Unrecognized slash position curve '%s' for weapon %s", curve_name.c_str(), wip->name);
				if (t5info->no_translate)
					Warning(LOCATION, "Beam weapon %s has a slash position curve defined, but doesn't slash!", wip->name);
			}

			if (optional_string("+Orient Offsets to Target:")) {
				stuff_boolean(&t5info->target_orient_positions);
			}

			if (optional_string("+Scale Offsets to Target:")) {
				stuff_boolean(&t5info->target_scale_positions);
			}

			if (optional_string("+Continuous Rotation:")) {
				stuff_float(&t5info->continuous_rot);
				t5info->continuous_rot *= (PI / 180.f);
			}

			if (optional_string("+Rotation over beam lifetime curve:")) {
				SCP_string curve_name;
				stuff_string(curve_name, F_NAME);
				t5info->rot_curve_idx = curve_get_by_name(curve_name);
				if (t5info->rot_curve_idx < 0)
					Warning(LOCATION, "Unrecognized rotation curve '%s' for weapon %s", curve_name.c_str(), wip->name);
			}

			if (optional_string("+Continuous Rotation Axis:")) {
				stuff_string(temp_type, F_NAME, NAME_LENGTH);
				if (!stricmp(temp_type, NOX("CENTER"))) {
					t5info->continuous_rot_axis = Type5BeamRotAxis::CENTER;
				}
				else if (!stricmp(temp_type, NOX("END POSITION BEFORE OFFSET"))) {
					t5info->continuous_rot_axis = Type5BeamRotAxis::ENDPOS_NO_OFFSET;
				}
				else if (!stricmp(temp_type, NOX("START POSITION BEFORE OFFSET"))) {
					t5info->continuous_rot_axis = Type5BeamRotAxis::STARTPOS_NO_OFFSET;
				}
				else if (!stricmp(temp_type, NOX("END POSITION AFTER OFFSET"))) {
					t5info->continuous_rot_axis = Type5BeamRotAxis::ENDPOS_OFFSET;
				}
				else if (!stricmp(temp_type, NOX("START POSITION AFTER OFFSET"))) {
					t5info->continuous_rot_axis = Type5BeamRotAxis::STARTPOS_OFFSET;
				}
				else {
					Warning(LOCATION, "Invalid continuous rotation axis on beam %s!\n Options are: 'CENTER', 'END POSITION BEFORE OFFSET', 'START POSITION BEFORE OFFSET', 'END POSITION AFTER OFFSET', 'START POSITION AFTER OFFSET'", wip->name);
				}
			}

			if (optional_string("+Burst Rotation Pattern:")) {
				stuff_float_list(t5info->burst_rot_pattern);
				for (float &rot : t5info->burst_rot_pattern) {
					rot = fl_radians(rot);
				}
			}

			if (optional_string("+Burst Rotation Axis:")) {
				stuff_string(temp_type, F_NAME, NAME_LENGTH);
				if (!stricmp(temp_type, NOX("CENTER"))) {
					t5info->burst_rot_axis = Type5BeamRotAxis::CENTER;
				}
				else if (!stricmp(temp_type, NOX("END POSITION BEFORE OFFSET"))) {
					t5info->burst_rot_axis = Type5BeamRotAxis::ENDPOS_NO_OFFSET;
				}
				else if (!stricmp(temp_type, NOX("START POSITION BEFORE OFFSET"))) {
					t5info->burst_rot_axis = Type5BeamRotAxis::STARTPOS_NO_OFFSET;
				}
				else if (!stricmp(temp_type, NOX("END POSITION AFTER OFFSET"))) {
					t5info->burst_rot_axis = Type5BeamRotAxis::ENDPOS_OFFSET;
				}
				else if (!stricmp(temp_type, NOX("START POSITION AFTER OFFSET"))) {
					t5info->burst_rot_axis = Type5BeamRotAxis::STARTPOS_OFFSET;
				}
				else {
					Warning(LOCATION, "Invalid burst rotation axis on beam %s!\n Options are: 'CENTER', 'END POSITION BEFORE OFFSET', 'START POSITION BEFORE OFFSET', 'END POSITION AFTER OFFSET', 'START POSITION AFTER OFFSET'", wip->name);
				}
			}

			if (optional_string("+Per Burst Rotation:")) {
				stuff_float(&t5info->per_burst_rot);
				t5info->per_burst_rot = fl_radians(t5info->per_burst_rot);
				if (t5info->per_burst_rot > PI2) {
					Warning(LOCATION, "Per Burst Rotation on beam '%s' must not exceed 360 degrees.", wip->name);
					t5info->per_burst_rot = 0.0f;
				}
			}

			if (optional_string("+Per Burst Rotation Axis:")) {
				stuff_string(temp_type, F_NAME, NAME_LENGTH);
				if (!stricmp(temp_type, NOX("CENTER"))) {
					t5info->per_burst_rot_axis = Type5BeamRotAxis::CENTER;
				}
				else if (!stricmp(temp_type, NOX("END POSITION BEFORE OFFSET"))) {
					t5info->per_burst_rot_axis = Type5BeamRotAxis::ENDPOS_NO_OFFSET;
				}
				else if (!stricmp(temp_type, NOX("START POSITION BEFORE OFFSET"))) {
					t5info->per_burst_rot_axis = Type5BeamRotAxis::STARTPOS_NO_OFFSET;
				}
				else if (!stricmp(temp_type, NOX("END POSITION AFTER OFFSET"))) {
					t5info->per_burst_rot_axis = Type5BeamRotAxis::ENDPOS_OFFSET;
				}
				else if (!stricmp(temp_type, NOX("START POSITION AFTER OFFSET"))) {
					t5info->per_burst_rot_axis = Type5BeamRotAxis::STARTPOS_OFFSET;
				}
				else {
					Warning(LOCATION, "Invalid per burst rotation axis on beam %s!\n Options are: 'CENTER', 'END POSITION BEFORE OFFSET', 'START POSITION BEFORE OFFSET', 'END POSITION AFTER OFFSET', 'START POSITION AFTER OFFSET'", wip->name);
				}
			}
		}

		if (optional_string("+Firing Length Effect:")) {
			auto effetIdx = particle::util::parseEffect(wip->name);
			wip->state_effects[WeaponState::FIRING] = effetIdx;
		}

		if (optional_string("+Paused Length Effect:")) {
			auto effetIdx = particle::util::parseEffect(wip->name);
			wip->state_effects[WeaponState::PAUSED] = effetIdx;
		}

		if (optional_string("+Beam Flags:")) {
			parse_string_flag_list(wip->b_info.flags, Beam_info_flags, Num_beam_info_flags, nullptr);
		}

		// beam sections
		while ( optional_string("$Section:") ) {
			beam_weapon_section_info *bsip = NULL, tbsw;
			bool nocreate = false, remove = false;
			int bsw_index_override = -1;

			if ( optional_string("+Index:") ) {
				stuff_int(&bsw_index_override);
				if (first_time) {
					Warning(LOCATION, "+Index should not be used on weapon '%s' in its initial definition. +Index is only for modification of an existing weapon.", wip->name);
					bsw_index_override = -1;
				} else {

					if (optional_string("+remove")) {
						nocreate = true;
						remove = true;
					}

					if ((bsw_index_override < 0) || (!remove && (bsw_index_override >= wip->b_info.beam_num_sections)))
						Warning(LOCATION, "Invalid +Index value of %d specified for beam section on weapon '%s'; valid values at this point are %d to %d.", bsw_index_override, wip->name, 0, wip->b_info.beam_num_sections - 1);
				}
			}

			if ( optional_string("+nocreate") )
				nocreate = true;

			// Where are we saving data?
			if (bsw_index_override >= 0) {
				if (bsw_index_override < wip->b_info.beam_num_sections) {
					bsip = &wip->b_info.sections[bsw_index_override];
				} else {
					if ( !nocreate ) {
						if ( (bsw_index_override == wip->b_info.beam_num_sections) && (bsw_index_override < MAX_BEAM_SECTIONS) ) {
							bsip = &wip->b_info.sections[wip->b_info.beam_num_sections++];
						} else {
							if ( !remove )
								Warning(LOCATION, "Invalid index for manually-indexed beam section %d (max %d) on weapon %s.", bsw_index_override, MAX_BEAM_SECTIONS, wip->name);

							bsip = &tbsw;
							memset( bsip, 0, sizeof(beam_weapon_section_info) );
							generic_anim_init(&bsip->texture, NULL);
						}
					} else {
						if ( !remove )
							Warning(LOCATION, "Invalid index for manually-indexed beam section %d, and +nocreate specified, on weapon %s", bsw_index_override, wip->name);

						bsip = &tbsw;
						memset( bsip, 0, sizeof(beam_weapon_section_info) );
						generic_anim_init(&bsip->texture, NULL);
					}

				}
			} else {
				if (wip->b_info.beam_num_sections < MAX_BEAM_SECTIONS) {
					bsip = &wip->b_info.sections[wip->b_info.beam_num_sections++];
					generic_anim_init(&bsip->texture, NULL);
				} else {
					Warning(LOCATION, "Too many beam sections for weapon %s - max is %d", wip->name, MAX_BEAM_SECTIONS);
					bsip = &tbsw;
					memset( bsip, 0, sizeof(beam_weapon_section_info) );
					generic_anim_init(&bsip->texture, NULL);
				}
			}
			
			// section width
			if ( optional_string("+Width:") )
				stuff_float(&bsip->width);

			// texture
			if ( optional_string("+Texture:") ) {
				stuff_string(fname, F_NAME, NAME_LENGTH);

				// invisible textures are okay - see weapon_post_process_entries()
				generic_anim_init(&bsip->texture, fname);
			}

			// The E -- Dummied out due to not being used anywhere
			if ( optional_string("+RGBA Inner:") ) {
				ubyte dummy;
				stuff_ubyte(&dummy);
				stuff_ubyte(&dummy);
				stuff_ubyte(&dummy);
				stuff_ubyte(&dummy);
			}

			// The E -- Dummied out due to not being used anywhere
			if ( optional_string("+RGBA Outer:") ) {
				ubyte dummy;
				stuff_ubyte(&dummy);
				stuff_ubyte(&dummy);
				stuff_ubyte(&dummy);
				stuff_ubyte(&dummy);
			}

			// flicker
			if ( optional_string("+Flicker:") ) {
				stuff_float(&bsip->flicker); 
				//Sanity
				if (bsip->flicker < 0.0f || bsip->flicker > 1.0f) {
					mprintf(("WARNING: Invalid value found for +Flicker on section %d of beam %s. Valid range is 0.0 to 1.0, values will be adjusted.\n", wip->b_info.beam_num_sections, wip->name));
					CLAMP(bsip->flicker, 0.0f, 1.0f);
				}
			}

			// zadd
			if ( optional_string("+Zadd:") )
				stuff_float(&bsip->z_add);

 			// beam texture tileing factor -Bobboau
			if ( optional_string("+Tile Factor:") ) {
				stuff_float(&bsip->tile_factor);
				stuff_int(&bsip->tile_type);
			}

			// beam texture moveing stuff -Bobboau
			if ( optional_string("+Translation:") )
				stuff_float(&bsip->translation);

			// if we are actually removing this index then reset it and we'll
			// clean up the entries later
			if (remove) {
				memset( bsip, 0, sizeof(beam_weapon_section_info) );
				generic_anim_init(&bsip->texture, NULL);
			}
		}
	}

	if (damage_mult_curve) {
		if (wip->is_beam())
			wip->beam_hit_curves.add_curve("Lifetime", weapon_info::BeamHitCurveOutputs::DAMAGE_MULT, *damage_mult_curve);
		else
			wip->weapon_hit_curves.add_curve("Lifetime", weapon_info::WeaponHitCurveOutputs::DAMAGE_MULT, *damage_mult_curve);
	}

	while ( optional_string("$Pspew:") ) {
		int spew_index = -1;
		// check for pspew flag
		if (!( wip->wi_flags[Weapon::Info_Flags::Particle_spew] )) {
			Warning(LOCATION, "$Pspew specified for weapon %s but this weapon does not have the \"Particle Spew\" weapon flag set. Automatically setting the flag", wip->name); 
            wip->wi_flags.set(Weapon::Info_Flags::Particle_spew);
		}
		// index for xmt edit, replace and remove support
		if (optional_string("+Index:")) {
			stuff_int(&spew_index);
			if (spew_index < 0 || spew_index >= MAX_PARTICLE_SPEWERS) {
				Warning(LOCATION, "+Index in particle spewer out of range. It must be between 0 and %i. Tag will be ignored.", MAX_PARTICLE_SPEWERS);
				spew_index = -1;
			}
		}
		// check for remove flag
		if (optional_string("+Remove")) {
			if (spew_index < 0) {
				Warning(LOCATION, "+Index not specified or is out of range, can not remove spewer.");
			} else { // restore defaults
				wip->particle_spewers[spew_index].particle_spew_type = PSPEW_NONE;
				wip->particle_spewers[spew_index].particle_spew_count = 1;
				wip->particle_spewers[spew_index].particle_spew_time = 25;
				wip->particle_spewers[spew_index].particle_spew_vel = 0.4f;
				wip->particle_spewers[spew_index].particle_spew_radius = 2.0f;
				wip->particle_spewers[spew_index].particle_spew_lifetime = 0.15f;
				wip->particle_spewers[spew_index].particle_spew_scale = 0.8f;
				wip->particle_spewers[spew_index].particle_spew_z_scale = 1.0f;
				wip->particle_spewers[spew_index].particle_spew_rotation_rate = 10.0f;
				wip->particle_spewers[spew_index].particle_spew_offset = vmd_zero_vector;
				wip->particle_spewers[spew_index].particle_spew_velocity = vmd_zero_vector;
				generic_anim_init(&wip->particle_spewers[spew_index].particle_spew_anim, NULL);
			}
		} else { // were not removing the spewer
			if (spew_index < 0) { // index us ether not used or is invalid, so figure out where to put things
				//find a free slot in the pspew info array
				for (size_t s = 0; s < MAX_PARTICLE_SPEWERS; s++) {
					if (wip->particle_spewers[s].particle_spew_type == PSPEW_NONE) {
						spew_index = (int)s;
						break;
					}
				}
			}
			// no empty spot found, the modder tried to define too many spewers, or screwed up the xmts, or my code sucks
			if ( spew_index < 0 ) {
				Warning(LOCATION, "Too many particle spewers, max number of spewers is %i.", MAX_PARTICLE_SPEWERS);
			} else { // we have a valid index, now parse the spewer already
				if (optional_string("+Type:")) { // added type field for pspew types, 0 is the default for reverse compatability -nuke
					char temp_pspew_type[NAME_LENGTH];
					stuff_string(temp_pspew_type, F_NAME, NAME_LENGTH);

					if (!stricmp(temp_pspew_type, NOX("DEFAULT"))) {
						wip->particle_spewers[spew_index].particle_spew_type = PSPEW_DEFAULT;
					} else if (!stricmp(temp_pspew_type, NOX("HELIX"))) {
						wip->particle_spewers[spew_index].particle_spew_type = PSPEW_HELIX;
					} else if (!stricmp(temp_pspew_type, NOX("SPARKLER"))) {	// new types can be added here
						wip->particle_spewers[spew_index].particle_spew_type = PSPEW_SPARKLER;
					} else if (!stricmp(temp_pspew_type, NOX("RING"))) {
						wip->particle_spewers[spew_index].particle_spew_type = PSPEW_RING;
					} else if (!stricmp(temp_pspew_type, NOX("PLUME"))) {
						wip->particle_spewers[spew_index].particle_spew_type = PSPEW_PLUME;
					} else {
						wip->particle_spewers[spew_index].particle_spew_type = PSPEW_DEFAULT;
					}
				// for compatibility with existing tables that don't have a type tag
				} else if (wip->particle_spewers[spew_index].particle_spew_type == PSPEW_NONE) { // make sure the omission of type wasn't to edit an existing entry
					wip->particle_spewers[spew_index].particle_spew_type = PSPEW_DEFAULT;
				}

				if (optional_string("+Count:")) {
					stuff_int(&wip->particle_spewers[spew_index].particle_spew_count);
				}

				if (optional_string("+Time:")) {
					stuff_int(&wip->particle_spewers[spew_index].particle_spew_time);
				}

				if (optional_string("+Vel:")) {
					stuff_float(&wip->particle_spewers[spew_index].particle_spew_vel);
				}

				if (optional_string("+Radius:")) {
					stuff_float(&wip->particle_spewers[spew_index].particle_spew_radius);
				}

				if (optional_string("+Life:")) {
					stuff_float(&wip->particle_spewers[spew_index].particle_spew_lifetime);
				}

				if (optional_string("+Scale:")) {
					stuff_float(&wip->particle_spewers[spew_index].particle_spew_scale);
				}

				if (optional_string("+Z Scale:")) {
					stuff_float(&wip->particle_spewers[spew_index].particle_spew_z_scale);
				}

				if (optional_string("+Rotation Rate:")) {
					stuff_float(&wip->particle_spewers[spew_index].particle_spew_rotation_rate);
				}

				if (optional_string("+Offset:")) {
					stuff_vec3d(&wip->particle_spewers[spew_index].particle_spew_offset);
				}

				if (optional_string("+Initial Velocity:")) {
					stuff_vec3d(&wip->particle_spewers[spew_index].particle_spew_velocity);
				}

				if (optional_string("+Bitmap:")) {
					stuff_string(fname, F_NAME, MAX_FILENAME_LEN);
					generic_anim_init(&wip->particle_spewers[spew_index].particle_spew_anim, fname);
				}
			}
		}	
	}
	// check to see if the pspew flag was enabled but no pspew tags were given, for compatability with retail tables
	if (wip->wi_flags[Weapon::Info_Flags::Particle_spew]) {
		bool nospew = true;
		for (size_t s = 0; s < MAX_PARTICLE_SPEWERS; s++)
			if (wip->particle_spewers[s].particle_spew_type != PSPEW_NONE) {
				nospew = false;
			}
		if (nospew) { // set first spewer to default
			wip->particle_spewers[0].particle_spew_type = PSPEW_DEFAULT;
		}
	}

	// tag weapon optional stuff
	if( optional_string("$Tag:")){
		stuff_int(&wip->tag_level);
		stuff_float(&wip->tag_time);		
        wip->wi_flags.set(Weapon::Info_Flags::Tag);
	}	

	if( optional_string("$SSM:")){
		if (stuff_int_optional(&wip->SSM_index) != 2) {
			// We can't make an SSM lookup yet, because weapons are parsed first, but we can save the data to process later. -MageKing17
			stuff_string(fname, F_NAME, NAME_LENGTH);
			delayed_ssm_data temp_data;
			temp_data.filename = filename;
			temp_data.linenum = get_line_num();
			temp_data.ssm_entry = fname;
			if (Delayed_SSM_data.find(wip->name) == Delayed_SSM_data.end())
				Delayed_SSM_names.push_back(wip->name);
			Delayed_SSM_data[wip->name] = std::move(temp_data);
		} else {
			// We'll still want to validate the index later. -MageKing17
			delayed_ssm_index_data temp_data;
			temp_data.filename = filename;
			temp_data.linenum = get_line_num();
			if (Delayed_SSM_indices_data.find(wip->name) == Delayed_SSM_indices_data.end())
				Delayed_SSM_indices.push_back(wip->name);
			Delayed_SSM_indices_data[wip->name] = std::move(temp_data);
		}
	}// SSM index -Bobboau

	if(optional_string("$FOF:")){
		stuff_float(&wip->field_of_fire);

		bool max_required = false;
		if (optional_string("+FOF Spread Rate:")) {
			stuff_float(&wip->fof_spread_rate);
			if (required_string("+FOF Reset Rate:")) {
				stuff_float(&wip->fof_reset_rate);
			}
			max_required = true;
		}

		if (optional_string("+Max FOF:")){
			float max_fof;
			stuff_float(&max_fof);
			wip->max_fof_spread = max_fof - wip->field_of_fire;

			if (wip->max_fof_spread <= 0.0f) {
				error_display(0, "+Max FOF must be at least as big as $FOF for '%s'! Defaulting to match $FOF, no spread will occur!", wip->name);
				wip->max_fof_spread = 0.0f;
			}
		}

		if (max_required && wip->max_fof_spread <= 0.0f) {
			error_display(0, "+Max FOF for '%s' must be used if +FOF Spread Rate: is used! Disabling FOF spread instead...", wip->name);
			wip->fof_spread_rate = 0.0f;
			wip->fof_reset_rate = 0.0f;
		}		
	}

	if(optional_string("$Firing Pattern:")) {
		stuff_string(fname, F_NAME, NAME_LENGTH);
		if (!stricmp(fname, "CYCLE FORWARD")) {
			wip->firing_pattern = FiringPattern::CYCLE_FORWARD;
		} else if (!stricmp(fname, "CYCLE REVERSE")) {
			wip->firing_pattern = FiringPattern::CYCLE_REVERSE;
		} else if (!stricmp(fname, "RANDOM EXHAUSTIVE")) {
			wip->firing_pattern = FiringPattern::RANDOM_EXHAUSTIVE;
		} else if (!stricmp(fname, "RANDOM NONREPEATING")) {
			wip->firing_pattern = FiringPattern::RANDOM_NONREPEATING;
		} else if (!stricmp(fname, "RANDOM REPEATING")) {
			wip->firing_pattern = FiringPattern::RANDOM_REPEATING;
		}
	}

	if( optional_string("$Shots:")){
		stuff_int(&wip->shots);
	}

	if( optional_string("$Cycle Multishot:")){
		stuff_int(&wip->cycle_multishot);
	}

	//Left in for compatibility
	if ( optional_string("$decal:") ) {
		mprintf(("WARNING: The decal system has been deactivated in FSO builds. Entries for weapon %s will be discarded.\n", wip->name));
		required_string("+texture:");
		stuff_string(fname, F_NAME, NAME_LENGTH);

		if ( optional_string("+backface texture:") ) {
			stuff_string(fname, F_NAME, NAME_LENGTH);
		}

		float bogus;

		required_string("+radius:");
		stuff_float(&bogus);

		if ( optional_string("+burn time:") ) {
			stuff_float(&bogus);
		}
	}

	// New decal system parsing
	if (optional_string("$Impact Decal:")) {
		decals::parseDecalReference(wip->impact_decal, create_if_not_found);
	}

	if (optional_string("$Transparent:")) {
        wip->wi_flags.set(Weapon::Info_Flags::Transparent);

		required_string("+Alpha:");
		stuff_float(&wip->alpha_max);

		if (wip->alpha_max > 1.0f)
			wip->alpha_max = 1.0f;

		if (wip->alpha_max <= 0.0f) {
			Warning(LOCATION, "WARNING:  Alpha is set to 0 or a negative value for '%s'!  Defaulting to 1.0!", wip->name);
		}

		if (optional_string("+Alpha Min:")) {
			stuff_float(&wip->alpha_min);
            CLAMP(wip->alpha_min, 0.0f, 1.0f);
		}

		if (optional_string("+Alpha Cycle:")) {
			stuff_float(&wip->alpha_cycle);

			if (wip->alpha_max == wip->alpha_min)
				Warning(LOCATION, "WARNING:  Alpha is set to cycle for '%s', but max and min values are the same!", wip->name);
		}
	}

	if (optional_string("$Weapon Hitpoints:")) {
		stuff_int(&wip->weapon_hitpoints);
	} else if (first_time && (wip->wi_flags[Weapon::Info_Flags::Turret_Interceptable, Weapon::Info_Flags::Fighter_Interceptable])) {
		wip->weapon_hitpoints = 25;
	}

	// making sure bombs get their hitpoints assigned
	if ((wip->wi_flags[Weapon::Info_Flags::Bomb]) && (wip->weapon_hitpoints == 0)) {
		wip->weapon_hitpoints = 50;
	}

	if (wip->weapon_hitpoints <= 0.0f && (wip->wi_flags[Weapon::Info_Flags::No_radius_doubling])) {
		Warning(LOCATION, "Weapon \'%s\' is not interceptable but has \"no radius doubling\" set. Ignoring the flag", wip->name);
		wip->wi_flags.remove(Weapon::Info_Flags::No_radius_doubling);
	}

	if(optional_string("$Armor Type:")) {
		stuff_string(buf, F_NAME, NAME_LENGTH);
		wip->armor_type_idx = armor_type_get_idx(buf);

		if(wip->armor_type_idx == -1)
			Warning(LOCATION,"Invalid armor name %s specified for weapon %s", buf, wip->name);
	}

	if (optional_string("$Burst Shots:")) {
		stuff_int(&wip->burst_shots);
		if (wip->burst_shots > 0)
			wip->burst_shots--;
	}

	if (optional_string("$Burst Delay:")) {
		int temp;
		stuff_int(&temp);
		if (temp > 0) {
			wip->burst_delay = ((float) temp) / 1000.0f;
		}
	}

	if (optional_string("$Burst Flags:")) {
		parse_string_flag_list(wip->burst_flags, Burst_fire_flags, Num_burst_fire_flags, NULL);
	}

	if (optional_string("$Thruster Flame Effect:")) {
		stuff_string(fname, F_NAME, NAME_LENGTH);

		if (VALID_FNAME(fname))
			generic_anim_init( &wip->thruster_flame, fname );
	}

	if (optional_string("$Thruster Glow Effect:")) {
		stuff_string(fname, F_NAME, NAME_LENGTH);

		if (VALID_FNAME(fname))
			generic_anim_init( &wip->thruster_glow, fname );
	}

	if (optional_string("$Thruster Glow Radius Factor:")) {
		stuff_float(&wip->thruster_glow_factor);
	}

	//pretty stupid if a target must be tagged to shoot tag missiles at it
	if ((wip->wi_flags[Weapon::Info_Flags::Tag]) && (wip->wi_flags[Weapon::Info_Flags::Tagged_only]))
	{
		Warning(LOCATION, "%s is a tag missile, but the target must be tagged to shoot it", wip->name);
	}

	// if burst delay is longer than firewait skip the whole burst fire option
	if (wip->burst_delay >= wip->fire_wait)
		wip->burst_shots = 0;

	// Set up weapon failure
	if (optional_string("$Failure Rate:")) {
		stuff_float(&wip->failure_rate);
		if (optional_string("+Failure Substitute:")) {
			stuff_string(wip->failure_sub_name, F_NAME);
		}
	}

	// This only works with lasters and missiles for now
	if (wip->subtype == WP_MISSILE || wip->subtype == WP_LASER) {
		// We always have an object we are attached to
		flagset<actions::ProgramContextFlags> contexts{actions::ProgramContextFlags::HasObject};

		if (wip->render_type == WRT_POF) {
			// We will render with a model so we can have subobejcts
			contexts.set(actions::ProgramContextFlags::HasSubobject, true);
		}

		wip->on_create_program = actions::ProgramSet::parseProgramSet("$On Create:", contexts);
	}

	if (optional_string("$Animations:")) {
		animation::ModelAnimationParseHelper::parseAnimsetInfo(wip->animations, 'w', wip->name);
	}

	if (optional_string("$Driven Animations:")) {
		animation::ModelAnimationParseHelper::parseAnimsetInfoDrivers(wip->animations, 'w', wip->name, animation::parse_object_property_driver_source);
	}
	
	/* Generate a substitution pattern for this weapon.
	This pattern is very naive such that it calculates the lowest common denominator as being all of
	the periods multiplied together.
	*/
	while ( optional_string("$substitute:") ) {
		char subname[NAME_LENGTH];
		int period = 0;
		int index = 0;
		int offset = 0;
		stuff_string(subname, F_NAME, NAME_LENGTH);
		if ( optional_string("+period:") ) {
			stuff_int(&period);
			if ( period <= 0 ) {
				Warning(LOCATION, "Substitution '%s' for weapon '%s' requires a period greater than 0. Setting period to 1.", subname, wip->name);
				period = 1;
			}
			if ( optional_string("+offset:") ) {
				stuff_int(&offset);
				if ( offset <= 0 ) {
					Warning(LOCATION, "Period offset for substitution '%s' of weapon '%s' has to be greater than 0. Setting offset to 1.", subname, wip->name);
					offset = 1;
				}
			}
		} else if ( optional_string("+index:") ) {
			stuff_int(&index);
			if ( index < 0 ) {
				Warning(LOCATION, "Substitution '%s' for weapon '%s' requires an index greater than 0. Setting index to 0.", subname, wip->name);
				index = 0;
			}
		}

		// we are going to use weapon substition so, make sure that the pattern array has at least one element
		if ( wip->num_substitution_patterns == 0 ) {
			// pattern is empty, initialize pattern with the weapon being currently parsed.
			strcpy_s(wip->weapon_substitution_pattern_names[0], wip->name);
			wip->num_substitution_patterns++;
		}

		// if tbler specifies a period then determine if we can fit the resulting pattern
		// neatly into the pattern array.
		if ( period > 0 ) {
			if ( (wip->num_substitution_patterns % period) > 0 ) {
				// not neat, need to expand the pattern so that our frequency pattern fits completly.
				size_t current_size = wip->num_substitution_patterns;
				size_t desired_size = current_size*period;
				if (desired_size > MAX_SUBSTITUTION_PATTERNS) {
					Warning(LOCATION, "The period is too large for the number of substitution patterns!  desired size=" SIZE_T_ARG ", max size=%d", desired_size, MAX_SUBSTITUTION_PATTERNS);
				}
				else {
					wip->num_substitution_patterns = desired_size;

					// now duplicate the current pattern into the new area so the current pattern holds
					for ( size_t i = current_size; i < desired_size; i++ ) {
						strcpy_s(wip->weapon_substitution_pattern_names[i], wip->weapon_substitution_pattern_names[i%current_size]);
					}
				}
			}

			/* Apply the substituted weapon at the requested period, barrel
			shifted by offset if needed.*/
			for ( size_t pos = (period + offset - 1) % period;
				pos < wip->num_substitution_patterns; pos += period )
			{
				strcpy_s(wip->weapon_substitution_pattern_names[pos], subname);
			}
		} else {
			// assume that tbler wanted to specify a index for the new weapon.

			// make sure that there is enough room
			if (index >= MAX_SUBSTITUTION_PATTERNS) {
				Warning(LOCATION, "Substitution pattern index exceeds the maximum size!  Index=%d, max size=%d", index, MAX_SUBSTITUTION_PATTERNS);
			} else {
				if ( (size_t)index >= wip->num_substitution_patterns ) {
					// need to make the pattern bigger by filling the extra with the current weapon.
					for ( size_t i = wip->num_substitution_patterns; i < (size_t)index; i++ ) {
						strcpy_s(wip->weapon_substitution_pattern_names[i], subname);
					}
					wip->num_substitution_patterns = index+1;
				}

				strcpy_s(wip->weapon_substitution_pattern_names[index], subname);
			}
		}
	}

	//Optional score for destroying this weapon.
	if (optional_string("$Score:")) {
		stuff_int(&wip->score);
	}
	
	if (optional_string("$Custom data:")) 
	{
		parse_string_map(wip->custom_data, "$end_custom_data", "+Val:");
	}

	if (optional_string("$Custom Strings")) {
		while (optional_string("$Name:")) {
			custom_string cs;

			// The name of the string
			stuff_string(cs.name, F_NAME);

			// Arbitrary string value used for grouping strings together
			required_string("+Value:");
			stuff_string(cs.value, F_NAME);

			// The string text itself
			required_string("+String:");
			stuff_string(cs.text, F_MULTITEXT);

			wip->custom_strings.push_back(cs);
		}

		required_string("$end_custom_strings");
	}

	return w_id;
}

/**
 * For all weapons that spawn weapons, given an index at weaponp->spawn_type,
 * convert the strings in Spawn_names to indices in the Weapon_types array.
 */
void translate_spawn_types()
{
    int	i, j, k;

    for (i = 0; i < weapon_info_size(); i++)
    {
        for (j = 0; j < Weapon_info[i].num_spawn_weapons_defined; j++)
        {
            if ( (Weapon_info[i].spawn_info[j].spawn_wep_index > -1) && (Weapon_info[i].spawn_info[j].spawn_wep_index < Num_spawn_types) )
            {
                int	spawn_type = Weapon_info[i].spawn_info[j].spawn_wep_index;

                Assert( spawn_type < Num_spawn_types );

				bool found_a_match = false;
                for (k = 0; k < weapon_info_size(); k++)
                {
                    if ( !stricmp(Spawn_names[spawn_type], Weapon_info[k].name) ) 
                    {
                        Weapon_info[i].spawn_info[j].spawn_wep_index = (short)k;

                        if (i == k)
                            Warning(LOCATION, "Weapon %s spawns itself.  Infinite recursion?\n", Weapon_info[i].name);

						found_a_match = true;
                        break;
                    }
                }

				if (!found_a_match) {
					Warning(LOCATION, "Couldn't find spawn weapon %s for Weapon %s.\n", Spawn_names[spawn_type], Weapon_info[i].name);
					Weapon_info[i].spawn_info[j].spawn_wep_index = -1;
				}
            }
        }
    }
}

static char Default_cmeasure_name[NAME_LENGTH] = "";

void parse_weaponstbl(const char *filename)
{
	try
	{
		read_file_text(filename, CF_TYPE_TABLES);
		reset_parse();

		if (optional_string("#Primary Weapons"))
		{
			while (required_string_either("#End", "$Name:")) {
				// AL 28-3-98: If parse_weapon() fails, try next .tbl weapon
				if (parse_weapon(WP_LASER, Parsing_modular_table, filename) < 0) {
					continue;
				}
			}
			required_string("#End");
		}

		if (optional_string("#Secondary Weapons"))
		{
			while (required_string_either("#End", "$Name:")) {
				// AL 28-3-98: If parse_weapon() fails, try next .tbl weapon
				if (parse_weapon(WP_MISSILE, Parsing_modular_table, filename) < 0) {
					continue;
				}
			}
			required_string("#End");
		}

		if (optional_string("#Beam Weapons"))
		{
			while (required_string_either("#End", "$Name:")) {
				// AL 28-3-98: If parse_weapon() fails, try next .tbl weapon
				if (parse_weapon(WP_BEAM, Parsing_modular_table, filename) < 0) {
					continue;
				}
			}
			required_string("#End");
		}

		if (optional_string("#Countermeasures"))
		{
			while (required_string_either("#End", "$Name:"))
			{
				int idx = parse_weapon(WP_MISSILE, Parsing_modular_table, filename);

				if (idx < 0) {
					continue;
				}

				//Make sure cmeasure flag is set
                Weapon_info[idx].wi_flags.set(Weapon::Info_Flags::Cmeasure);

				//Set cmeasure index
				if (!strlen(Default_cmeasure_name)) {
					//We can't be sure that index will be the same after sorting, so save the name
					strcpy_s(Default_cmeasure_name, Weapon_info[idx].name);
				}
			}

			required_string("#End");
		}

		// Read in a list of weapon_info indicies that are an ordering of the player weapon precedence.
		// This list is used to select an alternate weapon when a particular weapon is not available
		// during weapon selection.
		if ((!Parsing_modular_table && required_string("$Player Weapon Precedence:")) || optional_string("$Player Weapon Precedence:"))
		{
			Player_weapon_precedence_file = filename;
			Player_weapon_precedence_line = get_line_num();
			stuff_string_list(Player_weapon_precedence_names);
		}
	}
	catch (const parse::ParseException& e)
	{
		mprintf(("TABLES: Unable to parse '%s'!  Error message = %s.\n", filename, e.what()));
		return;
	}
}

//uses a simple bucket sort to sort weapons, order of importance is:
//Lasers
//Beams
//Child primary weapons
//Fighter missiles and bombs
//Capital missiles and bombs
//Child secondary weapons
void weapon_sort_by_type()
{
	weapon_info *lasers = NULL, *big_lasers = NULL, *beams = NULL, *missiles = NULL, *big_missiles = NULL, *child_primaries = NULL, *child_secondaries = NULL;
	unsigned int num_lasers = 0, num_big_lasers = 0, num_beams = 0, num_missiles = 0, num_big_missiles = 0, num_child_primaries = 0, num_child_secondaries = 0;
	int weapon_index;

	// get the initial count of each weapon type
	for (const auto& wi : Weapon_info) {
		switch (wi.subtype)
		{
			case WP_UNUSED:
				continue;

			case WP_LASER:
				if (wi.wi_flags[Weapon::Info_Flags::Beam])      // many beams are found in the laser section
					num_beams++;
				else if (wi.wi_flags[Weapon::Info_Flags::Child])
					num_child_primaries++;
				else if (wi.wi_flags[Weapon::Info_Flags::Big_only])
					num_big_lasers++;
				else
					num_lasers++;
				break;
		
			case WP_BEAM:
				num_beams++;
				break;

			case WP_MISSILE:
				if (wi.wi_flags[Weapon::Info_Flags::Child])
					num_child_secondaries++;
				else if (wi.wi_flags[Weapon::Info_Flags::Big_only])
					num_big_missiles++;
				else
					num_missiles++;
				break;

			default:
				continue;
		}
		
	}

	// allocate the buckets
	if (num_lasers) {
		lasers = new weapon_info[num_lasers];
		num_lasers = 0;
	}

	if (num_big_lasers) {
		big_lasers = new weapon_info[num_big_lasers];
		num_big_lasers = 0;
	}

	if (num_beams) {
		beams = new weapon_info[num_beams];
		num_beams = 0;
	}

	if (num_missiles) {
		missiles = new weapon_info[num_missiles];
		num_missiles = 0;
	}

	if (num_big_missiles) {
		big_missiles = new weapon_info[num_big_missiles];
		num_big_missiles = 0;
	}

	if (num_child_primaries) {
		child_primaries = new weapon_info[num_child_primaries];
		num_child_primaries = 0;
	}

	if (num_child_secondaries) {
		child_secondaries = new weapon_info[num_child_secondaries];
		num_child_secondaries = 0;
	}

	// fill the buckets
	for (auto& wi : Weapon_info) {
		switch (wi.subtype)
		{
			case WP_UNUSED:
				continue;

			case WP_LASER:
				if (wi.wi_flags[Weapon::Info_Flags::Beam])      // many beams are found in the laser section
					beams[num_beams++] = std::move(wi);
				else if (wi.wi_flags[Weapon::Info_Flags::Child])
					child_primaries[num_child_primaries++] = std::move(wi);
				else if (wi.wi_flags[Weapon::Info_Flags::Big_only])
					big_lasers[num_big_lasers++] = std::move(wi);
				else
					lasers[num_lasers++] = std::move(wi);
				break;
		
			case WP_BEAM:
				beams[num_beams++] = std::move(wi);
				break;

			case WP_MISSILE:
				if (wi.wi_flags[Weapon::Info_Flags::Child])
					child_secondaries[num_child_secondaries++] = std::move(wi);
				else if (wi.wi_flags[Weapon::Info_Flags::Big_only])
					big_missiles[num_big_missiles++] = std::move(wi);
				else
					missiles[num_missiles++] = std::move(wi);
				break;

			default:
				continue;
		}
	}

	weapon_index = 0;

	// reorder the weapon_info structure according to our rules defined above
	for (size_t i = 0; i < num_lasers; i++, weapon_index++)
		Weapon_info[weapon_index] = std::move(lasers[i]);

	for (size_t i = 0; i < num_big_lasers; i++, weapon_index++)
		Weapon_info[weapon_index] = std::move(big_lasers[i]);

	for (size_t i = 0; i < num_beams; i++, weapon_index++)
		Weapon_info[weapon_index] = std::move(beams[i]);

	for (size_t i = 0; i < num_child_primaries; i++, weapon_index++)
		Weapon_info[weapon_index] = std::move(child_primaries[i]);

	// designate start of secondary weapons so that we'll have the correct offset later on
	First_secondary_index = weapon_index;

	for (size_t i = 0; i < num_missiles; i++, weapon_index++)
		Weapon_info[weapon_index] = std::move(missiles[i]);

	for (size_t i = 0; i < num_big_missiles; i++, weapon_index++)
		Weapon_info[weapon_index] = std::move(big_missiles[i]);

	for (size_t i = 0; i < num_child_secondaries; i++, weapon_index++)
		Weapon_info[weapon_index] = std::move(child_secondaries[i]);


	if (lasers)			delete [] lasers;
	if (big_lasers)		delete [] big_lasers;
	if (beams)			delete [] beams;
	if (missiles)		delete [] missiles;
	if (big_missiles)	delete [] big_missiles;
	if (child_primaries)	delete [] child_primaries;
	if (child_secondaries)	delete [] child_secondaries;
}

/**
 * Do any post-parse processing on weapon entries
 */
void weapon_post_process_entries()
{
	for (auto &wi : Weapon_info) {
		if (wi.wi_flags[Weapon::Info_Flags::Beam]) {
			// clean up any beam sections which may have been deleted
			int removed = 0;

			for (int s_idx = 0; s_idx < wi.b_info.beam_num_sections; s_idx++) {
				beam_weapon_section_info *bsip = &wi.b_info.sections[s_idx];

				// If this is an invisible beam section, we want to keep it.  Originally invisible sections were initialized as they were parsed,
				// but then they were inadvertently cleaned up in this function.  So let's properly set the filename here while not removing the section.
				if ( !stricmp(bsip->texture.filename, "invisible") ) {
					memset(bsip->texture.filename, 0, MAX_FILENAME_LEN);
				}
				// Now remove empty beam sections as before
				else if ( !strlen(bsip->texture.filename) ) {
					int new_idx = s_idx + 1;

					while (new_idx < MAX_BEAM_SECTIONS) {
						memcpy( &wi.b_info.sections[new_idx-1], &wi.b_info.sections[new_idx], sizeof(beam_weapon_section_info) );
						new_idx++;
					}

					removed++;
				}
			}

			if (removed) {
				mprintf(("NOTE: weapon-cleanup is removing %i stale beam sections, out of %i original, from '%s'.\n", removed, wi.b_info.beam_num_sections, wi.name));
				wi.b_info.beam_num_sections -= removed;
			}

			if (wi.b_info.beam_num_sections == 0) {
				Warning(LOCATION, "The beam '%s' has 0 usable sections!", wi.name);
			}
		}

		// if detonation range and lifetime range are the same, detonate on expiration
		if (!fl_near_zero(wi.det_range, 0.01f) && fl_equal(wi.lifetime * wi.max_speed, wi.det_range, 0.01f)) {
			wi.wi_flags.set(Weapon::Info_Flags::Detonate_on_expiration);
		}
	}
}

void weapon_release_bitmaps()
{
	// not for FRED...
	if (Fred_running)
		return;

	// if we are just going to load them all again any, keep everything
	if (Cmdline_load_all_weapons)
		return;

	for (int i = 0; i < weapon_info_size(); ++i) {
		weapon_info *wip = &Weapon_info[i];

		// go ahead and clear out models, the model paging code will actually take care of
		// releasing this stuff if needed, but we have to keep track of current modelnums ourselves
		if (wip->render_type == WRT_POF)
			wip->model_num = -1;

		// we are only interested in what we don't need for this mission
		if ( used_weapons[i] )
			continue;

		if (wip->render_type == WRT_LASER) {
			if (wip->laser_bitmap.first_frame >= 0) {
				bm_release(wip->laser_bitmap.first_frame);
				wip->laser_bitmap.first_frame = -1;
			}
	
			// now for the glow
			if (wip->laser_glow_bitmap.first_frame >= 0) {
				bm_release(wip->laser_glow_bitmap.first_frame);
				wip->laser_glow_bitmap.first_frame = -1;
			}
			
			// and the head-on bitmaps
			if (wip->laser_headon_bitmap.first_frame >= 0) {
				bm_release(wip->laser_headon_bitmap.first_frame);
				wip->laser_headon_bitmap.first_frame = -1;
			}

			if (wip->laser_glow_headon_bitmap.first_frame >= 0) {
				bm_release(wip->laser_glow_headon_bitmap.first_frame);
				wip->laser_glow_headon_bitmap.first_frame = -1;
			}
		}

		if (wip->wi_flags[Weapon::Info_Flags::Beam]) {
			// particle animation
			if (wip->b_info.beam_particle_ani.first_frame >= 0) {
				bm_release(wip->b_info.beam_particle_ani.first_frame);
				wip->b_info.beam_particle_ani.first_frame = -1;
			}

			// muzzle glow
			if (wip->b_info.beam_glow.first_frame >= 0) {
				bm_release(wip->b_info.beam_glow.first_frame);
				wip->b_info.beam_glow.first_frame = -1;
			}

			// section textures
			for (int j = 0; j < wip->b_info.beam_num_sections; ++j) {
				beam_weapon_section_info *bsi = &wip->b_info.sections[j];

				if (bsi->texture.first_frame >= 0) {
					bm_release(bsi->texture.first_frame);
					bsi->texture.first_frame = -1;
				}
			}
		}

		if (wip->wi_flags[Weapon::Info_Flags::Trail]) {
			if (wip->tr_info.texture.bitmap_id >= 0) {
				bm_release(wip->tr_info.texture.bitmap_id);
				wip->tr_info.texture.bitmap_id = -1;
			}
		}

		if (wip->wi_flags[Weapon::Info_Flags::Particle_spew]) { // tweaked for multiple particle spews -nuke
			for (size_t s = 0; s < MAX_PARTICLE_SPEWERS; s++)  { // just bitmaps that got loaded
				if (wip->particle_spewers[s].particle_spew_type != PSPEW_NONE){
					if (wip->particle_spewers[s].particle_spew_anim.first_frame >= 0) {
						bm_release(wip->particle_spewers[s].particle_spew_anim.first_frame);
						wip->particle_spewers[s].particle_spew_anim.first_frame = -1;
					}
				}
			}
		}

		if (wip->thruster_flame.first_frame >= 0) {
			bm_release(wip->thruster_flame.first_frame);
			wip->thruster_flame.first_frame = -1;
		}

		if (wip->thruster_glow.first_frame >= 0) {
			bm_release(wip->thruster_glow.first_frame);
			wip->thruster_glow.first_frame = -1;
		}
	}
}

bool weapon_is_used(int weapon_index)
{
	Assert( (weapon_index >= 0) || (weapon_index < weapon_info_size()) );
	return (used_weapons[weapon_index] > 0);
}

void weapon_load_bitmaps(int weapon_index)
{
	weapon_info *wip;

	// not for FRED...
	if (Fred_running)
		return;

	if ( (weapon_index < 0) || (weapon_index >= weapon_info_size()) ) {
		Int3();
		return;
	}

	wip = &Weapon_info[weapon_index];

	if ( (wip->render_type == WRT_LASER) && (wip->laser_bitmap.first_frame < 0) ) {
		if (generic_anim_load(&wip->laser_bitmap)) {
			// fall back to non-animated type
			wip->laser_bitmap.first_frame = bm_load(wip->laser_bitmap.filename);
			if (wip->laser_bitmap.first_frame >= 0) {
				wip->laser_bitmap.num_frames = 1;
				wip->laser_bitmap.total_time = 1.0f;
			}
			else {
				mprintf(("Could not find a usable bitmap for '%s'!\n", wip->name));
				Warning(LOCATION, "Could not find a usable bitmap (%s) for weapon '%s'!\n", wip->laser_bitmap.filename, wip->name);
			}
		}

		// now see if we also have a glow
		if (strlen(wip->laser_glow_bitmap.filename) && generic_anim_load(&wip->laser_glow_bitmap)) {
			// fall back to non-animated type
			wip->laser_glow_bitmap.first_frame = bm_load(wip->laser_glow_bitmap.filename);
			if (wip->laser_glow_bitmap.first_frame >= 0) {
				wip->laser_glow_bitmap.num_frames = 1;
				wip->laser_glow_bitmap.total_time = 1.0f;
			}
			else {
				mprintf(("Could not find a usable glow bitmap for weapon '%s'!\n", wip->name));
				Warning(LOCATION, "Could not find a usable glow bitmap (%s) for weapon '%s'!\n", wip->laser_glow_bitmap.filename, wip->name);
			}
		}

		if (strlen(wip->laser_headon_bitmap.filename) && generic_anim_load(&wip->laser_headon_bitmap)) {
			// fall back to non-animated type
			wip->laser_headon_bitmap.first_frame = bm_load(wip->laser_headon_bitmap.filename);
			if (wip->laser_headon_bitmap.first_frame >= 0) {
				wip->laser_headon_bitmap.num_frames = 1;
				wip->laser_headon_bitmap.total_time = 1.0f;
			}
			else {
				mprintf(("Could not find a usable head-on bitmap for weapon '%s'!\n", wip->name));
				Warning(LOCATION, "Could not find a usable head-on bitmap (%s) for weapon '%s'!\n", wip->laser_headon_bitmap.filename, wip->name);
			}
		}

		if (strlen(wip->laser_glow_headon_bitmap.filename) && generic_anim_load(&wip->laser_glow_headon_bitmap)) {
			// fall back to non-animated type
			wip->laser_glow_headon_bitmap.first_frame = bm_load(wip->laser_glow_headon_bitmap.filename);
			if (wip->laser_glow_headon_bitmap.first_frame >= 0) {
				wip->laser_glow_headon_bitmap.num_frames = 1;
				wip->laser_glow_headon_bitmap.total_time = 1.0f;
			}
			else {
				mprintf(("Could not find a usable glow head-on bitmap for weapon '%s'!\n", wip->name));
				Warning(LOCATION, "Could not find a usable glow head-on bitmap (%s) for weapon '%s'!\n", wip->laser_glow_headon_bitmap.filename, wip->name);
			}
		}
	}

	if (wip->wi_flags[Weapon::Info_Flags::Beam]) {
		// particle animation
		if ( (wip->b_info.beam_particle_ani.first_frame < 0) && strlen(wip->b_info.beam_particle_ani.filename) )
			generic_anim_load(&wip->b_info.beam_particle_ani);

		// muzzle glow
		if ( (wip->b_info.beam_glow.first_frame < 0) && strlen(wip->b_info.beam_glow.filename) ) {
			if ( generic_anim_load(&wip->b_info.beam_glow) ) {
				// animated version failed to load, try static instead
				wip->b_info.beam_glow.first_frame = bm_load(wip->b_info.beam_glow.filename);

				if (wip->b_info.beam_glow.first_frame >= 0) {
					wip->b_info.beam_glow.num_frames = 1;
					wip->b_info.beam_glow.total_time = 1;
				} else {
					mprintf(("Could not find a usable muzzle glow bitmap for '%s'!\n", wip->name));
					Warning(LOCATION, "Could not find a usable muzzle glow bitmap (%s) for weapon '%s'!\n", wip->b_info.beam_glow.filename, wip->name);
				}
			}
		}

		// section textures
		for (int i = 0; i < wip->b_info.beam_num_sections; i++) {
			beam_weapon_section_info *bsi = &wip->b_info.sections[i];

			if ( (bsi->texture.first_frame < 0) && strlen(bsi->texture.filename) ) {
				if ( generic_anim_load(&bsi->texture) ) {
					// animated version failed to load, try static instead
					bsi->texture.first_frame = bm_load(bsi->texture.filename);

					if (bsi->texture.first_frame >= 0) {
						bsi->texture.num_frames = 1;
						bsi->texture.total_time = 1;
					} else {
						mprintf(("Could not find a usable beam section (%i) bitmap for '%s'!\n", i, wip->name));
						Warning(LOCATION, "Could not find a usable beam section (%i) bitmap (%s) for weapon '%s'!\n", i, bsi->texture.filename, wip->name);
					}
				}
			}
		}
	}

	if ((wip->wi_flags[Weapon::Info_Flags::Trail]) && (wip->tr_info.texture.bitmap_id < 0)) {
		generic_bitmap_load(&wip->tr_info.texture);

		if (wip->tr_info.texture.bitmap_id == -1) {
			Warning(LOCATION, "Trail bitmap %s could not be loaded. Trail will not be rendered.", wip->tr_info.texture.filename);
		}
	}

	//WMC - Don't try to load an anim if no anim is specified, Mmkay?
	if (wip->wi_flags[Weapon::Info_Flags::Particle_spew]) {
		for (size_t s = 0; s < MAX_PARTICLE_SPEWERS; s++) {	// looperfied for multiple pspewers -nuke
			if (wip->particle_spewers[s].particle_spew_type != PSPEW_NONE){

				if ((wip->particle_spewers[s].particle_spew_anim.first_frame < 0) 
					&& (wip->particle_spewers[s].particle_spew_anim.filename[0] != '\0') ) {

					wip->particle_spewers[s].particle_spew_anim.first_frame = bm_load(wip->particle_spewers[s].particle_spew_anim.filename);

					if (wip->particle_spewers[s].particle_spew_anim.first_frame >= 0) {
						wip->particle_spewers[s].particle_spew_anim.num_frames = 1;
						wip->particle_spewers[s].particle_spew_anim.total_time = 1;
					}
					// fall back to an animated type
					else if ( generic_anim_load(&wip->particle_spewers[s].particle_spew_anim) ) {
						mprintf(("Could not find a usable particle spew bitmap for '%s'!\n", wip->name));
						Warning(LOCATION, "Could not find a usable particle spew bitmap (%s) for weapon '%s'!\n", wip->particle_spewers[s].particle_spew_anim.filename, wip->name);
					}
				}
			}
		}
	}

	// load alternate thruster textures
	if (strlen(wip->thruster_flame.filename)) {
		generic_anim_load(&wip->thruster_flame);
	}

	if (strlen(wip->thruster_glow.filename)) {
		wip->thruster_glow.first_frame = bm_load(wip->thruster_glow.filename);
		if (wip->thruster_glow.first_frame >= 0) {
			wip->thruster_glow.num_frames = 1;
			wip->thruster_glow.total_time = 1;
		} else {
			generic_anim_load(&wip->thruster_glow);
		}
	}

	decals::loadBitmaps(wip->impact_decal);

	// if this weapon isn't already marked as used, then mark it as such now
	// (this should really only happen if the player is cheating)
	if ( !used_weapons[weapon_index] )
		used_weapons[weapon_index]++;
}

/**
 * Checks all of the weapon infos for substitution patterns and caches the weapon_index of any that it finds. 
 */
void weapon_generate_indexes_for_substitution() {
	for (int i = 0; i < weapon_info_size(); i++) {
		weapon_info *wip = &(Weapon_info[i]);

		if ( wip->num_substitution_patterns > 0 ) {
			for ( size_t j = 0; j < wip->num_substitution_patterns; j++ ) {
				int weapon_index = -1;
				if ( stricmp("none", wip->weapon_substitution_pattern_names[j]) != 0 ) {
					weapon_index = weapon_info_lookup(wip->weapon_substitution_pattern_names[j]);

					if ( weapon_index == -1 ) { // invalid sub weapon
						Warning(LOCATION, "Weapon '%s' requests substitution with '%s' which does not seem to exist",
							wip->name, wip->weapon_substitution_pattern_names[j]);
						continue;
					}

					if (Weapon_info[weapon_index].subtype != wip->subtype) {
						// Check to make sure secondaries can't be launched by primaries and vice versa
						Warning(LOCATION, "Weapon '%s' requests substitution with '%s' which is of a different subtype.",
							wip->name, wip->weapon_substitution_pattern_names[j]);
						wip->num_substitution_patterns = 0;
						std::fill(std::begin(wip->weapon_substitution_pattern),
								  std::end(wip->weapon_substitution_pattern),
								  -1);
						break;
					}

					if (Weapon_info[weapon_index].wi_flags[Weapon::Info_Flags::Beam] != wip->wi_flags[Weapon::Info_Flags::Beam]) {
						// Check to make sure beams and non-beams aren't being mixed
						Warning(LOCATION, "Beams and non-beams cannot be mixed in substitution for weapon '%s'.", wip->name);
						wip->num_substitution_patterns = 0;
						std::fill(std::begin(wip->weapon_substitution_pattern),
							std::end(wip->weapon_substitution_pattern),
							-1);
						break;
					}
				}

				wip->weapon_substitution_pattern[j] = weapon_index;
			}

			memset(wip->weapon_substitution_pattern_names, 0, sizeof(char) * MAX_SUBSTITUTION_PATTERNS * NAME_LENGTH);
		}

		if (wip->failure_rate > 0.0f) {
			if (VALID_FNAME(wip->failure_sub_name)) {
				wip->failure_sub = weapon_info_lookup(wip->failure_sub_name.c_str());

				if (wip->failure_sub == -1) { // invalid sub weapon
					Warning(LOCATION, "Weapon '%s' requests substitution with '%s' which does not seem to exist",
						wip->name, wip->failure_sub_name.c_str());
					wip->failure_rate = 0.0f;
				}

				if (Weapon_info[wip->failure_sub].subtype != wip->subtype) {
					// Check to make sure secondaries can't be launched by primaries and vice versa
					Warning(LOCATION, "Weapon '%s' requests substitution with '%s' which is of a different subtype.",
						wip->name, wip->failure_sub_name.c_str());
					wip->failure_sub = -1;
					wip->failure_rate = 0.0f;
				}
			}

			wip->failure_sub_name.clear();
		}
	}
}

void weapon_generate_indexes_for_precedence()
{
	Player_weapon_precedence.clear();	// Make sure we're starting fresh.
	for (const auto &name : Player_weapon_precedence_names) {
		const char *cur_name = name.c_str();
		const int cur_index = weapon_info_lookup(cur_name);
		if (cur_index == -1) {
			Warning(LOCATION, "Unknown weapon [%s] in player weapon precedence list (file %s, line %d).", cur_name, Player_weapon_precedence_file.c_str(), Player_weapon_precedence_line);
		} else {
			Player_weapon_precedence.push_back(cur_index);
		}
	}
	Player_weapon_precedence_names = SCP_vector<SCP_string>();	// This is basically equivalent to .clear() and .shrink_to_fit() (it essentially swaps with the temporary vector, which then immediately deconstructs).
	Player_weapon_precedence_file = "";	// Similar to the above, this would swap with an empty string, thereby being equivalent to .clear() and .shrink_to_fit().
}

void weapon_finalize_shockwave_damage_types()
{
	// First, check if we've got any finalizing to do at all.
	if (!Shockwaves_inherit_parent_damage_type && Default_shockwave_damage_type.empty() && Default_dinky_shockwave_damage_type.empty()) {
		return;
	}

	int default_damage_type_idx = -1, default_dinky_damage_type_idx = -1;

	if (!Default_shockwave_damage_type.empty()) {
		default_damage_type_idx = damage_type_add(Default_shockwave_damage_type.c_str());
	}

	if (!Default_dinky_shockwave_damage_type.empty()) {
		default_dinky_damage_type_idx = damage_type_add(Default_dinky_shockwave_damage_type.c_str());
	}

	// Next, go through each weapon and check to see if the shockwaves have specifically-set damage types.
	for (auto &wi : Weapon_info) {
		// First, the primary shockwave.
		if (wi.shockwave.damage_type_idx_sav == -1) {
			// If we have both options set, inheritance takes priority, but
			// only if a damage type actually exists for the parent weapon.
			if (Shockwaves_inherit_parent_damage_type && wi.damage_type_idx_sav != -1) {
				// We want to inherit, and the parent weapon actually
				// has a damage type, so we're copying it.
				if (!Inherited_shockwave_damage_type_suffix.empty()) {
					// OR ARE WE?
					SCP_string temp_name = Damage_types[wi.damage_type_idx_sav].name;
					temp_name += Inherited_shockwave_damage_type_suffix;
					wi.shockwave.damage_type_idx_sav = damage_type_add(temp_name.c_str());
					wi.shockwave.damage_type_idx = wi.shockwave.damage_type_idx_sav;
				} else {
					wi.shockwave.damage_type_idx_sav = wi.damage_type_idx_sav;
					wi.shockwave.damage_type_idx = wi.damage_type_idx;
				}
			} else if (default_damage_type_idx != -1) {
				// We have a default value, so we're using it.
				wi.shockwave.damage_type_idx_sav = default_damage_type_idx;
				wi.shockwave.damage_type_idx = default_damage_type_idx;
			}
		}
		// Now the same for the dinky shockwave.
		if (wi.dinky_shockwave.damage_type_idx_sav == -1) {
			if (Shockwaves_inherit_parent_damage_type && wi.damage_type_idx_sav != -1) {
				if (!Inherited_dinky_shockwave_damage_type_suffix.empty()) {
					SCP_string temp_name = Damage_types[wi.damage_type_idx_sav].name;
					temp_name += Inherited_dinky_shockwave_damage_type_suffix;
					wi.dinky_shockwave.damage_type_idx_sav = damage_type_add(temp_name.c_str());
					wi.dinky_shockwave.damage_type_idx = wi.dinky_shockwave.damage_type_idx_sav;
				} else {
					wi.dinky_shockwave.damage_type_idx_sav = wi.damage_type_idx_sav;
					wi.dinky_shockwave.damage_type_idx = wi.damage_type_idx;
				}
			} else if (default_dinky_damage_type_idx != -1) {
				wi.dinky_shockwave.damage_type_idx_sav = default_dinky_damage_type_idx;
				wi.dinky_shockwave.damage_type_idx = default_dinky_damage_type_idx;
			}
		}
	}
}

void weapon_do_post_parse()
{
	weapon_info *wip;
	int first_cmeasure_index = -1;

	weapon_sort_by_type();	// NOTE: This has to be first thing!
	weapon_post_process_entries();
	weapon_generate_indexes_for_substitution();
	weapon_generate_indexes_for_precedence();
	weapon_finalize_shockwave_damage_types();

	Default_cmeasure_index = -1;

	// run through weapons list and deal with individual issues
	for (int i = 0; i < weapon_info_size(); ++i) {
		wip = &Weapon_info[i];

		// set default counter-measure index from the saved name
		if ( (Default_cmeasure_index < 0) && strlen(Default_cmeasure_name) ) {
			if ( !stricmp(wip->name, Default_cmeasure_name) ) {
				Default_cmeasure_index = i;
			}
		}

		// catch a fall back cmeasure index, just in case
		if ( (first_cmeasure_index < 0) && (wip->wi_flags[Weapon::Info_Flags::Cmeasure]) )
			first_cmeasure_index = i;
	}

	// catch cmeasure fallback
	if (Default_cmeasure_index < 0)
		Default_cmeasure_index = first_cmeasure_index;

	// now we want to resolve the countermeasures by species
	for (SCP_vector<species_info>::iterator ii = Species_info.begin(); ii != Species_info.end(); ++ii)
	{
		if (*ii->cmeasure_name)
		{
			int index = weapon_info_lookup(ii->cmeasure_name);
			if (index < 0)
				Warning(LOCATION, "Could not find weapon type '%s' to use as countermeasure on species '%s'", ii->cmeasure_name, ii->species_name);
			else if (Weapon_info[index].wi_flags[Weapon::Info_Flags::Beam])
				Warning(LOCATION, "Attempt made to set a beam weapon as a countermeasure on species '%s'", ii->species_name);
			else
				ii->cmeasure_index = index;
		}
	}

	// translate all spawn type weapons to referrnce the appropriate spawned weapon entry
	translate_spawn_types();
}

void weapon_expl_info_init()
{
	int i;

	parse_weapon_expl_tbl("weapon_expl.tbl");

	// check for, and load, modular tables
	parse_modular_table(NOX("*-wxp.tbm"), parse_weapon_expl_tbl);

	// we've got our list so pass it off for final checking and loading
	for (i = 0; i < (int)LOD_checker.size(); i++) {
		Weapon_explosions.Load( LOD_checker[i].filename, LOD_checker[i].num_lods );
	}

	// done
	LOD_checker.clear();
}

/**
 * This will get called once at game startup
 */
void weapon_init()
{
	if ( !Weapons_inited ) {
		//Init weapon explosion info
		weapon_expl_info_init();

		Num_spawn_types = 0;

		// parse weapons.tbl
		Removed_weapons.clear();
		Weapon_info.clear();
		parse_weaponstbl("weapons.tbl");

		parse_modular_table(NOX("*-wep.tbm"), parse_weaponstbl);

		// do post-parse cleanup
		weapon_do_post_parse();

		// allocate this once after we load the weapons
		if (used_weapons == nullptr)
			used_weapons = new int[Weapon_info.size()];

		Weapons_inited = true;
	}

	if (Cmdline_spew_weapon_stats != WeaponSpewType::NONE)
		weapon_spew_stats(Cmdline_spew_weapon_stats);
}


/**
 * Call from game_shutdown() only!!
 */
void weapon_close()
{
	int i;

	for (i = 0; i < weapon_info_size(); i++) {
		if (Weapon_info[i].desc) {
			vm_free(Weapon_info[i].desc);
			Weapon_info[i].desc = NULL;
		}

		if (Weapon_info[i].tech_desc) {
			vm_free(Weapon_info[i].tech_desc);
			Weapon_info[i].tech_desc = NULL;
		}
	}

	if (used_weapons != NULL) {
		delete[] used_weapons;
		used_weapons = NULL;
	}

	if (Spawn_names != NULL) {
		for (i=0; i<Num_spawn_types; i++) {
			if (Spawn_names[i] != NULL) {
				vm_free(Spawn_names[i]);
				Spawn_names[i] = NULL;
			}
		}

		vm_free(Spawn_names);
		Spawn_names = NULL;
	}
}

/**
 * This will get called at the start of each level.
 */
void weapon_level_init()
{
	int i;
	extern bool Ships_inited;

	// Reset everything between levels
	Num_weapons = 0;
	for (i=0; i<MAX_WEAPONS; i++)	{
		Weapons[i].objnum = -1;
		Weapons[i].weapon_info_index = -1;
	}

	for (i = 0; i < weapon_info_size(); i++) {
		Weapon_info[i].damage_type_idx = Weapon_info[i].damage_type_idx_sav;
		Weapon_info[i].shockwave.damage_type_idx = Weapon_info[i].shockwave.damage_type_idx_sav;

		if ( Ships_inited ) {
			// populate ship type lock restrictions
			for (auto& pair : Weapon_info[i].ship_restrict_strings) {
				const char* name = pair.second.c_str();
				int idx;
				switch (pair.first)
				{
					case LockRestrictionType::TYPE: idx = ship_type_name_lookup(name); break;
					case LockRestrictionType::CLASS: idx = ship_info_lookup(name); break;
					case LockRestrictionType::SPECIES: idx = species_info_lookup(name); break;
					case LockRestrictionType::IFF: idx = iff_lookup(name); break;
					default: Assertion(false, "Unknown multi lock restriction type %d", (int)pair.first);
						idx = -1;
				}
				if ( idx >= 0 ) {
					Weapon_info[i].ship_restrict.emplace_back(pair.first, idx);
				}
				else {
					Warning(LOCATION, "Couldn't find multi lock restriction type '%s' for weapon '%s'", name, Weapon_info[i].name);
				}
			}
			Weapon_info[i].ship_restrict_strings.clear();
		}
	}

	trail_level_init();		// reset all missile trails

	swarm_level_init();
	missile_obj_list_init();
	
	cscrew_level_init();

	// emp effect
	emp_level_init();

	// clear out used_weapons between missions
	memset(used_weapons, 0, Weapon_info.size() * sizeof(int));

	Weapon_flyby_sound_timer = TIMESTAMP::immediate();
	Weapon_impact_timer = TIMESTAMP::immediate();	// inited each level, used to reduce impact sounds
}

MONITOR( NumWeaponsRend )

const float weapon_glow_alpha = 0.85f;

void weapon_delete(object *obj)
{
	weapon *wp;
	int num;

	num = obj->instance;

	Assert( Weapons[num].objnum == OBJ_INDEX(obj));
	wp = &Weapons[num];

	if (scripting::hooks::OnWeaponDelete->isActive()) {
		scripting::hooks::OnWeaponDelete->run(scripting::hooks::WeaponDeathConditions{ wp },
			scripting::hook_param_list(
				scripting::hook_param("Weapon", 'o', obj),
				scripting::hook_param("Self", 'o', obj)
			));
	}

	Assert(wp->weapon_info_index >= 0);
	wp->weapon_info_index = -1;

	if (wp->swarm_info_ptr != nullptr)
		wp->swarm_info_ptr.reset();

	if (wp->homing_cache_ptr != nullptr)
		wp->homing_cache_ptr.reset();

	if(wp->cscrew_index >= 0) {
		cscrew_delete(wp->cscrew_index);
		wp->cscrew_index = -1;
	}

	if (wp->missile_list_index >= 0) {
		missle_obj_list_remove(wp->missile_list_index);
		wp->missile_list_index = -1;
	}

	if (wp->trail_ptr != NULL) {
		trail_object_died(wp->trail_ptr);
		wp->trail_ptr = NULL;
	}

	if (wp->hud_in_flight_snd_sig.isValid() && snd_is_playing(wp->hud_in_flight_snd_sig))
		snd_stop(wp->hud_in_flight_snd_sig);

	if (wp->model_instance_num >= 0)
		model_delete_instance(wp->model_instance_num);

	if (wp->cmeasure_ignore_list != nullptr) {
		delete wp->cmeasure_ignore_list;
		wp->cmeasure_ignore_list = nullptr;
	}

	if (wp->collisionInfo != nullptr) {
		delete wp->collisionInfo;
		wp->collisionInfo = nullptr;
	}

	wp->objnum = -1;
	Num_weapons--;
	Assert(Num_weapons >= 0);
}

/**
 * Check if missile is newly locked onto the Player, maybe play a launch warning
 */
void weapon_maybe_play_warning(weapon *wp)
{
	if ( wp->homing_object == Player_obj ) {
		if ( !(wp->weapon_flags[Weapon::Weapon_Flags::Lock_warning_played]) ) {
            wp->weapon_flags.set(Weapon::Weapon_Flags::Lock_warning_played);
			// Use heatlock-warning sound for Heat and Javelin for now
			// Possibly add an additional third sound later
			if ( (Weapon_info[wp->weapon_info_index].wi_flags[Weapon::Info_Flags::Homing_heat]) ||
				 (Weapon_info[wp->weapon_info_index].wi_flags[Weapon::Info_Flags::Homing_javelin]) ) {
				snd_play(gamesnd_get_game_sound(ship_get_sound(Player_obj, GameSounds::HEATLOCK_WARN)));
			} else {
				Assert(Weapon_info[wp->weapon_info_index].wi_flags[Weapon::Info_Flags::Homing_aspect]);
				snd_play(gamesnd_get_game_sound(ship_get_sound(Player_obj, GameSounds::ASPECTLOCK_WARN)));
			}
		}
	}
}


/**
 * Detonate all missiles near this countermeasure.
 */
void detonate_nearby_missiles(object* killer_objp, object* missile_objp)
{
	if(killer_objp->type != OBJ_WEAPON || missile_objp->type != OBJ_WEAPON) {
		Int3();
		return;
	}

	weapon_info* killer_infop = &Weapon_info[Weapons[killer_objp->instance].weapon_info_index];

	if (killer_infop->cm_kill_single) {
		weapon* wp = &Weapons[missile_objp->instance];
		if (wp->lifeleft > 0.2f) {
			nprintf(("Countermeasures", "Countermeasure (%s-%i) detonated missile (%s-%i) Frame: %i\n",
						killer_infop->name, killer_objp->signature,
						Weapon_info[Weapons[missile_objp->instance].weapon_info_index].name, missile_objp->signature, Framecount));
			wp->lifeleft = 0.2f;
			wp->weapon_flags.set(Weapon::Weapon_Flags::Begun_detonation);
		}
		return;
	}

	for (auto mop: list_range(&Missile_obj_list)) {
		object* objp = &Objects[mop->objnum];
		if (objp->flags[Object::Object_Flags::Should_be_dead])
			continue;

		weapon* wp = &Weapons[objp->instance];

		if (iff_x_attacks_y(Weapons[killer_objp->instance].team, wp->team)) {
			if ( Missiontime - wp->creation_time > F1_0/2) {
				if (vm_vec_dist_quick(&killer_objp->pos, &objp->pos) < killer_infop->cm_detonation_rad) {
					if (wp->lifeleft > 0.2f) { 
						nprintf(("Countermeasures", "Countermeasure (%s-%i) detonated missile (%s-%i) Frame: %i\n",
									killer_infop->name, killer_objp->signature,
									Weapon_info[Weapons[objp->instance].weapon_info_index].name, objp->signature, Framecount));
						wp->lifeleft = 0.2f;
						wp->weapon_flags.set(Weapon::Weapon_Flags::Begun_detonation);
					}
				}
			}
		}
	}
}

/**
 * Find an object for weapon #num (object *weapon_objp) to home on due to heat.
 */
void find_homing_object(object *weapon_objp, int num)
{
    ship_subsys *target_engines = NULL;

	weapon* wp = &Weapons[num];

	weapon_info* wip = &Weapon_info[Weapons[num].weapon_info_index];

	float best_dist = 99999.9f;

	// save the old homing object so that multiplayer servers can give the right information
	// to clients if the object changes
	object* old_homing_objp = wp->homing_object;

	wp->homing_object = &obj_used_list;

	// only for random acquisition, accrue targets to later pick from randomly
	SCP_vector<object*> prospective_targets;

	//	Scan all objects, find a weapon to home on.
	for ( object* objp = GET_FIRST(&obj_used_list); objp !=END_OF_LIST(&obj_used_list); objp = GET_NEXT(objp) ) {
		if (objp->flags[Object::Object_Flags::Should_be_dead])
			continue;

		if ((objp->type == OBJ_SHIP) || ((objp->type == OBJ_WEAPON) && (Weapon_info[Weapons[objp->instance].weapon_info_index].wi_flags[Weapon::Info_Flags::Cmeasure])))
		{
			//WMC - Spawn weapons shouldn't go for protected ships
			// ditto for untargeted heat seekers - niffiwan
			if ( (objp->flags[Object::Object_Flags::Protected]) &&
				((wp->weapon_flags[Weapon::Weapon_Flags::Spawned]) || (wip->wi_flags[Weapon::Info_Flags::Untargeted_heat_seeker])) )
				continue;

			// Spawned weapons should never home in on their parent - even in multiplayer dogfights where they would pass the iff test below
			if ((wp->weapon_flags[Weapon::Weapon_Flags::Spawned]) && (objp == &Objects[weapon_objp->parent]))
				continue; 

			int homing_object_team = obj_team(objp);
			bool can_attack = weapon_has_iff_restrictions(wip) || iff_x_attacks_y(wp->team, homing_object_team);
			if (weapon_target_satisfies_lock_restrictions(wip, objp) && can_attack)
			{
				if ( objp->type == OBJ_SHIP )
                {
                    ship* sp  = &Ships[objp->instance];
                    ship_info* sip = &Ship_info[sp->ship_info_index];

                    //if the homing weapon is a huge weapon and the ship that is being
                    //looked at is not huge, then don't home
                    if ((wip->wi_flags[Weapon::Info_Flags::Huge]) &&
                        !(sip->is_huge_ship()))
                    {
                        continue;
                    }

					// AL 2-17-98: If ship is immune to sensors, can't home on it (Sandeep says so)!
					if ( sp->flags[Ship::Ship_Flags::Hidden_from_sensors] ) {
						continue;
					}

					// Goober5000: if missiles can't home on sensor-ghosted ships,
					// they definitely shouldn't home on stealth ships
					if ( sp->flags[Ship::Ship_Flags::Stealth] && (The_mission.ai_profile->flags[AI::Profile_Flags::Fix_heat_seeker_stealth_bug]) ) {
						continue;
					}

                    if (wip->wi_flags[Weapon::Info_Flags::Homing_javelin])
                    {
                        target_engines = ship_get_closest_subsys_in_sight(sp, SUBSYSTEM_ENGINE, &weapon_objp->pos);

                        if (!target_engines)
                            continue;
                    }

					//	MK, 9/4/99.
					//	If this is a player object, make sure there aren't already too many homers.
					//	Only in single player.  In multiplayer, we don't want to restrict it in dogfight on team vs. team.
					//	For co-op, it's probably also OK.
					if (!( Game_mode & GM_MULTIPLAYER ) && objp == Player_obj) {
						int	num_homers = compute_num_homing_objects(objp);
						if (The_mission.ai_profile->max_allowed_player_homers[Game_skill_level] < num_homers)
							continue;
					}
				}
                else if (objp->type == OBJ_WEAPON)
				{
                    //don't attempt to home on weapons if the weapon is a huge weapon or is a javelin homing weapon.
                    if (wip->wi_flags[Weapon::Info_Flags::Huge, Weapon::Info_Flags::Homing_javelin])
                        continue;
                    
                    //don't look for local ssms that are gone for the time being
					if (Weapons[objp->instance].lssm_stage == 3)
						continue;
				}

				vec3d vec_to_object;
				float dist = vm_vec_normalized_dir(&vec_to_object, &objp->pos, &weapon_objp->pos);

				if (objp->type == OBJ_WEAPON && (Weapon_info[Weapons[objp->instance].weapon_info_index].wi_flags[Weapon::Info_Flags::Cmeasure])) {
					dist *= 0.5f;
				}

				float dot = vm_vec_dot(&vec_to_object, &weapon_objp->orient.vec.fvec);

				if (dot > wip->fov) {
					if (wip->auto_target_method == HomingAcquisitionType::CLOSEST && dist < best_dist) {
						best_dist = dist;
						wp->homing_object	= objp;
						wp->target_sig		= objp->signature;
						wp->homing_subsys	= target_engines;

						cmeasure_maybe_alert_success(objp);
					} else { // HomingAcquisitionType::RANDOM
						prospective_targets.push_back(objp);
					}
				}
			}
		}
	}

	if (wip->auto_target_method == HomingAcquisitionType::RANDOM && prospective_targets.size() > 0) {
		// pick a random target from the valid ones
		object* target = prospective_targets[Random::next((int)prospective_targets.size())];

		wp->homing_object = target;
		wp->target_sig = target->signature;
		wp->homing_subsys = nullptr;

		if (wip->wi_flags[Weapon::Info_Flags::Homing_javelin] && target->type == OBJ_SHIP) {
			wp->homing_subsys = ship_get_closest_subsys_in_sight(&Ships[target->instance], SUBSYSTEM_ENGINE, &weapon_objp->pos);
		}
	}

	if (wp->homing_object == Player_obj)
		weapon_maybe_play_warning(wp);

	// if the old homing object is different that the new one, send a packet to clients
	if ( MULTIPLAYER_MASTER && (old_homing_objp != wp->homing_object) ) {
		send_homing_weapon_info( num );
	}
}

/**
 * For all homing weapons, see if they should be decoyed by a countermeasure.
 */
void find_homing_object_cmeasures(const SCP_vector<object*> &cmeasure_list)
{
	for (object *weapon_objp = GET_FIRST(&obj_used_list); weapon_objp != END_OF_LIST(&obj_used_list); weapon_objp = GET_NEXT(weapon_objp) ) {
		if (weapon_objp->flags[Object::Object_Flags::Should_be_dead])
			continue;

		if (weapon_objp->type == OBJ_WEAPON) {
			weapon *wp = &Weapons[weapon_objp->instance];
			weapon_info	*wip = &Weapon_info[wp->weapon_info_index];

			// If the weapon has the ignores countermeasures flag, then do not try to find a valid countermeasure!
			if (wip->wi_flags[Weapon::Info_Flags::Ignores_countermeasures])
				continue;

			if (wip->is_homing()) {
				float best_dot = wip->fov;
				for (auto cit = cmeasure_list.cbegin(); cit != cmeasure_list.cend(); ++cit) {
					//don't have a weapon try to home in on itself
					if (*cit == weapon_objp)
						continue;

					weapon *cm_wp = &Weapons[(*cit)->instance];
					weapon_info *cm_wip = &Weapon_info[cm_wp->weapon_info_index];

					//don't have a weapon try to home in on missiles fired by the same team, unless its the traitor team.
					if ((wp->team == cm_wp->team) && (wp->team != Iff_traitor))
						continue;

					vec3d	vec_to_object;
					float dist = vm_vec_normalized_dir(&vec_to_object, &(*cit)->pos, &weapon_objp->pos);

					if (dist < cm_wip->cm_effective_rad)
					{
						float chance;

						if (wp->cmeasure_ignore_list == nullptr) {
							wp->cmeasure_ignore_list = new SCP_vector<int>;
						}
						else {
							bool found = false;
							for (auto ii = wp->cmeasure_ignore_list->cbegin(); ii != wp->cmeasure_ignore_list->cend(); ++ii) {
								if ((*cit)->signature == *ii) {
									nprintf(("CounterMeasures", "Weapon (%s-%04i) already seen CounterMeasure (%s-%04i) Frame: %i\n",
												wip->name, weapon_objp->instance, cm_wip->name, (*cit)->signature, Framecount));
									found = true;
									break;
								}
							}
							if (found) {
								continue;
							}
						}

						if (wip->wi_flags[Weapon::Info_Flags::Homing_aspect]) {
							// aspect seeker this likely to chase a countermeasure
							chance = cm_wip->cm_aspect_effectiveness/wip->seeker_strength;
						} else {
							// heat seeker and javelin HS this likely to chase a countermeasure
							chance = cm_wip->cm_heat_effectiveness/wip->seeker_strength;
						}

						// remember this cmeasure so it can be ignored in future
						wp->cmeasure_ignore_list->push_back((*cit)->signature);

						if (frand() >= chance) {
							// failed to decoy
							nprintf(("CounterMeasures", "Weapon (%s-%04i) ignoring CounterMeasure (%s-%04i) Frame: %i\n",
										wip->name, weapon_objp->instance, cm_wip->name, (*cit)->signature, Framecount));
						}
						else {
							// successful decoy, maybe chase the new cm
							float dot = vm_vec_dot(&vec_to_object, &weapon_objp->orient.vec.fvec);

							if (dot > best_dot)
							{
								best_dot = dot;
								wp->homing_object = (*cit);
								cmeasure_maybe_alert_success((*cit));
								nprintf(("CounterMeasures", "Weapon (%s-%04i) chasing CounterMeasure (%s-%04i) Frame: %i\n",
											wip->name, weapon_objp->instance, cm_wip->name, (*cit)->signature, Framecount));
							}
						}
					}
				}
			}
		}
	}
}

/**
 * Find object with signature "sig" and make weapon home on it.
 */
void find_homing_object_by_sig(object *weapon_objp, int sig)
{
	weapon		*wp;
	object		*old_homing_objp;

	wp = &Weapons[weapon_objp->instance];

	// save the old object so that multiplayer masters know whether to send a homing update packet
	old_homing_objp = wp->homing_object;

	for (auto sop: list_range(&Ship_obj_list)) {
		auto objp = &Objects[sop->objnum];
		if (objp->flags[Object::Object_Flags::Should_be_dead])
			continue;

		if (objp->signature == sig) {
			wp->homing_object = objp;
			wp->target_sig = objp->signature;
			break;
		}
	}

	// if the old homing object is different that the new one, send a packet to clients
	if ( MULTIPLAYER_MASTER && (old_homing_objp != wp->homing_object) ) {
		send_homing_weapon_info( weapon_objp->instance );
	}
}

bool aspect_should_lose_target(weapon* wp)
{
	Assert(wp != NULL);
	
	if (wp->homing_object->signature != wp->target_sig) {
		if (wp->homing_object->type == OBJ_WEAPON)
		{
			weapon_info* target_info = &Weapon_info[Weapons[wp->homing_object->instance].weapon_info_index];

			if (target_info->wi_flags[Weapon::Info_Flags::Cmeasure])
			{
				// Check if we can home on this countermeasure
				bool home_on_cmeasure = The_mission.ai_profile->flags[AI::Profile_Flags::Aspect_lock_countermeasure]
					|| target_info->wi_flags[Weapon::Info_Flags::Cmeasure_aspect_home_on];

				if (!home_on_cmeasure)
				{
					return true;
				}
			}
		}
	}

	return false;
}

/**
 * Make weapon num home.  It's also object *obj.
 */
void weapon_home(object *obj, int num, float frame_time)
{
	weapon		*wp;
	weapon_info	*wip;
	object		*hobjp;

	Assert(obj->type == OBJ_WEAPON);
	Assert(obj->instance == num);
	wp = &Weapons[num];
	wip = &Weapon_info[wp->weapon_info_index];
	hobjp = Weapons[num].homing_object;

	// don't home if we're detonating; we don't want to change target, lifetime, heading, or speed
	if (wp->weapon_flags[Weapon::Weapon_Flags::Begun_detonation])
		return;

	//local ssms home only in stages 1 and 5
	if ( (wp->lssm_stage==2) || (wp->lssm_stage==3) || (wp->lssm_stage==4))
		return;

	float max_speed;

	if ((wip->wi_flags[Weapon::Info_Flags::Local_ssm]) && (wp->lssm_stage==5))
		max_speed=wip->lssm_stage5_vel;
	else
		max_speed=wip->max_speed;

	//	If not [free-flight-time] gone by, don't home yet.
	// Goober5000 - this has been fixed back to more closely follow the original logic.  Remember, the retail code
	// had 0.5 second of free flight time, the first half of which was spent ramping up to full speed.
	if ((hobjp == &obj_used_list) || ( f2fl(Missiontime - wp->creation_time) < (wip->free_flight_time / 2) )) {
		if (f2fl(Missiontime - wp->creation_time) > wip->free_flight_time) {
			// If this is a heat seeking homing missile and [free-flight-time] has elapsed since firing
			// and we don't have a target (else we wouldn't be inside the IF), find a new target.
			if (wip->wi_flags[Weapon::Info_Flags::Homing_heat]) {
				find_homing_object(obj, num);
			}
			// modders may want aspect homing missiles to die if they lose their target
			else if (wip->is_locked_homing() && wip->wi_flags[Weapon::Info_Flags::Die_on_lost_lock]) {
				if (wp->lifeleft > 0.5f) {
					wp->lifeleft = frand_range(0.1f, 0.5f); // randomise a bit to avoid multiple missiles detonating in one frame
					wp->weapon_flags.set(Weapon::Weapon_Flags::Begun_detonation);
				}
				return;
			}
		}

		if (wip->acceleration_time > 0.0f) {
			if (Missiontime - wp->creation_time < fl2f(wip->acceleration_time)) {
				float t;

				t = f2fl(Missiontime - wp->creation_time) / wip->acceleration_time;
				obj->phys_info.speed = wp->launch_speed + MAX(0.0f, wp->weapon_max_vel - wp->launch_speed) * t;
			}
		}
		// since free_flight_time can now be 0, guard against that
		else if (wip->free_flight_time > 0.0f) {
			if (obj->phys_info.speed > max_speed) {
				obj->phys_info.speed -= frame_time * 4;
			} else if ((obj->phys_info.speed < max_speed * wip->free_flight_speed_factor) && (wip->wi_flags[Weapon::Info_Flags::Homing_heat])) {
				obj->phys_info.speed = max_speed * wip->free_flight_speed_factor;
			}
		}
		// no free_flight_time, so immediately set desired speed
		else {
			obj->phys_info.speed = max_speed;
		}

		// set velocity using whatever speed we have
		vm_vec_copy_scale( &obj->phys_info.desired_vel, &obj->orient.vec.fvec, obj->phys_info.speed);

		return;
	}

	if (wip->acceleration_time > 0.0f) {
		if (Missiontime - wp->creation_time < fl2f(wip->acceleration_time)) {
			float t;

			t = f2fl(Missiontime - wp->creation_time) / wip->acceleration_time;
			obj->phys_info.speed = wp->launch_speed + (wp->weapon_max_vel - wp->launch_speed) * t;
			vm_vec_copy_scale( &obj->phys_info.desired_vel, &obj->orient.vec.fvec, obj->phys_info.speed);
		}
	}

	// AL 4-8-98: If original target for aspect lock missile is lost, stop homing
	// WCS - or javelin
	if (wip->is_locked_homing()) {
		if ( wp->target_sig > 0 ) {
			if (aspect_should_lose_target(wp))
			{ 
				wp->homing_object = &obj_used_list;
				return;
			}
		}
	}

  	// AL 4-13-98: Stop homing on a subsystem if parent ship has changed
	if (wip->wi_flags[Weapon::Info_Flags::Homing_heat]) {
		if ( wp->target_sig > 0 ) {
			if ( wp->homing_object->signature != wp->target_sig ) {
				wp->homing_subsys = NULL;
			}
		}
	}

	// If target subsys is dead make missile pick random spot on target as attack point.
	if (wp->homing_subsys != NULL) {
		if (wp->homing_subsys->flags[Ship::Subsystem_Flags::Missiles_ignore_if_dead]) {
			if ((wp->homing_subsys->max_hits > 0) && (wp->homing_subsys->current_hits <= 0)) {
				wp->homing_object = &obj_used_list;
				return;
			}
		}
	}

	// Make sure Javelin HS missiles always home on engine subsystems if ships
	if ((wip->wi_flags[Weapon::Info_Flags::Homing_javelin]) &&
		(hobjp->type == OBJ_SHIP) &&
		(wp->target_sig > 0) &&
		(wp->homing_subsys != NULL) &&
		(wp->homing_subsys->system_info->type != SUBSYSTEM_ENGINE)) {
			int sindex = ship_get_by_signature(wp->target_sig);
			if (sindex >= 0) {
				ship *enemy = &Ships[sindex];
				wp->homing_subsys = ship_get_closest_subsys_in_sight(enemy, SUBSYSTEM_ENGINE, &Objects[wp->objnum].pos);
			}
	}

	// If Javelin HS missile doesn't home in on a subsystem but homing in on a
	// ship, lose lock alltogether
	// Javelins can only home in one Engines or bombs.
	if ((wip->wi_flags[Weapon::Info_Flags::Homing_javelin]) &&
		(hobjp->type == OBJ_SHIP) &&
		(wp->target_sig > 0) &&
		(wp->homing_subsys == NULL)) {
			wp->homing_object = &obj_used_list;
			return;
	}

	// TODO maybe add flag to allow WF_LOCKED_HOMING to lose target when target is dead

	switch (hobjp->type) {
	case OBJ_NONE:
		if (wip->is_locked_homing()) {
			find_homing_object_by_sig(obj, wp->target_sig);
		}
		else {
			find_homing_object(obj, num);
		}
		return;
		break;
	case OBJ_SHIP:
		if (hobjp->signature != wp->target_sig) {
			if (wip->is_locked_homing()) {
				find_homing_object_by_sig(obj, wp->target_sig);
			}
			else {
				find_homing_object(obj, num);
			}
			return;
		}
		break;
	case OBJ_WEAPON:
	{
		weapon_info* hobj_infop = &Weapon_info[Weapons[hobjp->instance].weapon_info_index];

		bool home_on_cmeasure = The_mission.ai_profile->flags[AI::Profile_Flags::Aspect_lock_countermeasure]
			|| hobj_infop->wi_flags[Weapon::Info_Flags::Cmeasure_aspect_home_on];

		// don't home on countermeasures or non-bombs, that's handled elsewhere
		if (((hobj_infop->wi_flags[Weapon::Info_Flags::Cmeasure]) && !home_on_cmeasure))
		{
			break;
		}
		else if (!(hobj_infop->wi_flags[Weapon::Info_Flags::Bomb]))
		{
			break;
		}

		if (wip->is_locked_homing()) {
			find_homing_object_by_sig(obj, wp->target_sig);
		}
		else {
			find_homing_object(obj, num);
		}
		break;
	}
	default:
		return;
	}

	//	See if this weapon is the nearest homing object to the object it is homing on.
	//	If so, update some fields in the target object's ai_info.
	if (hobjp != &obj_used_list && !(wip->wi_flags[Weapon::Info_Flags::No_evasion])) {

		if (hobjp->type == OBJ_SHIP) {
			ai_info	*aip;

			aip = &Ai_info[Ships[hobjp->instance].ai_index];

			vec3d target_vector;
			float dist = vm_vec_normalized_dir(&target_vector, &hobjp->pos, &obj->pos);

			// add this missile to nearest_locked_object if its the closest
			// with the flag, only do it if its also mostly pointed at its target
			if (((aip->nearest_locked_object == -1) || (dist < aip->nearest_locked_distance)) && 
				(!(The_mission.ai_profile->flags[AI::Profile_Flags::Improved_missile_avoidance]) || vm_vec_dot(&target_vector, &obj->orient.vec.fvec) > 0.5f)) {
				aip->nearest_locked_object = OBJ_INDEX(obj);
				aip->nearest_locked_distance = dist;
			}
		}
	}

	//	If the object it is homing on is still valid, home some more!
	if (hobjp != &obj_used_list) {
		float		old_dot, vel;
		vec3d	vec_to_goal;
		vec3d	target_pos;	// position of what the homing missile is seeking

		vm_vec_zero(&target_pos);

		if (wp->weapon_flags[Weapon::Weapon_Flags::Overridden_homing]) {
			target_pos = wp->homing_pos;
		} else {
			// the homing missile may be seeking a subsystem on a ship.  If so, we need to calculate the
			// world coordinates of that subsystem so the homing missile can seek it out.
			//	For now, March 7, 1997, MK, heat seeking homing missiles will be able to home on
			//	any subsystem.  Probably makes sense for them to only home on certain kinds of subsystems.
			if ((wp->homing_subsys != nullptr) && !(wip->wi_flags[Weapon::Info_Flags::Non_subsys_homing]) &&
			    hobjp->type == OBJ_SHIP) {
				get_subsystem_world_pos(hobjp, Weapons[num].homing_subsys, &target_pos);
				wp->homing_pos = target_pos; // store the homing position in weapon data
				Assert(!vm_is_vec_nan(&wp->homing_pos));
			} else {
				float fov;
				float dist;

				dist = vm_vec_dist_quick(&obj->pos, &hobjp->pos);
				if (hobjp->type == OBJ_WEAPON) {
					weapon_info* hobj_infop = &Weapon_info[Weapons[hobjp->instance].weapon_info_index];
					if (hobj_infop->wi_flags[Weapon::Info_Flags::Cmeasure] && dist < hobj_infop->cm_detonation_rad) {
						//	Make this missile detonate soon.  Not right away, not sure why.  Seems better.
						if (iff_x_attacks_y(Weapons[hobjp->instance].team, wp->team)) {
							detonate_nearby_missiles(hobjp, obj);
							return;
						}
					}
				}

				fov = -1.0f;

				int pick_homing_point = 0;
				if (IS_VEC_NULL(&wp->homing_pos)) {
					pick_homing_point = 1;
				}

				//	Update homing position if it hasn't been set, you're within 500 meters, or every half second,
				//approximately. 	For large objects, don't lead them.
				if (hobjp->radius < 40.0f) {
					target_pos     = hobjp->pos;
					wp->homing_pos = target_pos;
					// only recalculate a homing point if you are not a client.  You will get the new point from the server.
				} else if (pick_homing_point || (!MULTIPLAYER_CLIENT && ((dist < 500.0f) || (rand_chance(flFrametime, 2.0f))))) {

					if (hobjp->type == OBJ_SHIP) {
						if (!pick_homing_point) {
							// ensure that current attack point is only updated in world coords (ie not pick a different
							// vertex)
							wp->pick_big_attack_point_timestamp = 0;
						}

						if (pick_homing_point && !(wip->wi_flags[Weapon::Info_Flags::Non_subsys_homing])) {
							// If *any* player is parent of homing missile, then use position where lock indicator is
							if (Objects[obj->parent].flags[Object::Object_Flags::Player_ship]) {
								player* pp;

								// determine the player
								pp = Player;

								if (Game_mode & GM_MULTIPLAYER) {
									int pnum;

									pnum = multi_find_player_by_object(&Objects[obj->parent]);
									if (pnum != -1) {
										pp = Net_players[pnum].m_player;
									}
								}

								// If player has apect lock, we don't want to find a homing point on the closest
								// octant... setting the timestamp to 0 ensures this.
								if (wip->is_locked_homing()) {
									wp->pick_big_attack_point_timestamp = 0;
								} else {
									wp->pick_big_attack_point_timestamp = 1;
								}

								if (pp && pp->locking_subsys) {
									wp->big_attack_point = pp->locking_subsys->system_info->pnt;
								} else {
									vm_vec_zero(&wp->big_attack_point);
								}
							}
						}

						ai_big_pick_attack_point(hobjp, obj, &target_pos, fov);

					} else {
						target_pos = hobjp->pos;
					}

					wp->homing_pos = target_pos;
					Assert(!vm_is_vec_nan(&wp->homing_pos));
				} else
					target_pos = wp->homing_pos;
			}
		}

		//	Couldn't find a lock.
		if (IS_VEC_NULL(&target_pos))
			return;

		//	Cause aspect seeking weapon to home at target's predicted position.
		//	But don't use predicted position if dot product small or negative.
		//	If do this, with a ship headed towards missile, could choose a point behind missile.
		float	dist_to_target, time_to_target;
		
		dist_to_target = vm_vec_normalized_dir(&vec_to_goal, &target_pos, &obj->pos);
		time_to_target = dist_to_target/max_speed;

		vec3d	tvec;
		tvec = obj->phys_info.vel;
		vm_vec_normalize(&tvec);

		old_dot = vm_vec_dot(&tvec, &vec_to_goal);

		//	If a weapon has missed its target, detonate it.
		//	This solves the problem of a weapon circling the center of a subsystem that has been blown away.
		//	Problem: It does not do impact damage, just proximity damage.
		if ((!wp->weapon_flags[Weapon::Weapon_Flags::Begun_detonation]) && 
			(old_dot < wip->fov) &&
			(dist_to_target < flFrametime * obj->phys_info.speed * 4.0f + 10.0f) &&
            (weapon_has_homing_object(wp)) &&
            (wp->homing_object->type == OBJ_SHIP) && 
            (wip->subtype != WP_LASER))				
        {
			// by default, we just detonate the missile immediately
			wp->lifeleft = 0.001f;

			// try to be smart about this... if we are homing on a subsystem, give the missile enough time to reach the other side of it
			if (Fixed_missile_detonation && wp->homing_subsys)
			{
				// if we have a submodel, use the submodel radius
				if (wp->homing_subsys->system_info->subobj_num >= 0)
				{
					auto pm = model_get(Ship_info[Ships[wp->homing_object->instance].ship_info_index].model_num);
					auto sm = &pm->submodel[wp->homing_subsys->system_info->subobj_num];
					wp->lifeleft = sm->rad / obj->phys_info.speed;
				}
				// otherwise use the subsystem radius
				else
				{
					wp->lifeleft = wp->homing_subsys->system_info->radius / obj->phys_info.speed;
				}
			}

			// this flag is needed so we don't prolong the missile's life by repeatedly detonating it
			wp->weapon_flags.set(Weapon::Weapon_Flags::Begun_detonation);

			// return so we don't change target, lifetime, heading, or speed
			return;
        }

		//	Only lead target if more than one second away.  Otherwise can miss target.  I think this
		//	is what's causing Harbingers to miss the super destroyer. -- MK, 4/15/98
		if ((old_dot > 0.1f) && (time_to_target > 0.1f)) {
			if (wip->wi_flags[Weapon::Info_Flags::Variable_lead_homing]) {
				vm_vec_scale_add2(&target_pos, &hobjp->phys_info.vel, (0.33f * wip->target_lead_scaler * MIN(time_to_target, 6.0f)));
			} else if (wip->is_locked_homing()) {
				vm_vec_scale_add2(&target_pos, &hobjp->phys_info.vel, MIN(time_to_target, 2.0f));
			}
		}

		//	If a HEAT seeking (rather than ASPECT seeking) homing missile, verify that target is in viewcone.
		if (wip->wi_flags[Weapon::Info_Flags::Homing_heat]) {
			if ((old_dot < wip->fov) && (dist_to_target > wip->shockwave.inner_rad*1.1f)) {	//	Delay finding new target one frame to allow detonation.
				find_homing_object(obj, num);
				return;			//	Maybe found a new homing object.  Return, process more next frame.
			} else	//	Subtract out life based on how far from target this missile points.
				if ((wip->fov < 0.95f) && !(wip->wi_flags[Weapon::Info_Flags::No_life_lost_if_missed])) {
					wp->lifeleft -= flFrametime * (0.95f - old_dot);
				}
		} else if (wip->is_locked_homing()) {	//	subtract life as if max turn is 90 degrees.
			if ((wip->fov < 0.95f) && !(wip->wi_flags[Weapon::Info_Flags::No_life_lost_if_missed]))
				wp->lifeleft -= flFrametime * (0.95f - old_dot);
		} else {
			Warning(LOCATION, "Tried to make weapon '%s' home, but found it wasn't aspect-seeking or heat-seeking or a Javelin!", wip->name);
		}


		//	Control speed based on dot product to goal.  If close to straight ahead, move
		//	at max speed, else move slower based on how far from ahead.
		//	Asteroth - but not for homing primaries
		if (old_dot < 0.90f && wip->subtype != WP_LASER) {
			obj->phys_info.speed = MAX(0.2f, old_dot* (float) fabs(old_dot));
			if (obj->phys_info.speed < max_speed*0.75f)
				obj->phys_info.speed = max_speed*0.75f;
		} else
			obj->phys_info.speed = max_speed;

		float time_alive = f2fl(Missiontime - wp->creation_time);
		if (wip->acceleration_time > 0.0f) {
			// Ramp up speed linearly for the given duration
			if (time_alive < wip->acceleration_time) {
				obj->phys_info.speed = wp->launch_speed + MAX(0.0f, wp->weapon_max_vel - wp->launch_speed) * (time_alive / wip->acceleration_time);
			}
		} else if (!(wip->wi_flags[Weapon::Info_Flags::No_homing_speed_ramp]) && time_alive < 1.0f) {
			// Default behavior:
			// For first second of weapon's life, it doesn't fly at top speed.  It ramps up.
			obj->phys_info.speed *= time_alive * time_alive;
		}

		Assert( obj->phys_info.speed > 0.0f );

		vm_vec_copy_scale( &obj->phys_info.desired_vel, &obj->orient.vec.fvec, obj->phys_info.speed);

		vec3d turnrate_mod = vm_vec_new(1.0f, 1.0f, 1.0f);

		turnrate_mod *= wip->weapon_curves.get_output(weapon_info::WeaponCurveOutputs::TURN_RATE_MULT, *wp, &wp->modular_curves_instance);

		// turn the missile towards the target only if non-swarm.  Homing swarm missiles choose
		// a different vector to turn towards, this is done in swarm_update_direction().
		if ( wp->swarm_info_ptr == nullptr ) {
			ai_turn_towards_vector(&target_pos, obj, nullptr, nullptr, 0.0f, 0, nullptr, &turnrate_mod);
			vel = vm_vec_mag(&obj->phys_info.desired_vel);

			vm_vec_copy_scale(&obj->phys_info.desired_vel, &obj->orient.vec.fvec, vel);
		}
	}
}


// moved out of weapon_process_post() so it can be called from either -post() or -pre() depending on Framerate_independent_turning
void weapon_do_homing_behavior(object* obj, float  frame_time) {

	Assertion(obj->type == OBJ_WEAPON, "weapon_do_homing_behavior called on a non-weapon object");

	weapon* wp = &Weapons[obj->instance];
	weapon_info* wip = &Weapon_info[wp->weapon_info_index];

	// a single player or multiplayer server function -- it affects actual weapon movement.
	if (wip->is_homing() && !(wp->weapon_flags[Weapon::Weapon_Flags::No_homing])) {
		vec3d pos_hold = wp->homing_pos;
		int target_hold = wp->target_sig;

		weapon_home(obj, obj->instance, frame_time);

		// tell the server to send an update of the missile.
		if (MULTIPLAYER_MASTER && !IS_VEC_NULL(&wp->homing_pos)) {
			wp->weapon_flags.set(Weapon::Weapon_Flags::Multi_homing_update_needed);
			// if the first update for a weapon has already been sent, then we do not need to send any others unless the homing_pos
			// drastically changes.
			if (wp->weapon_flags[Weapon::Weapon_Flags::Multi_Update_Sent]) {
				vm_vec_sub2(&pos_hold, &wp->homing_pos);
				if ((vm_vec_mag(&pos_hold) < 1.0f) && (wp->target_sig == target_hold)) {
					wp->weapon_flags.remove(Weapon::Weapon_Flags::Multi_homing_update_needed);
				}
			}
		}

		// If this is a swarm type missile,  
		if (wp->swarm_info_ptr != nullptr) {
			swarm_update_direction(obj, wp->swarm_info_ptr.get());
		}
	}
	else {
		if (The_mission.gravity != vmd_zero_vector && obj->phys_info.gravity_const != 0.0f) {
			// if a weapon isnt homing and is affected by gravity, make it 'drift' towards its speed vector as it travels
			float factor = vm_vec_mag(&The_mission.gravity) * obj->phys_info.gravity_const;
			float interp = exp(-factor * flFrametime / obj->radius);
			vec3d speed_vec = obj->phys_info.vel;
			vm_vec_normalize(&speed_vec);
			vm_vec_interp_constant(&obj->orient.vec.fvec, &obj->orient.vec.fvec, &speed_vec, 1.0f - interp);
		}

		if (wip->acceleration_time > 0.0f) {
			if (Missiontime - wp->creation_time < fl2f(wip->acceleration_time)) {
				float t;

				t = f2fl(Missiontime - wp->creation_time) / wip->acceleration_time;
				obj->phys_info.speed = wp->launch_speed + MAX(0.0f, wp->weapon_max_vel - wp->launch_speed) * t;
			}
			else {
				obj->phys_info.speed = wip->max_speed;
				if (The_mission.gravity == vmd_zero_vector || obj->phys_info.gravity_const == 0.0f)
					obj->phys_info.flags |= PF_CONST_VEL; // Max speed reached, can use simpler physics calculations now
				else
					obj->phys_info.flags |= PF_BALLISTIC;
			}

			vm_vec_copy_scale(&obj->phys_info.desired_vel, &obj->orient.vec.fvec, obj->phys_info.speed);
		}
	}
}

// as Mike K did with ships -- break weapon into process_pre and process_post for code to execute
// before and after physics movement

void weapon_process_pre( object *obj, float  frame_time)
{
	if(obj->type != OBJ_WEAPON)
		return;

	weapon *wp = &Weapons[obj->instance];
	weapon_info *wip = &Weapon_info[wp->weapon_info_index];

	// if the object is a corkscrew style weapon, process it now
	if((obj->type == OBJ_WEAPON) && (Weapons[obj->instance].cscrew_index >= 0)){
		cscrew_process_pre(obj);
	}

	//WMC - Originally flak_maybe_detonate, moved here.
	if(wp->det_range > 0.0f)
	{
		vec3d temp;
		vm_vec_sub(&temp, &obj->pos, &wp->start_pos);
		if(vm_vec_mag(&temp) >= wp->det_range){
			weapon_detonate(obj);		
		}
	}

	float det_radius_adjusted = wip->det_radius;

	//WMC - Maybe detonate weapon anyway!
	if(det_radius_adjusted > 0.0f)
	{
		det_radius_adjusted *= wip->weapon_curves.get_output(weapon_info::WeaponCurveOutputs::DET_RADIUS_MULT, *wp, &wp->modular_curves_instance);

		det_radius_adjusted = MAX(det_radius_adjusted, 0.f);

		if((weapon_has_homing_object(wp)) && (wp->homing_object->type != 0))
		{
			if(!IS_VEC_NULL(&wp->homing_pos) && vm_vec_dist(&wp->homing_pos, &obj->pos) <= det_radius_adjusted)
			{
				weapon_detonate(obj);
			}
		} else if(wp->target_num > -1)
		{
			if(vm_vec_dist(&obj->pos, &Objects[wp->target_num].pos) <= det_radius_adjusted)
			{
				weapon_detonate(obj);
			}
		}
	}

	// If this flag is false missile turning is evaluated in weapon_process_post()
	if (Framerate_independent_turning) {
		weapon_do_homing_behavior(obj, frame_time);
	}
}


MONITOR( NumWeapons )

/**
 * Maybe play a "whizz sound" if close enough to view position
 */
void weapon_maybe_play_flyby_sound(object *weapon_objp, weapon *wp)
{
	// don't play flyby sounds too close together
	if ( !timestamp_elapsed(Weapon_flyby_sound_timer) ) {
		return;
	}

	if ( !(wp->weapon_flags[Weapon::Weapon_Flags::Played_flyby_sound]) ) {
		float		dist, dot, radius;

		if ( (Weapon_info[wp->weapon_info_index].wi_flags[Weapon::Info_Flags::Corkscrew]) ) {
			dist = vm_vec_dist_quick(&weapon_objp->last_pos, &Eye_position);
		} else {
			dist = vm_vec_dist_quick(&weapon_objp->pos, &Eye_position);
		}

		if ( Viewer_obj ) {
			radius = Viewer_obj->radius;
		} else {
			radius = 0.0f;
		}

		if ( (dist > radius) && (dist < 55) ) {
			vec3d	vec_to_weapon;

			vm_vec_sub(&vec_to_weapon, &weapon_objp->pos, &Eye_position);
			vm_vec_normalize(&vec_to_weapon);

			// ensure laser is in front of eye
			dot = vm_vec_dot(&vec_to_weapon, &Eye_matrix.vec.fvec);
			if ( dot < 0.1 ) {
				return;
			}

			// ensure that laser is moving in similar direction to fvec
			dot = vm_vec_dot(&vec_to_weapon, &weapon_objp->orient.vec.fvec);
			
			if ( (dot < -0.80) && (dot > -0.98) ) {
				if(Weapon_info[wp->weapon_info_index].flyby_snd.isValid()) {
					snd_play_3d( gamesnd_get_game_sound(Weapon_info[wp->weapon_info_index].flyby_snd), &weapon_objp->pos, &Eye_position );
				} else {
					if ( Weapon_info[wp->weapon_info_index].subtype == WP_LASER ) {
						snd_play_3d( gamesnd_get_game_sound(GameSounds::WEAPON_FLYBY), &weapon_objp->pos, &Eye_position );
					}
				}
				Weapon_flyby_sound_timer = _timestamp(200);
                wp->weapon_flags.set(Weapon::Weapon_Flags::Played_flyby_sound);
			}
		}
	}
}

static void weapon_set_state(weapon_info* wip, weapon* wp, WeaponState state)
{
	if (wp->weapon_state == state)
	{
		// No change
		return;
	}

	wp->weapon_state = state;

	auto map_entry = wip->state_effects.find(wp->weapon_state);

	if ((map_entry != wip->state_effects.end()) && map_entry->second.isValid())
	{
		auto source = particle::ParticleManager::get()->createSource(map_entry->second);
		source->setHost(make_unique<EffectHostObject>(&Objects[wp->objnum], vmd_zero_vector));
		source->finishCreation();
	}
}

static void weapon_update_state(weapon* wp)
{
	weapon_info* wip = &Weapon_info[wp->weapon_info_index];

	if (wip->subtype == WP_LASER)
	{
		weapon_set_state(wip, wp, WeaponState::NORMAL);
		return;
	}

	auto infree_flight = false;
	if (wip->free_flight_time)
	{
		fix lifetime = Missiontime - wp->creation_time;
		if (lifetime < fl2f(wip->free_flight_time))
		{
			weapon_set_state(wip, wp, WeaponState::FREEFLIGHT);
			infree_flight = true;
		}
		else if (lifetime >= fl2f(wip->free_flight_time) && 
			(lifetime - Frametime) <= fl2f(wip->free_flight_time) && weapon_has_homing_object(wp))
		{
			weapon_set_state(wip, wp, WeaponState::IGNITION);
			infree_flight = true;
		}
	}

	if (!infree_flight)
	{
		if (!weapon_has_homing_object(wp))
		{
			weapon_set_state(wip, wp, WeaponState::UNHOMED_FLIGHT);
		}
		else
		{
			weapon_set_state(wip, wp, WeaponState::HOMED_FLIGHT);
		}
	}
}

// process a weapon after physics movement.  MWA reorders some of the code on 8/13 for multiplayer.  When
// adding something to this function, decide whether or not a client in a multiplayer game needs to do
// what is normally done in a single player game.  Things like plotting an object on a radar, effect
// for exhaust are things that are done on all machines.  Things which calculate weapon targets, new
// velocities, etc, are server only functions and should go after the if ( !MULTIPLAYER_MASTER ) statement
// See Allender if you cannot decide what to do.
void weapon_process_post(object * obj, float frame_time)
{
	int			num;	
	weapon_info	*wip;
	weapon		*wp;

	MONITOR_INC( NumWeapons, 1 );	
	
	Assert(obj->type == OBJ_WEAPON);

	num = obj->instance;

#ifndef NDEBUG
	int objnum;
	objnum = OBJ_INDEX(obj);
	Assert( Weapons[num].objnum == objnum );
#endif

	wp = &Weapons[num];

	wp->lifeleft -= frame_time;

	wip = &Weapon_info[wp->weapon_info_index];

	// do continuous spawns
	if (wip->wi_flags[Weapon::Info_Flags::Spawn]) {
		for (int i = 0; i < wip->num_spawn_weapons_defined; i++) {
			bool spawn = wp->last_spawn_time[i].isNever();
			float rate_mult = wip->weapon_curves.get_output(weapon_info::WeaponCurveOutputs::SPAWN_RATE_MULT, *wp, &wp->modular_curves_instance);
			if (rate_mult > 0.f) {
				int required_elapsed = fl2i((wip->spawn_info[i].spawn_interval / rate_mult) * MILLISECONDS_PER_SECOND);
				spawn |= timestamp_elapsed(timestamp_delta(wp->last_spawn_time[i], required_elapsed));
			}

			if (spawn) {
				spawn_child_weapons(obj, i);

<<<<<<< HEAD
						particleSource->setHost(make_unique<EffectHostVector>(obj->pos, obj->orient, obj->phys_info.vel));
						particleSource->finishCreation();
					}
=======
				// do the spawn effect
				if (wip->spawn_info[i].spawn_effect.isValid()) {
					auto particleSource = particle::ParticleManager::get()->createSource(wip->spawn_info[i].spawn_effect);
>>>>>>> 228fd17f

					particleSource.moveTo(&obj->pos, &obj->orient);
					particleSource.setVelocity(&obj->phys_info.vel);
					particleSource.finish();
				}

				// update next_spawn_time
				wp->last_spawn_time[i] = _timestamp();
			}
		}
	}
	
	if (wip->wi_flags[Weapon::Info_Flags::Local_ssm])
	{
		if ((wp->lssm_stage != 5) && (wp->lssm_stage != 0))
		{
			wp->lifeleft += frame_time;
		}
	}


	// check life left.  Multiplayer client code will go through here as well.  We must be careful in weapon_hit
	// when killing a missile that spawns child weapons!!!!
	if ( wp->lifeleft < 0.0f ) {
		if (wip->wi_flags[Weapon::Info_Flags::Detonate_on_expiration]) {
			if (Game_mode & GM_MULTIPLAYER && wip->subtype & WP_MISSILE) {
				// don't call this function if multiplayer client -- host will send this packet to us
				if ( !MULTIPLAYER_CLIENT || (MULTIPLAYER_CLIENT && (wp->lifeleft < -2.0f)) || (MULTIPLAYER_CLIENT && (wip->wi_flags[Weapon::Info_Flags::Child]))) {
					weapon_detonate(obj);					
				}

				if (MULTIPLAYER_MASTER) {
					send_missile_kill_packet(obj);
				}
			} else {
				weapon_detonate(obj);
			}
		} else {
            obj->flags.set(Object::Object_Flags::Should_be_dead);
		}
		return;
	}
	else if ((MULTIPLAYER_MASTER) && (wip->is_locked_homing() && wp->weapon_flags[Weapon::Weapon_Flags::Multi_homing_update_needed])) {
		send_homing_weapon_info(obj->instance);
		wp->weapon_flags.remove(Weapon::Weapon_Flags::Multi_homing_update_needed);
	}

	// plot homing missiles on the radar
	if (((wip->wi_flags[Weapon::Info_Flags::Bomb]) || (wip->wi_flags[Weapon::Info_Flags::Shown_on_radar])) && !(wip->wi_flags[Weapon::Info_Flags::Dont_show_on_radar])) {
		if ( hud_gauge_active(HUD_RADAR) ) {
			radar_plot_object( obj );
		}
	}

	// trail missiles
	if ((wip->wi_flags[Weapon::Info_Flags::Trail]) && !(wip->wi_flags[Weapon::Info_Flags::Corkscrew])) {
		if ( (wp->trail_ptr != NULL ) && (wp->lssm_stage!=3))	{
			vec3d pos;
			
			if (wip->render_type == WRT_LASER) {
				// place tail origin in center of the bolt
				vm_vec_scale_add(&pos, &obj->pos, &obj->orient.vec.fvec, (wip->laser_length / 2));
			} else {
				pos = obj->pos;
			}

			if (trail_stamp_elapsed(wp->trail_ptr)) {

				trail_add_segment( wp->trail_ptr, &pos, &obj->orient);
				
				trail_set_stamp(wp->trail_ptr);
			} else {
				trail_set_segment( wp->trail_ptr, &pos );
			}

		}
	}

	if ( wip->wi_flags[Weapon::Info_Flags::Thruster] )	{
		ship_do_weapon_thruster_frame( wp, obj, flFrametime );	
	}

	// maybe play a "whizz sound" if close enough to view position
	#ifndef NDEBUG
	if ( Weapon_flyby_sound_enabled ) {
		weapon_maybe_play_flyby_sound(obj, wp);
	}
	#else
		weapon_maybe_play_flyby_sound(obj, wp);
	#endif

	if(wip->wi_flags[Weapon::Info_Flags::Particle_spew] && wp->lssm_stage != 3 ){
		weapon_maybe_spew_particle(obj);
	}

	// If this flag is true this is evaluated in weapon_process_pre()
	if (!Framerate_independent_turning) {
		weapon_do_homing_behavior(obj, frame_time);
	}

	//handle corkscrew missiles
	if (wip->is_homing() && !(wp->weapon_flags[Weapon::Weapon_Flags::No_homing]) && wp->cscrew_index >= 0) {
		cscrew_process_post(obj);
	}

	//local ssm stuff
	if (wip->wi_flags[Weapon::Info_Flags::Local_ssm])
	{
		//go into subspace if the missile is locked and its time to warpout
		if ((wp->lssm_stage==1) && (timestamp_elapsed(wp->lssm_warpout_time)))
		{
			//if we don't have a lock at this point, just stay in normal space
			if (!weapon_has_homing_object(wp))
			{
				wp->lssm_stage=0;
				return;
			}

			//point where to warpout
			vec3d warpout;

			//create a warp effect
			vm_vec_copy_scale(&warpout,&obj->phys_info.vel,3.0f);

			//get the size of the warp, directly using the model if possible
			float warp_size = obj->radius;
			if (wip->model_num >= 0)
				warp_size = model_get_radius(wip->model_num);

			//set the time the warphole stays open, minimum of 7 seconds
			wp->lssm_warp_time = ((warp_size * 2) / (obj->phys_info.speed)) +1.5f;
			wp->lssm_warp_time = MAX(wp->lssm_warp_time,7.0f);

			//calculate the percerentage of the warpholes life at which the missile is fully in subspace.
			wp->lssm_warp_pct = 1.0f - (3.0f/wp->lssm_warp_time);

			//create the warphole
			vm_vec_add2(&warpout,&obj->pos);
			wp->lssm_warp_idx = fireball_create(&warpout, wip->lssm_warpeffect, FIREBALL_WARP_EFFECT, -1, warp_size * 1.5f, true, &vmd_zero_vector, wp->lssm_warp_time, 0, &obj->orient);

			if (wp->lssm_warp_idx < 0) {
				mprintf(("LSSM: Failed to create warp effect! Please report if this happens frequently.\n"));
				// Abort warping
				wp->lssm_stage = 0;
			} else {
				wp->lssm_stage = 2;
			}
		}

		//its just entered subspace subspace. don't collide or render
		if ((wp->lssm_stage==2) && (fireball_lifeleft_percent(&Objects[wp->lssm_warp_idx]) <= wp->lssm_warp_pct))
		{
            auto flags = obj->flags;
            flags.remove(Object::Object_Flags::Renders);
            flags.remove(Object::Object_Flags::Collides);

			obj_set_flags(obj, flags);
		
			// stop its trail here
			if (wp->trail_ptr != nullptr) {
				trail_object_died(wp->trail_ptr);
				wp->trail_ptr = nullptr;
			}

			//get the position of the target, and estimate its position when it warps out
			//so we have an idea of where it will be.
			auto target_objp = wp->homing_object;
			if (target_objp == nullptr && wp->target_num != -1) {
				target_objp = &Objects[wp->target_num];
			}

			if (target_objp != nullptr)
			{
				vm_vec_scale_add(&wp->lssm_target_pos, &target_objp->pos, &target_objp->phys_info.vel, (float)wip->lssm_warpin_delay / 1000.0f);
			}
			else
			{
				// Our target is invalid, just jump to our position
				wp->lssm_target_pos = obj->pos;
			}

			wp->lssm_stage=3;

		}
	
		//time to warp in.
		if ((wp->lssm_stage==3) && (timestamp_elapsed(wp->lssm_warpin_time)))
		{

			vec3d warpin;
			object* target_objp=wp->homing_object;
			vec3d fvec;
			matrix orient;

			//spawn the ssm at a random point in a circle around the target
			vm_vec_random_in_circle(&warpin, &wp->lssm_target_pos, &target_objp->orient, wip->lssm_warpin_radius + target_objp->radius, true);
	
			//orient the missile properly
			vm_vec_sub(&fvec,&wp->lssm_target_pos, &warpin);
			vm_vector_2_matrix(&orient,&fvec,NULL,NULL);

			//get the size of the warp, directly using the model if possible
			float warp_size = obj->radius;
			if (wip->model_num >= 0)
				warp_size = model_get_radius(wip->model_num);

			//create a warpin effect
			wp->lssm_warp_idx = fireball_create(&warpin, wip->lssm_warpeffect, FIREBALL_WARP_EFFECT, -1, warp_size * 1.5f, false, &vmd_zero_vector, wp->lssm_warp_time, 0, &orient);
			
			if (wp->lssm_warp_idx < 0) {
				mprintf(("LSSM: Failed to create warp effect! Please report if this happens frequently.\n"));
			}

			obj->orient=orient;
			obj->pos=warpin;
			obj->phys_info.speed=0;
			obj->phys_info.desired_vel = vmd_zero_vector;
			obj->phys_info.vel = obj->phys_info.desired_vel;

			wp->lssm_stage = 4;
		}

		//done warping in.  render and collide it. let the fun begin
		// If the previous fireball creation failed just put it into normal space now
		if ((wp->lssm_stage==4) && (wp->lssm_warp_idx < 0 || fireball_lifeleft_percent(&Objects[wp->lssm_warp_idx]) <=0.5f))
		{
			vm_vec_copy_scale(&obj->phys_info.desired_vel, &obj->orient.vec.fvec, wip->lssm_stage5_vel );
			obj->phys_info.vel = obj->phys_info.desired_vel;
			obj->phys_info.speed = vm_vec_mag(&obj->phys_info.desired_vel);

			wp->lssm_stage=5;

            auto flags = obj->flags;
            flags.set(Object::Object_Flags::Renders);
            flags.set(Object::Object_Flags::Collides);

			obj_set_flags(obj,flags);

			// start the trail back up if applicable
			if (wip->wi_flags[Weapon::Info_Flags::Trail]) {
				wp->trail_ptr = trail_create(&wip->tr_info);

				if (wp->trail_ptr != nullptr) {
					// Add two segments.  One to stay at launch pos, one to move.
					trail_add_segment(wp->trail_ptr, &obj->pos, &obj->orient);
					trail_add_segment(wp->trail_ptr, &obj->pos, &obj->orient);
				}
			}
		}
	}

	if (wip->hud_in_flight_snd.isValid() && obj->parent_sig == Player_obj->signature)
	{
		bool play_sound = false;
		switch (wip->in_flight_play_type)
		{
		case TARGETED:
			play_sound = weapon_has_homing_object(wp);
			break;
		case UNTARGETED:
			play_sound = !weapon_has_homing_object(wp);
			break;
		case ALWAYS:
			play_sound = true;
			break;
		default:
			Error(LOCATION, "Unknown in-flight sound status %d!", (int) wip->in_flight_play_type);
			break;
		}

		if (play_sound)
		{
			if (!wp->hud_in_flight_snd_sig.isValid() || !snd_is_playing(wp->hud_in_flight_snd_sig)) {
				wp->hud_in_flight_snd_sig = snd_play_looping(gamesnd_get_game_sound(wip->hud_in_flight_snd));
			}
		}
	}

	weapon_update_state(wp);
}

/**
 * Update weapon tracking information.
 */
void weapon_set_tracking_info(int weapon_objnum, int parent_objnum, int target_objnum, int target_is_locked, ship_subsys *target_subsys)
{
	object		*parent_objp;
	weapon		*wp;
	weapon_info	*wip;
	int targeting_same = 0;

	if ( weapon_objnum < 0 ) {
		return;
	}

	Assert(Objects[weapon_objnum].type == OBJ_WEAPON);

	wp = &Weapons[Objects[weapon_objnum].instance];
	wip = &Weapon_info[wp->weapon_info_index];

	if (wp->weapon_flags[Weapon::Weapon_Flags::No_homing]) {
		return;
	}

	if (parent_objnum >= 0) {
		parent_objp = &Objects[parent_objnum];
		Assert(parent_objp->type == OBJ_SHIP);
	} else {
		parent_objp = NULL;
	}

	if (parent_objp != NULL && (Ships[parent_objp->instance].flags[Ship::Ship_Flags::No_secondary_lockon])) {
        wp->weapon_flags.set(Weapon::Weapon_Flags::No_homing);
		wp->homing_object = &obj_used_list;
		wp->homing_subsys = NULL;
		wp->target_num = -1;
		wp->target_sig = -1;

		return;
	}

	if ( parent_objp == NULL || Ships[parent_objp->instance].ai_index >= 0 ) {
		int target_team = -1;
		if ( target_objnum >= 0 ) {
			int obj_type = Objects[target_objnum].type;

			if ( (obj_type == OBJ_SHIP) || (obj_type == OBJ_WEAPON) ) {
				target_team = obj_team(&Objects[target_objnum]);

			}
		}
	
		// determining if we're targeting the same team
		if (parent_objp != NULL && Ships[parent_objp->instance].team == target_team){
			targeting_same = 1;

			// Goober5000 - if the team actually attacks itself, allow it
			if (iff_x_attacks_y(Ships[parent_objp->instance].team, Ships[parent_objp->instance].team)) {
				targeting_same = 0;
			}

			// Goober5000 - if we're going bonkers, pretend we're not targeting our own team
			ai_info *parent_aip = &Ai_info[Ships[parent_objp->instance].ai_index];
			if (parent_aip->active_goal != AI_GOAL_NONE && parent_aip->active_goal != AI_ACTIVE_GOAL_DYNAMIC) {
				if (parent_aip->goals[parent_aip->active_goal].flags[AI::Goal_Flags::Target_own_team]) {
					targeting_same = 0;
				}
			}
		} else {
			targeting_same = 0;
		}

		bool can_lock = (weapon_has_iff_restrictions(wip) && target_objnum >= 0) ? weapon_target_satisfies_lock_restrictions(wip, &Objects[target_objnum]) :
			(!targeting_same || (MULTI_DOGFIGHT && (target_team == Iff_traitor)));

		// Cyborg17 - exclude all invalid object numbers here since in multi, the lock slots can get out of sync.
		if ((target_objnum > -1) && (target_objnum < (MAX_OBJECTS)) && can_lock) {
			wp->target_num = target_objnum;
			wp->target_sig = Objects[target_objnum].signature;
			if ( (wip->wi_flags[Weapon::Info_Flags::Homing_aspect]) && target_is_locked) {
				wp->homing_object = &Objects[target_objnum];
				wp->homing_subsys = target_subsys;
				weapon_maybe_play_warning(wp);
			} else if ( (wip->wi_flags[Weapon::Info_Flags::Homing_javelin]) && target_is_locked) {
				if ((Objects[target_objnum].type == OBJ_SHIP) &&
					( (wp->homing_subsys == NULL) ||
					  (wp->homing_subsys->system_info->type != SUBSYSTEM_ENGINE) )) {
						ship *target_ship = &Ships[Objects[target_objnum].instance];
						wp->homing_subsys = ship_get_closest_subsys_in_sight(target_ship, SUBSYSTEM_ENGINE, &Objects[weapon_objnum].pos);
						if (wp->homing_subsys == NULL) {
							wp->homing_object = &obj_used_list;
						} else {
							Assert(wp->homing_subsys->parent_objnum == target_objnum);
							wp->homing_object = &Objects[target_objnum];
							weapon_maybe_play_warning(wp);
						}
				} else {
					wp->homing_object = &Objects[target_objnum];
					wp->homing_subsys = target_subsys;
					weapon_maybe_play_warning(wp);
				}
			} else if ( wip->wi_flags[Weapon::Info_Flags::Homing_heat] ) {
				//	Make a heat seeking missile try to home.  If the target is outside the view cone, it will
				//	immediately drop it and try to find one in its view cone.
				if ((target_objnum != -1) && !(wip->wi_flags[Weapon::Info_Flags::Untargeted_heat_seeker])) {
					wp->homing_object = &Objects[target_objnum];
					wp->homing_subsys = target_subsys;
					weapon_maybe_play_warning(wp);
				} else {
					wp->homing_object = &obj_used_list;
					wp->homing_subsys = NULL;
				}
			}
		} else {
			wp->target_num = -1;
			wp->target_sig = -1;
		}

		//	If missile is locked on target, increase its lifetime by 20% since missiles can be fired at limit of range
		//	as defined by velocity*lifeleft, but missiles often slow down a bit, plus can be fired at a moving away target.
		//	Confusing to many players when their missiles run out of gas before getting to target.	
		// DB - removed 7:14 pm 9/6/99. was totally messing up lifetimes for all weapons.
		//	MK, 7:11 am, 9/7/99.  Put it back in, but with a proper check here to make sure it's an aspect seeker and
		//	put a sanity check in the color changing laser code that was broken by this code.
		if (target_is_locked && (wp->target_num != -1) && (wip->is_locked_homing()) ) {
			wp->lifeleft *= LOCKED_HOMING_EXTENDED_LIFE_FACTOR;
		}

		ai_update_danger_weapon(target_objnum, weapon_objnum);		
	}
}

size_t* get_pointer_to_weapon_fire_pattern_index(int weapon_type, int ship_idx, ship_subsys * src_turret)
{
	Assertion(ship_idx >= 0 && ship_idx < MAX_SHIPS, "Invalid ship index in get_pointer_to_weapon_fire_pattern_index()");
	ship* shipp = &Ships[ship_idx];
	ship_weapon* ship_weapon_p = &(shipp->weapons);
	if(src_turret)
	{
		ship_weapon_p = &src_turret->weapons;
	}
	Assert( ship_weapon_p != NULL );

	// search for the corresponding bank pattern index for the weapon_type that is being fired.
	// Note: Because a weapon_type may not be unique to a weapon bank per ship this search may attribute
	// the weapon to the wrong bank.  Hopefully this isn't a problem.
	for ( int pi = 0; pi < MAX_SHIP_PRIMARY_BANKS; pi++ ) {
		if ( ship_weapon_p->primary_bank_weapons[pi] == weapon_type ) {
			return &(ship_weapon_p->primary_bank_substitution_pattern_index[pi]);
		}
	}
	for ( int si = 0; si < MAX_SHIP_SECONDARY_BANKS; si++ ) {
		if ( ship_weapon_p->secondary_bank_weapons[si] == weapon_type ) {
			return &(ship_weapon_p->secondary_bank_substitution_pattern_index[si]);
		}
	}
	return NULL;
}

/**
 * Create a weapon object
 *
 * @return Index of weapon in the Objects[] array, -1 if the weapon object was not created
 */
int Weapons_created = 0;
int weapon_create( const vec3d *pos, const matrix *porient, int weapon_type, int parent_objnum, int group_id, bool is_locked, bool is_spawned, float fof_cooldown, ship_subsys *src_turret )
{
	int			n, objnum;
	object		*objp, *parent_objp=NULL;
	weapon		*wp;
	weapon_info	*wip;

	Assert(weapon_type >= 0 && weapon_type < weapon_info_size());

	wip = &Weapon_info[weapon_type];

	// beam weapons should never come through here!
	if(wip->wi_flags[Weapon::Info_Flags::Beam])
	{
		Warning(LOCATION, "An attempt to fire a beam ('%s') through weapon_create() was made.\n", wip->name);
		return -1;
	}

	parent_objp = NULL;
	if(parent_objnum >= 0){
		parent_objp = &Objects[parent_objnum];
	}

	if ( (wip->num_substitution_patterns > 0) && (parent_objp != NULL)) {
		// using substitution

		// get to the instance of the gun
		Assertion( parent_objp->type == OBJ_SHIP, "Expected type OBJ_SHIP, got %d", parent_objp->type );
		Assertion( (parent_objp->instance < MAX_SHIPS) && (parent_objp->instance >= 0),
			"Ship index is %d, which is out of range [%d,%d)", parent_objp->instance, 0, MAX_SHIPS);
		ship* parent_shipp = &(Ships[parent_objp->instance]);
		Assert( parent_shipp != NULL );

		size_t *position = get_pointer_to_weapon_fire_pattern_index(weapon_type, parent_objp->instance, src_turret);
		Assertion( position != NULL, "'%s' is trying to fire a weapon that is not selected", Ships[parent_objp->instance].ship_name );

		size_t curr_pos = *position;
		if (((Weapon_info[weapon_type].subtype == WP_LASER && parent_shipp->flags[Ship::Ship_Flags::Primary_linked]) ||
			 (Weapon_info[weapon_type].subtype == WP_MISSILE && parent_shipp->flags[Ship::Ship_Flags::Secondary_dual_fire])) &&
			 (curr_pos > 0)) {
			curr_pos--;
		}
		++(*position);
		*position = (*position) % wip->num_substitution_patterns;

		if ( wip->weapon_substitution_pattern[curr_pos] == -1 ) {
			// weapon doesn't want any sub
			return -1;
		} else if ( wip->weapon_substitution_pattern[curr_pos] != weapon_type ) {
			// weapon wants to sub with weapon other than me
			return weapon_create(pos, porient, wip->weapon_substitution_pattern[curr_pos], parent_objnum, group_id, is_locked, is_spawned, fof_cooldown);
		}
	}

	// Let's setup a fast failure check with a uniform distribution.
	if (wip->failure_rate > 0.0f) {
		util::UniformFloatRange rng(0.0f, 1.0f);
		float test = rng.next();
		if (test < wip->failure_rate) {
			if (wip->failure_sub != -1) {
				return weapon_create(pos, porient, wip->failure_sub, parent_objnum, group_id, is_locked, is_spawned, fof_cooldown);
			} else {
				return -1;
			}
		}
	}

	if (Num_weapons == MAX_WEAPONS) {
		mprintf(("Can't fire due to lack of weapon slots"));
		return -1;
	}

	for (n=0; n<MAX_WEAPONS; n++ ){
		if (Weapons[n].weapon_info_index < 0){
			break;
		}
	}

	Assertion(n != MAX_WEAPONS, "Somehow tried to create weapons despite being at max weapons");

	// make sure we are loaded and useable
	if ( (wip->render_type == WRT_POF) && (wip->model_num < 0) ) {
		if (!VALID_FNAME(wip->pofbitmap_name)) {
			Error(LOCATION, "Cannot create weapon %s; pof file is not valid", wip->name);
			return -1;
		}

		wip->model_num = model_load(wip->pofbitmap_name);

		if (wip->model_num < 0) {
			Error(LOCATION, "Cannot create weapon %s; model file %s could not be loaded", wip->name, wip->pofbitmap_name);
			return -1;
		}
	}

	// make sure that our textures are loaded as well
	if ( !used_weapons[weapon_type] )
		weapon_load_bitmaps(weapon_type);

	//I am hopeing that this way does not alter the input orient matrix
	//Feild of Fire code -Bobboau
	matrix morient;
	matrix *orient;

	if(porient != NULL) {
		morient = *porient;
	} else {
		morient = vmd_identity_matrix;
	}

	orient = &morient;

	float combined_fof = wip->field_of_fire;
	// If there is a fof_cooldown value, increase the spread linearly
	if (fof_cooldown != 0.0f) {
		combined_fof = wip->field_of_fire + (fof_cooldown * wip->max_fof_spread);
	}

	if(combined_fof > 0.0f){
		vec3d f;
		vm_vec_random_cone(&f, &orient->vec.fvec, combined_fof);
		vm_vec_normalize(&f);
		vm_vector_2_matrix( orient, &f, NULL, NULL);
	}

	Weapons_created++;
    flagset<Object::Object_Flags> default_flags;
    default_flags.set(Object::Object_Flags::Renders);
    default_flags.set(Object::Object_Flags::Physics);

	if (!wip->wi_flags[Weapon::Info_Flags::No_collide])
		default_flags.set(Object::Object_Flags::Collides);

	if (wip->wi_flags[Weapon::Info_Flags::Can_damage_shooter])
		default_flags.set(Object::Object_Flags::Collides_with_parent);

	// mark this object creation as essential, if it is created by a player.  
	// You don't want players mysteriously wondering why they aren't firing.
	objnum = obj_create( OBJ_WEAPON, parent_objnum, n, orient, pos, 2.0f, default_flags, (parent_objp != nullptr && parent_objp->flags[Object::Object_Flags::Player_ship]));

	if (objnum < 0) {
		mprintf(("A weapon failed to be created because FSO is running out of object slots!\n"));
		return -1;
	}

	objp = &Objects[objnum];

	// Create laser n!
	wp = &Weapons[n];

	// check if laser or dumbfire missile
	// set physics flag to allow optimization
	if (((wip->subtype == WP_LASER) || (wip->subtype == WP_MISSILE)) && !(wip->is_homing()) && wip->acceleration_time == 0.0f) {
		// set physics flag
		if (The_mission.gravity == vmd_zero_vector || wip->gravity_const == 0.0f)
			objp->phys_info.flags |= PF_CONST_VEL;
		else
			objp->phys_info.flags |= PF_BALLISTIC;
	}

	objp->phys_info.gravity_const = wip->gravity_const;

	wp->start_pos = *pos;
	wp->objnum = objnum;
	wp->model_instance_num = -1;
	wp->homing_object = &obj_used_list;		//	Assume not homing on anything.
	wp->homing_subsys = NULL;
	wp->creation_time = Missiontime;
	wp->group_id = group_id;

	// we don't necessarily need a parent
	if(parent_objp != NULL){
		Assert(parent_objp->type == OBJ_SHIP);	//	Get Mike, a non-ship has fired a weapon!
		Assert((parent_objp->instance >= 0) && (parent_objp->instance < MAX_SHIPS));
		wp->team = Ships[parent_objp->instance].team;
		wp->species = Ship_info[Ships[parent_objp->instance].ship_info_index].species;
	} else {
		// ugh - we need to prevent bad array accesses
		wp->team = Iff_traitor;
		wp->species = 0;
	}
	wp->turret_subsys = NULL;
	vm_vec_zero(&wp->homing_pos);
	wp->weapon_flags.reset();
	wp->target_sig = -1;
	wp->cmeasure_ignore_list = nullptr;
	wp->det_range = wip->det_range;

	// Init the thruster info
	wp->thruster_bitmap = -1;
	wp->thruster_frame = 0.0f;
	wp->thruster_glow_bitmap = -1;
	wp->thruster_glow_noise = 1.0f;
	wp->thruster_glow_frame = 0.0f;

	// init the laser info
	wp->laser_bitmap_frame = 0.0f;
	wp->laser_headon_bitmap_frame = 0.0f;
	wp->laser_glow_bitmap_frame = 0.0f;
	wp->laser_glow_headon_bitmap_frame = 0.0f;

	// init the weapon state
	wp->weapon_state = WeaponState::INVALID;

	if ( wip->wi_flags[Weapon::Info_Flags::Swarm] ) {
		wp->swarm_info_ptr.reset(new swarm_info);
		swarm_create(objp, wp->swarm_info_ptr.get());
	} 	

	// if this is a particle spewing weapon, setup some stuff
	if (wip->wi_flags[Weapon::Info_Flags::Particle_spew]) {
		for (size_t s = 0; s < MAX_PARTICLE_SPEWERS; s++) {		// allow for multiple time values
			if (wip->particle_spewers[s].particle_spew_type != PSPEW_NONE) {
				wp->particle_spew_time[s] = -1;
				wp->particle_spew_rand = frand_range(0, PI2);	// per weapon randomness
			}
		}
	}

	// assign the network signature.  The starting sig is sent to all clients, so this call should
	// result in the same net signature numbers getting assigned to every player in the game
	if ( Game_mode & GM_MULTIPLAYER ) {
		if(wip->subtype == WP_MISSILE){
			Objects[objnum].net_signature = multi_assign_network_signature( MULTI_SIG_NON_PERMANENT );

			// for weapons that respawn, add the number of respawnable weapons to the net signature pool
			// to reserve N signatures for the spawned weapons
			if ( wip->wi_flags[Weapon::Info_Flags::Spawn] ){
                multi_set_network_signature( (ushort)(Objects[objnum].net_signature + wip->maximum_children_spawned), MULTI_SIG_NON_PERMANENT );
			} 
		} else {
			Objects[objnum].net_signature = multi_assign_network_signature( MULTI_SIG_NON_PERMANENT );
		}
		// for multiplayer clients, when creating lasers, add some more life to the lasers.  This helps
		// to overcome some problems associated with lasers dying on client machine before they get message
		// from server saying it hit something.
	}

	//Check if we want to gen a random number
	//This is used for lifetime min/max
	float rand_val;
	if ( Game_mode & GM_NORMAL ){
		rand_val = frand();
	} else {
		rand_val = static_randf(Objects[objnum].net_signature);
	}

	wp->weapon_info_index = weapon_type;
	if(wip->life_min < 0.0f && wip->life_max < 0.0f) {
		wp->lifeleft = wip->lifetime;
	} else {
		wp->lifeleft = ((rand_val) * (wip->life_max - wip->life_min)) + wip->life_min;
		if((wip->wi_flags[Weapon::Info_Flags::Cmeasure]) && (parent_objp != NULL) && (parent_objp->flags[Object::Object_Flags::Player_ship])) {
			wp->lifeleft *= The_mission.ai_profile->cmeasure_life_scale[Game_skill_level];
		}
	}

	wp->modular_curves_instance = wip->weapon_curves.create_instance();

	if(wip->wi_flags[Weapon::Info_Flags::Cmeasure]) {
		// For the next two frames, any non-timer-based countermeasures will pulse each frame.
		Cmeasures_homing_check = 2;
		if (wip->cmeasure_timer_interval > 0) {
			// Timer-based countermeasures spawn pulsing as well.
			wp->cmeasure_timer = timestamp();	// Could also use timestamp(0), but it doesn't really matter either way.
		}
	}

	//	Make remote detonate missiles look like they're getting detonated by firer simply by giving them variable lifetimes.
	if (parent_objp != NULL && !(parent_objp->flags[Object::Object_Flags::Player_ship]) && (wip->wi_flags[Weapon::Info_Flags::Remote])) {
		wp->lifeleft = wp->lifeleft/2.0f + rand_val * wp->lifeleft/2.0f;
	}

	objp->phys_info.mass = wip->mass;
	objp->phys_info.side_slip_time_const = 0.0f;
	objp->phys_info.rotdamp = wip->turn_accel_time ? wip->turn_accel_time / 2.f : 0.0f;
	vm_vec_zero(&objp->phys_info.max_vel);
	objp->phys_info.max_vel.xyz.z = wip->max_speed;
	vm_vec_zero(&objp->phys_info.max_rotvel);
	objp->shield_quadrant[0] = wip->damage;
	if (wip->weapon_hitpoints > 0){
		objp->hull_strength = (float) wip->weapon_hitpoints;
	} else {
		objp->hull_strength = 0.0f;
	}

	if (wip->collision_radius_override > 0.0f)
		objp->radius = wip->collision_radius_override;
	else if ( wip->render_type == WRT_POF ) {
		// this should have been checked above, but let's be extra sure
		Assert(wip->model_num >= 0);

		objp->radius = model_get_radius(wip->model_num);

		// Always create an instance in case we need them
		if (model_get(wip->model_num)->flags & PM_FLAG_HAS_INTRINSIC_MOTION || !wip->on_create_program.isEmpty() || !wip->animations.isEmpty()) {
			wp->model_instance_num = model_create_instance(objnum, wip->model_num);
		}
	} else if ( wip->render_type == WRT_LASER ) {
		objp->radius = wip->laser_head_radius;
	}

	//	Set desired velocity and initial velocity.
	//	For lasers, velocity is always the same.
	//	For missiles, it is a small amount plus the firing ship's velocity.
	//	For missiles, the velocity trends towards some goal.
	//	Note: If you change how speed works here, such as adding in speed of parent ship, you'll need to change the AI code
	//	that predicts collision points.  See Mike Kulas or Dave Andsager.  (Or see ai_get_weapon_speed().)
	bool already_inherited_parent_speed = false;
	if (wip->acceleration_time > 0.0f) {
		vm_vec_copy_scale(&objp->phys_info.desired_vel, &objp->orient.vec.fvec, 0.01f ); // Tiny initial velocity to avoid possible null vec issues
		objp->phys_info.vel = objp->phys_info.desired_vel;
		objp->phys_info.speed = 0.0f;
		wp->launch_speed = 0.0f;
	} else if (!(wip->is_homing())) {
		vm_vec_copy_scale(&objp->phys_info.desired_vel, &objp->orient.vec.fvec, objp->phys_info.max_vel.xyz.z );
		objp->phys_info.vel = objp->phys_info.desired_vel;
		objp->phys_info.speed = vm_vec_mag(&objp->phys_info.desired_vel);
	} else {		
		//	For weapons that home, set velocity to sum of the component of parent's velocity in the fire direction and freeflight speed factor(default 1/4)
		//	Note that it is important to extract the component of parent's velocity in the fire direction to factor out sliding, else
		//	the missile will not be moving forward.
		if(parent_objp != NULL){
			if (wip->free_flight_time > 0.0) {
				vm_vec_copy_scale(&objp->phys_info.desired_vel, &objp->orient.vec.fvec, vm_vec_dot(&parent_objp->phys_info.vel, &objp->orient.vec.fvec) + objp->phys_info.max_vel.xyz.z * wip->free_flight_speed_factor);
				already_inherited_parent_speed = true;
			}
			else
				vm_vec_copy_scale(&objp->phys_info.desired_vel, &objp->orient.vec.fvec, objp->phys_info.max_vel.xyz.z*wip->free_flight_speed_factor );
		} else {
			if (!is_locked && wip->free_flight_time > 0.0)
            {
			    vm_vec_copy_scale(&objp->phys_info.desired_vel, &objp->orient.vec.fvec, objp->phys_info.max_vel.xyz.z* wip->free_flight_speed_factor);
            }
            else
            {
                vm_vec_copy_scale(&objp->phys_info.desired_vel, &objp->orient.vec.fvec, objp->phys_info.max_vel.xyz.z );
            }
		}
		objp->phys_info.vel = objp->phys_info.desired_vel;
		objp->phys_info.speed = vm_vec_mag(&objp->phys_info.vel);
	}

	wp->weapon_max_vel = objp->phys_info.max_vel.xyz.z;

	// Turey - maybe make the initial speed of the weapon take into account the velocity of the parent.
	// Improves aiming during gliding.
	if ((parent_objp != nullptr) && (The_mission.ai_profile->flags[AI::Profile_Flags::Use_additive_weapon_velocity]) && !(already_inherited_parent_speed)) {
		float pspeed = vm_vec_mag( &parent_objp->phys_info.vel );
		vm_vec_scale_add2( &objp->phys_info.vel, &parent_objp->phys_info.vel, wip->vel_inherit_amount );
		wp->weapon_max_vel += pspeed * wip->vel_inherit_amount;
		objp->phys_info.speed = vm_vec_mag(&objp->phys_info.vel);

		if (wip->acceleration_time > 0.0f)
			wp->launch_speed += pspeed;
	}

	// create the corkscrew
	if ( wip->wi_flags[Weapon::Info_Flags::Corkscrew] ) {
		wp->cscrew_index = (short)cscrew_create(objp);
	} else {
		wp->cscrew_index = -1;
	}

	if (wip->wi_flags[Weapon::Info_Flags::Local_ssm])
	{

		Assert(parent_objp);		//local ssms must have a parent

		wp->lssm_warpout_time=timestamp(wip->lssm_warpout_delay);
		wp->lssm_warpin_time=timestamp(wip->lssm_warpout_delay + wip->lssm_warpin_delay);
		wp->lssm_stage=1;
	}
	else{
		wp->lssm_stage=-1;
	}


	// if this is a flak weapon shell, make it so
	// NOTE : this function will change some fundamental things about the weapon object
    if ( (wip->wi_flags[Weapon::Info_Flags::Flak]) && !(wip->wi_flags[Weapon::Info_Flags::Render_flak]) ) {
		obj_set_flags(&Objects[wp->objnum], Objects[wp->objnum].flags - Object::Object_Flags::Renders);
	}

	wp->missile_list_index = -1;
	// If this is a missile, then add it to the Missile_obj_list
	if ( wip->subtype == WP_MISSILE ) {
		wp->missile_list_index = missile_obj_list_add(objnum);
	}

	if (wip->wi_flags[Weapon::Info_Flags::Trail] /*&& !(wip->wi_flags[Weapon::Info_Flags::Corkscrew]) */) {
		wp->trail_ptr = trail_create(&wip->tr_info, objp->phys_info.flags & PF_CONST_VEL);

		if ( wp->trail_ptr != NULL )	{
			// Add two segments.  One to stay at launch pos, one to move.
			trail_add_segment( wp->trail_ptr, &objp->pos, &objp->orient, &objp->phys_info.vel);
			if (wip->render_type == WRT_LASER) {
				vec3d center_pos;
				vm_vec_scale_add(&center_pos, &objp->pos, &objp->orient.vec.fvec, (wip->laser_length / 2));
				trail_add_segment(wp->trail_ptr, &center_pos, &objp->orient, &objp->phys_info.vel);
			} else {
				trail_add_segment(wp->trail_ptr, &objp->pos, &objp->orient, &objp->phys_info.vel);
			}
		}
	}
	else
	{
		//If a weapon has no trails, make sure we don't try to do anything with them.
		wp->trail_ptr = NULL;
	}

	// Ensure weapon flyby sound doesn't get played for player lasers
	if ( parent_objp != NULL && parent_objp == Player_obj ) {
        wp->weapon_flags.set(Weapon::Weapon_Flags::Played_flyby_sound);
	}

	wp->pick_big_attack_point_timestamp = timestamp(1);

	if (wip->wi_flags[Weapon::Info_Flags::Spawn]) {
		for (int i = 0; i < wip->num_spawn_weapons_defined; i++) {
			if (wip->spawn_info[i].spawn_interval >= MINIMUM_SPAWN_INTERVAL) {
				wp->last_spawn_time[i] = TIMESTAMP::never();
			}
			else
				wp->last_spawn_time[i] = TIMESTAMP::invalid(); // never spawn
		}
	}

	//	Set detail levels for POF-type weapons.
	if (Weapon_info[wp->weapon_info_index].model_num != -1) {
		polymodel * pm;
		int	i;
		pm = model_get(Weapon_info[wp->weapon_info_index].model_num);

		for (i=0; i<pm->n_detail_levels; i++){
			// for weapons, detail levels are all preset to -1
			if (wip->detail_distance[i] >= 0)
				pm->detail_depth[i] = i2fl(wip->detail_distance[i]);
			else
				pm->detail_depth[i] = (objp->radius*20.0f + 20.0f) * i;
		}

#ifndef NDEBUG
		// since debug builds always have cheats enabled, we don't necessarily get the chance
		// to enable thrusters for previously non-loaded weapons (ie, weapons_page_in_cheats())
		// when using cheat-keys, so we need to make sure and enable thrusters here if needed
		if (pm->n_thrusters > 0) {
            wip->wi_flags.set(Weapon::Info_Flags::Thruster);
		}
#endif
	}

		// if the weapon was fired locked
	if(is_locked){
        wp->weapon_flags.set(Weapon::Weapon_Flags::Locked_when_fired);
	}

	//if the weapon was spawned from a spawning type weapon
	if(is_spawned){
        wp->weapon_flags.set(Weapon::Weapon_Flags::Spawned);
	}

	wp->alpha_current = -1.0f;
	wp->alpha_backward = 0;

	wp->collisionInfo = nullptr;
	wp->hud_in_flight_snd_sig = sound_handle::invalid();

	Num_weapons++;

	if (Weapons_inherit_parent_collision_group) {
		Objects[objnum].collision_group_id = Objects[parent_objnum].collision_group_id;
	}

	weapon_update_state(wp);

	if (wip->render_type == WRT_LASER) {
		// No model so we also have no submodel
		wip->on_create_program.start(&Objects[objnum], &vmd_zero_vector, &vmd_identity_matrix, -1);
	} else if (wip->render_type == WRT_POF) {
		// We have a model so we can specify a subobject
		wip->on_create_program.start(&Objects[objnum],
			&vmd_zero_vector,
			&vmd_identity_matrix,
			model_get(wip->model_num)->detail[0]);
	}

	if (wip->ambient_snd.isValid()) {
		obj_snd_assign(objnum, wip->ambient_snd, &vmd_zero_vector , OS_MAIN);
	}

	//Only try and play animations on POF Weapons
	if (wip->render_type == WRT_POF && wp->model_instance_num > -1) {
		wip->animations.getAll(model_get_instance(wp->model_instance_num), animation::ModelAnimationTriggerType::OnSpawn).start(animation::ModelAnimationDirection::FWD);
	}

	if (scripting::hooks::OnWeaponCreated->isActive()) {
		scripting::hooks::OnWeaponCreated->run(scripting::hooks::WeaponCreatedConditions{ wp, &Objects[parent_objnum] },
			scripting::hook_param_list(
				scripting::hook_param("Weapon", 'o', &Objects[objnum])
			));
	}

	return objnum;
}

/**
 * Spawn child weapons from object *objp.
 * Spawns all non-continuous spawn weapons when the overrides are -1 (on detonation)
 * When they are provided it is for continuous spawn weapons 
 */
void spawn_child_weapons(object *objp, int spawn_index_override)
{
	int	child_id;
	int	parent_num;
	ushort starting_sig;
	weapon	*wp = NULL;
	beam	*bp = NULL;
	weapon_info	*wip, *child_wip;
	vec3d	*opos, *fvec;

	Assertion(objp->type == OBJ_WEAPON || objp->type == OBJ_BEAM, "spawn_child_weapons() doesn't make sense for non-weapon non-beam objects; get a coder!\n");
	Assertion(objp->instance >= 0, "spawn_child_weapons() called with an object with an instance of %d; get a coder!\n", objp->instance);
	Assertion(!(objp->type == OBJ_WEAPON) || (objp->instance < MAX_WEAPONS), "spawn_child_weapons() called with a weapon with an instance of %d while MAX_WEAPONS is %d; get a coder!\n", objp->instance, MAX_WEAPONS);
	Assertion(!(objp->type == OBJ_BEAM) || (objp->instance < MAX_BEAMS), "spawn_child_weapons() called with a beam with an instance of %d while MAX_BEAMS is %d; get a coder!\n", objp->instance, MAX_BEAMS);

	if (objp->type == OBJ_WEAPON) {
		wp = &Weapons[objp->instance];
		Assertion((wp->weapon_info_index >= 0) && (wp->weapon_info_index < weapon_info_size()), "Invalid weapon_info_index of %d; get a coder!\n", wp->weapon_info_index);
		wip = &Weapon_info[wp->weapon_info_index];
	} else if (objp->type == OBJ_BEAM) {
		bp = &Beams[objp->instance];
		Assertion((bp->weapon_info_index >= 0) && (bp->weapon_info_index < weapon_info_size()), "Invalid weapon_info_index of %d; get a coder!\n", bp->weapon_info_index);
		wip = &Weapon_info[bp->weapon_info_index];
	} else {	// Let's make sure we don't do screwball things in a release build if this gets called with a non-weapon non-beam.
		return;
	}

	parent_num = objp->parent;

	if (parent_num >= 0) {
		if (Objects[parent_num].signature != objp->parent_sig) {
			mprintf(("Warning: Parent of spawn weapon does not exist.  Not spawning.\n"));
			return;
		}
	}

	ship* parent_shipp;
	parent_shipp = &Ships[Objects[objp->parent].instance];
	starting_sig = 0;

	if ( Game_mode & GM_MULTIPLAYER ) {	 	
		// get the next network signature and save it.  Set the next usable network signature to be
		// the passed in objects signature + 1.  We "reserved" N of these slots when we created objp
		// for it's spawned children.
		starting_sig = multi_get_next_network_signature( MULTI_SIG_NON_PERMANENT );
		multi_set_network_signature( objp->net_signature, MULTI_SIG_NON_PERMANENT );
	} 

	opos = &objp->pos;
	fvec = &objp->orient.vec.fvec;

	// as opposed to continuous spawn
	bool detonate_spawn = spawn_index_override == -1;

	int start_index = detonate_spawn ? 0 : spawn_index_override;

	for (int i = start_index; i < wip->num_spawn_weapons_defined; i++)
	{
		// don't spawn continuous spawning weapons on detonation
		if (detonate_spawn && wip->spawn_info[i].spawn_interval >= MINIMUM_SPAWN_INTERVAL)
			continue;

		// maybe roll for spawning
		int spawn_count;
		if (wip->spawn_info[i].spawn_chance < 1.f) {
			spawn_count = 0;
			for (int j = 0; j < wip->spawn_info[i].spawn_count; j++) {
				if (frand() < wip->spawn_info[i].spawn_chance)
					spawn_count++;
			}
		}
		else {
			spawn_count = wip->spawn_info[i].spawn_count;
		}

		spawn_count = fl2i(i2fl(spawn_count) * wip->weapon_curves.get_output(weapon_info::WeaponCurveOutputs::SPAWN_COUNT_MULT, *wp, &wp->modular_curves_instance));

		child_id = wip->spawn_info[i].spawn_wep_index;
		if (child_id < 0)
			continue;

		child_wip = &Weapon_info[child_id];

		for (int j = 0; j < spawn_count; j++)
		{
			int		weapon_objnum;
			vec3d	tvec, pos;
			matrix	orient;


			// for multiplayer, use the static randvec functions based on the network signatures to provide
			// the randomness so that it is the same on all machines.
			if ( Game_mode & GM_MULTIPLAYER ) {
				if (wip->spawn_info[i].spawn_min_angle <= 0)
					static_rand_cone(objp->net_signature + j, &tvec, fvec, wip->spawn_info[i].spawn_angle);
				else
					static_rand_cone(objp->net_signature + j, &tvec, fvec, wip->spawn_info[i].spawn_min_angle, wip->spawn_info[i].spawn_angle);
			} else {
				if(wip->spawn_info[i].spawn_min_angle <= 0)
					vm_vec_random_cone(&tvec, fvec, wip->spawn_info[i].spawn_angle);
				else
					vm_vec_random_cone(&tvec, fvec, wip->spawn_info[i].spawn_min_angle, wip->spawn_info[i].spawn_angle);
			}
			vm_vec_scale_add(&pos, opos, &tvec, objp->radius);

			// Let's allow beam-spawn! -MageKing17
			if (child_wip->wi_flags[Weapon::Info_Flags::Beam]) {
				beam_fire_info fire_info;
				memset(&fire_info, 0, sizeof(beam_fire_info));

				fire_info.accuracy = 0.000001f;		// this will guarantee a hit
				fire_info.shooter = &Objects[parent_num];
				fire_info.turret = NULL;
				if (child_wip->wi_flags[Weapon::Info_Flags::Inherit_parent_target] && weapon_has_homing_object(wp))
					fire_info.target = wp->homing_object;
				else
					fire_info.target =  nullptr;
				fire_info.target_subsys = NULL;
				fire_info.target_pos1 = fire_info.target_pos2 = pos;
				fire_info.bfi_flags |= BFIF_FLOATING_BEAM | BFIF_TARGETING_COORDS;
				fire_info.starting_pos = *opos;
				fire_info.beam_info_index = child_id;
				fire_info.team = static_cast<char>(obj_team(&Objects[parent_num]));
				fire_info.fire_method = BFM_SPAWNED;
				fire_info.burst_index = j;
				// we would normally accumulate this per burst rotation, which we can't do
				// but we still need to do this once for the beam because it could be a negative, randomizing rotation
				fire_info.per_burst_rotation = child_wip->b_info.t5info.per_burst_rot;

				// fire the beam
				beam_fire(&fire_info);
			} else {
				vm_vector_2_matrix(&orient, &tvec, nullptr, nullptr);
				weapon_objnum = weapon_create(&pos, &orient, child_id, parent_num, -1, wp->weapon_flags[Weapon::Weapon_Flags::Locked_when_fired], 1);

				//if the child inherits parent target, do it only if the parent weapon was locked to begin with
				if ((child_wip->wi_flags[Weapon::Info_Flags::Inherit_parent_target]) && (weapon_has_homing_object(wp)))
				{
					//Deal with swarm weapons
					if (wp->swarm_info_ptr != nullptr) {
						weapon_set_tracking_info(weapon_objnum, parent_num, wp->swarm_info_ptr->homing_objnum, 1, wp->homing_subsys);
					} else {
						weapon_set_tracking_info(weapon_objnum, parent_num, wp->target_num, 1, wp->homing_subsys);
					}
				}

				//	Assign a little randomness to lifeleft so they don't all disappear at the same time.
				if (weapon_objnum != -1) {
					float rand_val;

					if ( Game_mode & GM_NORMAL ){
						rand_val = frand();
					} else {
						rand_val = static_randf(objp->net_signature + j);
					}

					float child_factor = child_wip->lifetime_variation_factor_when_child;

					Weapons[Objects[weapon_objnum].instance].lifeleft *= std::max(0.01f, rand_val*(child_factor*2.0f) + (1.0f - child_factor));
					if (child_wip->wi_flags[Weapon::Info_Flags::Remote]) {
						parent_shipp->weapons.detonate_weapon_time = timestamp((int)(DEFAULT_REMOTE_DETONATE_TRIGGER_WAIT * 1000));
						parent_shipp->weapons.remote_detonaters_active++;
					}
				}
			}
		}

		// only spawn one type if continuous spawn
		if (!detonate_spawn)
			break;
	}

	// in multiplayer, reset the next network signature to the one that was saved.
	if ( Game_mode & GM_MULTIPLAYER ){ 
		multi_set_network_signature( starting_sig, MULTI_SIG_NON_PERMANENT );
	} 
}

/**
 * Figures out whether to play disarmed or armed hit sound, checks that the
 * chosen one exists, and plays it
 */
void weapon_play_impact_sound(const weapon_info *wip, const vec3d *hitpos, bool is_armed)
{
	if(is_armed)
	{
		if(wip->impact_snd.isValid()) {
			snd_play_3d( gamesnd_get_game_sound(wip->impact_snd), hitpos, &Eye_position );
		}
	}
	else
	{
		if(wip->disarmed_impact_snd.isValid()) {
			snd_play_3d(gamesnd_get_game_sound(wip->disarmed_impact_snd), hitpos, &Eye_position);
		}
	}
}

/**
 * Play a sound effect when a weapon hits a ship
 *
 * To elimate the "stereo" effect of two lasers hitting at nearly
 * the same time, and to reduce the number of sound channels used,
 * only play one impact sound if IMPACT_SOUND_DELTA has elapsed
 *
 * @note Uses Weapon_impact_timer global for timer variable
 */
void weapon_hit_do_sound(const object *hit_obj, const weapon_info *wip, const vec3d *hitpos, bool is_armed, int quadrant)
{
	float shield_str;

	// If non-missiles (namely lasers) expire without hitting a ship, don't play impact sound
	if	( wip->subtype != WP_MISSILE ) {		
		if ( !hit_obj ) {
			// flak weapons make sounds		
			if(wip->wi_flags[Weapon::Info_Flags::Flak])
			{
				weapon_play_impact_sound(wip, hitpos, is_armed);				
			}
			return;
		}

		switch(hit_obj->type) {
		case OBJ_SHIP:
			// do nothing
			break;

		case OBJ_ASTEROID:
			if ( timestamp_elapsed(Weapon_impact_timer) ) {
				weapon_play_impact_sound(wip, hitpos, is_armed);	
				Weapon_impact_timer = _timestamp(IMPACT_SOUND_DELTA);
			}
			return;
			break;

		default:
			return;
		}
	}

	if ( hit_obj == NULL ) {
		weapon_play_impact_sound(wip, hitpos, is_armed);
		return;
	}

	if ( timestamp_elapsed(Weapon_impact_timer) ) {

		if ( hit_obj->type == OBJ_SHIP && quadrant >= 0 ) {
			shield_str = ship_quadrant_shield_strength(hit_obj, quadrant);
		} else {
			shield_str = 0.0f;
		}

		// play a shield hit if shields are above 10% max in this quadrant
		if ( shield_str > 0.1f ) {
			// Play a shield impact sound effect
			if ( !(Use_weapon_class_sounds_for_hits_to_player) && (hit_obj == Player_obj)) {
				snd_play_3d( gamesnd_get_game_sound(GameSounds::SHIELD_HIT_YOU), hitpos, &Eye_position );
				// AL 12-15-97: Add missile impact sound even when shield is hit
				if ( wip->subtype == WP_MISSILE ) {
					snd_play_3d( gamesnd_get_game_sound(GameSounds::PLAYER_HIT_MISSILE), hitpos, &Eye_position );
				}
			} else {
				if (wip->shield_impact_snd.isValid()) {
					snd_play_3d( gamesnd_get_game_sound(wip->shield_impact_snd), hitpos, &Eye_position );
				} else {
					snd_play_3d( gamesnd_get_game_sound(GameSounds::SHIELD_HIT), hitpos, &Eye_position );
				}
			}
		} else {
			// Play a hull impact sound effect
			switch ( wip->subtype ) {
				case WP_LASER:
					if ( !(Use_weapon_class_sounds_for_hits_to_player) && (hit_obj == Player_obj))
						snd_play_3d( gamesnd_get_game_sound(GameSounds::PLAYER_HIT_LASER), hitpos, &Eye_position );
					else {
						weapon_play_impact_sound(wip, hitpos, is_armed);
					}
					break;
				case WP_MISSILE:
					if ( !(Use_weapon_class_sounds_for_hits_to_player) && (hit_obj == Player_obj)) 
						snd_play_3d( gamesnd_get_game_sound(GameSounds::PLAYER_HIT_MISSILE), hitpos, &Eye_position );
					else {
						weapon_play_impact_sound(wip, hitpos, is_armed);
					}
					break;
				default:	
					nprintf(("Warning","WARNING ==> Cannot determine sound to play for weapon impact\n"));
					break;
			} // end switch
		}

		Weapon_impact_timer = _timestamp(IMPACT_SOUND_DELTA);
	}
}

extern bool turret_weapon_has_flags(const ship_weapon *swp, Weapon::Info_Flags flags);

/**
 * Distrupt any subsystems that fall into damage sphere of this Electronics missile
 *
 * @param ship_objp	Pointer to ship that holds subsystem
 * @param blast_pos	World pos of weapon blast
 * @param wi_index	Weapon info index of weapon causing blast
 */
void weapon_do_electronics_effect(const object *ship_objp, const vec3d *blast_pos, int wi_index)
{
	weapon_info			*wip;
	ship				*shipp;
	ship_subsys			*ss;
	model_subsystem		*psub;
	vec3d				subsys_world_pos;
	float				dist;

	shipp = &Ships[ship_objp->instance];
	wip = &Weapon_info[wi_index];

	for ( ss = GET_FIRST(&shipp->subsys_list); ss != END_OF_LIST(&shipp->subsys_list); ss = GET_NEXT(ss) )
	{
		psub = ss->system_info;

		// convert subsys point to world coords
		vm_vec_unrotate(&subsys_world_pos, &psub->pnt, &ship_objp->orient);
		vm_vec_add2(&subsys_world_pos, &ship_objp->pos);

		// see if subsys point is within damage sphere
		dist = vm_vec_dist_quick(blast_pos, &subsys_world_pos);
		if ( dist < wip->shockwave.outer_rad )
		{
			float disrupt_time = (float)wip->elec_time;

			//use new style electronics disruption
			if (wip->elec_use_new_style)
			{
				//if its an engine subsytem, take the multiplier into account
				if (psub->type==SUBSYSTEM_ENGINE)
				{
					disrupt_time*=wip->elec_eng_mult;
				}
	
				//if its a turret or weapon subsytem, take the multiplier into account
				if ((psub->type==SUBSYSTEM_TURRET) || (psub->type==SUBSYSTEM_WEAPONS))
				{
					//disrupt beams
					//WMC - do this even if there are other types of weapons on the turret.
					//I figure, the big fancy electronics on beams will be used for the other
					//weapons as well. No reason having two targeting computers on a turret.
					//Plus, it's easy and fast to code. :)
					if ((psub->type==SUBSYSTEM_TURRET) && turret_weapon_has_flags(&ss->weapons, Weapon::Info_Flags::Beam))
					{
						disrupt_time*=wip->elec_beam_mult;
					}
					//disrupt other weapons
					else
					{
						disrupt_time*=wip->elec_weap_mult;
					}
				}
				
				//disrupt sensor and awacs systems.
				if ((psub->type==SUBSYSTEM_SENSORS) || (psub->flags[Model::Subsystem_Flags::Awacs]))
				{
					disrupt_time*=wip->elec_sensors_mult;
				}
			}
	
			//add a little randomness to the disruption time
			disrupt_time += frand_range(-1.0f, 1.0f) * wip->elec_randomness;
		
			//disrupt this subsystem for the calculated time
			//if it turns out to be less than 0 seconds, don't bother
			if (disrupt_time > 0)
			{
				ship_subsys_set_disrupted(ss, fl2i(disrupt_time));
			}
		}
	}
}

/**
 * Calculate the damage for an object based on the location of an area-effect
 * explosion.
 *
 * @param objp			Object pointer ship receiving blast effect
 * @param pos			World pos of blast center
 * @param inner_rad		Smallest radius at which full damage is done
 * @param outer_rad		Radius at which no damage is done
 * @param max_blast		Maximum blast possible from explosion
 * @param max_damage	Maximum damage possible from explosion
 * @param blast			OUTPUT PARAMETER: receives blast value from explosion
 * @param damage		OUTPUT PARAMETER: receives damage value from explosion
 * @param limit			A limit on the area, needed for shockwave damage
 *
 * @return		No damage occurred, -1
 * @return		Damage occured, 0
 */
int weapon_area_calc_damage(const object *objp, const vec3d *pos, float inner_rad, float outer_rad, float max_blast, float max_damage, float *blast, float *damage, float limit)
{
	float dist;
	vec3d box_pt;

	// if object receiving the blast is a ship, use the bbox for distances
	// otherwise use the objects radius
	// could possibly exclude SIF_SMALL_SHIP (& other small objects) from using the bbox
	if (objp->type == OBJ_SHIP) {
		int inside = get_nearest_bbox_point(objp, pos, &box_pt);
		if (inside) {
			dist = 0.0001f;
		} else {
			dist = vm_vec_dist_quick(pos, &box_pt);
		}
	} else {
		dist = vm_vec_dist_quick(&objp->pos, pos) - objp->radius;
	}

	if ( (dist > outer_rad) || (dist > limit) ) {
		return -1;	// spheres don't intersect at all
	}

	if ( dist < inner_rad ) {
		// damage is maximum within inner radius
		*damage = max_damage;
		*blast = max_blast;
	} else {
		float dist_to_outer_rad_squared = (outer_rad-dist)*(outer_rad-dist);
		float total_dist_squared = (inner_rad-outer_rad)*(inner_rad-outer_rad);

		// this means the inner and outer radii are basically equal... and since we aren't within the inner radius,
		// we fudge the law of excluded middle to place ourselves outside the outer radius
		if (total_dist_squared < 0.0001f) {
			return -1;	// avoid divide-by-zero; we won't take damage anyway
		}

		// AL 2-24-98: drop off damage relative to square of distance
		Assert(dist_to_outer_rad_squared <= total_dist_squared);
		*damage = max_damage * dist_to_outer_rad_squared/total_dist_squared;
		*blast =  (dist - outer_rad) * max_blast /(inner_rad - outer_rad);
	}

	return 0;
}

/**
 * Apply the blast effects of an explosion to an object
 *
 * @param force_apply_pos	World pos of where force is applied to object
 * @param ship_objp			Object pointer of ship receiving the blast
 * @param blast_pos			World pos of blast center
 * @param blast				Force of blast
 * @param make_shockwave	Boolean, whether to create a shockwave or not
 */
void weapon_area_apply_blast(const vec3d * /*force_apply_pos*/, object *objp, const vec3d *blast_pos, float blast, bool make_shockwave)
{
	vec3d		force, vec_blast_to_ship, vec_ship_to_impact;
	polymodel		*pm;

	Assertion(objp->type == OBJ_SHIP || objp->type == OBJ_ASTEROID || objp->type == OBJ_DEBRIS, "weapon_area_apply_blast can only be called on ships, asteroids, or debris");
	if (!(objp->type == OBJ_SHIP || objp->type == OBJ_ASTEROID || objp->type == OBJ_DEBRIS))
		return;

	// don't waste time here if there is no blast force
	if ( blast == 0.0f )
		return;

	// apply blast force based on distance from center of explosion
	vm_vec_sub(&vec_blast_to_ship, &objp->pos, blast_pos);
	vm_vec_normalize_safe(&vec_blast_to_ship);
	vm_vec_copy_scale(&force, &vec_blast_to_ship, blast );

	vm_vec_sub(&vec_ship_to_impact, blast_pos, &objp->pos);

	int model_num = object_get_model(objp);
	pm = model_get(model_num);
	Assert ( pm != NULL );
	if (!pm)
		return;

	if (make_shockwave) {
		if (object_is_docked(objp)) {
			// TODO: this sales down the effect properly but physics_apply_shock will apply
			// forces based on this ship's bbox, rather than the whole assembly's bbox like it should
			blast *= objp->phys_info.mass / dock_calc_total_docked_mass(objp);
		}
		physics_apply_shock (&force, blast, &objp->phys_info, &objp->orient, &pm->mins, &pm->maxs, pm->rad);
		if (objp == Player_obj) {
			joy_ff_play_vector_effect(&vec_blast_to_ship, blast * 2.0f);
		}
	} else {
		ship_apply_whack( &force, blast_pos, objp);
	}
}

/**
 * Do the area effect for a weapon
 *
 * @param wobjp		Object pointer to weapon causing explosion
 * @param sci		Shockwave info
 * @param pos		World pos of explosion center
 * @param impacted_obj	Object pointer to ship that weapon impacted on (can be NULL)
 */
void weapon_do_area_effect(object *wobjp, const shockwave_create_info *sci, const vec3d *pos, const object *impacted_obj)
{
	weapon_info	*wip;
	object		*objp;
	float			damage, blast;

	wip = &Weapon_info[Weapons[wobjp->instance].weapon_info_index];	

	// only blast ships and asteroids
	// And (some) weapons
	for ( objp = GET_FIRST(&obj_used_list); objp !=END_OF_LIST(&obj_used_list); objp = GET_NEXT(objp) ) {
		if (objp->flags[Object::Object_Flags::Should_be_dead])
			continue;
		if ( (objp->type != OBJ_SHIP) && (objp->type != OBJ_ASTEROID) && (objp->type != OBJ_WEAPON) ) {
			continue;
		}
	
		if (objp->type == OBJ_WEAPON) {
			// only apply to missiles with hitpoints
			weapon_info* wip2 = &Weapon_info[Weapons[objp->instance].weapon_info_index];
			if (wip2->weapon_hitpoints <= 0)
				continue;
			if (!((wip2->wi_flags[Weapon::Info_Flags::Takes_blast_damage]) || (wip->wi_flags[Weapon::Info_Flags::Ciws])))
				continue;
		}

		// don't blast no-collide or navbuoys
		if ( !objp->flags[Object::Object_Flags::Collides] || (objp->type == OBJ_SHIP && ship_get_SIF(objp->instance)[Ship::Info_Flags::Navbuoy]) ) {
			continue;
		}

		if ( weapon_area_calc_damage(objp, pos, sci->inner_rad, sci->outer_rad, sci->blast, sci->damage, &blast, &damage, sci->outer_rad) == -1 ){
			continue;
		}

		// scale damage
		damage *= weapon_get_damage_scale(wip, wobjp, impacted_obj);		

		weapon_info* target_wip;

		switch ( objp->type ) {
		case OBJ_SHIP: {
			// If we're doing an AoE Electronics blast, do the electronics stuff (unless it also has the regular "electronics"
			// flag and this is the ship the missile directly impacted; then leave it for the regular code below) -MageKing17
			if ( (wip->wi_flags[Weapon::Info_Flags::Aoe_Electronics]) && !((objp->flags[Object::Object_Flags::Invulnerable]) || ((objp == impacted_obj) && (wip->wi_flags[Weapon::Info_Flags::Electronics]))) ) { // NOLINT(readability-simplify-boolean-expr)
				weapon_do_electronics_effect(objp, pos, Weapons[wobjp->instance].weapon_info_index);
			}

			weapon* wp = &Weapons[wobjp->instance];
			ship* shipp = &Ships[objp->instance];

			// if this is friendly fire, we check for the friendly fire cap values
			if (wp->team == shipp->team) {
				if (wobjp->parent > -1 && &Objects[wobjp->parent] == objp && The_mission.ai_profile->weapon_self_damage_cap[Game_skill_level] >= 0.f) {
					// if this is a ship damaging itself, we use the self damage cap
					damage = MIN(damage, The_mission.ai_profile->weapon_self_damage_cap[Game_skill_level]);
				} else if (The_mission.ai_profile->weapon_friendly_damage_cap[Game_skill_level] >= 0.f) {
					// otherwise we use the friendly damage cap
					damage = MIN(damage, The_mission.ai_profile->weapon_friendly_damage_cap[Game_skill_level]);
				}
			}

			ship_apply_global_damage(objp, wobjp, pos, damage, wip->shockwave.damage_type_idx);
			weapon_area_apply_blast(nullptr, objp, pos, blast, false);
			break;
			}
		case OBJ_ASTEROID:
			weapon_area_apply_blast(nullptr, objp, pos, blast, true);
			asteroid_hit(objp, nullptr, nullptr, damage, nullptr);
			break;
		case OBJ_WEAPON: {
		
			target_wip = &Weapon_info[Weapons[objp->instance].weapon_info_index];
			if (target_wip->armor_type_idx >= 0)
				damage = Armor_types[target_wip->armor_type_idx].GetDamage(damage, wip->shockwave.damage_type_idx, 1.0f, false);

			weapon* wp = &Weapons[wobjp->instance];
			weapon* target_wp = &Weapons[objp->instance];
		
			// if this is friendly fire, we check for the friendly fire cap value
			if (wp->team == target_wp->team && The_mission.ai_profile->weapon_friendly_damage_cap[Game_skill_level] >= 0.f) {
				damage = MIN(damage, The_mission.ai_profile->weapon_friendly_damage_cap[Game_skill_level]);
			}

			objp->hull_strength -= damage;
			if (objp->hull_strength < 0.0f) {
				Weapons[objp->instance].lifeleft = 0.001f;
				Weapons[objp->instance].weapon_flags.set(Weapon::Weapon_Flags::Begun_detonation);
				Weapons[objp->instance].weapon_flags.set(Weapon::Weapon_Flags::Destroyed_by_weapon);
			}
			break;
			}
		default:
			Int3();
			break;
		} 	

	}	// end for
}

//	----------------------------------------------------------------------
//	weapon_armed(weapon)
//
//	Call to figure out if a weapon is armed or not
//
//Weapon is unarmed when...
//1: Weapon is shot down by weapon
//OR
//1: weapon is destroyed before arm time
//2: weapon is destroyed before arm distance from ship
//3: weapon is outside arm radius from target ship
bool weapon_armed(weapon *wp, bool hit_target)
{
	Assert(wp != NULL);

	weapon_info *wip = &Weapon_info[wp->weapon_info_index];

	if((wp->weapon_flags[Weapon::Weapon_Flags::Destroyed_by_weapon])
		&& !wip->arm_time
		&& wip->arm_dist == 0.0f
		&& wip->arm_radius == 0.0f)
	{
		return false;
	}
	else
	{
		object *wobj = &Objects[wp->objnum];
		object *pobj;

		if(wobj->parent > -1) {
			pobj = &Objects[wobj->parent];
		} else {
			pobj = NULL;
		}

		if(		((wip->arm_time) && ((Missiontime - wp->creation_time) < wip->arm_time))
			|| ((wip->arm_dist) && (pobj != NULL && pobj->type != OBJ_NONE && (vm_vec_dist(&wobj->pos, &pobj->pos) < wip->arm_dist))))
		{
			return false;
		}
		if(wip->arm_radius && (!hit_target)) {
			if(!weapon_has_homing_object(wp))
				return false;
			if(IS_VEC_NULL(&wp->homing_pos) || vm_vec_dist(&wobj->pos, &wp->homing_pos) > wip->arm_radius)
				return false;
		}
	}

	return true;
}


/**
 * Called when a weapon hits something (or, in the case of
 * missiles explodes for any particular reason)
 */
void weapon_hit( object* weapon_obj, object* impacted_obj, const vec3d* hitpos, int quadrant, const vec3d* hitnormal )
{
	Assert(weapon_obj != NULL);
	if(weapon_obj == NULL){
		return;
	}
	Assert((weapon_obj->type == OBJ_WEAPON) && (weapon_obj->instance >= 0) && (weapon_obj->instance < MAX_WEAPONS));
	if((weapon_obj->type != OBJ_WEAPON) || (weapon_obj->instance < 0) || (weapon_obj->instance >= MAX_WEAPONS)){
		return;
	}

	int			num = weapon_obj->instance;
	int			weapon_type = Weapons[num].weapon_info_index;
	weapon_info	*wip;
	weapon *wp;
	bool		hit_target = false;

	ship		*shipp;
	weapon		*target_wp;
	weapon_info *target_wip;
	int         objnum;

	Assert((weapon_type >= 0) && (weapon_type < weapon_info_size()));
	if ((weapon_type < 0) || (weapon_type >= weapon_info_size())) {
		return;
	}
	wp = &Weapons[weapon_obj->instance];
	wip = &Weapon_info[weapon_type];
	objnum = wp->objnum;

	if (scripting::hooks::OnMissileDeathStarted->isActive() && wip->subtype == WP_MISSILE) {
		// analagous to On Ship Death Started
		scripting::hooks::OnMissileDeathStarted->run(scripting::hooks::WeaponDeathConditions{ wp },
			scripting::hook_param_list(
			scripting::hook_param("Weapon", 'o', weapon_obj),
			scripting::hook_param("Object", 'o', impacted_obj)));
	}

	// check if the weapon actually hit the intended target
	if (weapon_has_homing_object(wp))
		if (wp->homing_object == impacted_obj)
			hit_target = true;

	//This is an expensive check
	bool armed_weapon = weapon_armed(&Weapons[num], hit_target);

	// if this is the player ship, and is a laser hit, skip it. wait for player "pain" to take care of it
	if ((impacted_obj != Player_obj) || (wip->subtype != WP_LASER) || !MULTIPLAYER_CLIENT) { // NOLINT(readability-simplify-boolean-expr)
		weapon_hit_do_sound(impacted_obj, wip, hitpos, armed_weapon, quadrant);
	}


 	bool valid_conditional_impact = false;
	int relevant_armor_idx = -1;
	float relevant_fraction = 1.0f;
	float hit_angle = 0.0f;
	vec3d reverse_incoming = weapon_obj->orient.vec.fvec;
	vm_vec_negate(&reverse_incoming);

	if (hitnormal) {
		hit_angle = vm_vec_delta_ang(hitnormal, &reverse_incoming, nullptr);
	}

	if (!wip->conditional_impacts.empty() && impacted_obj != nullptr) { 
		switch (impacted_obj->type) {
			case OBJ_SHIP:
				shipp = &Ships[impacted_obj->instance];
				if (quadrant == -1) {
					relevant_armor_idx = shipp->armor_type_idx;
					relevant_fraction = impacted_obj->hull_strength / i2fl(shipp->ship_max_hull_strength);
				} else {
					relevant_armor_idx = shipp->shield_armor_type_idx;
					relevant_fraction = ship_quadrant_shield_strength(impacted_obj, quadrant);
				}
				break;
			case OBJ_WEAPON:
				target_wp = &Weapons[impacted_obj->instance];
				target_wip = &Weapon_info[target_wp->weapon_info_index];
				relevant_armor_idx = target_wip->armor_type_idx;
				relevant_fraction = impacted_obj->hull_strength / i2fl(target_wip->weapon_hitpoints);
				break;
			default:
				break;
		}
		
		if (wip->conditional_impacts.count(relevant_armor_idx) == 1) {
			for (const auto& ci : wip->conditional_impacts[relevant_armor_idx]) {
				if (((!armed_weapon) == ci.dinky)
					&& relevant_fraction >= ci.min_health_threshold
					&& relevant_fraction <= ci.max_health_threshold
					&& hit_angle >= fl_radians(ci.min_angle_threshold)
					&& hit_angle <= fl_radians(ci.max_angle_threshold)
				) {
					auto particleSource = particle::ParticleManager::get()->createSource(ci.effect);
					particleSource->setHost(make_unique<EffectHostVector>(*hitpos, weapon_obj->last_orient, weapon_obj->phys_info.vel));

					if (hitnormal)
					{
						particleSource->setNormal(*hitnormal);
					}
					particleSource->finishCreation();

					valid_conditional_impact = true;
				}
			}
		}
	}


	if (!valid_conditional_impact && wip->impact_weapon_expl_effect.isValid() && armed_weapon) {
              		auto particleSource = particle::ParticleManager::get()->createSource(wip->impact_weapon_expl_effect);

		particleSource->setHost(make_unique<EffectHostVector>(*hitpos, weapon_obj->last_orient, weapon_obj->phys_info.vel));

		if (hitnormal)
		{
			particleSource->setNormal(*hitnormal);
		}
		particleSource->finishCreation();
	} else if (!valid_conditional_impact && wip->dinky_impact_weapon_expl_effect.isValid() && !armed_weapon) {
		auto particleSource = particle::ParticleManager::get()->createSource(wip->dinky_impact_weapon_expl_effect);
		particleSource->setHost(make_unique<EffectHostVector>(*hitpos, weapon_obj->last_orient, weapon_obj->phys_info.vel));

		if (hitnormal)
		{
			particleSource->setNormal(*hitnormal);
		}
		particleSource->finishCreation();
	}

	if ((impacted_obj != nullptr) && (quadrant == -1) && (!valid_conditional_impact && wip->piercing_impact_effect.isValid() && armed_weapon)) {
		if ((impacted_obj->type == OBJ_SHIP) || (impacted_obj->type == OBJ_DEBRIS)) {

			int ok_to_draw = 1;

			if (impacted_obj->type == OBJ_SHIP) {
				float draw_limit, hull_pct;
				int dmg_type_idx, piercing_type;

				shipp = &Ships[impacted_obj->instance];

				hull_pct = impacted_obj->hull_strength / shipp->ship_max_hull_strength;
				dmg_type_idx = wip->damage_type_idx;
				draw_limit = Ship_info[shipp->ship_info_index].piercing_damage_draw_limit;
				
				if (shipp->armor_type_idx != -1) {
					piercing_type = Armor_types[shipp->armor_type_idx].GetPiercingType(dmg_type_idx);
					if (piercing_type == SADTF_PIERCING_DEFAULT) {
						draw_limit = Armor_types[shipp->armor_type_idx].GetPiercingLimit(dmg_type_idx);
					} else if ((piercing_type == SADTF_PIERCING_NONE) || (piercing_type == SADTF_PIERCING_RETAIL)) {
						ok_to_draw = 0;
					}
				}

				if (hull_pct > draw_limit)
					ok_to_draw = 0;
			}

			if (ok_to_draw) {
				using namespace particle;

				auto primarySource = ParticleManager::get()->createSource(wip->piercing_impact_effect);
				primarySource->setHost(make_unique<EffectHostVector>(*hitpos, weapon_obj->last_orient, weapon_obj->phys_info.vel));

				if (hitnormal)
				{
					primarySource->setNormal(*hitnormal);
				}
				primarySource->finishCreation();

				if (wip->piercing_impact_secondary_effect.isValid()) {
					auto secondarySource = ParticleManager::get()->createSource(wip->piercing_impact_secondary_effect);
					secondarySource->setHost(make_unique<EffectHostVector>(*hitpos, weapon_obj->last_orient, weapon_obj->phys_info.vel));

					if (hitnormal)
					{
						secondarySource->setNormal(*hitnormal);
					}
					secondarySource->finishCreation();
				}
			}
		}
	}

	//Set shockwaves flag
	int sw_flag = SW_WEAPON;

	if ( ((impacted_obj) && (impacted_obj->type == OBJ_WEAPON)) || (Weapons[num].weapon_flags[Weapon::Weapon_Flags::Destroyed_by_weapon])) {
		sw_flag |= SW_WEAPON_KILL;
	}

	//Which shockwave?
	shockwave_create_info *sci = &wip->shockwave;
	if(!armed_weapon) {
		sci = &wip->dinky_shockwave;
	}

	// check if this is an area effect weapon (i.e. has a blast radius)
	if (sci->inner_rad != 0.0f || sci->outer_rad != 0.0f)
	{
		if(sci->speed > 0.0f) {
			shockwave_create(OBJ_INDEX(weapon_obj), hitpos, sci, sw_flag, -1);
		}
		else {
			weapon_do_area_effect(weapon_obj, sci, hitpos, impacted_obj);
		}
	}

	// check if this is an EMP weapon
	if(wip->wi_flags[Weapon::Info_Flags::Emp]){
		emp_apply(&weapon_obj->pos, wip->shockwave.inner_rad, wip->shockwave.outer_rad, wip->emp_intensity, wip->emp_time, (wip->wi_flags[Weapon::Info_Flags::Use_emp_time_for_capship_turrets]) != 0);
	}	

	// if this weapon has the "Electronics" flag set, then disrupt subsystems in sphere
	if ((impacted_obj != nullptr) && (wip->wi_flags[Weapon::Info_Flags::Electronics])) {
		if (impacted_obj->type == OBJ_SHIP) {
			weapon_do_electronics_effect(impacted_obj, &weapon_obj->pos, Weapons[weapon_obj->instance].weapon_info_index);
		}
	}

	if (!wip->pierce_objects || wip->spawn_children_on_pierce || !impacted_obj) {
		// spawn weapons - note the change from FS 1 multiplayer.
		if (wip->wi_flags[Weapon::Info_Flags::Spawn]) {
			if (!((wip->wi_flags[Weapon::Info_Flags::Dont_spawn_if_shot]) && (Weapons[num].weapon_flags[Weapon::Weapon_Flags::Destroyed_by_weapon]))) {			// prevent spawning of children if shot down and the dont spawn if shot flag is set (DahBlount)
				spawn_child_weapons(weapon_obj);
			}
		}
	}

	//No impacted_obj means this weapon detonates
	if (wip->pierce_objects && impacted_obj && impacted_obj->type != OBJ_WEAPON)
		return;

	// For all objects that had this weapon as a target, wipe it out, forcing find of a new enemy
	for ( auto so = GET_FIRST(&Ship_obj_list); so != END_OF_LIST(&Ship_obj_list); so = GET_NEXT(so) ) {
		auto ship_objp = &Objects[so->objnum];
		if (ship_objp->flags[Object::Object_Flags::Should_be_dead])
			continue;

		Assert(ship_objp->instance != -1);        
		shipp = &Ships[ship_objp->instance];
		Assert(shipp->ai_index != -1);
        
		ai_info	*aip = &Ai_info[shipp->ai_index];
        
		if (aip->target_objnum == objnum) {
			set_target_objnum(aip, -1);
			//	If this ship had a dynamic goal of chasing this weapon, clear the dynamic goal.
			if (aip->resume_goal_time != -1)
				aip->active_goal = AI_GOAL_NONE;
		}
        
		if (aip->goal_objnum == objnum) {
			aip->goal_objnum = -1;
			aip->goal_signature = -1;
		}
        
		if (aip->guard_objnum == objnum) {
			aip->guard_objnum = -1;
			aip->guard_signature = -1;
		}
        
		if (aip->hitter_objnum == objnum) {
			aip->hitter_objnum = -1;
        }
	}

	if (scripting::hooks::OnMissileDeath->isActive() && wip->subtype == WP_MISSILE) {
		scripting::hooks::OnMissileDeath->run(scripting::hooks::WeaponDeathConditions{ wp },
			scripting::hook_param_list(
			scripting::hook_param("Weapon", 'o', weapon_obj),
			scripting::hook_param("Object", 'o', impacted_obj)));
	}

    weapon_obj->flags.set(Object::Object_Flags::Should_be_dead);

	// decrement parent's number of active remote detonators if applicable
	if (wip->wi_flags[Weapon::Info_Flags::Remote] && weapon_obj->parent >= 0 && (weapon_obj->parent < MAX_OBJECTS)) {
		object* parent = &Objects[weapon_obj->parent];
		if ( parent->type == OBJ_SHIP && parent->signature == weapon_obj->parent_sig)
			Ships[Objects[weapon_obj->parent].instance].weapons.remote_detonaters_active--;
	}
}

void weapon_detonate(object *objp)
{
	Assert(objp != NULL);
	if(objp == NULL){
		return;
	}
	Assert((objp->type == OBJ_WEAPON) && (objp->instance >= 0));
	if((objp->type != OBJ_WEAPON) || (objp->instance < 0)){
		return;
	}	

	// send a detonate packet in multiplayer
	if(MULTIPLAYER_MASTER){
		send_weapon_detonate_packet(objp);
	}

	// call weapon hit
	// Wanderer - use last frame pos for the corkscrew missiles
	if ( (Weapon_info[Weapons[objp->instance].weapon_info_index].wi_flags[Weapon::Info_Flags::Corkscrew]) ) {
		weapon_hit(objp, NULL, &objp->last_pos);
	} else {
		weapon_hit(objp, NULL, &objp->pos);
	}
}


// Group_id:  If you should quad lasers, they should all have the same group id.  
// This will be used to optimize lighting, since each group only needs to cast one light.
// Call this to get a new group id, then pass it to each weapon_create call for all the
// weapons in the group.   Number will be between 0 and WEAPON_MAX_GROUP_IDS and will
// get reused.
int weapon_create_group_id()
{
	static int current_id = 0;

	int n = current_id;
	
	current_id++;
	if ( current_id >= WEAPON_MAX_GROUP_IDS )	{
		current_id = 0;
	}
	return n;
}

/**
 * Call before weapons_page_in to mark a weapon as used
 */
void weapon_mark_as_used(int weapon_type)
{
	if (weapon_type < 0)
		return;

	Assert(used_weapons != nullptr);
	Assert(weapon_type < weapon_info_size());

	if (weapon_type < weapon_info_size()) {
		used_weapons[weapon_type]++;
		if (Weapon_info[weapon_type].num_substitution_patterns > 0) {
			for (size_t i = 0; i < Weapon_info[weapon_type].num_substitution_patterns; i++) {
				used_weapons[Weapon_info[weapon_type].weapon_substitution_pattern[i]]++;
			}
		}
	}
}

void weapons_page_in()
{
	TRACE_SCOPE(tracing::WeaponPageIn);

	int i, j, idx;

	Assert( used_weapons != NULL );

	// for weapons in weaponry pool
	for (i = 0; i < Num_teams; i++) {
		for (j = 0; j < Team_data[i].num_weapon_choices; j++) {
			used_weapons[Team_data[i].weaponry_pool[j]] += Team_data[i].weaponry_count[j];
		}
	}

	// this grabs all spawn weapon types (Cluster Baby, etc.) which can't be
	// assigned directly to a ship
	for (i = 0; i < weapon_info_size(); i++) {
		// we only want entries that already exist
		if ( !used_weapons[i] )
			continue;

		// if it's got a spawn type then grab it
        for (j = 0; j < Weapon_info[i].num_spawn_weapons_defined; j++)
        {
			idx = (int)Weapon_info[i].spawn_info[j].spawn_wep_index;
			if (idx >= 0)
				used_weapons[idx]++;
        }
	}

	// release anything loaded that we don't have marked as used for this mission
	if ( !Cmdline_load_all_weapons )
		weapon_release_bitmaps();

	// Page in bitmaps for all used weapons
	for (i = 0; i < weapon_info_size(); i++) {
		if ( !Cmdline_load_all_weapons ) {
			if ( !used_weapons[i] ) {
				nprintf(("Weapons", "Not loading weapon id %d (%s)\n", i, Weapon_info[i].name));
				continue;
			}
		}

		weapon_load_bitmaps(i);

		weapon_info *wip = &Weapon_info[i];

        wip->wi_flags.remove(Weapon::Info_Flags::Thruster);		// Assume no thrusters
		
		switch (wip->render_type)
		{
			case WRT_POF:
			{
				wip->model_num = model_load( wip->pofbitmap_name );

				polymodel *pm = model_get( wip->model_num );

				// If it has a model, and the model pof has thrusters, then set
				// the flags
				if (pm->n_thrusters > 0) {
                    wip->wi_flags.set(Weapon::Info_Flags::Thruster);
				}
		
				for (j = 0; j < pm->n_textures; j++)
					pm->maps[j].PageIn();

				break;
			}

			case WRT_LASER:
			{
				bm_page_in_texture( wip->laser_bitmap.first_frame );
				bm_page_in_texture( wip->laser_glow_bitmap.first_frame );
				bm_page_in_texture (wip->laser_headon_bitmap.first_frame );
				bm_page_in_texture (wip->laser_glow_headon_bitmap.first_frame);

				break;
			}

			default:
				Assertion(wip->render_type != WRT_POF && wip->render_type != WRT_LASER, "Weapon %s does not have a valid rendering type. Type passed: %d\n", wip->name, wip->render_type);	// Invalid weapon rendering type.
		}

		wip->external_model_num = -1;

		if (VALID_FNAME(wip->external_model_name))
			wip->external_model_num = model_load( wip->external_model_name );

		if (wip->external_model_num == -1)
			wip->external_model_num = wip->model_num;


		//Load shockwaves
		shockwave_create_info_load(&wip->shockwave);
		shockwave_create_info_load(&wip->dinky_shockwave);

		// trail bitmaps
		if ( (wip->wi_flags[Weapon::Info_Flags::Trail]) && (wip->tr_info.texture.bitmap_id > -1) )
			bm_page_in_texture( wip->tr_info.texture.bitmap_id );

		// if this is a beam weapon, page in its stuff
		if (wip->wi_flags[Weapon::Info_Flags::Beam]) {
			// all beam sections
			for (idx = 0; idx < wip->b_info.beam_num_sections; idx++)
				bm_page_in_texture(wip->b_info.sections[idx].texture.first_frame);

			// muzzle glow
			bm_page_in_texture(wip->b_info.beam_glow.first_frame);

			// particle ani
			bm_page_in_texture(wip->b_info.beam_particle_ani.first_frame);
		}

		if (wip->wi_flags[Weapon::Info_Flags::Particle_spew]) {
			for (size_t s = 0; s < MAX_PARTICLE_SPEWERS; s++) {	// looped, multi particle spew -nuke
				if (wip->particle_spewers[s].particle_spew_type != PSPEW_NONE) {
					bm_page_in_texture(wip->particle_spewers[s].particle_spew_anim.first_frame);
				}
			}
		}

		// muzzle flashes
		if (wip->muzzle_flash >= 0)
			mflash_mark_as_used(wip->muzzle_flash);

		bm_page_in_texture(wip->thruster_flame.first_frame);
		bm_page_in_texture(wip->thruster_glow.first_frame);

		decals::pageInDecal(wip->impact_decal);
	}
}

/**
 * Page_in function for cheaters, grabs all weapons that weren't already in a mission
 * and loads the models for them.
 *
 * Non-model graphics elements will get loaded when they are rendered for the first time.  
 * Maybe not the best way to do this but faster and a lot less error prone.
 */
void weapons_page_in_cheats()
{
	int i;

	// don't bother if they are all loaded already
	if ( Cmdline_load_all_weapons )
		return;

	Assert( used_weapons != NULL );

	// force a page in of all muzzle flashes
	mflash_page_in(true);

	// page in models for all weapon types that aren't already loaded
	for (i = 0; i < weapon_info_size(); i++) {
		// skip over anything that's already loaded
		if (used_weapons[i])
			continue;

		weapon_load_bitmaps(i);

		weapon_info *wip = &Weapon_info[i];
		
        wip->wi_flags.remove(Weapon::Info_Flags::Thruster);		// Assume no thrusters

		if ( wip->render_type == WRT_POF ) {
			wip->model_num = model_load( wip->pofbitmap_name );
				
			polymodel *pm = model_get( wip->model_num );
				
			// If it has a model, and the model pof has thrusters, then set
			// the flags
			if ( pm->n_thrusters > 0 )	{
                wip->wi_flags.set(Weapon::Info_Flags::Thruster);
			}
		}
		
		wip->external_model_num = -1;
		
		if (VALID_FNAME(wip->external_model_name))
			wip->external_model_num = model_load( wip->external_model_name );

		if (wip->external_model_num == -1)
			wip->external_model_num = wip->model_num;
		
		
		//Load shockwaves
		shockwave_create_info_load(&wip->shockwave);
		shockwave_create_info_load(&wip->dinky_shockwave);

		used_weapons[i]++;
	}
}

/* Helper function for l_Weaponclass.isWeaponLoaded()
 * Pages in a single weapon and its substitutes and chilren given the weapon_info index for it
 */
bool weapon_page_in(int weapon_type)
{
	Assert(used_weapons != NULL);

	if (weapon_type < 0 || weapon_type >= weapon_info_size()) {
		return false;
	}

	SCP_vector<int> page_in_weapons;
	page_in_weapons.push_back(weapon_type);
	
	// Make sure substitution weapons are paged in as well
	if (Weapon_info[weapon_type].num_substitution_patterns > 0) {
		for (size_t i = 0; i < Weapon_info[weapon_type].num_substitution_patterns; i++) {
			page_in_weapons.push_back(Weapon_info[weapon_type].weapon_substitution_pattern[i]);
		}
	}

	// this grabs all spawn weapon types (Cluster Baby, etc.) which can't be
	// assigned directly to a ship
	// if it's got a spawn type then grab it
	size_t size = page_in_weapons.size();
	for (size_t x = 0; x < size; x++) {
		if (Weapon_info[page_in_weapons.at(x)].num_spawn_weapons_defined > 0) {
			for (int j = 0; j < Weapon_info[page_in_weapons.at(x)].num_spawn_weapons_defined; j++) {
				int idx = (int)Weapon_info[page_in_weapons.at(x)].spawn_info[j].spawn_wep_index;
				if (idx >= 0)
					page_in_weapons.push_back(idx);
			}
		}
	}

	for (size_t k = 0; k < page_in_weapons.size(); k++) {
		if (used_weapons[page_in_weapons.at(k)]) {
			continue;		// If weapon is already paged_in, we don't need to page it in again
		}

		// Page in bitmaps for the weapon
		weapon_load_bitmaps(page_in_weapons.at(k));

		weapon_info *wip = &Weapon_info[page_in_weapons.at(k)];

		wip->wi_flags.remove(Weapon::Info_Flags::Thruster);		// Assume no thrusters

		switch (wip->render_type)
		{
		case WRT_POF:
		{
			wip->model_num = model_load(wip->pofbitmap_name);

			polymodel *pm = model_get(wip->model_num);

			// If it has a model, and the model pof has thrusters, then set
			// the flags
			if (pm->n_thrusters > 0) {
				wip->wi_flags.set(Weapon::Info_Flags::Thruster);
			}

			for (int j = 0; j < pm->n_textures; j++)
				pm->maps[j].PageIn();

			break;
		}

		case WRT_LASER:
		{
			bm_page_in_texture(wip->laser_bitmap.first_frame);
			bm_page_in_texture(wip->laser_glow_bitmap.first_frame);
			bm_page_in_texture(wip->laser_headon_bitmap.first_frame);
			bm_page_in_texture(wip->laser_glow_headon_bitmap.first_frame);

			break;
		}

		default:
			Assertion(wip->render_type != WRT_POF && wip->render_type != WRT_LASER, "Weapon %s does not have a valid rendering type. Type passed: %d\n", wip->name, wip->render_type);	// Invalid weapon rendering type.
		}

		wip->external_model_num = -1;

		if (VALID_FNAME(wip->external_model_name))
			wip->external_model_num = model_load(wip->external_model_name);

		if (wip->external_model_num == -1)
			wip->external_model_num = wip->model_num;


		//Load shockwaves
		shockwave_create_info_load(&wip->shockwave);
		shockwave_create_info_load(&wip->dinky_shockwave);

		// trail bitmaps
		if ((wip->wi_flags[Weapon::Info_Flags::Trail]) && (wip->tr_info.texture.bitmap_id > -1))
			bm_page_in_texture(wip->tr_info.texture.bitmap_id);

		// if this is a beam weapon, page in its stuff
		if (wip->wi_flags[Weapon::Info_Flags::Beam]) {
			// all beam sections
			for (int idx = 0; idx < wip->b_info.beam_num_sections; idx++)
				bm_page_in_texture(wip->b_info.sections[idx].texture.first_frame);

			// muzzle glow
			bm_page_in_texture(wip->b_info.beam_glow.first_frame);

			// particle ani
			bm_page_in_texture(wip->b_info.beam_particle_ani.first_frame);
		}

		if (wip->wi_flags[Weapon::Info_Flags::Particle_spew]) {
			for (size_t s = 0; s < MAX_PARTICLE_SPEWERS; s++) {	// looped, multi particle spew -nuke
				if (wip->particle_spewers[s].particle_spew_type != PSPEW_NONE) {
					bm_page_in_texture(wip->particle_spewers[s].particle_spew_anim.first_frame);
				}
			}
		}

		// muzzle flashes
		if (wip->muzzle_flash >= 0)
			mflash_mark_as_used(wip->muzzle_flash);

		bm_page_in_texture(wip->thruster_flame.first_frame);
		bm_page_in_texture(wip->thruster_glow.first_frame);

		// Page in decal bitmaps
		decals::pageInDecal(wip->impact_decal);

		used_weapons[page_in_weapons.at(k)]++;	// Ensures weapon can be counted as used
	}

	return true;
}

bool weapon_used(int weapon_type) {
	return used_weapons[weapon_type] > 0;
}

/**
 * Get the "color" of the laser at the given moment (since glowing lasers can cycle colors)
 */
void weapon_get_laser_color(color *c, object *objp)
{
	weapon *wep;
	weapon_info *winfo;
	float pct;

	// sanity
	if (c == NULL)
		return;

	// sanity
	Assert(objp != NULL);
	Assert(objp->type == OBJ_WEAPON);
	Assert(objp->instance >= 0);
	Assert(Weapons[objp->instance].weapon_info_index >= 0);

	if ( (objp == NULL) || (objp->type != OBJ_WEAPON) || (objp->instance < 0) || (Weapons[objp->instance].weapon_info_index < 0) )
		return;

	wep = &Weapons[objp->instance];
	winfo = &Weapon_info[wep->weapon_info_index];

	// if we're a one-color laser
	if ( (winfo->laser_color_2.red == winfo->laser_color_1.red) && (winfo->laser_color_2.green == winfo->laser_color_1.green) && (winfo->laser_color_2.blue == winfo->laser_color_1.blue) ) {
		*c = winfo->laser_color_1;
		return;
	}

	int r = winfo->laser_color_1.red;
	int g = winfo->laser_color_1.green;
	int b = winfo->laser_color_1.blue;

	// lifetime pct
	pct = 1.0f - (wep->lifeleft / winfo->lifetime);
	CLAMP(pct, 0.0f, 0.5f);

	if (pct > 0.0f) {
		pct *= 2.0f;

		r += fl2i((winfo->laser_color_2.red - winfo->laser_color_1.red) * pct);
		g += fl2i((winfo->laser_color_2.green - winfo->laser_color_1.green) * pct);
		b += fl2i((winfo->laser_color_2.blue - winfo->laser_color_1.blue) * pct);
	}

	// otherwise interpolate between the colors
	gr_init_color( c, r, g, b );
}

// default weapon particle spew data

int Weapon_particle_spew_count = 1;
int Weapon_particle_spew_time = 25;
float Weapon_particle_spew_vel = 0.4f;
float Weapon_particle_spew_radius = 2.0f;
float Weapon_particle_spew_lifetime = 0.15f;
float Weapon_particle_spew_scale = 0.8f;

/**
 * For weapons flagged as particle spewers, spew particles. wheee
 */
void weapon_maybe_spew_particle(object *obj)
{
	weapon *wp;
	weapon_info *wip;
	int idx;

	// check some stuff
	Assert(obj->type == OBJ_WEAPON);
	Assert(obj->instance >= 0);
	Assert(Weapons[obj->instance].weapon_info_index >= 0);
	Assert(Weapon_info[Weapons[obj->instance].weapon_info_index].wi_flags[Weapon::Info_Flags::Particle_spew]);
	
	wp = &Weapons[obj->instance];
	wip = &Weapon_info[wp->weapon_info_index];
	vec3d spawn_pos, spawn_vel, output_pos, output_vel, input_pos, input_vel;

	for (int psi = 0; psi < MAX_PARTICLE_SPEWERS; psi++) {	// iterate through spewers	-nuke
		if (wip->particle_spewers[psi].particle_spew_type != PSPEW_NONE) {
			// if the weapon's particle timestamp has elapsed
			if ((wp->particle_spew_time[psi] == -1) || timestamp_elapsed(wp->particle_spew_time[psi])) {
				// reset the timestamp
				wp->particle_spew_time[psi] = timestamp(wip->particle_spewers[0].particle_spew_time);

				// turn normals and origins to world space if we need to
				if (!vm_vec_same(&wip->particle_spewers[psi].particle_spew_offset, &vmd_zero_vector)) {	// don't xform unused vectors
					vm_vec_unrotate(&spawn_pos, &wip->particle_spewers[psi].particle_spew_offset, &obj->orient);
				} else {
					spawn_pos = vmd_zero_vector;
				}

				if (!vm_vec_same(&wip->particle_spewers[psi].particle_spew_velocity, &vmd_zero_vector)) {
					vm_vec_unrotate(&spawn_vel, &wip->particle_spewers[psi].particle_spew_velocity, &obj->orient);
				} else {
					spawn_vel = vmd_zero_vector;
				}

				// spew some particles
				if (wip->particle_spewers[psi].particle_spew_type == PSPEW_DEFAULT)	// default pspew type
				{		// do the default pspew
						vec3d direct, direct_temp, particle_pos;
						vec3d null_vec = ZERO_VECTOR;
						vec3d vel;
						float ang;

					for (idx = 0; idx < wip->particle_spewers[psi].particle_spew_count; idx++) {
						// get the backward vector of the weapon
						direct = obj->orient.vec.fvec;
						vm_vec_negate(&direct);

						// randomly perturb x, y and z
						
						// uvec
						ang = frand_range(-PI_2,PI_2);	// fl_radian(frand_range(-90.0f, 90.0f));	-optimized by nuke
						vm_rot_point_around_line(&direct_temp, &direct, ang, &null_vec, &obj->orient.vec.fvec);			
						direct = direct_temp;
						vm_vec_scale(&direct, wip->particle_spewers[psi].particle_spew_scale);

						// rvec
						ang = frand_range(-PI_2,PI_2);	// fl_radian(frand_range(-90.0f, 90.0f));	-optimized by nuke
						vm_rot_point_around_line(&direct_temp, &direct, ang, &null_vec, &obj->orient.vec.rvec);			
						direct = direct_temp;
						vm_vec_scale(&direct, wip->particle_spewers[psi].particle_spew_scale);

						// fvec
						ang = frand_range(-PI_2,PI_2);	// fl_radian(frand_range(-90.0f, 90.0f));	-optimized by nuke
						vm_rot_point_around_line(&direct_temp, &direct, ang, &null_vec, &obj->orient.vec.uvec);			
						direct = direct_temp;
						vm_vec_scale(&direct, wip->particle_spewers[psi].particle_spew_scale);

						// get a velocity vector of some percentage of the weapon's velocity
						vel = obj->phys_info.vel;
						vm_vec_scale(&vel, wip->particle_spewers[psi].particle_spew_vel);

						// maybe add in offset and initial velocity
						if (!vm_vec_same(&spawn_vel, &vmd_zero_vector)) { // add in particle velocity if its available
							vm_vec_add2(&vel, &spawn_vel);
						}
						if (!vm_vec_same(&spawn_pos, &vmd_zero_vector)) { // add offset if available
							vm_vec_add2(&direct, &spawn_pos);
						}

						if (wip->wi_flags[Weapon::Info_Flags::Corkscrew]) {
							vm_vec_add(&particle_pos, &obj->last_pos, &direct);
						} else {
							vm_vec_add(&particle_pos, &obj->pos, &direct);
						}

						// emit the particle
						if (wip->particle_spewers[psi].particle_spew_anim.first_frame < 0) {
							particle::particle_info pi;
							pi.bitmap = particle::Anim_bitmap_id_smoke;
							pi.nframes = particle::Anim_num_frames_smoke;
							pi.pos = particle_pos;
							pi.vel = vel;
							pi.lifetime = wip->particle_spewers[psi].particle_spew_lifetime;
							pi.rad = wip->particle_spewers[psi].particle_spew_radius;

							particle::create(&pi);
						} else {
							particle::create(&particle_pos,
											 &vel,
											 wip->particle_spewers[psi].particle_spew_lifetime,
											 wip->particle_spewers[psi].particle_spew_radius,
											 wip->particle_spewers[psi].particle_spew_anim.first_frame);
						}
					}
				} else if (wip->particle_spewers[psi].particle_spew_type == PSPEW_HELIX) { // helix
					float segment_length = wip->max_speed * flFrametime; // determine how long the segment is
					float segment_angular_length = PI2 * wip->particle_spewers[psi].particle_spew_rotation_rate * flFrametime; 	// determine how much the segment rotates
					float rotation_value = (wp->lifeleft * PI2 * wip->particle_spewers[psi].particle_spew_rotation_rate) + wp->particle_spew_rand; // calculate a rotational start point based on remaining life
					float inc = 1.0f / wip->particle_spewers[psi].particle_spew_count;	// determine our incriment
					float particle_rot;
					vec3d input_pos_l = ZERO_VECTOR;
					
					for (float is = 0; is < 1; is += inc ) { // use iterator as a scaler
						particle_rot = rotation_value + (segment_angular_length * is); // find what point of the rotation were at
						input_vel.xyz.x = sinf(particle_rot) * wip->particle_spewers[psi].particle_spew_scale; // determine x/y velocity based on scale and rotation
						input_vel.xyz.y = cosf(particle_rot) * wip->particle_spewers[psi].particle_spew_scale;
						input_vel.xyz.z = wip->max_speed * wip->particle_spewers[psi].particle_spew_vel; // velocity inheritance
						vm_vec_unrotate(&output_vel, &input_vel, &obj->orient);				// orient velocity to weapon
						input_pos_l.xyz.x = input_vel.xyz.x * flFrametime * (1.0f - is);	// interpolate particle motion
						input_pos_l.xyz.y = input_vel.xyz.y * flFrametime * (1.0f - is);
						input_pos_l.xyz.z = segment_length * is;							// position particle correctly on the z axis
						vm_vec_unrotate(&input_pos, &input_pos_l, &obj->orient);			// orient to weapon
						vm_vec_sub(&output_pos, &obj->pos, &input_pos);						// translate to world space

						//maybe add in offset and initial velocity
						if (!vm_vec_same(&spawn_vel, &vmd_zero_vector)) { // add particle velocity if needed
							vm_vec_add2(&output_vel, &spawn_vel);
						}
						if (!vm_vec_same(&spawn_pos, &vmd_zero_vector)) { // add offset if needed
							vm_vec_add2(&output_pos, &spawn_pos);
						}

						//emit particles
						if (wip->particle_spewers[psi].particle_spew_anim.first_frame < 0) {
							particle::particle_info pi;
							pi.bitmap = particle::Anim_bitmap_id_smoke;
							pi.nframes = particle::Anim_num_frames_smoke;
							pi.pos = output_pos;
							pi.vel = output_vel;
							pi.lifetime = wip->particle_spewers[psi].particle_spew_lifetime;
							pi.rad = wip->particle_spewers[psi].particle_spew_radius;

							particle::create(&pi);
						} else {
							particle::create(&output_pos,
											 &output_vel,
											 wip->particle_spewers[psi].particle_spew_lifetime,
											 wip->particle_spewers[psi].particle_spew_radius,
											 wip->particle_spewers[psi].particle_spew_anim.first_frame);
						}
					}
				} else if (wip->particle_spewers[psi].particle_spew_type == PSPEW_SPARKLER) { // sparkler
					vec3d temp_vel;
					output_vel = obj->phys_info.vel;
					vm_vec_scale(&output_vel, wip->particle_spewers[psi].particle_spew_vel);

					for (idx = 0; idx < wip->particle_spewers[psi].particle_spew_count; idx++) {
						// create a random unit vector and scale it
						vm_vec_rand_vec_quick(&input_vel);
						vm_vec_scale(&input_vel, wip->particle_spewers[psi].particle_spew_scale);
						
						if (wip->particle_spewers[psi].particle_spew_z_scale != 1.0f) {	// don't do the extra math for spherical effect
							temp_vel = input_vel;
							temp_vel.xyz.z *= wip->particle_spewers[psi].particle_spew_z_scale;	// for an ovoid particle effect to better combine with laser effects
							vm_vec_unrotate(&input_vel, &temp_vel, &obj->orient);				// so it has to be rotated
						}

						vm_vec_add2(&output_vel, &input_vel); // add to weapon velocity
						output_pos = obj->pos;

						// maybe add in offset and initial velocity
						if (!vm_vec_same(&spawn_vel, &vmd_zero_vector)) { // add particle velocity if needed
							vm_vec_add2(&output_vel, &spawn_vel);
						}
						if (!vm_vec_same(&spawn_pos, &vmd_zero_vector)) { // add offset if needed
							vm_vec_add2(&output_pos, &spawn_pos);
						}

						// emit particles
						if (wip->particle_spewers[psi].particle_spew_anim.first_frame < 0) {
							particle::particle_info pi;
							pi.bitmap = particle::Anim_bitmap_id_smoke;
							pi.nframes = particle::Anim_num_frames_smoke;
							pi.pos = output_pos;
							pi.vel = output_vel;
							pi.lifetime = wip->particle_spewers[psi].particle_spew_lifetime;
							pi.rad = wip->particle_spewers[psi].particle_spew_radius;

							particle::create(&pi);
						} else {
							particle::create(&output_pos,
											 &output_vel,
											 wip->particle_spewers[psi].particle_spew_lifetime,
											 wip->particle_spewers[psi].particle_spew_radius,
											 wip->particle_spewers[psi].particle_spew_anim.first_frame);
						}
					}
				} else if (wip->particle_spewers[psi].particle_spew_type == PSPEW_RING) {
					float inc = PI2 / wip->particle_spewers[psi].particle_spew_count;	

					for (float ir = 0; ir < PI2; ir += inc) { // use iterator for rotation
						input_vel.xyz.x = sinf(ir) * wip->particle_spewers[psi].particle_spew_scale; // generate velocity from rotation data
						input_vel.xyz.y = cosf(ir) * wip->particle_spewers[psi].particle_spew_scale;
						input_vel.xyz.z = obj->phys_info.fspeed * wip->particle_spewers[psi].particle_spew_vel;
						vm_vec_unrotate(&output_vel, &input_vel, &obj->orient); // rotate it to model

						output_pos = obj->pos;

						// maybe add in offset amd iitial velocity
						if (!vm_vec_same(&spawn_vel, &vmd_zero_vector)) { // add particle velocity if needed
							vm_vec_add2(&output_vel, &spawn_vel);
						}
						if (!vm_vec_same(&spawn_pos, &vmd_zero_vector)) { // add offset if needed
							vm_vec_add2(&output_pos, &spawn_pos);
						}

						// emit particles
						if (wip->particle_spewers[psi].particle_spew_anim.first_frame < 0) {
							particle::particle_info pi;
							pi.bitmap = particle::Anim_bitmap_id_smoke;
							pi.nframes = particle::Anim_num_frames_smoke;
							pi.pos = output_pos;
							pi.vel = output_vel;
							pi.lifetime = wip->particle_spewers[psi].particle_spew_lifetime;
							pi.rad = wip->particle_spewers[psi].particle_spew_radius;
						} else {
							particle::create(&output_pos,
											 &output_vel,
											 wip->particle_spewers[psi].particle_spew_lifetime,
											 wip->particle_spewers[psi].particle_spew_radius,
											 wip->particle_spewers[psi].particle_spew_anim.first_frame);
						}
					}
				} else if (wip->particle_spewers[psi].particle_spew_type == PSPEW_PLUME) {
					float ang_rand, len_rand, sin_ang, cos_ang;
					vec3d input_pos_l = ZERO_VECTOR;
					
					for (int i = 0; i < wip->particle_spewers[psi].particle_spew_count; i++) {
						// use polar coordinates to ensure a disk shaped spew plane
						ang_rand = frand_range(-PI,PI);
						len_rand = frand() * wip->particle_spewers[psi].particle_spew_scale;
						sin_ang = sinf(ang_rand);
						cos_ang = cosf(ang_rand);
						// compute velocity
						input_vel.xyz.x = wip->particle_spewers[psi].particle_spew_z_scale * -sin_ang;
						input_vel.xyz.y = wip->particle_spewers[psi].particle_spew_z_scale * -cos_ang;
						input_vel.xyz.z = obj->phys_info.fspeed * wip->particle_spewers[psi].particle_spew_vel;
						vm_vec_unrotate(&output_vel, &input_vel, &obj->orient); // rotate it to model
						// place particle on a disk prependicular to the weapon normal and rotate to model space
						input_pos_l.xyz.x = sin_ang * len_rand;
						input_pos_l.xyz.y = cos_ang * len_rand;
						vm_vec_unrotate(&input_pos, &input_pos_l, &obj->orient); // rotate to world
						vm_vec_sub(&output_pos, &obj->pos, &input_pos); // translate to world
						
						// maybe add in offset amd iitial velocity
						if (!vm_vec_same(&spawn_vel, &vmd_zero_vector)) { // add particle velocity if needed
							vm_vec_add2(&output_vel, &spawn_vel);
						}
						if (!vm_vec_same(&spawn_pos, &vmd_zero_vector)) { // add offset if needed
							vm_vec_add2(&output_pos, &spawn_pos);
						}

						//emit particles
						if (wip->particle_spewers[psi].particle_spew_anim.first_frame < 0) {
							particle::particle_info pi;
							pi.bitmap = particle::Anim_bitmap_id_smoke;
							pi.nframes = particle::Anim_num_frames_smoke;
							pi.pos = output_pos;
							pi.vel = output_vel;
							pi.lifetime = wip->particle_spewers[psi].particle_spew_lifetime;
							pi.rad = wip->particle_spewers[psi].particle_spew_radius;

							particle::create(&pi);
						} else {
							particle::create(&output_pos,
											 &output_vel,
											 wip->particle_spewers[psi].particle_spew_lifetime,
											 wip->particle_spewers[psi].particle_spew_radius,
											 wip->particle_spewers[psi].particle_spew_anim.first_frame);
						}
					}
				}
			}
		}
	}
}

/**
 * Debug console functionality
 */
void dcf_pspew();
DCF(pspew_count, "Number of particles spewed at a time")
{
	if (dc_optional_string_either("help", "--help")) {
		dcf_pspew();
		return;
	}

	if (dc_optional_string_either("status", "--status") || dc_optional_string_either("?", "--?")) {
			dc_printf("Partical count is %i\n", Weapon_particle_spew_count);
			return;
	}

	dc_stuff_int(&Weapon_particle_spew_count);
	
	dc_printf("Partical count set to %i\n", Weapon_particle_spew_count);
}

DCF(pspew_time, "Time between particle spews")
{
	if (dc_optional_string_either("help", "--help")) {
		dcf_pspew();
		return;
	}

	if (dc_optional_string_either("status", "--status") || dc_optional_string_either("?", "--?")) {
		dc_printf("Particle spawn period is %i\n", Weapon_particle_spew_time);
		return;
	}

	dc_stuff_int(&Weapon_particle_spew_time);

	dc_printf("Particle spawn period set to %i\n", Weapon_particle_spew_time);
}

DCF(pspew_vel, "Relative velocity of particles (0.0 - 1.0)")
{
	if (dc_optional_string_either("help", "--help")) {
		dcf_pspew();
		return;
	}

	if (dc_optional_string_either("status", "--status") || dc_optional_string_either("?", "--?")) {
		dc_printf("Particle relative velocity is %f\n", Weapon_particle_spew_vel);
		return;
	}

	dc_stuff_float(&Weapon_particle_spew_vel);

	dc_printf("Particle relative velocity set to %f\n", Weapon_particle_spew_vel);
}

DCF(pspew_size, "Size of spewed particles")
{
	if (dc_optional_string_either("help", "--help")) {
		dcf_pspew();
		return;
	}

	if (dc_optional_string_either("status", "--status") || dc_optional_string_either("?", "--?")) {
		dc_printf("Particle size is %f\n", Weapon_particle_spew_radius);
		return;
	}

	dc_stuff_float(&Weapon_particle_spew_radius);

	dc_printf("Particle size set to %f\n", Weapon_particle_spew_radius);
}

DCF(pspew_life, "Lifetime of spewed particles")
{
	if (dc_optional_string_either("help", "--help")) {
		dcf_pspew();
		return;
	}

	if (dc_optional_string_either("status", "--status") || dc_optional_string_either("?", "--?")) {
		dc_printf("Particle lifetime is %f\n", Weapon_particle_spew_lifetime);
		return;
	}

	dc_stuff_float(&Weapon_particle_spew_lifetime);

	dc_printf("Particle lifetime set to %f\n", Weapon_particle_spew_lifetime);
}

DCF(pspew_scale, "How far away particles are from the weapon path")
{
	if (dc_optional_string_either("help", "--help")) {
		dcf_pspew();
		return;
	}

	if (dc_optional_string_either("status", "--status") || dc_optional_string_either("?", "--?")) {
		dc_printf("Particle scale is %f\n", Weapon_particle_spew_scale);
	}

	dc_stuff_float(&Weapon_particle_spew_scale);

	dc_printf("Particle scale set to %f\n", Weapon_particle_spew_scale);
}

// Help and Status provider
DCF(pspew, "Particle spew help and status provider")
{
	if (dc_optional_string_either("status", "--status") || dc_optional_string_either("?", "--?")) {
		dc_printf("Particle spew settings\n\n");

		dc_printf(" Count   (pspew_count) : %d\n", Weapon_particle_spew_count);
		dc_printf(" Time     (pspew_time) : %d\n", Weapon_particle_spew_time);
		dc_printf(" Velocity  (pspew_vel) : %f\n", Weapon_particle_spew_vel);
		dc_printf(" Size     (pspew_size) : %f\n", Weapon_particle_spew_radius);
		dc_printf(" Lifetime (pspew_life) : %f\n", Weapon_particle_spew_lifetime);
		dc_printf(" Scale   (psnew_scale) : %f\n", Weapon_particle_spew_scale);
		return;
	}

	dc_printf("Available particlar spew commands:\n");
	dc_printf("pspew_count : %s\n", dcmd_pspew_count.help);
	dc_printf("pspew_time  : %s\n", dcmd_pspew_time.help);
	dc_printf("pspew_vel   : %s\n", dcmd_pspew_vel.help);
	dc_printf("pspew_size  : %s\n", dcmd_pspew_size.help);
	dc_printf("pspew_life  : %s\n", dcmd_pspew_life.help);
	dc_printf("pspew_scale : %s\n\n", dcmd_pspew_scale.help);

	dc_printf("To view status of all pspew settings, type in 'pspew --status'.\n");
	dc_printf("Passing '--status' as an argument to any of the individual spew commands will show the status of that variable only.\n\n");

	dc_printf("These commands adjust the various properties of the particle spew system, which is used by weapons when they are fired, are in-flight, and die (either by impact or by end of life time.\n");
	dc_printf("Generally, a large particle count with small size and scale will result in a nice dense particle spew.\n");
	dc_printf("Be advised, this effect is applied to _ALL_ weapons, and as such may drastically reduce framerates on lower powered platforms.\n");
}

/**
 * Return a scale factor for damage which should be applied for 2 collisions
 */
float weapon_get_damage_scale(const weapon_info *wip, const object *wep, const object *target)
{
	weapon *wp;	
	int from_player = 0;
	float total_scale = 1.0f;
	float hull_pct;
	int is_big_damage_ship = 0;

	// Goober5000 - additional sanity (target can be NULL)
	Assert(wip);
	Assert(wep);

	// sanity
	if((wip == NULL) || (wep == NULL) || (target == NULL)){
		return 1.0f;
	}

	// don't scale any damage if its not a weapon	
	if((wep->type != OBJ_WEAPON) || (wep->instance < 0) || (wep->instance >= MAX_WEAPONS)){
		return 1.0f;
	}
	wp = &Weapons[wep->instance];

	// was the weapon fired by the player
	from_player = 0;
	if((wep->parent >= 0) && (wep->parent < MAX_OBJECTS) && (Objects[wep->parent].flags[Object::Object_Flags::Player_ship])){
		from_player = 1;
	}
		
	// if this is a lockarm weapon, and it was fired unlocked
	if((wip->wi_flags[Weapon::Info_Flags::Lockarm]) && !(wp->weapon_flags[Weapon::Weapon_Flags::Locked_when_fired])){		
		total_scale *= 0.1f;
	}
	
	// if the hit object was a ship and we're doing damage scaling
	if ( (target->type == OBJ_SHIP) &&
		!(The_mission.ai_profile->flags[AI::Profile_Flags::Disable_weapon_damage_scaling]) &&
		!(Ship_info[Ships[target->instance].ship_info_index].flags[Ship::Info_Flags::Disable_weapon_damage_scaling])
	) {
		ship_info *sip;

		// get some info on the ship
		Assert((target->instance >= 0) && (target->instance < MAX_SHIPS));
		if((target->instance < 0) || (target->instance >= MAX_SHIPS)){
			return total_scale;
		}
		sip = &Ship_info[Ships[target->instance].ship_info_index];

		// get hull pct of the ship currently
		hull_pct = get_hull_pct(target);

		// if it has hit a supercap ship and is not a supercap class weapon
		if((sip->flags[Ship::Info_Flags::Supercap]) && !(wip->wi_flags[Weapon::Info_Flags::Supercap])){
			// if the supercap is around 3/4 damage, apply nothing
			if(hull_pct <= 0.75f){
				return 0.0f;
			} else {
				total_scale *= SUPERCAP_DAMAGE_SCALE;
			}
		}

		// determine if this is a big damage ship
		is_big_damage_ship = (sip->flags[Ship::Info_Flags::Big_damage]);

		// if this is a large ship, and is being hit by flak
		if(is_big_damage_ship && (wip->wi_flags[Weapon::Info_Flags::Flak])){
			total_scale *= FLAK_DAMAGE_SCALE;
		}
		
		// if the weapon is a small weapon being fired at a big ship
		if( is_big_damage_ship && !(wip->hurts_big_ships()) ){

			// if the player is firing it
			if ( from_player && !(The_mission.ai_profile->flags[AI::Profile_Flags::Player_weapon_scale_fix])) {
				// if it's a laser weapon
				if(wip->subtype == WP_LASER){
					total_scale *= 0.01f;
				} else {
					total_scale *= 0.05f;
				}
			}

			// scale based on hull
			if(hull_pct > 0.1f){
				total_scale *= hull_pct;
			} else {
				return 0.0f;
			}
		}
	}
	
	return total_scale;
}

void pause_in_flight_sounds()
{
	for (int i = 0; i < MAX_WEAPONS; i++)
	{
		if (Weapons[i].objnum != -1)
		{
			weapon* wp = &Weapons[i];

			if (wp->hud_in_flight_snd_sig.isValid() && snd_is_playing(wp->hud_in_flight_snd_sig)) {
				// Stop sound, it will be restarted in the first frame after the game is unpaused
				snd_stop(wp->hud_in_flight_snd_sig);
			}
		}
	}
}

void weapon_pause_sounds()
{
	// Pause all beam sounds
	beam_pause_sounds();

	// Pause in-flight sounds
	pause_in_flight_sounds();
}

void weapon_unpause_sounds()
{
	// Pause all beam sounds
	beam_unpause_sounds();
}

void shield_impact_explosion(const vec3d *hitpos, const object *objp, float radius, int idx) {
	int expl_ani_handle = Weapon_explosions.GetAnim(idx, hitpos, radius);
	particle::create(hitpos,
					 &vmd_zero_vector,
					 0.0f,
					 radius,
					 expl_ani_handle,
					 objp);
}

// renders another laser bitmap on top of the regular bitmap based on the angle of the camera to the front of the laser
// the two are cross-faded into each other so it can switch to the more appropriate bitmap depending on the angle
// returns the alpha multiplier to be used for the main bitmap
float weapon_render_headon_bitmap(object* wep_objp, vec3d* headp, vec3d* tailp, float switch_ang, float switch_rate, int bitmap, float width1, float width2, int r, int g, int b){
	weapon* wp = &Weapons[wep_objp->instance];
	weapon_info* wip = &Weapon_info[wp->weapon_info_index];

	vec3d center, reye;
	vm_vec_avg(&center, headp, &wep_objp->pos);
	vm_vec_sub(&reye, &Eye_position, &center);
	vm_vec_normalize(&reye);
	float ang = vm_vec_delta_ang_norm(&reye, &wep_objp->orient.vec.fvec, nullptr);
	float head_alpha, side_alpha;

	// get the head vs side apparent proportions
	if (switch_ang < 0.0f) {
		head_alpha = ((width1 + width2) / 2) * fabs(cosf(ang));
		side_alpha = wip->laser_length * fabs(sinf(ang));
	}
	else {
		head_alpha = tanf(switch_ang);
		side_alpha = 1 / head_alpha;
		side_alpha = side_alpha * fabs(sinf(ang));
		head_alpha = head_alpha * fabs(cosf(ang));
	}
	head_alpha = powf(head_alpha, switch_rate);
	side_alpha = powf(side_alpha, switch_rate);

	// turn it into 0..1
	float head_side_total = head_alpha + side_alpha;
	head_alpha /= head_side_total;
	side_alpha /= head_side_total;

	// make the transition instant past 20
	if (switch_rate >= 20.0f) {
		if (head_alpha > side_alpha) {
			head_alpha = 1.0f;
			side_alpha = 0.0f;
		}
		else {
			head_alpha = 0.0f;
			side_alpha = 1.0f;
		}
	}

	r = (int)(r * head_alpha);   g = (int)(g * head_alpha);   b = (int)(b * head_alpha);

	batching_add_laser(bitmap, headp, width1, tailp, width2, r, g, b);

	return side_alpha;
}

void weapon_render(object* obj, model_draw_list *scene)
{
	int num;
	weapon_info *wip;
	weapon *wp;
	color c;

	MONITOR_INC(NumWeaponsRend, 1);

	Assert(obj->type == OBJ_WEAPON);

	num = obj->instance;
	wp = &Weapons[num];
	wip = &Weapon_info[Weapons[num].weapon_info_index];


	if (wip->wi_flags[Weapon::Info_Flags::Transparent]) {
		if (wp->alpha_current == -1.0f) {
			wp->alpha_current = wip->alpha_max;
		} else if (wip->alpha_cycle > 0.0f) {
			if (wp->alpha_backward) {
				wp->alpha_current += wip->alpha_cycle;

				if (wp->alpha_current > wip->alpha_max) {
					wp->alpha_current = wip->alpha_max;
					wp->alpha_backward = 0;
				}
			} else {
				wp->alpha_current -= wip->alpha_cycle;

				if (wp->alpha_current < wip->alpha_min) {
					wp->alpha_current = wip->alpha_min;
					wp->alpha_backward = 1;
				}
			}
		}
	}

	switch (wip->render_type)
	{
	case WRT_LASER:
		{
			float length_mult = wip->weapon_curves.get_output(weapon_info::WeaponCurveOutputs::LASER_LENGTH_MULT, *wp, &wp->modular_curves_instance);
			float radius_mult = wip->weapon_curves.get_output(weapon_info::WeaponCurveOutputs::LASER_RADIUS_MULT, *wp, &wp->modular_curves_instance);
			float head_radius_mult = wip->weapon_curves.get_output(weapon_info::WeaponCurveOutputs::LASER_HEAD_RADIUS_MULT, *wp, &wp->modular_curves_instance);
			float tail_radius_mult = wip->weapon_curves.get_output(weapon_info::WeaponCurveOutputs::LASER_TAIL_RADIUS_MULT, *wp, &wp->modular_curves_instance);
			float offset_x_mult = wip->weapon_curves.get_output(weapon_info::WeaponCurveOutputs::LASER_OFFSET_X_MULT, *wp, &wp->modular_curves_instance);
			float offset_y_mult = wip->weapon_curves.get_output(weapon_info::WeaponCurveOutputs::LASER_OFFSET_Y_MULT, *wp, &wp->modular_curves_instance);
			float offset_z_mult = wip->weapon_curves.get_output(weapon_info::WeaponCurveOutputs::LASER_OFFSET_Z_MULT, *wp, &wp->modular_curves_instance);
			float switch_ang_mult = wip->weapon_curves.get_output(weapon_info::WeaponCurveOutputs::LASER_HEADON_SWITCH_ANG_MULT, *wp, &wp->modular_curves_instance);
			float switch_rate_mult = wip->weapon_curves.get_output(weapon_info::WeaponCurveOutputs::LASER_HEADON_SWITCH_RATE_MULT, *wp, &wp->modular_curves_instance);
			bool anim_has_curve = wip->weapon_curves.has_curve(weapon_info::WeaponCurveOutputs::LASER_ANIM_STATE);
			float anim_state = wip->weapon_curves.get_output(weapon_info::WeaponCurveOutputs::LASER_ANIM_STATE, *wp, &wp->modular_curves_instance);
			float alpha_mult = wip->weapon_curves.get_output(weapon_info::WeaponCurveOutputs::LASER_ALPHA_MULT, *wp, &wp->modular_curves_instance);
			float bitmap_r_mult = wip->weapon_curves.get_output(weapon_info::WeaponCurveOutputs::LASER_BITMAP_R_MULT, *wp, &wp->modular_curves_instance);
			float bitmap_g_mult = wip->weapon_curves.get_output(weapon_info::WeaponCurveOutputs::LASER_BITMAP_G_MULT, *wp, &wp->modular_curves_instance);
			float bitmap_b_mult = wip->weapon_curves.get_output(weapon_info::WeaponCurveOutputs::LASER_BITMAP_B_MULT, *wp, &wp->modular_curves_instance);
			float glow_r_mult = wip->weapon_curves.get_output(weapon_info::WeaponCurveOutputs::LASER_GLOW_R_MULT, *wp, &wp->modular_curves_instance);
			float glow_g_mult = wip->weapon_curves.get_output(weapon_info::WeaponCurveOutputs::LASER_GLOW_G_MULT, *wp, &wp->modular_curves_instance);
			float glow_b_mult = wip->weapon_curves.get_output(weapon_info::WeaponCurveOutputs::LASER_GLOW_B_MULT, *wp, &wp->modular_curves_instance);

			if (wip->laser_length_by_frametime) {
				length_mult *= flFrametime;
			}

			float alphaf = 1.0f;
			int framenum = 0;
			int headon_framenum = 0;

			float laser_length = wip->laser_length;
			laser_length *= length_mult;
			float head_radius = wip->laser_head_radius;
			float tail_radius = wip->laser_tail_radius;
			head_radius *= head_radius_mult * radius_mult;
			tail_radius *= tail_radius_mult * radius_mult;

			if (laser_length < 0.0001f)
				return;
			
			if (head_radius <= 0.0001f) {
				head_radius = 0.0001f;
			}
			if (tail_radius <= 0.0001f) {
				tail_radius = 0.0001f;
			}


			vec3d rotated_offset;

			vm_vec_unrotate(&rotated_offset, &wip->laser_pos_offset, &obj->orient);

			rotated_offset.xyz.x *= offset_x_mult;
			rotated_offset.xyz.y *= offset_y_mult;
			rotated_offset.xyz.z *= offset_z_mult;

			// By default, the laser's actual position is at its tail point, near the trailing edge of the bitmap.
			// Before deriving the headp from the tailp, we move the tailp by the modder-specified offset, multiplied by laser_length.
			// That way, the offset is relative to laser_length, and moving the bitmap so that the laser's position is, for example,
			// at the center or head of the laser is easy.
			vec3d headp, tailp;
				vm_vec_scale_add(&tailp, &obj->pos, &rotated_offset, laser_length);
				vm_vec_scale_add(&headp, &tailp, &obj->orient.vec.fvec, laser_length);

			float main_bitmap_alpha_mult = 1.0;

			if (wip->laser_bitmap.first_frame >= 0) {					
				gr_set_color_fast(&wip->laser_color_1);

				if (wip->laser_bitmap.num_frames > 1) {
					wp->laser_bitmap_frame += flFrametime;

					if (anim_has_curve) {
						framenum = fl2i(i2fl(wip->laser_bitmap.num_frames - 1) * anim_state);
					} else {
						framenum = bm_get_anim_frame(wip->laser_bitmap.first_frame, wp->laser_bitmap_frame, wip->laser_bitmap.total_time, true);
					}

					CLAMP(framenum, 0, wip->laser_bitmap.num_frames - 1);
				}

				if (wip->laser_headon_bitmap.num_frames > 1) {
					wp->laser_headon_bitmap_frame += flFrametime;

					if (anim_has_curve) {
						framenum = fl2i(i2fl(wip->laser_headon_bitmap.num_frames - 1) * anim_state);
					} else {
						headon_framenum = bm_get_anim_frame(wip->laser_headon_bitmap.first_frame, wp->laser_headon_bitmap_frame, wip->laser_headon_bitmap.total_time, true);
					}

					CLAMP(framenum, 0, wip->laser_headon_bitmap.num_frames - 1);
				}

				if (wip->wi_flags[Weapon::Info_Flags::Transparent]) {
					alphaf = wp->alpha_current;
				}
				alphaf *= alpha_mult;
				CLAMP(alphaf, 0.0f, 1.0f);

				if (Neb_affects_weapons) {
					float nebalpha = 1.0f;
					if(nebula_handle_alpha(nebalpha, &tailp, Neb2_fog_visibility_weapon))
						alphaf *= nebalpha;
				}

				// Scale the laser so that it always appears some configured amount of pixels wide, no matter the distance.
				// Only affects width, length remains unchanged.
				float scaled_head_radius = model_render_get_diameter_clamped_to_min_pixel_size(&headp, head_radius, wip->laser_min_pixel_size);
				float scaled_tail_radius = model_render_get_diameter_clamped_to_min_pixel_size(&tailp, tail_radius, wip->laser_min_pixel_size);

				int bitmap_r = fl2i(alphaf * wip->bitmap_color.xyz.x * bitmap_r_mult);
				int bitmap_g = fl2i(alphaf * wip->bitmap_color.xyz.y * bitmap_g_mult);
				int bitmap_b = fl2i(alphaf * wip->bitmap_color.xyz.z * bitmap_b_mult);
				CLAMP(bitmap_r, 0, 255);
				CLAMP(bitmap_g, 0, 255);
				CLAMP(bitmap_b, 0, 255);

				// render the head-on bitmap if appropriate and maybe adjust the main bitmap's alpha
				if (wip->laser_headon_bitmap.first_frame >= 0) {
					main_bitmap_alpha_mult = weapon_render_headon_bitmap(obj, &headp, &tailp,
						wip->laser_headon_switch_ang * switch_ang_mult,
						wip->laser_headon_switch_rate * switch_rate_mult,
						wip->laser_headon_bitmap.first_frame + headon_framenum,
						scaled_head_radius,
						scaled_tail_radius,
						bitmap_r, bitmap_g, bitmap_b);

					bitmap_r = fl2i(i2fl(bitmap_r) * main_bitmap_alpha_mult);
					bitmap_g = fl2i(i2fl(bitmap_g) * main_bitmap_alpha_mult);
					bitmap_b = fl2i(i2fl(bitmap_b) * main_bitmap_alpha_mult);
				}

				batching_add_laser(
					wip->laser_bitmap.first_frame + framenum,
					&headp,
					scaled_head_radius,
					&tailp,
					scaled_tail_radius,
					bitmap_r, bitmap_g, bitmap_b);
			}

			// maybe draw laser glow bitmap
			if (wip->laser_glow_bitmap.first_frame >= 0) {
				// get the laser color
				weapon_get_laser_color(&c, obj);

				// *Tail point "getting bigger" as well as headpoint isn't being taken into consideration, so
				//  it caused uneven glow between the head and tail, which really shows in big lasers. So...fixed!    -Et1
				vec3d headp2, tailp2;

				float glow_scale_l_modified = wip->laser_glow_length_scale / 2.f + 0.5f;

				vm_vec_scale_add(&headp2, &tailp, &obj->orient.vec.fvec, laser_length * glow_scale_l_modified);
				vm_vec_scale_add(&tailp2, &tailp, &obj->orient.vec.fvec, laser_length * (1 - glow_scale_l_modified));

				framenum = 0;

				if (wip->laser_glow_bitmap.num_frames > 1) {
					wp->laser_glow_bitmap_frame += flFrametime;

					// Sanity checks
					if (wp->laser_glow_bitmap_frame < 0.0f)
						wp->laser_glow_bitmap_frame = 0.0f;
					if (wp->laser_glow_bitmap_frame > 100.0f)
						wp->laser_glow_bitmap_frame = 0.0f;

					while (wp->laser_glow_bitmap_frame > wip->laser_glow_bitmap.total_time)
						wp->laser_glow_bitmap_frame -= wip->laser_glow_bitmap.total_time;

					if (anim_has_curve) {
						framenum = fl2i(i2fl(wip->laser_glow_bitmap.num_frames) * anim_state);
					} else {
						framenum = fl2i( (wp->laser_glow_bitmap_frame * wip->laser_glow_bitmap.num_frames) / wip->laser_glow_bitmap.total_time );
					}

					CLAMP(framenum, 0, wip->laser_glow_bitmap.num_frames - 1);
				}

				if (wip->laser_glow_headon_bitmap.num_frames > 1) {
					wp->laser_headon_bitmap_frame += flFrametime;

					// Sanity checks
					if (wp->laser_glow_headon_bitmap_frame < 0.0f)
						wp->laser_glow_headon_bitmap_frame = 0.0f;
					if (wp->laser_glow_headon_bitmap_frame > 100.0f)
						wp->laser_glow_headon_bitmap_frame = 0.0f;

					while (wp->laser_glow_headon_bitmap_frame > wip->laser_glow_headon_bitmap.total_time)
						wp->laser_glow_headon_bitmap_frame -= wip->laser_glow_headon_bitmap.total_time;

					if (anim_has_curve) {
						framenum = fl2i(i2fl(wip->laser_glow_headon_bitmap.num_frames) * anim_state);
					} else {
						headon_framenum = fl2i((wp->laser_glow_headon_bitmap_frame * wip->laser_glow_headon_bitmap.num_frames) / wip->laser_glow_headon_bitmap.total_time);
					}

					CLAMP(headon_framenum, 0, wip->laser_glow_headon_bitmap.num_frames - 1);
				}

				if (wip->wi_flags[Weapon::Info_Flags::Transparent]) {
					alphaf = wp->alpha_current * weapon_glow_alpha;
				} else {
					alphaf = weapon_glow_alpha;
				}
				alphaf *= alpha_mult;
				CLAMP(alphaf, 0.0f, 1.0f);

				if (Neb_affects_weapons) {
					float nebalpha = 1.0f;
					if (nebula_handle_alpha(nebalpha, &tailp, Neb2_fog_visibility_weapon))
						alphaf *= nebalpha;
				}

				// Scale the laser so that it always appears some configured amount of pixels wide, no matter the distance.
				// Only affects width, length remains unchanged.
				float scaled_head_radius = model_render_get_diameter_clamped_to_min_pixel_size(&headp2, head_radius, wip->laser_min_pixel_size);
				float scaled_tail_radius = model_render_get_diameter_clamped_to_min_pixel_size(&tailp2, tail_radius, wip->laser_min_pixel_size);

				int r = fl2i(i2fl(c.red) * glow_r_mult * alphaf);
				int g = fl2i(i2fl(c.green) * glow_g_mult * alphaf);
				int b = fl2i(i2fl(c.blue) * glow_b_mult * alphaf);

				// render the head-on bitmap if appropriate and maybe adjust the main bitmap's alpha
				if (wip->laser_glow_headon_bitmap.first_frame >= 0) {
					float head_alpha = 1.0f - main_bitmap_alpha_mult;

					r = fl2i(r * head_alpha);
					g = fl2i(g * head_alpha);
					b = fl2i(b * head_alpha);

					batching_add_laser(
						wip->laser_glow_headon_bitmap.first_frame + headon_framenum,
						&headp2,
						scaled_head_radius * wip->laser_glow_head_scale,
						&tailp2,
						scaled_tail_radius * wip->laser_glow_tail_scale,
						r, g, b);
					r = fl2i(i2fl(c.red) * glow_r_mult * alphaf * main_bitmap_alpha_mult);
					g = fl2i(i2fl(c.green) * glow_g_mult * alphaf * main_bitmap_alpha_mult);
					b = fl2i(i2fl(c.blue) * glow_b_mult * alphaf * main_bitmap_alpha_mult);
				}

				batching_add_laser(
					wip->laser_glow_bitmap.first_frame + framenum,
					&headp2,
					scaled_head_radius * wip->laser_glow_head_scale,
					&tailp2,
					scaled_tail_radius * wip->laser_glow_tail_scale,
					r, g, b);
			}

			break;
		}

	case WRT_POF:
		{
			model_render_params render_info;

			uint64_t render_flags = MR_NORMAL|MR_IS_MISSILE|MR_NO_BATCH;

			if (wip->wi_flags[Weapon::Info_Flags::Mr_no_lighting])
				render_flags |= MR_NO_LIGHTING;

			if (wip->wi_flags[Weapon::Info_Flags::Transparent]) {
				render_info.set_alpha(wp->alpha_current);
				render_flags |= MR_ALL_XPARENT;
			}

			model_clear_instance(wip->model_num);

			render_info.set_object_number(wp->objnum);

			if ( (wip->wi_flags[Weapon::Info_Flags::Thruster]) && ((wp->thruster_bitmap > -1) || (wp->thruster_glow_bitmap > -1)) ) {
				float ft;
				mst_info mst;

				//	Add noise to thruster geometry.
				ft = 1.0f;		// Always use 1.0f for missiles					
				ft *= (1.0f + frand()/5.0f - 1.0f/10.0f);
				if (ft > 1.0f)
					ft = 1.0f;

				mst.length.xyz.x = ft;
				mst.length.xyz.y = ft;
				mst.length.xyz.z = ft;

				mst.primary_bitmap = wp->thruster_bitmap;
				mst.primary_glow_bitmap = wp->thruster_glow_bitmap;
				mst.glow_rad_factor = wip->thruster_glow_factor;
				mst.glow_noise = wp->thruster_glow_noise;

				render_info.set_thruster_info(mst);

				render_flags |= MR_SHOW_THRUSTERS;
			}


			//don't render local ssm's when they are still in subspace
			if (wp->lssm_stage==3)
				break;

			// start a clip plane
			if ( wp->lssm_stage == 2 ) {
				object *wobj=&Objects[wp->lssm_warp_idx];		//warphole object

				render_info.set_clip_plane(wobj->pos, wobj->orient.vec.fvec);
			}

			render_info.set_flags(render_flags);

			if (wp->model_instance_num >= 0)
				render_info.set_replacement_textures(model_get_instance(wp->model_instance_num)->texture_replace);

			model_render_queue(&render_info, scene, wip->model_num, &obj->orient, &obj->pos);

			break;
		}

	default:
		Warning(LOCATION, "Unknown weapon rendering type = %i for weapon %s\n", wip->render_type, wip->name);
	}
}

// Called by hudartillery.cpp after SSMs have been parsed to make sure that $SSM: entries defined in weapons are valid.
void validate_SSM_entries()
{
	int wi;
	SCP_vector<SCP_string>::const_iterator it;
	weapon_info *wip;

	for (it = Delayed_SSM_names.begin(); it != Delayed_SSM_names.end(); ++it) {
		delayed_ssm_data *dat = &Delayed_SSM_data[*it];
		wi = weapon_info_lookup(it->c_str());
		Assertion(wi >= 0, "Trying to validate non-existant weapon '%s'; get a coder!\n", it->c_str());
		wip = &Weapon_info[wi];
		nprintf(("parse", "Starting validation of '%s' [wip->name is '%s'], currently has an SSM_index of %d.\n", it->c_str(), wip->name, wip->SSM_index));
		wip->SSM_index = ssm_info_lookup(dat->ssm_entry.c_str());
		if (wip->SSM_index < 0) {
			if (Ssm_info.empty()) {
				Warning(LOCATION, "SSM entry '%s' in specification for %s (%s:line %d), despite no SSM strikes being defined.\n", dat->ssm_entry.c_str(), it->c_str(), dat->filename.c_str(), dat->linenum);
			} else {
				Warning(LOCATION, "Unknown SSM entry '%s' in specification for %s (%s:line %d).\n", dat->ssm_entry.c_str(), it->c_str(), dat->filename.c_str(), dat->linenum);
			}
		}
		nprintf(("parse", "Validation complete, SSM_index is %d.\n", wip->SSM_index));
	}

	// This information is no longer relevant, so might as well clear it out.
	Delayed_SSM_data = SCP_unordered_map<SCP_string, delayed_ssm_data>();
	Delayed_SSM_names = SCP_vector<SCP_string>();

	for (it = Delayed_SSM_indices.begin(); it != Delayed_SSM_indices.end(); ++it) {
		delayed_ssm_index_data *dat = &Delayed_SSM_indices_data[*it];
		wi = weapon_info_lookup(it->c_str());
		Assertion(wi >= 0, "Trying to validate non-existant weapon '%s'; get a coder!\n", it->c_str());
		wip = &Weapon_info[wi];
		nprintf(("parse", "Starting validation of '%s' [wip->name is '%s'], currently has an SSM_index of %d.\n", it->c_str(), wip->name, wip->SSM_index));
		if (wip->SSM_index < -1 || wip->SSM_index >= static_cast<int>(Ssm_info.size())) {
			if (Ssm_info.empty()) {
				Warning(LOCATION, "SSM index '%d' in specification for %s (%s:line %d), despite no SSM strikes being defined.\n", wip->SSM_index, it->c_str(), dat->filename.c_str(), dat->linenum);
			} else {
				Warning(LOCATION, "Invalid SSM index '%d' (should be 0-" SIZE_T_ARG ") in specification for %s (%s:line %d).\n", wip->SSM_index, Ssm_info.size() - 1, it->c_str(), dat->filename.c_str(), dat->linenum);
			}
			wip->SSM_index = -1;
		}
		nprintf(("parse", "Validation complete, SSM-index is %d.\n", wip->SSM_index));
	}

	// We don't need this anymore, either.
	Delayed_SSM_indices = SCP_vector<SCP_string>();
	Delayed_SSM_indices_data = SCP_unordered_map<SCP_string, delayed_ssm_index_data>();
}

int weapon_get_random_player_usable_weapon()
{
	SCP_vector<int> weapon_list;

	for (int i = 0; i < weapon_info_size(); ++i)
	{
		// skip if we aren't supposed to use it
		if (!Weapon_info[i].wi_flags[Weapon::Info_Flags::Player_allowed])
			continue;

		weapon_list.push_back(i);
	}

	if (weapon_list.empty())
		return -1;

	auto rand_wep = Random::next((int)weapon_list.size());

	return weapon_list[rand_wep];
}

weapon_info::weapon_info()
{
	this->reset();
}

void weapon_info::reset()
{
	// INITIALIZE NEW FIELDS HERE
	// The order should match the order in the struct!
	int i, j;

	memset(this->name, 0, sizeof(this->name));
	memset(this->display_name, 0, sizeof(this->display_name));
	memset(this->title, 0, sizeof(this->title));
	this->desc = nullptr;
	memset(this->altSubsysName, 0, sizeof(this->altSubsysName));

	memset(this->pofbitmap_name, 0, sizeof(this->pofbitmap_name));
	this->model_num = -1;
	memset(this->external_model_name, 0, sizeof(this->external_model_name));
	this->external_model_num = -1;

	this->tech_desc = nullptr;
	memset(this->tech_anim_filename, 0, sizeof(this->tech_anim_filename));
	memset(this->tech_title, 0, sizeof(this->tech_title));
	memset(this->tech_model, 0, sizeof(this->tech_model));

	this->hud_target_lod = -1;
	this->num_detail_levels = -1;
	for (i = 0; i < MAX_MODEL_DETAIL_LEVELS; i++)
	{
		this->detail_distance[i] = -1;
	}
	this->subtype = WP_UNUSED;
	this->render_type = WRT_NONE;

	vm_vec_zero(&this->closeup_pos);
	this->closeup_zoom = 1.0f;

	memset(this->hud_filename, 0, sizeof(this->hud_filename));
	this->hud_image_index = -1;

	generic_anim_init(&this->laser_bitmap);
	generic_anim_init(&this->laser_glow_bitmap);
	generic_anim_init(&this->laser_headon_bitmap);
	generic_anim_init(&this->laser_glow_headon_bitmap);
	this->laser_headon_switch_ang = -1.0f;
	this->laser_headon_switch_rate = 2.0f;
	this->laser_length = 10.0f;
	this->laser_length_by_frametime = false;
	this->bitmap_color = { { { 255.f, 255.f, 255.f } } };
	gr_init_color(&this->laser_color_1, 255, 255, 255);
	gr_init_color(&this->laser_color_2, 255, 255, 255);
	this->laser_head_radius = 1.0f;
	this->laser_tail_radius = 1.0f;
	this->laser_glow_length_scale = 2.0f;
	this->laser_glow_head_scale = 2.3f;
	this->laser_glow_tail_scale = 2.3f;
	this->laser_min_pixel_size = Min_pixel_size_laser;
	vm_vec_zero(&this->laser_pos_offset);

	this->light_color_set = false;
	this->light_color.reset();
	this->light_radius = -1.0f; //Defaults handled at runtime via lighting profile if left negative

	this->weapon_curves.reset();
	this->weapon_hit_curves.reset();
	this->beam_curves.reset();

	this->collision_radius_override = -1.0f;
	this->max_speed = 10.0f;
	this->acceleration_time = 0.0f;
	this->vel_inherit_amount = 1.0f;
	this->free_flight_time = 0.0f;
	this->free_flight_speed_factor = 0.25f;
	this->gravity_const = 0.0f;
	this->mass = 1.0f;
	this->fire_wait = 1.0f;
	this->max_delay = 0.0f;
	this->min_delay = 0.0f;

	this->damage = 0.0f;
	this->damage_time = -1.0f;
	this->atten_damage = -1.0f;
	this->damage_incidence_max = 1.0f;
	this->damage_incidence_min = 1.0f;

	shockwave_create_info_init(&this->shockwave);
	shockwave_create_info_init(&this->dinky_shockwave);

	this->arm_time = 0;
	this->arm_dist = 0.0f;
	this->arm_radius = 0.0f;
	this->det_range = 0.0f;
	this->det_radius = 0.0f;

	this->flak_detonation_accuracy = 65.0f;
	this->flak_targeting_accuracy = 60.0f; // Standard value as defined in flak.cpp
	this->untargeted_flak_range_penalty = 20.0f;

	this->armor_factor = 1.0f;
	this->shield_factor = 1.0f;
	this->subsystem_factor = 1.0f;

	this->life_min = -1.0f;
	this->life_max = -1.0f;
	this->lifetime = 1.0f;

	this->energy_consumed = 0.0f;

	this->wi_flags.reset();

	this->turn_time = 1.0f;
	this->turn_accel_time = 0.f;
	this->cargo_size = 1.0f;
	this->autoaim_fov = 0.0f;
	this->rearm_rate = 1.0f;
	this->reloaded_per_batch = -1;
	this->weapon_range = WEAPON_DEFAULT_TABLED_MAX_RANGE;
	// *Minimum weapon range, default is 0 -Et1
	this->weapon_min_range = 0.0f;
	this->optimum_range = 0.0f;

	this->aiming_flags.reset();
	this->minimum_convergence_distance = 0.0f;
	this->convergence_distance = 100.0f;

	this->pierce_objects = false;
	this->spawn_children_on_pierce = false;

	this->num_spawn_weapons_defined = 0;
	this->maximum_children_spawned = 0;
	for (i = 0; i < MAX_SPAWN_TYPES_PER_WEAPON; i++)
	{
		this->spawn_info[i].spawn_wep_index = -1;
		this->spawn_info[i].spawn_angle = 180;
		this->spawn_info[i].spawn_min_angle = 0;
		this->spawn_info[i].spawn_count = DEFAULT_WEAPON_SPAWN_COUNT;
		this->spawn_info[i].spawn_interval = -1.f;
		this->spawn_info[i].spawn_interval_delay = -1.f;
		this->spawn_info[i].spawn_chance = 1.f;
	}

	this->lifetime_variation_factor_when_child = 0.2f;

	this->swarm_count = -1;
	// *Default is 150  -Et1
	this->SwarmWait = SWARM_MISSILE_DELAY;

	this->target_restrict = LR_CURRENT_TARGET;
	this->target_restrict_objecttypes = LR_Objecttypes::LRO_SHIPS;
	this->multi_lock = false;
	this->trigger_lock = false;
	this->launch_reset_locks = false;
	
	this->max_seeking = 1;
	this->max_seekers_per_target = 1;
	this->ship_restrict.clear();
	this->ship_restrict_strings.clear();
	
	this->acquire_method = WLOCK_PIXEL;
	this->auto_target_method = HomingAcquisitionType::CLOSEST;

	this->min_lock_time = 0.0f;
	this->lock_pixels_per_sec = 50;
	this->catchup_pixels_per_sec = 50;
	this->catchup_pixel_penalty = 50;
	this->fov = 0;				//should be cos(pi), not pi
	this->seeker_strength = 1.0f;
	this->lock_fov = 0.85f;

	this->pre_launch_snd = gamesnd_id();
	this->pre_launch_snd_min_interval = 0;

	this->launch_snd = gamesnd_id();
	this->cockpit_launch_snd = gamesnd_id();
	this->impact_snd = gamesnd_id();
	this->disarmed_impact_snd = gamesnd_id();
	this->shield_impact_snd = gamesnd_id();
	this->flyby_snd = gamesnd_id();

	this->hud_tracking_snd = gamesnd_id();
	this->hud_locked_snd = gamesnd_id();
	this->hud_in_flight_snd = gamesnd_id();
	this->in_flight_play_type = ALWAYS;

	// Trails
	this->tr_info.pt = vmd_zero_vector;
	this->tr_info.w_start = 1.0f;
	this->tr_info.w_end = 1.0f;
	this->tr_info.a_start = 1.0f;
	this->tr_info.a_end = 1.0f;
	this->tr_info.max_life = 1.0f;
	this->tr_info.spread = 0.0f;
	this->tr_info.a_decay_exponent = 1.0f;
	this->tr_info.spew_duration = 0;
	generic_bitmap_init(&this->tr_info.texture, NULL);
	this->tr_info.n_fade_out_sections = 0;
	this->tr_info.texture_stretch = 1.0f;

	memset(this->icon_filename, 0, sizeof(this->icon_filename));
	memset(this->anim_filename, 0, sizeof(this->anim_filename));
	this->selection_effect = Default_weapon_select_effect;

	this->shield_impact_explosion_radius = 1.0f;

	this->impact_weapon_expl_effect = particle::ParticleEffectHandle::invalid();
	this->dinky_impact_weapon_expl_effect = particle::ParticleEffectHandle::invalid();
	this->flash_impact_weapon_expl_effect = particle::ParticleEffectHandle::invalid();

	this->piercing_impact_effect = particle::ParticleEffectHandle::invalid();
	this->piercing_impact_secondary_effect = particle::ParticleEffectHandle::invalid();

	this->conditional_impacts.clear();

	this->muzzle_effect = particle::ParticleEffectHandle::invalid();

	this->state_effects.clear();

	this->emp_intensity = EMP_DEFAULT_INTENSITY;
	this->emp_time = EMP_DEFAULT_TIME;	// Goober5000: <-- Look!  I fixed a Volition bug!  Gimme $5, Dave!

	this->recoil_modifier = 1.0f;
	this->shudder_modifier = 1.0f;

	this->weapon_reduce = ESUCK_DEFAULT_WEAPON_REDUCE;
	this->afterburner_reduce = ESUCK_DEFAULT_AFTERBURNER_REDUCE;

	this->vamp_regen = 1.0f;

	this->tag_time = -1.0f;
	this->tag_level = -1;

	this->muzzle_flash = -1;

	this->field_of_fire = 0.0f;
	this->fof_spread_rate = 0.0f;
	this->fof_reset_rate = 0.0f;
	this->max_fof_spread = 0.0f;
	this->firing_pattern = FiringPattern::STANDARD;
	this->shots = 1;
	this->cycle_multishot = 1;

	//customizeable corkscrew stuff
	this->cs_num_fired = 4;
	this->cs_radius = 1.25f;
	this->cs_delay = 30;
	this->cs_crotate = true;
	this->cs_twist = 5.0f;
	this->cs_random_angle = false;
	this->cs_angle = 0.0f;

	this->elec_time = 8000;
	this->elec_eng_mult = 1.0f;
	this->elec_weap_mult = 1.0f;
	this->elec_beam_mult = 1.0f;
	this->elec_sensors_mult = 1.0f;
	this->elec_randomness = 2000;
	this->elec_use_new_style = 0;

	this->SSM_index = -1;				// tag C SSM index, wich entry in the SSM table this weapon calls -Bobboau

	this->lssm_warpout_delay = 0;			//delay between launch and warpout (ms)
	this->lssm_warpin_delay = 0;			//delay between warpout and warpin (ms)
	this->lssm_stage5_vel = 0;		//velocity during final stage
	this->lssm_warpin_radius = 0;
	this->lssm_lock_range = 1000000.0f;	//local ssm lock range (optional)
	this->lssm_warpeffect = FIREBALL_WARP;		//Which fireballtype is used for the warp effect

	this->b_info.beam_type = BeamType::DIRECT_FIRE;
	this->b_info.beam_life = -1.0f;
	this->b_info.beam_warmup = -1;
	this->b_info.beam_warmdown = -1;
	this->b_info.beam_muzzle_radius = 0.0f;
	this->b_info.beam_particle_count = -1;
	this->b_info.beam_particle_radius = 0.0f;
	this->b_info.beam_particle_angle = 0.0f;
	this->b_info.beam_loop_sound = gamesnd_id();
	this->b_info.beam_warmup_sound = gamesnd_id();
	this->b_info.beam_warmdown_sound = gamesnd_id();
	this->b_info.beam_num_sections = 0;
	this->b_info.glow_length = 0;
	this->b_info.directional_glow = false;
	this->b_info.beam_shots = 1;
	this->b_info.beam_shrink_factor = 0.0f;
	this->b_info.beam_shrink_pct = 0.0f;
	this->b_info.beam_grow_factor = 0.0f;
	this->b_info.beam_grow_pct = 0.0f;
	this->b_info.beam_initial_width = 1.0f;
	this->b_info.range = BEAM_FAR_LENGTH;
	this->b_info.damage_threshold = 1.0f;
	this->b_info.beam_width = -1.0f;
	this->b_info.beam_light_flicker = true;
	this->b_info.beam_light_as_multiplier = true;
	this->b_info.flags.reset();

	// type 5 beam stuff
	this->b_info.t5info.no_translate = true;
	this->b_info.t5info.start_pos = Type5BeamPos::CENTER;
	this->b_info.t5info.end_pos = Type5BeamPos::CENTER;
	vm_vec_zero(&this->b_info.t5info.start_pos_offset);
	vm_vec_zero(&this->b_info.t5info.end_pos_offset);
	vm_vec_zero(&this->b_info.t5info.start_pos_rand);
	vm_vec_zero(&this->b_info.t5info.end_pos_rand);
	this->b_info.t5info.slash_pos_curve_idx = -1;
	this->b_info.t5info.target_orient_positions = false;
	this->b_info.t5info.target_scale_positions = false;
	this->b_info.t5info.continuous_rot = 0.f;
	this->b_info.t5info.rot_curve_idx = -1;
	this->b_info.t5info.continuous_rot_axis = Type5BeamRotAxis::UNSPECIFIED;
	this->b_info.t5info.per_burst_rot = 0.f;
	this->b_info.t5info.per_burst_rot_axis = Type5BeamRotAxis::UNSPECIFIED;
	this->b_info.t5info.burst_rot_pattern.clear();
	this->b_info.t5info.burst_rot_axis = Type5BeamRotAxis::UNSPECIFIED;

	generic_anim_init(&this->b_info.beam_glow, NULL);
	generic_anim_init(&this->b_info.beam_particle_ani, NULL);

	for (i = 0; i < (int)Iff_info.size(); i++)
		for (j = 0; j < NUM_SKILL_LEVELS; j++)
			this->b_info.beam_iff_miss_factor[i][j] = 0.00001f;

	//WMC - Okay, so this is needed now
	beam_weapon_section_info *bsip;
	for (i = 0; i < MAX_BEAM_SECTIONS; i++) {
		bsip = &this->b_info.sections[i];

		generic_anim_init(&bsip->texture, NULL);

		bsip->width = 1.0f;
		bsip->flicker = 0.1f;
		bsip->z_add = i2fl(MAX_BEAM_SECTIONS - i - 1);
		bsip->tile_type = 0;
		bsip->tile_factor = 1.0f;
		bsip->translation = 0.0f;
	}

	for (size_t s = 0; s < MAX_PARTICLE_SPEWERS; s++) {						// default values for everything -nuke
		this->particle_spewers[s].particle_spew_type = PSPEW_NONE;				// added by nuke
		this->particle_spewers[s].particle_spew_count = 1;
		this->particle_spewers[s].particle_spew_time = 25;
		this->particle_spewers[s].particle_spew_vel = 0.4f;
		this->particle_spewers[s].particle_spew_radius = 2.0f;
		this->particle_spewers[s].particle_spew_lifetime = 0.15f;
		this->particle_spewers[s].particle_spew_scale = 0.8f;
		this->particle_spewers[s].particle_spew_z_scale = 1.0f;			// added by nuke
		this->particle_spewers[s].particle_spew_rotation_rate = 10.0f;
		this->particle_spewers[s].particle_spew_offset = vmd_zero_vector;
		this->particle_spewers[s].particle_spew_velocity = vmd_zero_vector;
		generic_anim_init(&this->particle_spewers[s].particle_spew_anim, NULL);
	}

	this->cm_aspect_effectiveness = 1.0f;
	this->cm_heat_effectiveness = 1.0f;
	this->cm_effective_rad = MAX_CMEASURE_TRACK_DIST;
	this->cm_detonation_rad = CMEASURE_DETONATE_DISTANCE;
	this->cm_kill_single = false;
	this->cmeasure_timer_interval = 0;
	this->cmeasure_firewait = CMEASURE_WAIT;
	this->cmeasure_use_firewait = false;
	this->cmeasure_failure_delay_multiplier_ai = -1.0f;
	this->cmeasure_success_delay_multiplier_ai = 2.0f;

	this->weapon_submodel_rotate_accell = 10.0f;
	this->weapon_submodel_rotate_vel = 0.0f;

	this->damage_type_idx = -1;
	this->damage_type_idx_sav = -1;

	this->armor_type_idx = -1;

	this->alpha_max = 1.0f;
	this->alpha_min = 0.0f;
	this->alpha_cycle = 0.0f;

	this->weapon_hitpoints = 0;

	this->burst_shots = 0;
	this->burst_delay = 1.0f; // 1 second, just incase its not defined
    this->burst_flags.reset();

	generic_anim_init(&this->thruster_flame);
	generic_anim_init(&this->thruster_glow);
	this->thruster_glow_factor = 1.0f;

	this->target_lead_scaler = 0.0f;
	this->num_targeting_priorities = 0;
	for (i = 0; i < 32; ++i)
		this->targeting_priorities[i] = -1;

	this->failure_rate = 0.0f;
	this->failure_sub_name.clear();
	this->failure_sub = -1;

	this->num_substitution_patterns = 0;
	for (i = 0; i < MAX_SUBSTITUTION_PATTERNS; ++i)
	{
		this->weapon_substitution_pattern[i] = -1;
		this->weapon_substitution_pattern_names[i][0] = 0;
	}

	this->score = 0;

	// Reset using default constructor
	this->impact_decal = decals::creation_info();

	this->on_create_program = actions::ProgramSet();
}

const char* weapon_info::get_display_name() const
{
	if (has_display_name())
		return display_name;
	else
		return name;
}

bool weapon_info::has_display_name() const
{
	return wi_flags[Weapon::Info_Flags::Has_display_name];
}

void weapon_spew_stats(WeaponSpewType type)
{
#ifndef NDEBUG
	if (type == WeaponSpewType::NONE)
		return;	// then why did we even call the function?
	bool all_weapons = (type == WeaponSpewType::ALL);

	// csv weapon stats for comparisons
	mprintf(("Name,Type,Velocity,Range,Damage Hull,DPS Hull,Damage Shield,DPS Shield,Damage Subsystem,DPS Subsystem,Power Use,Fire Wait,ROF,Reload,1/Reload,Area Effect,Shockwave%s\n", all_weapons ? ",Player Allowed" : ""));
	for (auto &wi : Weapon_info)
	{
		if (!wi.is_primary())
			continue;

		if (all_weapons || wi.wi_flags[Weapon::Info_Flags::Player_allowed])
		{
			mprintf(("%s,%s,", wi.name, "Primary"));
			//Beam range is set in the b_info and velocity isn't very relevant to them.
			if (wi.wi_flags[Weapon::Info_Flags::Beam])
				mprintf((",%.2f,",wi.b_info.range));
			else
				mprintf(("%.2f,%.2f,", wi.max_speed, wi.max_speed * wi.lifetime));

			float damage;
			if (wi.wi_flags[Weapon::Info_Flags::Beam])
				damage = wi.damage * wi.b_info.beam_life * (1000.0f / i2fl(BEAM_DAMAGE_TIME));
			else
				damage = wi.damage;

			float fire_rate;
			//To get overall fire rate, divide the number of shots in a firing cycle by the length of that cycle
			//In random length bursts, average between the longest and shortest firing cycle to get average rof
			if (wi.burst_shots > 1 && (wi.burst_flags[Weapon::Burst_Flags::Random_length]))
				fire_rate = (wi.burst_shots / (wi.fire_wait + wi.burst_delay * (wi.burst_shots - 1)) + (1 / wi.fire_wait)) / 2;
			else if (wi.burst_shots > 1)
				fire_rate = wi.burst_shots / (wi.fire_wait + wi.burst_delay * (wi.burst_shots - 1));
			else
				fire_rate = 1 / wi.fire_wait;

			// doubled damage is handled strangely...
			float hull_multiplier = 1.0f;
			float shield_multiplier = 1.0f;
			float subsys_multiplier = 1.0f;

			// area effect?
			if (wi.shockwave.inner_rad > 0.0f || wi.shockwave.outer_rad > 0.0f)
			{
				hull_multiplier = 2.0f;
				shield_multiplier = 2.0f;

				// shockwave?
				if (wi.shockwave.speed > 0.0f)
				{
					subsys_multiplier = 2.0f;
				}
			}

			// puncture?
			if (wi.wi_flags[Weapon::Info_Flags::Puncture])
				hull_multiplier /= 4;

			// beams ignore factors unless specified
			float armor_factor = wi.armor_factor;
			float shield_factor = wi.shield_factor;
			float subsys_factor = wi.subsystem_factor;
			if (wi.wi_flags[Weapon::Info_Flags::Beam] && !Beams_use_damage_factors)
				armor_factor = shield_factor = subsys_factor = 1.0f;

			mprintf(("%.2f,%.2f,", hull_multiplier * damage * armor_factor, hull_multiplier * damage * armor_factor * fire_rate));
			mprintf(("%.2f,%.2f,", shield_multiplier * damage * shield_factor, shield_multiplier * damage * shield_factor * fire_rate));
			mprintf(("%.2f,%.2f,", subsys_multiplier * damage * subsys_factor, subsys_multiplier * damage * subsys_factor * fire_rate));

			mprintf(("%.2f,", wi.energy_consumed / wi.fire_wait));
			mprintf(("%.2f,%.2f,", wi.fire_wait, fire_rate));
			mprintf((",,"));	// no reload for primaries

			if (wi.shockwave.inner_rad > 0.0f || wi.shockwave.outer_rad > 0.0f)
				mprintf(("Yes,"));
			else
				mprintf((","));

			if (wi.shockwave.speed > 0.0f)
				mprintf(("Yes"));

			if (all_weapons)
			{
				mprintf((","));
				mprintf((wi.wi_flags[Weapon::Info_Flags::Player_allowed] ? "Yes" : ""));
			}

			mprintf(("\n"));
		}
	}
	for (auto &wi : Weapon_info)
	{
		if (!wi.is_secondary())
			continue;

		if (all_weapons || wi.wi_flags[Weapon::Info_Flags::Player_allowed] || wi.wi_flags[Weapon::Info_Flags::Child])
		{
			mprintf(("%s,%s,", wi.name, "Secondary"));
			mprintf(("%.2f,%.2f,", wi.max_speed, wi.max_speed * wi.lifetime));

			// doubled damage is handled strangely...
			float hull_multiplier = 1.0f;
			float shield_multiplier = 1.0f;
			float subsys_multiplier = 1.0f;

			// area effect?
			if (wi.shockwave.inner_rad > 0.0f || wi.shockwave.outer_rad > 0.0f)
			{
				hull_multiplier = 2.0f;
				shield_multiplier = 2.0f;

				// shockwave?
				if (wi.shockwave.speed > 0.0f)
				{
					subsys_multiplier = 2.0f;
				}
			}

			// puncture?
			if (wi.wi_flags[Weapon::Info_Flags::Puncture])
				hull_multiplier /= 4;

			mprintf(("%.2f,%.2f,", hull_multiplier * wi.damage * wi.armor_factor, hull_multiplier * wi.damage * wi.armor_factor / wi.fire_wait));
			mprintf(("%.2f,%.2f,", shield_multiplier * wi.damage * wi.shield_factor, shield_multiplier * wi.damage * wi.shield_factor / wi.fire_wait));
			mprintf(("%.2f,%.2f,", subsys_multiplier * wi.damage * wi.subsystem_factor, subsys_multiplier * wi.damage * wi.subsystem_factor / wi.fire_wait));

			mprintf((","));	// no power use for secondaries
			mprintf(("%.2f,%.2f,", wi.fire_wait, 1.0f / wi.fire_wait));
			mprintf(("%.2f,%.2f,", wi.reloaded_per_batch / wi.rearm_rate, wi.rearm_rate / wi.reloaded_per_batch));	// rearm_rate is actually the reciprocal of what is in weapons.tbl

			if (wi.shockwave.inner_rad > 0.0f || wi.shockwave.outer_rad > 0.0f)
				mprintf(("Yes,"));
			else
				mprintf((","));

			if (wi.shockwave.speed > 0.0f)
				mprintf(("Yes"));

			if (all_weapons)
			{
				mprintf((","));
				mprintf((wi.wi_flags[Weapon::Info_Flags::Player_allowed] ? "Yes" : ""));
			}

			mprintf(("\n"));
		}
	}

	// mvp-style stats
	mprintf(("\n"));
	for (auto &wi : Weapon_info)
	{
		if (!wi.is_primary())
			continue;

		if (all_weapons || wi.wi_flags[Weapon::Info_Flags::Player_allowed])
		{
			mprintf(("%s\n", wi.name));
			//Beam range is set in the b_info and velocity isn't very relevant to them.
			if (wi.wi_flags[Weapon::Info_Flags::Beam])
				mprintf(("\tVelocity: N/A        Range: %.0f\n", wi.b_info.range));
			else
				mprintf(("\tVelocity: %-11.0fRange: %.0f\n", wi.max_speed, wi.max_speed* wi.lifetime));

			float damage;
			if (wi.wi_flags[Weapon::Info_Flags::Beam])
				damage = wi.damage * wi.b_info.beam_life * (1000.0f / i2fl(BEAM_DAMAGE_TIME));
			else
				damage = wi.damage;

			float fire_rate;
			//We need to count the length of a firing cycle and then divide by the number of shots in that cycle
			//In random length bursts, average between the longest and shortest firing cycle to get average rof
			if (wi.burst_shots > 1 && (wi.burst_flags[Weapon::Burst_Flags::Random_length]))
				fire_rate = (wi.burst_shots / (wi.fire_wait + wi.burst_delay * (wi.burst_shots - 1)) + (1 / wi.fire_wait)) / 2;
			else if (wi.burst_shots > 1)
				fire_rate = wi.burst_shots / (wi.fire_wait + wi.burst_delay * (wi.burst_shots - 1));
			else
				fire_rate = 1 / wi.fire_wait;

			// doubled damage is handled strangely...
			float hull_multiplier = 1.0f;
			float shield_multiplier = 1.0f;
			float subsys_multiplier = 1.0f;

			// area effect?
			if (wi.shockwave.inner_rad > 0.0f || wi.shockwave.outer_rad > 0.0f)
			{
				hull_multiplier = 2.0f;
				shield_multiplier = 2.0f;

				// shockwave?
				if (wi.shockwave.speed > 0.0f)
				{
					subsys_multiplier = 2.0f;
				}
			}

			// puncture?
			if (wi.wi_flags[Weapon::Info_Flags::Puncture])
				hull_multiplier /= 4;

			// beams ignore factors unless specified
			float armor_factor = wi.armor_factor;
			float shield_factor = wi.shield_factor;
			float subsys_factor = wi.subsystem_factor;
			if (wi.wi_flags[Weapon::Info_Flags::Beam] && !Beams_use_damage_factors)
				armor_factor = shield_factor = subsys_factor = 1.0f;

			mprintf(("\tDPS: "));
			mprintf(("%.0f Hull, ", hull_multiplier * damage * armor_factor * fire_rate));
			mprintf(("%.0f Shield, ", shield_multiplier * damage * shield_factor * fire_rate));
			mprintf(("%.0f Subsystem\n", subsys_multiplier * damage * subsys_factor * fire_rate));

			char watts[NAME_LENGTH];
			sprintf(watts, "%.1f", wi.energy_consumed * fire_rate);
			char *p = strstr(watts, ".0");
			if (p)
				*p = 0;
			strcat(watts, "W");

			char rof[NAME_LENGTH];
			sprintf(rof, "%.1f", fire_rate);
			p = strstr(rof, ".0");
			if (p)
				*p = 0;
			strcat(rof, "/s");

			mprintf(("\tPower Use: %-10sROF: %s\n\n", watts, rof));
		}
	}
	for (auto &wi : Weapon_info)
	{
		if (!wi.is_secondary())
			continue;

		if (all_weapons || wi.wi_flags[Weapon::Info_Flags::Player_allowed] || wi.wi_flags[Weapon::Info_Flags::Child])
		{
			mprintf(("%s\n", wi.name));
			mprintf(("\tVelocity: %-11.0fRange: %.0f\n", wi.max_speed, wi.max_speed * wi.lifetime));

			// doubled damage is handled strangely...
			float hull_multiplier = 1.0f;
			float shield_multiplier = 1.0f;
			float subsys_multiplier = 1.0f;

			// area effect?
			if (wi.shockwave.inner_rad > 0.0f || wi.shockwave.outer_rad > 0.0f)
			{
				hull_multiplier = 2.0f;
				shield_multiplier = 2.0f;

				// shockwave?
				if (wi.shockwave.speed > 0.0f)
				{
					subsys_multiplier = 2.0f;
				}
			}

			// puncture?
			if (wi.wi_flags[Weapon::Info_Flags::Puncture])
				hull_multiplier /= 4;

			mprintf(("\tDamage: "));
			mprintf(("%.0f Hull, ", hull_multiplier * wi.damage * wi.armor_factor));
			mprintf(("%.0f Shield, ", shield_multiplier * wi.damage * wi.shield_factor));
			mprintf(("%.0f Subsystem\n", subsys_multiplier * wi.damage * wi.subsystem_factor));

			char wait[NAME_LENGTH];
			sprintf(wait, "%.1f", wi.fire_wait);
			char *p = strstr(wait, ".0");
			if (p)
				*p = 0;
			strcat(wait, "s");

			bool flip = wi.rearm_rate <= 1.0f;
			char flip_str[NAME_LENGTH];
			sprintf(flip_str, "%d/", wi.reloaded_per_batch);

			char reload[NAME_LENGTH];
			sprintf(reload, "%.1f", flip ? wi.reloaded_per_batch / wi.rearm_rate : wi.rearm_rate);
			p = strstr(reload, ".0");
			if (p)
				*p = 0;

			mprintf(("\tFire Wait: %-10sReload: %s%s%ss\n\n", wait, !flip ? flip_str : "", reload, flip ? "/" : ""));
		}
	}
#endif
}

// Given a weapon, figure out how many independent locks we can have with it.
int weapon_get_max_missile_seekers(weapon_info *wip)
{
	int max_target_locks;

	if ( wip->multi_lock ) {
		if ( wip->wi_flags[Weapon::Info_Flags::Swarm] ) {
			max_target_locks = wip->swarm_count;
		} else if ( wip->wi_flags[Weapon::Info_Flags::Corkscrew] ) {
			max_target_locks = wip->cs_num_fired;
		} else {
			max_target_locks = 1;
		}
	} else {
		max_target_locks = 1;
	}

	return max_target_locks;
}

// returns whether a homing weapon can home on a particular ship
bool weapon_target_satisfies_lock_restrictions(weapon_info* wip, object* target)
{
	if (target->type != OBJ_SHIP)
		return true;
	else if (wip->is_locked_homing() && Ships[target->instance].flags[Ship::Ship_Flags::Aspect_immune])
		return false;

	auto& restrictions = wip->ship_restrict;
	// if you didn't specify any restrictions, you can always lock
	if (restrictions.empty()) return true;

	int type_num = Ship_info[Ships[target->instance].ship_info_index].class_type;
	int class_num = Ships[target->instance].ship_info_index;
	int species_num = Ship_info[Ships[target->instance].ship_info_index].species;
	int iff_num = Ships[target->instance].team;

	// otherwise, you're good as long as it matches one of the allowances in the restriction list
	return std::any_of(restrictions.begin(), restrictions.end(),
		[=](std::pair<LockRestrictionType, int>& restriction) {
			switch (restriction.first) {
				case LockRestrictionType::TYPE: return restriction.second == type_num;
				case LockRestrictionType::CLASS: return restriction.second == class_num;
				case LockRestrictionType::SPECIES: return restriction.second == species_num;
				case LockRestrictionType::IFF: return restriction.second == iff_num;
				default: return true;
			}
		});
}

// what it says on the tin
// if true, the the IFF restrictions (later to be checked by the above) will replace the normal logic (can lock on enemies, not on friendlies)
bool weapon_has_iff_restrictions(weapon_info* wip)
{
	auto& restrictions = wip->ship_restrict;

	return std::any_of(restrictions.begin(), restrictions.end(),
		[=](std::pair<LockRestrictionType, int>& restriction) {
			return restriction.first == LockRestrictionType::IFF; 
		});
}

bool weapon_secondary_world_pos_in_range(object* shooter, weapon_info* wip, vec3d* target_world_pos)
{
	vec3d vec_to_target;
	vm_vec_sub(&vec_to_target, target_world_pos, &shooter->pos);
	float dist_to_target = vm_vec_mag(&vec_to_target);

	float weapon_range;
	//local ssms are always in range :)
	if (wip->wi_flags[Weapon::Info_Flags::Local_ssm])
		weapon_range = wip->lssm_lock_range;
	else
		// if the weapon can actually hit the target
		weapon_range = MIN((wip->max_speed * wip->lifetime), wip->weapon_range);


	extern int Nebula_sec_range;
	// reduce firing range in nebula
	if ((The_mission.flags[Mission::Mission_Flags::Fullneb]) && Nebula_sec_range) {
		weapon_range *= 0.8f;
	}

	return dist_to_target <= weapon_range;
}

bool weapon_multilock_can_lock_on_subsys(object* shooter, object* target, ship_subsys* target_subsys, weapon_info* wip, float* out_dot) {
	Assertion(shooter->type == OBJ_SHIP, "weapon_multilock_can_lock_on_subsys called with a non-ship shooter");
	if (shooter->type != OBJ_SHIP)
		return false;

	if (target_subsys->flags[Ship::Subsystem_Flags::Untargetable])
		return false;

	//by not checking for max_hits > 0 here, subsys' with disabled hitpoints are also excluded.
	if (!wip->wi_flags[Weapon::Info_Flags::Multilock_target_dead_subsys] && target_subsys->current_hits <= 0.0f)
		return false;

	vec3d ss_pos;
	get_subsystem_world_pos(target, target_subsys, &ss_pos);

	if (!weapon_secondary_world_pos_in_range(shooter, wip, &ss_pos))
		return false;

	vec3d vec_to_target;
	vm_vec_normalized_dir(&vec_to_target, &ss_pos, &shooter->pos);
	float dot = vm_vec_dot(&shooter->orient.vec.fvec, &vec_to_target);

	if (out_dot != nullptr)
		*out_dot = dot;

	if (dot < wip->lock_fov)
		return false;

	vec3d gsubpos;
	vm_vec_unrotate(&gsubpos, &target_subsys->system_info->pnt, &target->orient);
	vm_vec_add2(&gsubpos, &target->pos);

	polymodel* pm = model_get(Ship_info[Ships[shooter->instance].ship_info_index].model_num);
	vec3d eye_pos = pm->view_positions[0].pnt + shooter->pos;

	return ship_subsystem_in_sight(target, target_subsys, &eye_pos, &gsubpos);
}

bool weapon_multilock_can_lock_on_target(object* shooter, object* target_objp, weapon_info* wip, float* out_dot, bool checkWeapons) {
	Assertion(shooter->type == OBJ_SHIP, "weapon_multilock_can_lock_on_target called with a non-ship shooter");

	if (target_objp->type != OBJ_SHIP && !checkWeapons) {
		return false;
	}
	else if (target_objp->type != OBJ_WEAPON && checkWeapons) {
		return false;
	}


	if (hud_target_invalid_awacs(target_objp))
		return false;

	if (target_objp->flags[Object::Object_Flags::Should_be_dead])
		return false;
	
	if (!checkWeapons) {
		ship* target_ship = &Ships[target_objp->instance];

		if (target_ship->flags[Ship::Ship_Flags::Dying])
			return false;

		if (should_be_ignored(target_ship))
			return false;
	}
	else {
		weapon* target_weapon = &Weapons[target_objp->instance];

		if (!(Weapon_info[target_weapon->weapon_info_index].wi_flags[Weapon::Info_Flags::Bomb] || Weapon_info[target_weapon->weapon_info_index].wi_flags[Weapon::Info_Flags::Can_be_targeted]))
			return false;

		if (target_weapon->weapon_flags[Weapon::Weapon_Flags::Destroyed_by_weapon])
			return false;
	}

	// if there are no iff restrictions, reject lock if they are not supposed to attack each other
	if (!weapon_has_iff_restrictions(wip) && !iff_x_attacks_y(Ships[shooter->instance].team, obj_team(target_objp)))
		return false;

	vec3d vec_to_target;
	vm_vec_normalized_dir(&vec_to_target, &target_objp->pos, &shooter->pos);
	float dot = vm_vec_dot(&shooter->orient.vec.fvec, &vec_to_target);

	if (out_dot != nullptr)
		*out_dot = dot;

	return weapon_target_satisfies_lock_restrictions(wip, target_objp);
}

bool weapon_has_homing_object(weapon* wp) {
	return wp->homing_object != &obj_used_list;
}

float weapon_get_lifetime_pct(const weapon& wp) {
	return f2fl(Missiontime - wp.creation_time) / Weapon_info[wp.weapon_info_index].lifetime;
}

float weapon_get_age(const weapon& wp) {
	return f2fl(Missiontime - wp.creation_time);
}<|MERGE_RESOLUTION|>--- conflicted
+++ resolved
@@ -2214,8 +2214,8 @@
 		{
 			using namespace particle;
 
-<<<<<<< HEAD
 			// The original formula is (1.2f + 0.007f * (float)(rand() % 100)) which generates values within [1.2, 1.9)
+			// NOTE: in practice, most beams are WP_LASER
 			auto radius = subtype == WP_BEAM ? ::util::UniformFloatRange(size * 1.2f, size * 1.9f) : ::util::UniformFloatRange(size);
 			wip->impact_weapon_expl_effect = ParticleManager::get()->addEffect(ParticleEffect(
 					"", //Name
@@ -2237,21 +2237,6 @@
 					::util::UniformFloatRange(-1.f), //Lifetime
 					std::move(radius), //Radius
 					bitmapIndex)); //Bitmap
-=======
-			// Only beams do this randomization
-			// NOTE: in practice, most beams are WP_LASER and do not do this
-			if (subtype == WP_BEAM)
-			{
-				// The original formula is (1.2f + 0.007f * (float)(rand() % 100)) which generates values within [1.2, 1.9)
-				auto singleEffect = effects::SingleParticleEffect::createInstance(bitmapIndex, size * 1.2f, size * 1.9f);
-				wip->impact_weapon_expl_effect = ParticleManager::get()->addEffect(singleEffect);
-			}
-			else
-			{
-				auto singleEffect = effects::SingleParticleEffect::createInstance(bitmapIndex, size, size);
-				wip->impact_weapon_expl_effect = ParticleManager::get()->addEffect(singleEffect);
-			}
->>>>>>> 228fd17f
 		}
 	}
 
@@ -2306,8 +2291,8 @@
 			{
 				using namespace particle;
 
-<<<<<<< HEAD
 				// The original formula is (1.2f + 0.007f * (float)(rand() % 100)) which generates values within [1.2, 1.9)
+				// NOTE: in practice, most beams are WP_LASER
 				auto radius = subtype == WP_BEAM ? ::util::UniformFloatRange(size * 1.2f, size * 1.9f) : ::util::UniformFloatRange(size);
 				wip->dinky_impact_weapon_expl_effect = ParticleManager::get()->addEffect(ParticleEffect(
 						"", //Name
@@ -2329,21 +2314,6 @@
 						::util::UniformFloatRange(-1.f), //Lifetime
 						std::move(radius), //Radius
 						bitmapID)); //Bitmap
-=======
-				// Only beams do this randomization
-				// NOTE: in practice, most beams are WP_LASER and do not do this
-				if (subtype == WP_BEAM)
-				{
-					// The original formula is (1.2f + 0.007f * (float)(rand() % 100)) which generates values within [1.2, 1.9)
-					auto singleEffect = effects::SingleParticleEffect::createInstance(bitmapID, size * 1.2f, size * 1.9f);
-					wip->dinky_impact_weapon_expl_effect = ParticleManager::get()->addEffect(singleEffect);
-				}
-				else
-				{
-					auto singleEffect = effects::SingleParticleEffect::createInstance(bitmapID, size, size);
-					wip->dinky_impact_weapon_expl_effect = ParticleManager::get()->addEffect(singleEffect);
-				}
->>>>>>> 228fd17f
 			}
 		}
 		else if (first_time) {
@@ -6139,19 +6109,12 @@
 			if (spawn) {
 				spawn_child_weapons(obj, i);
 
-<<<<<<< HEAD
-						particleSource->setHost(make_unique<EffectHostVector>(obj->pos, obj->orient, obj->phys_info.vel));
-						particleSource->finishCreation();
-					}
-=======
 				// do the spawn effect
 				if (wip->spawn_info[i].spawn_effect.isValid()) {
 					auto particleSource = particle::ParticleManager::get()->createSource(wip->spawn_info[i].spawn_effect);
->>>>>>> 228fd17f
-
-					particleSource.moveTo(&obj->pos, &obj->orient);
-					particleSource.setVelocity(&obj->phys_info.vel);
-					particleSource.finish();
+
+					particleSource->setHost(make_unique<EffectHostVector>(obj->pos, obj->orient, obj->phys_info.vel));
+					particleSource->finishCreation();
 				}
 
 				// update next_spawn_time
@@ -9198,7 +9161,7 @@
 
 			if (laser_length < 0.0001f)
 				return;
-			
+
 			if (head_radius <= 0.0001f) {
 				head_radius = 0.0001f;
 			}
