/*
 * Copyright (C) Volition, Inc. 1999.  All rights reserved.
 *
 * All source code herein is the property of Volition, Inc. You may not sell 
 * or otherwise commercially exploit the source or things you created based on the 
 * source.
 *
*/




#include <algorithm>

#include "asteroid/asteroid.h"
#include "cmdline/cmdline.h"
#include "debris/debris.h"
#include "debugconsole/console.h"
#include "freespace.h"
#include "gamesnd/gamesnd.h"
#include "globalincs/linklist.h"
#include "graphics/color.h"
#include "hud/hudets.h"
#include "hud/hudmessage.h"
#include "hud/hudshield.h"
#include "iff_defs/iff_defs.h"
#include "io/timer.h"
#include "lighting/lighting.h"
#include "lighting/lighting_profiles.h"
#include "math/fvi.h"
#include "math/staticrand.h"
#include "nebula/neb.h"
#include "mod_table/mod_table.h"
#include "network/multi.h"
#include "network/multimsgs.h"
#include "object/objcollide.h"
#include "object/object.h"
#include "object/objectshield.h"
#include "parse/parselo.h"
#include "scripting/global_hooks.h"
#include "scripting/scripting.h"
#include "scripting/api/objs/vecmath.h"
#include "particle/particle.h"
#include "playerman/player.h"
#include "render/3d.h"
#include "ship/ship.h"
#include "ship/shipfx.h"
#include "ship/shiphit.h"
#include "weapon/beam.h"
#include "weapon/weapon.h"
#include "globalincs/globals.h"
#include "globalincs/vmallocator.h"
#include "tracing/tracing.h"

// ------------------------------------------------------------------------------------------------
// BEAM WEAPON DEFINES/VARS
//

// this is the constant which defines when a beam is an "area" beam. meaning, when we switch on sphereline checking and when 
// a beam gets "stopped" by an object. It is a percentage of the object radius which the beam must be wider than
#define BEAM_AREA_PERCENT			0.4f

// randomness factor - all beam weapon aiming is adjusted by +/- some factor within this range
#define BEAM_RANDOM_FACTOR			0.4f

#define MAX_SHOT_POINTS				30
#define SHOT_POINT_TIME				200			// 5 arcs a second

#define TOOLTIME						1500.0f

std::array<beam, MAX_BEAMS> Beams;				// all beams
beam Beam_free_list;					// free beams
beam Beam_used_list;					// used beams
int Beam_count = 0;					// how many beams are in use

// octant indices. These are "good" pairs of octants to use for beam target
#define BEAM_NUM_GOOD_OCTANTS			8
int Beam_good_slash_octants[BEAM_NUM_GOOD_OCTANTS][4] = {		
	{ 2, 5, 1, 0 },					// octant, octant, min/max pt, min/max pt
	{ 7, 0, 1, 0 },
	{ 1, 6, 1, 0 },					
	{ 6, 1, 0, 1 },
	{ 5, 2, 0, 1 },	
	{ 0, 7, 0, 1 },		
	{ 7, 1, 1, 0 },
	{ 6, 0, 1, 0 },
};
int Beam_good_shot_octants[BEAM_NUM_GOOD_OCTANTS][4] = {		
	{ 5, 0, 1, 0 },					// octant, octant, min/max pt, min/max pt
	{ 7, 2, 1, 0 },
	{ 7, 1, 1, 0 },					
	{ 6, 0, 1, 0 },
	{ 7, 3, 1, 0 },	
	{ 6, 2, 1, 0 },
	{ 5, 1, 1, 0 },
	{ 4, 0, 1, 0 },
};

// debug stuff - keep track of how many collision tests we perform a second and how many we toss a second
#define BEAM_TEST_STAMP_TIME		4000	// every 4 seconds
int Beam_test_stamp = -1;
int Beam_test_ints = 0;
int Beam_test_ship = 0;
int Beam_test_ast = 0;
int Beam_test_framecount = 0;

// beam warmup completion %
#define BEAM_WARMUP_PCT(b)			( ((float)Weapon_info[b->weapon_info_index].b_info.beam_warmup - (float)timestamp_until(b->warmup_stamp)) / (float)Weapon_info[b->weapon_info_index].b_info.beam_warmup ) 

// beam warmdown completion %		
#define BEAM_WARMDOWN_PCT(b)		( ((float)Weapon_info[b->weapon_info_index].b_info.beam_warmdown - (float)timestamp_until(b->warmdown_stamp)) / (float)Weapon_info[b->weapon_info_index].b_info.beam_warmdown )

// link into the physics paused system
extern int physics_paused;

// beam lighting info
#define MAX_BEAM_LIGHT_INFO		100
typedef struct beam_light_info {
	beam *bm;					// beam casting the light
	int objnum;					// object getting light cast on it
	ubyte source;				// 0 to light the shooter, 1 for lighting any ship the beam passes, 2 to light the collision ship
	vec3d c_point;			// collision point for type 2 lights
} beam_light_info;

beam_light_info Beam_lights[MAX_BEAM_LIGHT_INFO];
int Beam_light_count = 0;

float b_whack_small = 2000.0f;	// used to be 500.0f with the retail whack bug
float b_whack_big = 10000.0f;	// used to be 1500.0f with the retail whack bug
float b_whack_damage = 150.0f;

DCF(b_whack_small, "Sets the whack factor for small whacks (Default is 2000f)")
{
	dc_stuff_float(&b_whack_small);
}
DCF(b_whack_big, "Sets the whack factor for big whacks (Default is 10000f)")
{
	dc_stuff_float(&b_whack_big);
}
DCF(b_whack_damage, "Sets the whack damage threshold (Default is 150f)")
{
	if (dc_optional_string_either("help", "--help")) {
		dc_printf("Sets the threshold to determine whether a big whack or a small whack should be applied. Values equal or greater than this threshold will trigger a big whack, while smaller values will trigger a small whack\n");
		return;
	}

	dc_stuff_float(&b_whack_damage);
}


// ------------------------------------------------------------------------------------------------
// BEAM WEAPON FORWARD DECLARATIONS
//

// delete a beam
void beam_delete(beam *b);

// handle a hit on a specific object
void beam_handle_collisions(beam *b);

// fills in binfo
void beam_get_binfo(beam* b, float accuracy, int num_shots, int burst_seed, float burst_shot_rotation, float per_burst_shot_rotation);

// aim the beam (setup last_start and last_shot - the endpoints). also recalculates object collision info
void beam_aim(beam *b);

// direct fire type functions
void beam_type_direct_fire_move(beam *b);

// slashing type functions
void beam_type_slashing_move(beam *b);

// targeting type functions
void beam_type_targeting_move(beam *b);

// antifighter type functions
void beam_type_antifighter_move(beam *b);
// stuffs the index of the current pulse in shot_index
// stuffs 0 in fire_wait if the beam is active, 1 if it is between pulses
void beam_type_antifighter_get_status(beam *b, int *shot_index, int *fire_wait);

// normal firing type functions
void beam_type_normal_move(beam *b);

// given a model #, and an object, stuff 2 good world coord points
void beam_get_octant_points(int modelnum, object *objp, int oct_index, int oct_array[BEAM_NUM_GOOD_OCTANTS][4], vec3d *v1, vec3d *v2);

// given an object, return its model num
int beam_get_model(object *objp);

// for rendering the beam effect
// output top and bottom vectors
// fvec == forward vector (eye viewpoint basically. in world coords)
// pos == world coordinate of the point we're calculating "around"
// w == width of the diff between top and bottom around pos
void beam_calc_facing_pts(vec3d *top, vec3d *bot, vec3d *fvec, vec3d *pos, float w, float z_add);

// render the muzzle glow for a beam weapon
void beam_render_muzzle_glow(beam *b);

// generate particles for the muzzle glow
void beam_generate_muzzle_particles(beam *b);

// throw some jitter into the aim - based upon shot_aim
void beam_jitter_aim(beam *b, float aim);

// if it is legal for the beam to continue firing
// returns -1 if the beam should stop firing immediately
// returns 0 if the beam should go to warmdown
// returns 1 if the beam can continue along its way
int beam_ok_to_fire(beam *b);

// start the warmup phase for the beam
void beam_start_warmup(beam *b);

// start the firing phase for the beam, return 0 if the beam failed to start, and should be deleted altogether
int beam_start_firing(beam *b);

// start the warmdown phase for the beam
void beam_start_warmdown(beam *b);

// add a collision to the beam for this frame (to be evaluated later)
void beam_add_collision(beam *b, object *hit_object, mc_info *cinfo, int quad = -1, bool exit_flag = false);

// mark an object as being lit
void beam_add_light(beam *b, int objnum, int source, vec3d *c_point);

// apply lighting from any beams
void beam_apply_lighting();

// recalculate beam sounds (looping sounds relative to the player)
void beam_recalc_sounds(beam *b);

// apply a whack to a ship
void beam_apply_whack(beam *b, object *objp, vec3d *hit_point);

// if the beam is likely to tool a given target before its lifetime expires
int beam_will_tool_target(beam *b, object *objp);

// ------------------------------------------------------------------------------------------------
// BEAM WEAPON FUNCTIONS
//

// init at game startup
void beam_init()
{
	beam_level_close();
}

// initialize beam weapons for this level
void beam_level_init()
{
	// intialize beams
	int idx;

	Beam_count = 0;
	list_init( &Beam_free_list );
	list_init( &Beam_used_list );
	Beams.fill({});

	// Link all object slots into the free list
	for (idx=0; idx<MAX_BEAMS; idx++)	{
		Beams[idx].objnum = -1;
		list_append(&Beam_free_list, &Beams[idx] );
	}

	// reset muzzle particle spew timestamp
}

// shutdown beam weapons for this level
void beam_level_close()
{
	// clear the beams
	list_init( &Beam_free_list );
	list_init( &Beam_used_list );
}

// get the width of the widest section of the beam
float beam_get_widest(beam* b)
{
	int idx;
	float widest = -1.0f;

	// sanity
	Assert(b->weapon_info_index >= 0);
	if (b->weapon_info_index < 0) {
		return -1.0f;
	}

	// lookup
	for (idx = 0; idx < Weapon_info[b->weapon_info_index].b_info.beam_num_sections; idx++) {
		if (Weapon_info[b->weapon_info_index].b_info.sections[idx].width > widest) {
			widest = Weapon_info[b->weapon_info_index].b_info.sections[idx].width;
		}
	}

	// return	
	return widest;
}

// return false if the particular beam fire method doesn't have all the required, and specific to its fire method, info
bool beam_has_valid_params(beam_fire_info* fire_info) {
	switch (fire_info->fire_method) {
		case BFM_TURRET_FIRED:
			if (fire_info->shooter == nullptr || fire_info->turret == nullptr || fire_info->target == nullptr)
				return false;
			break;
		case BFM_TURRET_FORCE_FIRED:
			if (fire_info->shooter == nullptr || fire_info->turret == nullptr || (fire_info->target == nullptr && !(fire_info->bfi_flags & BFIF_TARGETING_COORDS)))
				return false;
			break;
		case BFM_FIGHTER_FIRED:
			if (fire_info->shooter == nullptr || fire_info->turret == nullptr)
				return false;
			break;
		case BFM_SPAWNED:
		case BFM_SEXP_FLOATING_FIRED:
			if (!(fire_info->bfi_flags & BFIF_FLOATING_BEAM) || (fire_info->target == nullptr && !(fire_info->bfi_flags & BFIF_TARGETING_COORDS)))
				return false;
			break;
		case BFM_SUBSPACE_STRIKE:
			if (!(fire_info->bfi_flags & BFIF_FLOATING_BEAM) || (fire_info->target == nullptr))
				return false;
			break;		
		default:
			Assertion(false, "Unrecognized beam fire method in beam_has_valid_params");
			return false;
	}

	// let's also validate the type of target, if applicable
	if (fire_info->target != nullptr) {
		if ((fire_info->target->type != OBJ_SHIP) && (fire_info->target->type != OBJ_ASTEROID) && (fire_info->target->type != OBJ_DEBRIS) && (fire_info->target->type != OBJ_WEAPON))
			return false;
	}

	return true;
}

// fire a beam, returns nonzero on success. the innards of the code handle all the rest, foo
int beam_fire(beam_fire_info *fire_info)
{
	beam *new_item;
	weapon_info *wip;
	ship *firing_ship = NULL;
	int objnum;		

	// sanity check
	if(fire_info == NULL){
		Int3();
		return -1;
	}

	// if we're out of beams, bail
	if(Beam_count >= MAX_BEAMS){
		return -1;
	}

	// make sure the beam_info_index is valid
	if ((fire_info->beam_info_index < 0) || (fire_info->beam_info_index >= weapon_info_size()) || !(Weapon_info[fire_info->beam_info_index].wi_flags[Weapon::Info_Flags::Beam])) {
		UNREACHABLE("beam_info_index (%d) invalid (either <0, >= %d, or not actually a beam)!\n", fire_info->beam_info_index, weapon_info_size());
		return -1;
	}

	wip = &Weapon_info[fire_info->beam_info_index];	

	// copied from weapon_create()
	if ((wip->num_substitution_patterns > 0) && (fire_info->shooter != nullptr)) {
		// using substitution

		// get to the instance of the gun
		Assertion(fire_info->shooter->type == OBJ_SHIP, "Expected type OBJ_SHIP, got %d", fire_info->shooter->type);
		Assertion((fire_info->shooter->instance < MAX_SHIPS) && (fire_info->shooter->instance >= 0),
			"Ship index is %d, which is out of range [%d,%d)", fire_info->shooter->instance, 0, MAX_SHIPS);
		ship* parent_shipp = &(Ships[fire_info->shooter->instance]);
		Assert(parent_shipp != nullptr);

		size_t* position = get_pointer_to_weapon_fire_pattern_index(fire_info->beam_info_index, fire_info->shooter->instance, fire_info->turret);
		Assertion(position != nullptr, "'%s' is trying to fire a weapon that is not selected", Ships[fire_info->shooter->instance].ship_name);

		size_t curr_pos = *position;
		if ((parent_shipp->flags[Ship::Ship_Flags::Primary_linked]) && curr_pos > 0) {
			curr_pos--;
		}
		++(*position);
		*position = (*position) % wip->num_substitution_patterns;

		if (wip->weapon_substitution_pattern[curr_pos] == -1) {
			// weapon doesn't want any sub
			return -1;
		}
		else if (wip->weapon_substitution_pattern[curr_pos] != fire_info->beam_info_index) {
			fire_info->beam_info_index = wip->weapon_substitution_pattern[curr_pos];
			// weapon wants to sub with weapon other than me
			return beam_fire(fire_info);
		}
	}

	if (!beam_has_valid_params(fire_info))
		return -1;

	if (fire_info->shooter != NULL) {
		firing_ship = &Ships[fire_info->shooter->instance];
	}

	// get a free beam
	new_item = GET_FIRST(&Beam_free_list);
	Assert( new_item != &Beam_free_list );		// shouldn't have the dummy element
	if(new_item == &Beam_free_list){
		return -1;
	}

	// make sure that our textures are loaded as well
	extern bool weapon_is_used(int weapon_index);
	extern void weapon_load_bitmaps(int weapon_index);
	if ( !weapon_is_used(fire_info->beam_info_index) ) {
		weapon_load_bitmaps(fire_info->beam_info_index);
	}

	// remove from the free list
	list_remove( &Beam_free_list, new_item );
	
	// insert onto the end of used list
	list_append( &Beam_used_list, new_item );

	// increment counter
	Beam_count++;	

	// fill in some values
	new_item->warmup_stamp = -1;
	new_item->warmdown_stamp = -1;
	new_item->weapon_info_index = fire_info->beam_info_index;	
	new_item->objp = fire_info->shooter;
	new_item->sig = (fire_info->shooter != NULL) ? fire_info->shooter->signature : 0;
	new_item->subsys = fire_info->turret;	
	new_item->life_left = wip->b_info.beam_life;	
	new_item->life_total = wip->b_info.beam_life;
	new_item->r_collision_count = 0;
	new_item->f_collision_count = 0;
	new_item->target = fire_info->target;
	new_item->target_subsys = fire_info->target_subsys;
	new_item->target_sig = (fire_info->target != NULL) ? fire_info->target->signature : 0;
	new_item->beam_sound_loop        = sound_handle::invalid();
	new_item->type = wip->b_info.beam_type;
	new_item->local_fire_postion = fire_info->local_fire_postion;
	new_item->framecount = 0;
	new_item->flags = 0;
	new_item->shot_index = 0;
	new_item->current_width_factor = wip->b_info.beam_initial_width < 0.1f ? 0.1f : wip->b_info.beam_initial_width;
	new_item->team = (firing_ship == NULL) ? fire_info->team : static_cast<char>(firing_ship->team);
	new_item->range = wip->b_info.range;
	new_item->damage_threshold = wip->b_info.damage_threshold;
	new_item->bank = fire_info->bank;
	new_item->Beam_muzzle_stamp = -1;
	new_item->beam_glow_frame = 0.0f;
	new_item->firingpoint = (fire_info->bfi_flags & BFIF_FLOATING_BEAM) ? -1 : fire_info->turret->turret_next_fire_pos;
	new_item->last_start = fire_info->starting_pos;
	new_item->type5_rot_speed = wip->b_info.t5info.continuous_rot;
	new_item->rotates = wip->b_info.beam_type == BeamType::OMNI && wip->b_info.t5info.continuous_rot_axis != Type5BeamRotAxis::UNSPECIFIED;

	if (fire_info->bfi_flags & BFIF_FORCE_FIRING)
		new_item->flags |= BF_FORCE_FIRING;
	if (fire_info->bfi_flags & BFIF_IS_FIGHTER_BEAM)
		new_item->flags |= BF_IS_FIGHTER_BEAM;
	if (fire_info->bfi_flags & BFIF_FLOATING_BEAM)
		new_item->flags |= BF_FLOATING_BEAM;

	if (fire_info->bfi_flags & BFIF_TARGETING_COORDS) {
		new_item->flags |= BF_TARGETING_COORDS;
		new_item->target_pos1 = fire_info->target_pos1;
		new_item->target_pos2 = fire_info->target_pos2;
	} else {
		vm_vec_zero(&new_item->target_pos1);
		vm_vec_zero(&new_item->target_pos2);
	}

	for (float &frame : new_item->beam_section_frame)
		frame = 0.0f;

	// beam collision and light width
	if (wip->b_info.beam_width > 0.0f) {
		new_item->beam_collide_width = wip->b_info.beam_width;
		new_item->beam_light_width = wip->b_info.beam_width;
	} else {
		float widest = beam_get_widest(new_item);
		new_item->beam_collide_width = wip->collision_radius_override > 0.0f ? wip->collision_radius_override : widest;
		new_item->beam_light_width = widest;
	}
	
	if (fire_info->bfi_flags & BFIF_IS_FIGHTER_BEAM && new_item->type != BeamType::OMNI) {
		new_item->type = BeamType::TARGETING;
	}

	// if the targeted subsystem is not NULL, force it to be a direct fire beam
	if(new_item->target_subsys != nullptr && new_item->type != BeamType::TARGETING && new_item->type != BeamType::OMNI){
		new_item->type = BeamType::DIRECT_FIRE;
	}

	// antifighter beam weapons can only fire at small ships and missiles
	if(new_item->type == BeamType::ANTIFIGHTER){
		// if its a targeted ship, get the target ship
		if((fire_info->target != NULL) && (fire_info->target->type == OBJ_SHIP) && (fire_info->target->instance >= 0)){		
			ship *target_ship = &Ships[fire_info->target->instance];
			
			// maybe force to be direct fire
			if(Ship_info[target_ship->ship_info_index].class_type > -1 && (Ship_types[Ship_info[target_ship->ship_info_index].class_type].flags[Ship::Type_Info_Flags::Beams_easily_hit])){
				new_item->type = BeamType::DIRECT_FIRE;
			}
		}
	}
	
	// ----------------------------------------------------------------------
	// THIS IS THE CRITICAL POINT FOR MULTIPLAYER
	// beam_get_binfo(...) determines exactly how the beam will behave over the course of its life
	// it fills in binfo, which we can pass to clients in multiplayer	
	if(fire_info->beam_info_override != NULL){
		new_item->binfo = *fire_info->beam_info_override;
	} else {
		float burst_rot = 0.0f;
		if (new_item->type == BeamType::OMNI && !wip->b_info.t5info.burst_rot_pattern.empty()) {
			burst_rot = wip->b_info.t5info.burst_rot_pattern[fire_info->burst_index];
		}
		beam_get_binfo(new_item, fire_info->accuracy, wip->b_info.beam_shots,fire_info->burst_seed, burst_rot, fire_info->per_burst_rotation);			// to fill in b_info	- the set of directional aim vectors
	}	

    flagset<Object::Object_Flags> default_flags;
	if (!wip->wi_flags[Weapon::Info_Flags::No_collide])
		default_flags.set(Object::Object_Flags::Collides);

	// create the associated object
	objnum = obj_create(OBJ_BEAM, ((fire_info->shooter != NULL) ? OBJ_INDEX(fire_info->shooter) : -1), BEAM_INDEX(new_item), &vmd_identity_matrix, &vmd_zero_vector, 1.0f, default_flags);
	if(objnum < 0){
		beam_delete(new_item);
		mprintf(("obj_create() failed for a beam weapon because you are running out of object slots!\n"));
		return -1;
	}
	new_item->objnum = objnum;

	if (new_item->objp != nullptr && Weapons_inherit_parent_collision_group) {
		Objects[objnum].collision_group_id = new_item->objp->collision_group_id;
	}

	// this sets up all info for the first frame the beam fires
	beam_aim(new_item);						// to fill in shot_point, etc.	

	// check to see if its legal to fire at this guy
	if (beam_ok_to_fire(new_item) != 1) {
		beam_delete(new_item);
		mprintf(("Killing beam at initial fire because of illegal targeting!!!\n"));
		return -1;
	}

	// if we're a multiplayer master - send a packet
	if (MULTIPLAYER_MASTER) {
		send_beam_fired_packet(fire_info, &new_item->binfo);
	}

	// start the warmup phase
	beam_start_warmup(new_item);

	return objnum;
}

// fire a targeting beam, returns objnum on success. a much much simplified version of a beam weapon
// targeting lasers last _one_ frame. For a continuous stream - they must be created every frame.
// this allows it to work smoothly in multiplayer (detect "trigger down". every frame just create a targeting laser firing straight out of the
// object. this way you get all the advantages of nice rendering and collisions).
// NOTE : only references beam_info_index and shooter
int beam_fire_targeting(fighter_beam_fire_info *fire_info)
{
	beam *new_item;
	weapon_info *wip;
	int objnum;	
	ship *firing_ship;

	// sanity check
	if(fire_info == NULL){
		Int3();
		return -1;
	}

	// if we're out of beams, bail
	if(Beam_count >= MAX_BEAMS){
		return -1;
	}
	
	// make sure the beam_info_index is valid
	Assert((fire_info->beam_info_index >= 0) && (fire_info->beam_info_index < weapon_info_size()) && (Weapon_info[fire_info->beam_info_index].wi_flags[Weapon::Info_Flags::Beam]));
	if((fire_info->beam_info_index < 0) || (fire_info->beam_info_index >= weapon_info_size()) || !(Weapon_info[fire_info->beam_info_index].wi_flags[Weapon::Info_Flags::Beam])){
		return -1;
	}
	wip = &Weapon_info[fire_info->beam_info_index];	

	// make sure a ship is firing this
	Assert((fire_info->shooter->type == OBJ_SHIP) && (fire_info->shooter->instance >= 0) && (fire_info->shooter->instance < MAX_SHIPS));
	if ( (fire_info->shooter->type != OBJ_SHIP) || (fire_info->shooter->instance < 0) || (fire_info->shooter->instance >= MAX_SHIPS) ) {
		return -1;
	}
	firing_ship = &Ships[fire_info->shooter->instance];


	// get a free beam
	new_item = GET_FIRST(&Beam_free_list);
	Assert( new_item != &Beam_free_list );		// shouldn't have the dummy element

	// remove from the free list
	list_remove( &Beam_free_list, new_item );
	
	// insert onto the end of used list
	list_append( &Beam_used_list, new_item );

	// increment counter
	Beam_count++;

	// maybe allocate some extra data based on the beam type
	Assert(wip->b_info.beam_type == BeamType::TARGETING);
	if(wip->b_info.beam_type != BeamType::TARGETING){
		return -1;
	}

	// fill in some values
	new_item->warmup_stamp = fire_info->warmup_stamp;
	new_item->warmdown_stamp = fire_info->warmdown_stamp;
	new_item->weapon_info_index = fire_info->beam_info_index;	
	new_item->objp = fire_info->shooter;
	new_item->sig = fire_info->shooter->signature;
	new_item->subsys = NULL;
	new_item->life_left = fire_info->life_left;	
	new_item->life_total = fire_info->life_total;
	new_item->r_collision_count = 0;
	new_item->f_collision_count = 0;
	new_item->target = NULL;
	new_item->target_subsys = NULL;
	new_item->target_sig = 0;
	new_item->beam_sound_loop        = sound_handle::invalid();
	new_item->type = BeamType::TARGETING;
	new_item->local_fire_postion = fire_info->local_fire_postion;
	new_item->framecount = 0;
	new_item->flags = 0;
	new_item->shot_index = 0;
	new_item->current_width_factor = wip->b_info.beam_initial_width < 0.1f ? 0.1f : wip->b_info.beam_initial_width;
	new_item->team = (char)firing_ship->team;
	new_item->range = wip->b_info.range;
	new_item->damage_threshold = wip->b_info.damage_threshold;

	// beam collision and light width
	if (wip->b_info.beam_width > 0.0f) {
		new_item->beam_collide_width = wip->b_info.beam_width;
		new_item->beam_light_width = wip->b_info.beam_width;
	}
	else {
		float widest = beam_get_widest(new_item);
		new_item->beam_collide_width = wip->collision_radius_override > 0.0f ? wip->collision_radius_override : widest;
		new_item->beam_light_width = widest;
	}

	// targeting type beams are a very special weapon type - binfo has no meaning

	flagset<Object::Object_Flags> initial_flags;
	if (!wip->wi_flags[Weapon::Info_Flags::No_collide])
		initial_flags.set(Object::Object_Flags::Collides);

	// create the associated object
	objnum = obj_create(OBJ_BEAM, OBJ_INDEX(fire_info->shooter), BEAM_INDEX(new_item), &vmd_identity_matrix, &vmd_zero_vector, 1.0f, initial_flags);

	if(objnum < 0){
		beam_delete(new_item);
		nprintf(("General", "obj_create() failed for beam weapon! bah!\n"));
		Int3();
		return -1;
	}
	new_item->objnum = objnum;	

	// this sets up all info for the first frame the beam fires
	beam_aim(new_item);						// to fill in shot_point, etc.		

	if(Beams[Objects[objnum].instance].objnum != objnum){
		Int3();
		return -1;
	}
	
	return objnum;
}

// return an object index of the guy who's firing this beam
int beam_get_parent(object *bm)
{
	beam *b;

	// get a handle to the beam
	Assert(bm->type == OBJ_BEAM);
	Assert(bm->instance >= 0);	
	if(bm->type != OBJ_BEAM){
		return -1;
	}
	if(bm->instance < 0){
		return -1;
	}
	b = &Beams[bm->instance];

	if(b->objp == NULL){
		return -1;
	}

	// if the object handle is invalid
	if(b->objp->signature != b->sig){
		return -1;
	}

	// return the handle
	return OBJ_INDEX(b->objp);
}

// return weapon_info_index of beam
int beam_get_weapon_info_index(object *bm)
{
	Assert(bm->type == OBJ_BEAM);
	if (bm->type != OBJ_BEAM) {
		return -1;
	}

	Assert(bm->instance >= 0 && bm->instance < MAX_BEAMS);
	if (bm->instance < 0) {
		return -1;
	}
    //make sure it's returning a valid info index
	Assert((Beams[bm->instance].weapon_info_index > -1) && (Beams[bm->instance].weapon_info_index < weapon_info_size()));

	// return weapon_info_index
	return Beams[bm->instance].weapon_info_index;
}



// given a beam object, get the # of collisions which happened during the last collision check (typically, last frame)
int beam_get_num_collisions(int objnum)
{	
	// sanity checks
	if((objnum < 0) || (objnum >= MAX_OBJECTS)){
		Int3();
		return -1;
	}
	if((Objects[objnum].instance < 0) || (Objects[objnum].instance >= MAX_BEAMS)){
		Int3();
		return -1;
	}
	if(Beams[Objects[objnum].instance].objnum != objnum){
		Int3();
		return -1;
	}

	if(Beams[Objects[objnum].instance].objnum < 0){
		Int3();
		return -1;
	}

	// return the # of recent collisions
	return Beams[Objects[objnum].instance].r_collision_count;
}

// stuff collision info, returns 1 on success
int beam_get_collision(int objnum, int num, int *collision_objnum, mc_info **cinfo)
{
	// sanity checks
	if((objnum < 0) || (objnum >= MAX_OBJECTS)){
		Int3();
		return 0;
	}
	if((Objects[objnum].instance < 0) || (Objects[objnum].instance >= MAX_BEAMS)){
		Int3();
		return 0;
	}
	if((Beams[Objects[objnum].instance].objnum != objnum) || (Beams[Objects[objnum].instance].objnum < 0)){
		Int3();
		return 0;
	}
	if(num >= Beams[Objects[objnum].instance].r_collision_count){
		Int3();
		return 0;
	}

	// return - success
	*cinfo = &Beams[Objects[objnum].instance].r_collisions[num].cinfo;
	*collision_objnum = Beams[Objects[objnum].instance].r_collisions[num].c_objnum;
	return 1;
}

// pause all looping beam sounds
void beam_pause_sounds()
{
	beam *moveup = NULL;

	// set all beam volumes to 0	
	moveup = GET_FIRST(&Beam_used_list);
	if(moveup == NULL){
		return;
	}
	while(moveup != END_OF_LIST(&Beam_used_list)){				
		// set the volume to 0, if he has a looping beam sound
		if (moveup->beam_sound_loop.isValid()) {
			snd_set_volume(moveup->beam_sound_loop, 0.0f);
		}

		// next beam
		moveup = GET_NEXT(moveup);
	}
}

// unpause looping beam sounds
void beam_unpause_sounds()
{
	beam *moveup = NULL;

	// recalc all beam sounds
	moveup = GET_FIRST(&Beam_used_list);
	if(moveup == NULL){
		return;
	}
	while(moveup != END_OF_LIST(&Beam_used_list)){
		if (Cmdline_no_3d_sound) {
			beam_recalc_sounds(moveup);
		} else {
			if (moveup->beam_sound_loop.isValid()) {
				snd_set_volume(moveup->beam_sound_loop, 1.0f);
			}
		}

		// next beam
		moveup = GET_NEXT(moveup);
	}
}

void beam_get_global_turret_gun_info(object *objp, ship_subsys *ssp, vec3d *gpos, vec3d *gvec, int use_angles, vec3d *targetp, bool fighter_beam)
{
	ship_get_global_turret_gun_info(objp, ssp, gpos, gvec, use_angles, targetp);

	if (fighter_beam)
		*gvec = objp->orient.vec.fvec;
}

// -----------------------------===========================------------------------------
// BEAM MOVEMENT FUNCTIONS
// -----------------------------===========================------------------------------

// move a direct fire type beam weapon
void beam_type_direct_fire_move(beam *b)
{
	vec3d dir;
	vec3d temp, temp2;	

	// LEAVE THIS HERE OTHERWISE MUZZLE GLOWS DRAW INCORRECTLY WHEN WARMING UP OR DOWN
	// get the "originating point" of the beam for this frame. essentially bashes last_start
	if (b->subsys != NULL)
		beam_get_global_turret_gun_info(b->objp, b->subsys, &b->last_start, &temp, 1, &temp2, (b->flags & BF_IS_FIGHTER_BEAM) > 0);

	// if the "warming up" timestamp has not expired
	if((b->warmup_stamp != -1) || (b->warmdown_stamp != -1)){
		return;
	}

	// put the "last_shot" point arbitrarily far away
	vm_vec_sub(&dir, &b->last_shot, &b->last_start);
	vm_vec_normalize_quick(&dir);
	vm_vec_scale_add(&b->last_shot, &b->last_start, &dir, b->range);
	Assert(is_valid_vec(&b->last_shot));
}

// move a slashing type beam weapon
#define BEAM_T(b)						((b->life_total - b->life_left) / b->life_total)
void beam_type_slashing_move(beam *b)
{		
	vec3d actual_dir;
	vec3d temp, temp2;
	float dot_save;	

	// LEAVE THIS HERE OTHERWISE MUZZLE GLOWS DRAW INCORRECTLY WHEN WARMING UP OR DOWN
	// get the "originating point" of the beam for this frame. essentially bashes last_start
	if (b->subsys != NULL)
		beam_get_global_turret_gun_info(b->objp, b->subsys, &b->last_start, &temp, 1, &temp2, (b->flags & BF_IS_FIGHTER_BEAM) > 0);

	// if the "warming up" timestamp has not expired
	if((b->warmup_stamp != -1) || (b->warmdown_stamp != -1)){
		return;
	}	

	// if the two direction vectors are _really_ close together, just use the original direction
	dot_save = vm_vec_dot(&b->binfo.dir_a, &b->binfo.dir_b);
	if((double)dot_save >= 0.999999999){
		actual_dir = b->binfo.dir_a;
	} 
	// otherwise move towards the dir	we calculated when firing this beam	
	else {
		vm_vec_interp_constant(&actual_dir, &b->binfo.dir_a, &b->binfo.dir_b, BEAM_T(b));
	}

	// now recalculate shot_point to be shooting through our new point
	vm_vec_scale_add(&b->last_shot, &b->last_start, &actual_dir, b->range);
	bool is_valid = is_valid_vec(&b->last_shot);
	Assert(is_valid);
	if(!is_valid){
		actual_dir = b->binfo.dir_a;
		vm_vec_scale_add(&b->last_shot, &b->last_start, &actual_dir, b->range);
	}
}

// targeting type beams functions
void beam_type_targeting_move(beam *b)
{	
	vec3d temp;

	// ugh
	if ( (b->objp == NULL) || (b->objp->instance < 0) ) {
		Int3();
		return;
	}

	// targeting type beams only last one frame so we never have to "move" them.			
	temp = b->local_fire_postion;
	vm_vec_unrotate(&b->last_start, &temp, &b->objp->orient);
	vm_vec_add2(&b->last_start, &b->objp->pos);	
	vm_vec_scale_add(&b->last_shot, &b->last_start, &b->objp->orient.vec.fvec, b->range);
}

// antifighter type beam functions
void beam_type_antifighter_move(beam *b)
{
	int shot_index, fire_wait;
	vec3d temp, temp2, dir;	

	// LEAVE THIS HERE OTHERWISE MUZZLE GLOWS DRAW INCORRECTLY WHEN WARMING UP OR DOWN
	// get the "originating point" of the beam for this frame. essentially bashes last_start
	if (b->subsys != NULL)
		beam_get_global_turret_gun_info(b->objp, b->subsys, &b->last_start, &temp, 1, &temp2, (b->flags & BF_IS_FIGHTER_BEAM) > 0);

	// if the "warming up" timestamp has not expired
	if((b->warmup_stamp != -1) || (b->warmdown_stamp != -1)){
		return;
	}	

	// determine what stage of the beam we're in
	beam_type_antifighter_get_status(b, &shot_index, &fire_wait);

	// if we've changed shot index
	if(shot_index != b->shot_index){
		// set the new index
		b->shot_index = shot_index;

		// re-aim
		beam_aim(b);
	}

	// if we're in the fire wait stage
	b->flags &= ~BF_SAFETY;
	if(fire_wait){
		b->flags |= BF_SAFETY;
	}

	// put the "last_shot" point arbitrarily far away
	vm_vec_sub(&dir, &b->last_shot, &b->last_start);
	vm_vec_normalize_quick(&dir);
	vm_vec_scale_add(&b->last_shot, &b->last_start, &dir, b->range);
	Assert(is_valid_vec(&b->last_shot));
}
void beam_type_antifighter_get_status(beam *b, int *shot_index, int *fire_wait)
{	
	float shot_time = b->life_total / (float)b->binfo.shot_count;
	float beam_time = b->life_total - b->life_left;

	// determine what "shot" we're on	
	*shot_index = (int)(beam_time / shot_time);
	
	if(*shot_index >= b->binfo.shot_count){
		nprintf(("Beam","Shot of antifighter beam had bad shot_index value\n"));
		*shot_index = b->binfo.shot_count - 1;
	}	

	// determine if its the firing or waiting section of the shot (fire happens first, THEN wait)	
	*fire_wait = 0;
	if(beam_time > ((shot_time * (*shot_index)) + (shot_time * 0.5f))){
		*fire_wait = 1;
	} 	
}

// down-the-normal type beam functions
void beam_type_normal_move(beam *b)
{
	vec3d temp, turret_norm;

	if (b->subsys == NULL) {	// If we're a free-floating beam, there's nothing to calculate here.
		return;
	}

	// LEAVE THIS HERE OTHERWISE MUZZLE GLOWS DRAW INCORRECTLY WHEN WARMING UP OR DOWN
	// get the "originating point" of the beam for this frame. essentially bashes last_start
	beam_get_global_turret_gun_info(b->objp, b->subsys, &b->last_start, &turret_norm, 1, &temp, (b->flags & BF_IS_FIGHTER_BEAM) > 0);

	// if the "warming up" timestamp has not expired
	if((b->warmup_stamp != -1) || (b->warmdown_stamp != -1)){
		return;
	}	

	// put the "last_shot" point arbitrarily far away
	vm_vec_scale_add(&b->last_shot, &b->last_start, &turret_norm, b->range);	
	Assert(is_valid_vec(&b->last_shot));
}

void beam_type_omni_move(beam* b)
{
	
	// keep this updated even if still warming up 
	if (b->flags & BF_IS_FIGHTER_BEAM) {
		vm_vec_unrotate(&b->last_start, &b->local_fire_postion, &b->objp->orient);
		vm_vec_add2(&b->last_start, &b->objp->pos);

		// compute the change in orientation the fighter went through
		matrix inv_new_orient, transform_matrix;
		vm_copy_transpose(&inv_new_orient, &b->objp->orient);
		vm_matrix_x_matrix(&transform_matrix, &b->objp->last_orient, &inv_new_orient);
		// and put the beam vectors through the same change
		vec3d old_dirA = b->binfo.dir_a;
		vec3d old_dirB = b->binfo.dir_b;
		vec3d old_rot_axis = b->binfo.rot_axis;
		vm_vec_rotate(&b->binfo.dir_a, &old_dirA, &transform_matrix);
		vm_vec_rotate(&b->binfo.dir_b, &old_dirB, &transform_matrix);
		vm_vec_rotate(&b->binfo.rot_axis, &old_rot_axis, &transform_matrix);
	}
	else if (b->subsys != nullptr) {
		vec3d temp, temp2;
		beam_get_global_turret_gun_info(b->objp, b->subsys, &b->last_start, &temp, 1, &temp2, false);
	}

	// if the "warming up" timestamp has not expired
	if ((b->warmup_stamp != -1) || (b->warmdown_stamp != -1)) {
		return;
	}

	vec3d newdir_a = b->binfo.dir_a;
	vec3d newdir_b = b->binfo.dir_b;
	vec3d zero_vec = vmd_zero_vector;
	vec3d actual_dir;
	bool no_sweep = vm_vec_dot(&b->binfo.dir_a, &b->binfo.dir_b) > 0.9999f;

	if (b->rotates) {
		vm_rot_point_around_line(&newdir_a, &b->binfo.dir_a, (b->life_total - b->life_left) * b->type5_rot_speed, &zero_vec, &b->binfo.rot_axis); 
		if (no_sweep)
			actual_dir = newdir_a;
		else 
			vm_rot_point_around_line(&newdir_b, &b->binfo.dir_b, (b->life_total - b->life_left) * b->type5_rot_speed, &zero_vec, &b->binfo.rot_axis);
	}

	if (no_sweep)
		actual_dir = newdir_a;
	else
		vm_vec_interp_constant(&actual_dir, &newdir_a, &newdir_b, BEAM_T(b));

	// now recalculate shot_point to be shooting through our new point
	vm_vec_scale_add(&b->last_shot, &b->last_start, &actual_dir, b->range);
}

// pre-move (before collision checking - but AFTER ALL OTHER OBJECTS HAVE BEEN MOVED)
void beam_move_all_pre()
{	
	beam *b;	
	beam *moveup;		

	// zero lights for this frame yet
	Beam_light_count = 0;

	// traverse through all active beams
	moveup = GET_FIRST(&Beam_used_list);
	while (moveup != END_OF_LIST(&Beam_used_list)) {				
		// get the beam
		b = moveup;

		// check if parent object has died, if so then delete beam
		if (b->objp != NULL && b->objp->type == OBJ_NONE) {
			// set next beam
			moveup = GET_NEXT(moveup);
			// delete current beam
			beam_delete(b);

			continue;
		}

		// unset collision info
		b->f_collision_count = 0;

		if ( !physics_paused ) {
			// make sure to check that firingpoint is still properly set
			int temp = -1;
			if (b->subsys != NULL) {
				temp = b->subsys->turret_next_fire_pos;

				if (!(b->flags & BF_IS_FIGHTER_BEAM))
					b->subsys->turret_next_fire_pos = b->firingpoint;
			}

			// move the beam
			switch (b->type)
			{
				// direct fire type beam weapons don't move
				case BeamType::DIRECT_FIRE :			
					beam_type_direct_fire_move(b);
					break;

				// slashing type beam weapons move across the target somewhat randomly
				case BeamType::SLASHING:
					beam_type_slashing_move(b);
					break;				

				// targeting type beam weapons are attached to a fighter - pointing forward
				case BeamType::TARGETING:
					beam_type_targeting_move(b);
					break;

				// antifighter type
				case BeamType::ANTIFIGHTER:
					beam_type_antifighter_move(b);
					break;

				// down-the-normal type beams
				case BeamType::NORMAL_FIRE:
					beam_type_normal_move(b);
					break;

				case BeamType::OMNI:
					beam_type_omni_move(b);
					break;

				// illegal beam type
				default :
					Int3();
			}
			if (b->subsys != NULL) {
				b->subsys->turret_next_fire_pos = temp;
			}
		}

		// next
		moveup = GET_NEXT(moveup);
	}
}

// post-collision time processing for beams
void beam_move_all_post()
{
	beam *moveup;	
	beam *next_one;	
	int bf_status;	
	beam_weapon_info *bwi;

	// traverse through all active beams
	moveup = GET_FIRST(&Beam_used_list);
	while(moveup != END_OF_LIST(&Beam_used_list)){				
        bwi = &Weapon_info[moveup->weapon_info_index].b_info;

        // check the status of the beam
		bf_status = beam_ok_to_fire(moveup);

		// if we're warming up
		if(moveup->warmup_stamp != -1){
			next_one = GET_NEXT(moveup);			

			// should we be stopping?
			if(bf_status < 0){
				beam_delete(moveup);
			} else {
				if (moveup->objp != NULL) {
					// add a muzzle light for the shooter
					beam_add_light(moveup, OBJ_INDEX(moveup->objp), 0, NULL);
				}

				// if the warming up timestamp has expired, start firing
				if(timestamp_elapsed(moveup->warmup_stamp)){							
					// start firing
					if(!beam_start_firing(moveup)){
						beam_delete(moveup);												
					} 			
				} 
			}

			// next
			moveup = next_one;
			continue;
		} 
		// if we're warming down
		else if(moveup->warmdown_stamp != -1){			
			next_one = GET_NEXT(moveup);

			// should we be stopping?
			if(bf_status < 0){
				beam_delete(moveup);
			} else {
				if (moveup->objp != NULL) {
					// add a muzzle light for the shooter
					beam_add_light(moveup, OBJ_INDEX(moveup->objp), 0, NULL);
				}

				// if we're done warming down, the beam is finished
				if(timestamp_elapsed(moveup->warmdown_stamp)){
					beam_delete(moveup);				
				}			
			}

			// next
			moveup = next_one;
			continue;
		}
		// otherwise, we're firing away.........		

		if (moveup->objp != NULL) {
			// add a muzzle light for the shooter
			beam_add_light(moveup, OBJ_INDEX(moveup->objp), 0, NULL);
		}

		// subtract out the life left for the beam
		if(!physics_paused){
			moveup->life_left -= flFrametime;						
		}

		// if we're past the shrink point, start shrinking the beam
		if(moveup->life_left <= (moveup->life_total * bwi->beam_shrink_factor)){
			moveup->flags |= BF_SHRINK;
		}

		// if we're shrinking the beam
		if(moveup->flags & BF_SHRINK){
			moveup->current_width_factor -= bwi->beam_shrink_pct * flFrametime;
			if(moveup->current_width_factor < 0.1f){
				moveup->current_width_factor = 0.1f;
			}
		}

		// if we're past the grow point and haven't already finished growing, start growing the beam
		if (moveup->life_left <= (moveup->life_total * bwi->beam_grow_factor) && !(moveup->flags & BF_FINISHED_GROWING)) {
			moveup->flags |= BF_GROW;
		}

		// if we're growing the beam (but not shrinking yet)
		if ((moveup->flags & BF_GROW) && !(moveup->flags & BF_SHRINK)) {
			moveup->current_width_factor += bwi->beam_grow_pct * flFrametime;
			if (moveup->current_width_factor > 1.0f) { // We've finished growing!
				moveup->current_width_factor = 1.0f;
				moveup->flags &= ~BF_GROW;
				moveup->flags |= BF_FINISHED_GROWING;
			}
		}

		// add tube light for the beam
		if (moveup->objp != nullptr) {
			if (moveup->type == BeamType::ANTIFIGHTER) {

				//we only use the second variable but we need two pointers to pass.
				int beam_index, beam_waiting = 0;

				beam_type_antifighter_get_status(moveup, &beam_index, &beam_waiting);

				//create a tube light only if we are not waiting between shots
				if (beam_waiting == 0) {
					beam_add_light(moveup, OBJ_INDEX(moveup->objp), 1, nullptr);
				}
			}
			else
			{
				beam_add_light(moveup, OBJ_INDEX(moveup->objp), 1, nullptr);
			}
		}

		// deal with ammo/energy for fighter beams
		bool multi_ai = MULTIPLAYER_CLIENT && (moveup->objp != Player_obj);
		bool cheating_player = Weapon_energy_cheat && (moveup->objp == Player_obj);

		if (moveup->flags & BF_IS_FIGHTER_BEAM && !multi_ai && !cheating_player) {
			ship* shipp = &Ships[moveup->objp->instance];
			weapon_info* wip = &Weapon_info[moveup->weapon_info_index];

			shipp->weapon_energy -= wip->energy_consumed * flFrametime;

			if (shipp->weapon_energy < 0.0f)
				shipp->weapon_energy = 0.0f;
		}

		// stop shooting?
		if(bf_status <= 0){
			next_one = GET_NEXT(moveup);

			// if beam should abruptly stop
			if(bf_status == -1){
				beam_delete(moveup);							
			}
			// if the beam should just power down
			else {			
				beam_start_warmdown(moveup);
			}
			
			// next beam
			moveup = next_one;
			continue;
		}				

		// increment framecount
		moveup->framecount++;
		// targetin type weapons live for one frame only
		// done firing, so go into the warmdown phase
		{
			if((moveup->life_left <= 0.0f) &&
               (moveup->warmdown_stamp == -1) &&
               (moveup->framecount > 1))
            {
				beam_start_warmdown(moveup);
				
				moveup = GET_NEXT(moveup);
				continue;
			}				
		}

		// handle any collisions which occured collision (will take care of applying damage to all objects which got hit)
		beam_handle_collisions(moveup);						

		// recalculate beam sounds
		beam_recalc_sounds(moveup);

		// next item
		moveup = GET_NEXT(moveup);
	}

	// apply all beam lighting
	beam_apply_lighting();
}

// -----------------------------===========================------------------------------
// BEAM RENDERING FUNCTIONS
// -----------------------------===========================------------------------------

// render a beam weapon
#define STUFF_VERTICES()	do {\
	verts[0]->texture_position.u = 0.0f;\
	verts[0]->texture_position.v = 0.0f;\
	verts[1]->texture_position.u = 1.0f;\
	verts[1]->texture_position.v = 0.0f;\
	verts[2]->texture_position.u = 1.0f;\
	verts[2]->texture_position.v = 1.0f;\
	verts[3]->texture_position.u = 0.0f;\
	verts[3]->texture_position.v = 1.0f;\
} while(false);

#define P_VERTICES()		do {\
	for(idx=0; idx<4; idx++){\
		g3_project_vertex(verts[idx]);\
	}\
} while(false);

void beam_render(beam *b, float u_offset)
{	
	int idx, s_idx;
	vertex h1[4];				// halves of a beam section
	vertex *verts[4] = { &h1[0], &h1[1], &h1[2], &h1[3] };
	vec3d fvec, top1, bottom1, top2, bottom2;
	float scale;
	float u_scale;	// beam tileing -Bobboau
	float length;	// beam tileing -Bobboau
	beam_weapon_section_info *bwsi;
	beam_weapon_info *bwi;

	memset( h1, 0, sizeof(vertex) * 4 );

	// bogus weapon info index
	if ( (b == NULL) || (b->weapon_info_index < 0) )
		return;

	// if the beam start and endpoints are the same
	if ( vm_vec_same(&b->last_start, &b->last_shot) )
		return;

	// get beam direction
	vm_vec_sub(&fvec, &b->last_shot, &b->last_start);
	vm_vec_normalize_quick(&fvec);		

	// turn off backface culling
	//int cull = gr_set_cull(0);

	length = vm_vec_dist(&b->last_start, &b->last_shot);					// beam tileing -Bobboau

	bwi = &Weapon_info[b->weapon_info_index].b_info;

	// if this beam tracks its own u_offset, use that instead
	if (bwi->flags[Weapon::Beam_Info_Flags::Track_own_texture_tiling]) {
		u_offset = b->u_offset_local;			// the parameter is passed by value so this won't interfere with the u_offset in the calling function
		b->u_offset_local += flFrametime;		// increment *after* we grab the offset so that the first frame will always be at offset=0
	}

	// draw all sections	
	for (s_idx = 0; s_idx < bwi->beam_num_sections; s_idx++) {
		bwsi = &bwi->sections[s_idx];

		if ( (bwsi->texture.first_frame < 0) || (bwsi->width <= 0.0f) )
			continue;

		// calculate the beam points
		scale = frand_range(1.0f - bwsi->flicker, 1.0f + bwsi->flicker);
		beam_calc_facing_pts(&top1, &bottom1, &fvec, &b->last_start, bwsi->width * scale * b->current_width_factor, bwsi->z_add);	
		beam_calc_facing_pts(&top2, &bottom2, &fvec, &b->last_shot, bwsi->width * scale * scale * b->current_width_factor, bwsi->z_add);

		g3_transfer_vertex(verts[0], &bottom1); 
		g3_transfer_vertex(verts[1], &bottom2);	
		g3_transfer_vertex(verts[2], &top2); 
		g3_transfer_vertex(verts[3], &top1);

		P_VERTICES();						
		STUFF_VERTICES();		// stuff the beam with creamy goodness (texture coords)

		if (bwsi->tile_type == 1)
			u_scale = length / (bwsi->width * 0.5f) / bwsi->tile_factor;	// beam tileing, might make a tileing factor in beam index later -Bobboau
		else
			u_scale = bwsi->tile_factor;

		verts[1]->texture_position.u = (u_scale + (u_offset * bwsi->translation));	// beam tileing -Bobboau
		verts[2]->texture_position.u = (u_scale + (u_offset * bwsi->translation));	// beam tileing -Bobboau
		verts[3]->texture_position.u = (0 + (u_offset * bwsi->translation));
		verts[0]->texture_position.u = (0 + (u_offset * bwsi->translation));

		float per = 1.0f;
		if (bwi->range)
			per -= length / bwi->range;

		//this should never happen but, just to be safe
		CLAMP(per, 0.0f, 1.0f);

		ubyte alpha = (ubyte)(255.0f * per);

		verts[1]->r = alpha;
		verts[2]->r = alpha;
		verts[1]->g = alpha;
		verts[2]->g = alpha;
		verts[1]->b = alpha;
		verts[2]->b = alpha;
		verts[1]->a = alpha;
		verts[2]->a = alpha;

		verts[0]->r = 255;
		verts[3]->r = 255;
		verts[0]->g = 255;
		verts[3]->g = 255;
		verts[0]->b = 255;
		verts[3]->b = 255;
		verts[0]->a = 255;
		verts[3]->a = 255;

		// set the right texture with additive alpha, and draw the poly
		int framenum = 0;

		if (bwsi->texture.num_frames > 1) {
			b->beam_section_frame[s_idx] += flFrametime;

			framenum = bm_get_anim_frame(bwsi->texture.first_frame, b->beam_section_frame[s_idx], bwsi->texture.total_time, true);
		}

		float fade = 0.9999f;

		if (The_mission.flags[Mission::Mission_Flags::Fullneb] && Neb_affects_beams) {
			vec3d nearest;
			int result = vm_vec_dist_to_line(&Eye_position, &b->last_start, &b->last_shot, &nearest, nullptr);
			if (result == 1)
				nearest = b->last_shot;
			if (result == -1)
				nearest = b->last_start;

			fade *= neb2_get_fog_visibility(&nearest, 
				Neb2_fog_visibility_beam_const + (b->beam_light_width * Neb2_fog_visibility_beam_scaled_factor));
		}

		material material_params;
		material_set_unlit_emissive(&material_params, bwsi->texture.first_frame + framenum, fade, 2.0f);
		g3_render_primitives_colored_textured(&material_params, h1, 4, PRIM_TYPE_TRIFAN, false);
	}

	// turn backface culling back on
	//gr_set_cull(cull);
}

// generate particles for the muzzle glow
int hack_time = 100;
DCF(h_time, "Sets the hack time for beam muzzle glow (Default is 100)")
{
	dc_stuff_int(&hack_time);
}

void beam_generate_muzzle_particles(beam *b)
{
	int particle_count;
	int idx;
	weapon_info *wip;
	vec3d turret_norm, turret_pos, particle_pos, particle_dir;
	matrix m;

	// if our hack stamp has expired
	if(!((b->Beam_muzzle_stamp == -1) || timestamp_elapsed(b->Beam_muzzle_stamp))){
		return;
	}

	// never generate anything past about 1/5 of the beam fire time	
	if(b->warmup_stamp == -1){
		return;
	}

	// get weapon info
	wip = &Weapon_info[b->weapon_info_index];

	// no specified particle for this beam weapon
	if (wip->b_info.beam_particle_ani.first_frame < 0)
		return;

	
	// reset the hack stamp
	b->Beam_muzzle_stamp = timestamp(hack_time);

	// randomly generate 10 to 20 particles
	particle_count = (int)frand_range(0.0f, (float)wip->b_info.beam_particle_count);

	// get turret info - position and normal
	turret_pos = b->last_start;
	if (b->subsys != NULL) {
		turret_norm = b->subsys->system_info->turret_norm;	
	} else {
		vm_vec_normalized_dir(&turret_norm, &b->last_shot, &b->last_start);
	}

	// randomly perturb a vector within a cone around the normal
	vm_vector_2_matrix(&m, &turret_norm, NULL, NULL);
	for(idx=0; idx<particle_count; idx++){
		// get a random point in the cone
		vm_vec_random_cone(&particle_dir, &turret_norm, wip->b_info.beam_particle_angle, &m);
		vm_vec_scale_add(&particle_pos, &turret_pos, &particle_dir, wip->b_info.beam_muzzle_radius * frand_range(0.75f, 0.9f));

		// now generate some interesting values for the particle
		float p_time_ref = wip->b_info.beam_life + ((float)wip->b_info.beam_warmup / 1000.0f);		
		float p_life = frand_range(p_time_ref * 0.5f, p_time_ref * 0.7f);
		float p_vel = (wip->b_info.beam_muzzle_radius / p_life) * frand_range(0.85f, 1.2f);
		vm_vec_scale(&particle_dir, -p_vel);
		if (b->objp != NULL) {
			vm_vec_add2(&particle_dir, &b->objp->phys_info.vel);	//move along with our parent
		}

		particle::particle_info pinfo;
		pinfo.pos = particle_pos;
		pinfo.vel = particle_dir;
		pinfo.lifetime = p_life;
		pinfo.attached_objnum = -1;
		pinfo.attached_sig = 0;
		pinfo.rad = wip->b_info.beam_particle_radius;
		pinfo.reverse = 1;
		pinfo.type = particle::PARTICLE_BITMAP;
		pinfo.optional_data = wip->b_info.beam_particle_ani.first_frame;
		particle::create(&pinfo);
	}
}

static float get_muzzle_glow_alpha(beam* b)
{
	float dist;
	float alpha = 0.8f;

	const float inner_radius = 15.0f;
	const float magic_num = 2.75f;

	// determine what alpha to draw this bitmap with
	// higher alpha the closer the bitmap gets to the eye
	dist = vm_vec_dist_quick(&Eye_position, &b->last_start);

	// if the point is inside the inner radius, alpha is based on distance to the player's eye,
	// becoming more transparent as it gets close
	if (dist <= inner_radius) {
		// alpha per meter between the magic # and the inner radius
		alpha /= (inner_radius - magic_num);

		// above value times the # of meters away we are
		alpha *= (dist - magic_num);
		if (alpha < 0.005f)
			return 0.0f;
	}

	if (The_mission.flags[Mission::Mission_Flags::Fullneb] && Neb_affects_beams) {
		alpha *= neb2_get_fog_visibility(&b->last_start, 
			Neb2_fog_visibility_beam_const + (b->beam_light_width * Neb2_fog_visibility_beam_scaled_factor));
	}

	return alpha;
}

// render the muzzle glow for a beam weapon
void beam_render_muzzle_glow(beam *b)
{
	vertex pt;
	weapon_info *wip = &Weapon_info[b->weapon_info_index];
	beam_weapon_info *bwi = &wip->b_info;
	float rad, pct, rand_val;
	pt.flags = 0;    // avoid potential read of uninit var

	// if we don't have a glow bitmap
	if (bwi->beam_glow.first_frame < 0)
		return;

	// don't show the muzzle glow for players in the cockpit unless show_ship_model is on, provided Render_player_mflash isn't on
	bool in_cockpit_view = (Viewer_mode & (VM_EXTERNAL | VM_CHASE | VM_OTHER_SHIP | VM_WARP_CHASE)) == 0;
	bool player_show_ship_model = b->objp == Player_obj && Ship_info[Ships[b->objp->instance].ship_info_index].flags[Ship::Info_Flags::Show_ship_model];
	if ((b->flags & BF_IS_FIGHTER_BEAM) && (b->objp == Player_obj && !Render_player_mflash && in_cockpit_view && !player_show_ship_model)) {
		return;
	}

	// if the beam is warming up, scale the glow
	if (b->warmup_stamp != -1) {		
		// get warmup pct
		pct = BEAM_WARMUP_PCT(b);
		rand_val = 1.0f;
	} else
	// if the beam is warming down
	if (b->warmdown_stamp != -1) {
		// get warmup pct
		pct = 1.0f - BEAM_WARMDOWN_PCT(b);
		rand_val = 1.0f;
	} 
	// otherwise the beam is really firing
	else {
		pct = 1.0f;
		rand_val = frand_range(0.90f, 1.0f);
	}

	rad = wip->b_info.beam_muzzle_radius * pct * rand_val;

	// don't bother trying to draw if there is no radius
	if (rad <= 0.0f)
		return;

	float alpha = get_muzzle_glow_alpha(b);

	if (alpha <= 0.0f)
		return;

	if (bwi->directional_glow == true){
		vertex h1[4];
		vertex *verts[4] = { &h1[0], &h1[1], &h1[2], &h1[3] };
		vec3d fvec, top1, top2, bottom1, bottom2, sub1, sub2, start, end;
		int idx;
		float g_length = bwi->glow_length * pct * rand_val;

		vm_vec_sub(&fvec, &b->last_shot, &b->last_start);
		vm_vec_normalize_quick(&fvec);
		
		/* (DahBlount)
		If the glow_length is less than the diameter of the muzzle glow
		we need to account for that by placing the start and end distances
		such that the glow is centered on the firing point of the turret.
		There was actually some oversight here when developing the directional glow feature
		and any refactoring of it will require some more complex parameters for glow placement.
		*/
		if (bwi->glow_length >= 2.0f*rad) {
			vm_vec_copy_scale(&sub1, &fvec, rad);
			vm_vec_sub(&start, &b->last_start, &sub1);
			vm_vec_copy_scale(&sub2, &fvec, g_length);
			vm_vec_add(&end, &start, &sub2);
		} else {
			vm_vec_copy_scale(&sub1, &fvec, 0.5f*g_length);
			vm_vec_sub(&start, &b->last_start, &sub1);
			vm_vec_add(&end, &b->last_start, &sub1);
		}

		beam_calc_facing_pts(&top1, &bottom1, &fvec, &start, rad, 1.0f);
		beam_calc_facing_pts(&top2, &bottom2, &fvec, &end, rad, 1.0f);

		g3_transfer_vertex(verts[0], &bottom1);
		g3_transfer_vertex(verts[1], &bottom2);
		g3_transfer_vertex(verts[2], &top2);
		g3_transfer_vertex(verts[3], &top1);

		P_VERTICES();
		STUFF_VERTICES();

		verts[0]->r = 255;
		verts[1]->r = 255;
		verts[2]->r = 255;
		verts[3]->r = 255;
		verts[0]->g = 255;
		verts[1]->g = 255;
		verts[2]->g = 255;
		verts[3]->g = 255;
		verts[0]->b = 255;
		verts[1]->b = 255;
		verts[2]->b = 255;
		verts[3]->b = 255;
		verts[0]->a = 255;
		verts[1]->a = 255;
		verts[2]->a = 255;
		verts[3]->a = 255;

		int framenum = 0;

		if ( bwi->beam_glow.num_frames > 1 ) {
			b->beam_glow_frame += flFrametime;

			framenum = bm_get_anim_frame(bwi->beam_glow.first_frame, b->beam_glow_frame, bwi->beam_glow.total_time, true);
		}

		//gr_set_bitmap(bwi->beam_glow.first_frame + framenum, GR_ALPHABLEND_FILTER, GR_BITBLT_MODE_NORMAL, alpha * pct);

		// draw a poly
		//g3_draw_poly(4, verts, TMAP_FLAG_TEXTURED | TMAP_FLAG_CORRECT | TMAP_HTL_3D_UNLIT);

		material material_info;
		material_set_unlit_emissive(&material_info, bwi->beam_glow.first_frame + framenum, alpha * pct, 2.0f);
		g3_render_primitives_textured(&material_info, h1, 4, PRIM_TYPE_TRIFAN, false);

	} else {

		// draw the bitmap
		g3_transfer_vertex(&pt, &b->last_start);

		int framenum = 0;

		if ( bwi->beam_glow.num_frames > 1 ) {
			b->beam_glow_frame += flFrametime;

			framenum = bm_get_anim_frame(bwi->beam_glow.first_frame, b->beam_glow_frame, bwi->beam_glow.total_time, true);
		}

		//gr_set_bitmap(bwi->beam_glow.first_frame + framenum, GR_ALPHABLEND_FILTER, GR_BITBLT_MODE_NORMAL, alpha * pct);

		// draw 1 bitmap
		//g3_draw_bitmap(&pt, 0, rad, tmap_flags);
		material mat_params;
		material_set_unlit_emissive(&mat_params, bwi->beam_glow.first_frame + framenum, alpha * pct, 2.0f);
		g3_render_rect_screen_aligned(&mat_params, &pt, 0, rad, 0.0f);

		// maybe draw more
		if ( pct > 0.3f ) {
			//g3_draw_bitmap(&pt, 0, rad * 0.75f, tmap_flags, rad * 0.25f);
			g3_render_rect_screen_aligned(&mat_params, &pt, 0, rad * 0.75f, rad * 0.25f);
		}

		if ( pct > 0.5f ) {
			//g3_draw_bitmap(&pt, 0, rad * 0.45f, tmap_flags, rad * 0.55f);
			g3_render_rect_screen_aligned(&mat_params, &pt, 0, rad * 0.45f, rad * 0.55f);
		}

		if ( pct > 0.7f ) {
			//g3_draw_bitmap(&pt, 0, rad * 0.25f, tmap_flags, rad * 0.75f);
			g3_render_rect_screen_aligned(&mat_params, &pt, 0, rad * 0.25f, rad * 0.75f);
		}
	}
}

// render all beam weapons
void beam_render_all()
{
	GR_DEBUG_SCOPE("Render Beams");
	TRACE_SCOPE(tracing::DrawBeams);

	beam *moveup;	

	// moves the U value of texture coods in beams if desired-Bobboau
	static float u_offset = 0.0f;
	u_offset += flFrametime;

	// traverse through all active beams
	moveup = GET_FIRST(&Beam_used_list);
	while ( moveup != END_OF_LIST(&Beam_used_list) ) {				
		// each beam type renders a little bit differently
		if ( (moveup->warmup_stamp == -1) && (moveup->warmdown_stamp == -1) && !(moveup->flags & BF_SAFETY) ) {
			// HACK -  if this is the first frame the beam is firing, don't render it
            if (moveup->framecount <= 0) {
				moveup->u_offset_local = 0;
				moveup = GET_NEXT(moveup);
				continue;
			}			

			// render the beam itself
			Assert(moveup->weapon_info_index >= 0);

			if (moveup->weapon_info_index < 0) {
				moveup = GET_NEXT(moveup);
				continue;
			}

			beam_render(moveup, u_offset);
		}

		// render the muzzle glow
		beam_render_muzzle_glow(moveup);		

		// maybe generate some muzzle particles
		beam_generate_muzzle_particles(moveup);

		// next item
		moveup = GET_NEXT(moveup);
	}	
}

// output top and bottom vectors
// fvec == forward vector (eye viewpoint basically. in world coords)
// pos == world coordinate of the point we're calculating "around"
// w == width of the diff between top and bottom around pos
void beam_calc_facing_pts( vec3d *top, vec3d *bot, vec3d *fvec, vec3d *pos, float w, float  /*z_add*/ )
{
	vec3d uvec, rvec;
	vec3d temp;

	temp = *pos;

	vm_vec_sub( &rvec, &Eye_position, &temp );
	vm_vec_normalize( &rvec );

	vm_vec_cross(&uvec,fvec,&rvec);
	// VECMAT-ERROR: NULL VEC3D (value of, fvec == rvec)
	vm_vec_normalize_safe(&uvec);

	// Scale the beam width so that they always appear at least some configured amount of pixels wide.
	float scaled_w = model_render_get_diameter_clamped_to_min_pixel_size(pos, w, Min_pixel_size_beam);

	vm_vec_scale_add( top, &temp, &uvec, scaled_w * 0.5f );
	vm_vec_scale_add( bot, &temp, &uvec, -scaled_w * 0.5f );
}

// light scale factor
float blight = 25.5f;
DCF(blight, "Sets the beam light scale factor (Default is 25.5f)")
{
	dc_stuff_float(&blight);
}

float beam_current_light_radius(beam *bm, weapon_info *wip, beam_weapon_info *bwi, float noise)
{
	auto lp = lighting_profile::current();
	float width = lp->beam_light_radius.handle(wip->light_radius);

	if(bwi->beam_light_as_multiplier)
		width *= bm->beam_light_width;

	if(bwi->beam_light_flicker)
		width *= noise;

	return width;
}

/**
 * @brief Validates a safe state for beam light creation functions
 *
 * @return true if state is safe, false otherwise
 */
bool beam_light_sanity_and_setup(beam const* bm, object const* objp, weapon_info** wip, beam_weapon_info** bwi)
{
	// no lighting
	if (Detail.lighting < 2) {
		return false;
	}

	// sanity
	Assert(bm != nullptr);
	Assert(objp != nullptr);
	if (objp == nullptr || bm == nullptr) {
		return false;
	}
	Assert(bm->weapon_info_index >= 0);
	*wip = &Weapon_info[bm->weapon_info_index];
	*bwi = &(*wip)->b_info;

	return true;
}

float beam_light_noise(beam const* bm, beam_weapon_info const* bwi)
{
	if ((bm->warmup_stamp < 0) && (bm->warmdown_stamp < 0)) // disable noise when warming up or down
		return frand_range(1.0f - bwi->sections[0].flicker, 1.0f + bwi->sections[0].flicker);
	else
		return 1.0f;
}

void beam_light_color(weapon_info *wip,hdr_color *to_fill )
{
	//If a custom light wasn't set we only base off of laser_color_1,
	//  and so we might as well calculate once and store it.

	if(!wip->light_color_set){
		wip->light_color.set_rgb(wip->laser_color_1.red, wip->laser_color_1.green,wip->laser_color_1.blue);
		wip->light_color_set=true;
	}
	SCP_vector<float> colors;
	wip->light_color.get_v5f(colors);
	to_fill->set_vecf(colors);
}

// call to add a light source to a small object
void beam_add_light_small(beam *bm, object *objp, vec3d *pt)
{
	weapon_info *wip = nullptr;
	beam_weapon_info *bwi = nullptr;

	if (!beam_light_sanity_and_setup(bm, objp, &wip, &bwi))
		return;

	Assert(pt != nullptr);

	float noise = beam_light_noise(bm, bwi);

	// get the width of the beam
	float light_rad = beam_current_light_radius(bm, wip, bwi, noise);

	float pct = 0.0f;

	if (bm->warmup_stamp != -1) {	// calculate muzzle light intensity
		// get warmup pct
		pct = BEAM_WARMUP_PCT(bm)*0.5f;
	} else if (bm->warmdown_stamp != -1) {	// if the beam is warming down
		// get warmup pct
		pct = MAX(1.0f - BEAM_WARMDOWN_PCT(bm)*1.3f,0.0f)*0.5f;
	}
	// otherwise the beam is really firing
	else {
		pct = 1.0f;
	}

	// Color is a copy so that we can modify it the brigthness without side-effect
	hdr_color light_color;

	beam_light_color(wip, &light_color);
	light_color.i(light_color.i() * pct);

	auto lp = lighting_profile::current();
	light_color.i(lp->beam_light_brightness.handle(light_color.i()));

	if (light_color.i() <= 0.0f || light_rad <= 0.0f)
		return;
	light_add_point(pt, light_rad * 0.0001f, light_rad, &light_color,bm->beam_light_width*pct*noise/3.0f);
}

// call to add a light source to a large object
void beam_add_light_large(beam *bm, object *objp, vec3d *pt0, vec3d *pt1)
{
	weapon_info *wip;
	beam_weapon_info *bwi;

	if (!beam_light_sanity_and_setup(bm, objp, &wip, &bwi))
		return;

	float noise = beam_light_noise(bm, bwi);

	// width of the beam
	float light_rad = beam_current_light_radius(bm, wip, bwi, noise);

	// Color is a copy so that we can modify it the brigthness without side-effect
	hdr_color light_color;
	beam_light_color(wip, &light_color);

	if (bwi->beam_light_flicker)
		light_color.i(light_color.i() * noise);
	auto lp = lighting_profile::current();
	light_color.i(lp->beam_light_brightness.handle(light_color.i()));
	light_rad = lp->beam_light_radius.handle(light_rad);
	if (light_color.i() <= 0.0f || light_rad <= 0.0f)
		return;
	light_add_tube(pt0, pt1, 1.0f, light_rad, &light_color,bm->beam_light_width*noise/3.0f);
}

// mark an object as being lit
void beam_add_light(beam *b, int objnum, int source, vec3d *c_point)
{
	beam_light_info *l;

	// if we're out of light slots!
	if(Beam_light_count >= MAX_BEAM_LIGHT_INFO){
		return;
	}

	// otherwise add it
	l = &Beam_lights[Beam_light_count++];
	l->bm = b;
	l->objnum = objnum;
	l->source = (ubyte)source;
	
	// only type 2 lights (from collisions) need a collision point
	if(c_point != NULL){
		l->c_point = *c_point;
	} else {
		Assert(source != 2);
		if(source == 2){
			Beam_light_count--;
		}
	}
}

// apply lighting from any beams
void beam_apply_lighting()
{
	int idx;
	beam_light_info *l;
	vec3d pt, dir;
	beam_weapon_info *bwi;

	// convert all beam lights into real lights
	for(idx=0; idx<Beam_light_count; idx++){
		// get the light
		l = &Beam_lights[idx];		

		// bad object
		if((l->objnum < 0) || (l->objnum >= MAX_OBJECTS) || (l->bm == NULL)){
			continue;
		}

		bwi = &Weapon_info[l->bm->weapon_info_index].b_info;

		// different light types
		switch(l->source){
		// from the muzzle of the gun
		case 0:
			// a few meters in from the of muzzle			
			vm_vec_sub(&dir, &l->bm->last_start, &l->bm->last_shot);
			vm_vec_normalize_quick(&dir);
			vm_vec_scale(&dir, -0.8f);  // TODO: This probably needs to *not* be stupid. -taylor
			vm_vec_scale_add(&pt, &l->bm->last_start, &dir, bwi->beam_muzzle_radius * 5.0f);

			beam_add_light_small(l->bm, &Objects[l->objnum], &pt);
			break;

		// from the beam passing by
		case 1:
			Assert( Objects[l->objnum].instance >= 0 );
			// Valathil: Everyone gets tube lights now
			beam_add_light_large(l->bm, &Objects[l->objnum], &l->bm->last_start, &l->bm->last_shot);
			break;

		// from a collision
		case 2:
			// Valathil: Dont render impact lights for shaders, handled by tube lighting
			break;
		}
	}	
}

// -----------------------------===========================------------------------------
// BEAM BOOKKEEPING FUNCTIONS
// -----------------------------===========================------------------------------

// delete a beam
void beam_delete(beam *b)
{
	// remove from active list and put on free list
	list_remove(&Beam_used_list, b);
	list_append(&Beam_free_list, b);

	// delete our associated object
	if(b->objnum >= 0){
		obj_delete(b->objnum);
	}
	b->objnum = -1;

	// kill the beam looping sound
	if (b->beam_sound_loop.isValid()) {
		snd_stop(b->beam_sound_loop);
		b->beam_sound_loop = sound_handle::invalid();
	}	

	// handle model animation reversal (closing)
	// (beam animations should end pretty much immediately - taylor)
    if ((b->subsys) &&
        (b->subsys->turret_animation_position == MA_POS_READY))
    {
        b->subsys->turret_animation_done_time = timestamp(50);
    }

	// subtract one
	Beam_count--;
	Assert(Beam_count >= 0);
	nprintf(("Beam", "Recycled beam (%d beams remaining)\n", Beam_count));
}

// given an object, return its model num
int beam_get_model(object *objp)
{
	int pof;

	if (objp == NULL) {
		return -1;
	}

	Assert(objp->instance >= 0);
	if(objp->instance < 0){
		return -1;
	}

	switch(objp->type){
	case OBJ_SHIP:		
		return Ship_info[Ships[objp->instance].ship_info_index].model_num;

	case OBJ_WEAPON:
		Assert(Weapons[objp->instance].weapon_info_index >= 0);
		if(Weapons[objp->instance].weapon_info_index < 0){
			return -1;
		}
		return Weapon_info[Weapons[objp->instance].weapon_info_index].model_num;

	case OBJ_DEBRIS:
		Assert(Debris[objp->instance].is_hull);
		if(!Debris[objp->instance].is_hull){
			return -1;
		}
		return Debris[objp->instance].model_num;		

	case OBJ_ASTEROID:
		pof = Asteroids[objp->instance].asteroid_subtype;
		Assert(Asteroids[objp->instance].asteroid_type >= 0);
		if(Asteroids[objp->instance].asteroid_type < 0){
			return -1;
		}
		return Asteroid_info[Asteroids[objp->instance].asteroid_type].model_num[pof];

	default:
		// this shouldn't happen too often
		mprintf(("Beam couldn't find a good object model/type!! (%d)\n", objp->type));
		return -1;
	}
}

// start the warmup phase for the beam
void beam_start_warmup(beam *b)
{
	// set the warmup stamp
	b->warmup_stamp = timestamp(Weapon_info[b->weapon_info_index].b_info.beam_warmup);

	// start playing warmup sound
	if(!(Game_mode & GM_STANDALONE_SERVER) && (Weapon_info[b->weapon_info_index].b_info.beam_warmup_sound.isValid())){
		snd_play_3d(gamesnd_get_game_sound(Weapon_info[b->weapon_info_index].b_info.beam_warmup_sound), &b->last_start, &View_position);
	}
}

// start the firing phase for the beam, return 0 if the beam failed to start, and should be deleted altogether
int beam_start_firing(beam *b)
{
	// kill the warmup stamp so the rest of the code knows its firing
	b->warmup_stamp = -1;	

	// any special stuff for each weapon type
	switch(b->type){
	// re-aim direct fire and antifighter beam weapons here, otherwise they tend to miss		
	case BeamType::DIRECT_FIRE:
	case BeamType::ANTIFIGHTER:
		beam_aim(b);
		break;
	
	case BeamType::SLASHING:
		break;

	case BeamType::TARGETING:
		break;	

	case BeamType::NORMAL_FIRE:
		break;

	case BeamType::OMNI:
		break;

	default:
		Int3();
	}

	// determine if we can legitimately start firing, or if we need to take other action
	switch(beam_ok_to_fire(b)){
	case -1 :
		return 0;

	case 0 :			
		beam_start_warmdown(b);
		return 1;
	}

	weapon_info* wip = &Weapon_info[b->weapon_info_index];

	// start the beam firing sound now, if we haven't already
	if ((!b->beam_sound_loop.isValid()) && (Weapon_info[b->weapon_info_index].b_info.beam_loop_sound.isValid())) {
		b->beam_sound_loop = snd_play_3d(gamesnd_get_game_sound(Weapon_info[b->weapon_info_index].b_info.beam_loop_sound), &b->last_start, &View_position, 0.0f, NULL, 1, 1.0, SND_PRIORITY_SINGLE_INSTANCE, NULL, 1.0f, 1);
	}	

	// "shot" sound
	if (Weapon_info[b->weapon_info_index].launch_snd.isValid())
		snd_play_3d(gamesnd_get_game_sound(Weapon_info[b->weapon_info_index].launch_snd), &b->last_start, &View_position);

	// if this is a fighter ballistic beam, always take at least one ammo to start with
	if (b->flags & BF_IS_FIGHTER_BEAM && wip->wi_flags[Weapon::Info_Flags::Ballistic])
		Ships[b->objp->instance].weapons.primary_bank_ammo[b->bank]--;

	if (scripting::hooks::OnBeamFired->isActive()) {
		scripting::hooks::OnBeamFired->run(scripting::hooks::WeaponUsedConditions{ &Ships[b->objp->instance], b->target, SCP_vector<int>{ b->weapon_info_index }, true },
			scripting::hook_param_list(
				scripting::hook_param("Beam", 'o', &Objects[b->objnum]),
				scripting::hook_param("User", 'o', b->objp),
				scripting::hook_param("Target", 'o', b->target)
			));
	}

	// success
	return 1;
}

// start the warmdown phase for the beam
void beam_start_warmdown(beam *b)
{
	// timestamp
	b->warmdown_stamp = timestamp(Weapon_info[b->weapon_info_index].b_info.beam_warmdown);			

	// start the warmdown sound
	if(Weapon_info[b->weapon_info_index].b_info.beam_warmdown_sound.isValid()){
		snd_play_3d(gamesnd_get_game_sound(Weapon_info[b->weapon_info_index].b_info.beam_warmdown_sound), &b->last_start, &View_position);
	}

	// kill the beam looping sound
	if (b->beam_sound_loop.isValid()) {
		snd_stop(b->beam_sound_loop);
		b->beam_sound_loop = sound_handle::invalid();
	}

	if (b->subsys != nullptr) {
		// Starts the warmdown program if it exists
		b->subsys->system_info->beam_warmdown_program.start(b->objp,
			&vmd_zero_vector,
			&vmd_identity_matrix,
			b->subsys->system_info->subobj_num);
	}
}

// recalculate beam sounds (looping sounds relative to the player)
void beam_recalc_sounds(beam *b)
{
	beam_weapon_info *bwi;
	vec3d pos;	

	Assert(b->weapon_info_index >= 0);
	if(b->weapon_info_index < 0){
		return;
	}
	bwi = &Weapon_info[b->weapon_info_index].b_info;

	// update the sound position relative to the player
	if (b->beam_sound_loop.isValid()) {
		// get the point closest to the player's viewing position
		switch(vm_vec_dist_to_line(&View_position, &b->last_start, &b->last_shot, &pos, NULL)){
		// behind the beam, so use the start pos
		case -1:
			pos = b->last_start;
			break;

		// use the closest point
		case 0:
			// already calculated in vm_vec_dist_to_line(...)
			break;

		// past the beam, so use the shot pos
		case 1:
			pos = b->last_shot;
			break;
		}

		snd_update_3d_pos(b->beam_sound_loop, gamesnd_get_game_sound(bwi->beam_loop_sound), &pos);
	}
}


// -----------------------------===========================------------------------------
// BEAM AIMING FUNCTIONS
// -----------------------------===========================------------------------------

// fills in binfo
void beam_get_binfo(beam *b, float accuracy, int num_shots, int burst_seed, float burst_shot_rotation, float per_burst_shot_rotation)
{
	vec3d p2;
	int model_num, idx;
	vec3d pos1, pos2;
	vec3d turret_point, turret_norm;
	beam_weapon_info *bwi;
	float miss_factor;

	if (b->flags & BF_IS_FIGHTER_BEAM) {
		vm_vec_unrotate(&turret_point, &b->local_fire_postion, &b->objp->orient);
		turret_point += b->objp->pos;
		turret_norm = b->objp->orient.vec.fvec;
	} else if (b->subsys != nullptr) {
		int temp = b->subsys->turret_next_fire_pos;

		b->subsys->turret_next_fire_pos = b->firingpoint;

		// where the shot is originating from (b->last_start gets filled in)
		beam_get_global_turret_gun_info(b->objp, b->subsys, &turret_point, &turret_norm, 1, &p2, (b->flags & BF_IS_FIGHTER_BEAM) > 0);

		b->subsys->turret_next_fire_pos = temp;
	} else {
		turret_point = b->last_start;
		if (b->flags & BF_TARGETING_COORDS) {
			p2 = b->target_pos1;
		} else {
			p2 = b->target->pos;
		}
		vm_vec_normalized_dir(&turret_norm, &p2, &turret_point);
	}

	// get a model # to work with
	model_num = beam_get_model(b->target);
	if ((model_num < 0) && !(b->flags & BF_TARGETING_COORDS)) {
		return;
	}

	// get beam weapon info
	Assert(b->weapon_info_index >= 0);
	if(b->weapon_info_index < 0){
		return;
	}
	bwi = &Weapon_info[b->weapon_info_index].b_info;

	// stuff num shots even though its only used for antifighter beam weapons
	b->binfo.shot_count = (ubyte)num_shots;
	if(b->binfo.shot_count > MAX_BEAM_SHOTS){
		b->binfo.shot_count = MAX_BEAM_SHOTS;
	}

	int seed = bwi->flags[Weapon::Beam_Info_Flags::Burst_share_random] ? burst_seed : Random::next();

	// generate the proper amount of directional vectors
	switch(b->type){
	// pick an accuracy. beam will be properly aimed at actual fire time
	case BeamType::DIRECT_FIRE:
		// determine the miss factor
		Assert(Game_skill_level >= 0 && Game_skill_level < NUM_SKILL_LEVELS);
		Assert(b->team >= 0 && b->team < (int)Iff_info.size());
		miss_factor = bwi->beam_iff_miss_factor[b->team][Game_skill_level];

		// all we will do is decide whether or not we will hit - direct fire beam weapons are re-aimed immediately before firing
		b->binfo.shot_aim[0] = frand_range(0.0f, 1.0f + miss_factor * accuracy);
		b->binfo.shot_count = 1;

		if (b->flags & BF_TARGETING_COORDS) {
			// these aren't used for direct fire beams, so zero them out
			vm_vec_zero(&b->binfo.dir_a);
			vm_vec_zero(&b->binfo.dir_b);
		} else {
			// get random model points, this is useful for big ships, because we never miss when shooting at them
<<<<<<< HEAD
			submodel_get_two_random_points(model_num, 0, &b->binfo.dir_a, &b->binfo.dir_b, seed);
=======
			b->binfo.dir_a = submodel_get_random_point(model_num, 0, seed);
			b->binfo.dir_b = submodel_get_random_point(model_num, 0, seed);
>>>>>>> 072fee45
		}
		break;

	// just 2 points in the "slash"
	case BeamType::SLASHING:
		if (b->flags & BF_TARGETING_COORDS) {
			// slash between the two
			pos1 = b->target_pos1;
			pos2 = b->target_pos2;
		} else {
			beam_get_octant_points(model_num, b->target, seed % BEAM_NUM_GOOD_OCTANTS, Beam_good_slash_octants, &pos1, &pos2);
		}

		// point 1
		vm_vec_sub(&b->binfo.dir_a, &pos1, &turret_point);
		vm_vec_normalize(&b->binfo.dir_a);

		// point 2
		vm_vec_sub(&b->binfo.dir_b, &pos2, &turret_point);
		vm_vec_normalize(&b->binfo.dir_b);

		break;

	// nothing for this beam - its very special case
	case BeamType::TARGETING:
		break;

	// antifighter beams fire at small ship multiple times
	case BeamType::ANTIFIGHTER:
		// determine the miss factor
		Assert(Game_skill_level >= 0 && Game_skill_level < NUM_SKILL_LEVELS);
		Assert(b->team >= 0 && b->team < (int)Iff_info.size());
		miss_factor = bwi->beam_iff_miss_factor[b->team][Game_skill_level];

		// get a bunch of shot aims
		for(idx=0; idx<b->binfo.shot_count; idx++){
			//	MK, 9/3/99: Added pow() function to make increasingly likely to miss with subsequent shots.  30% more likely with each shot.
			float r = ((float) pow(1.3f, (float) idx)) * miss_factor * accuracy;
			b->binfo.shot_aim[idx] = frand_range(0.0f, 1.0f + r);
		}
		break;

	// normal-fire beams just fire straight
	case BeamType::NORMAL_FIRE:
		b->binfo.shot_aim[0] = 0.0000001f;
		b->binfo.shot_count = 1;
		b->binfo.dir_a = turret_norm;
		b->binfo.dir_b = turret_norm;
		break;

	case BeamType::OMNI:
	{
		vm_vec_zero(&pos1);
		vm_vec_zero(&pos2);
		vec3d rot_axis, burst_rot_axis, per_burst_rot_axis;

		object* usable_target = nullptr;
		// don't use the target if this is a fighter beam
		if (!(b->flags & BF_IS_FIGHTER_BEAM) && b->target)
			usable_target = b->target;

		// set up shooter orient now
		matrix orient = vmd_identity_matrix;
		if (b->flags & BF_IS_FIGHTER_BEAM) {
			orient = b->objp->orient;
		} else if (b->subsys) {
			vec3d fvec, uvec, target_pos;
			if (b->target)
				target_pos = b->target->pos;
			else if (b->flags & BF_TARGETING_COORDS)
				target_pos = b->target_pos1;
			else
				UNREACHABLE("Turret beam fired without a target or target coordinates?");
			vm_vec_sub(&fvec, &target_pos, &turret_point);
			vm_vec_unrotate(&uvec, &b->subsys->system_info->turret_norm, &b->objp->orient);
			vm_vector_2_matrix(&orient, &fvec, &uvec);
		} else if (b->flags & BF_TARGETING_COORDS) {
			// targeting coords already set up turret_norm with target_pos above
			vm_vector_2_matrix(&orient, &turret_norm);
		} 

		vec3d rand1_on = vm_vec_new(0.f, 0.f, 0.f); 
		vec3d rand2_on = vm_vec_new(0.f, 0.f, 0.f);
		vec3d rand1_off = vm_vec_new(0.f, 0.f, 0.f);
		vec3d rand2_off = vm_vec_new(0.f, 0.f, 0.f);

		// Get our two starting points
		if (usable_target) {
			// set up our two kinds of random points if needed
			if (bwi->t5info.start_pos == Type5BeamPos::RANDOM_INSIDE || bwi->t5info.end_pos == Type5BeamPos::RANDOM_INSIDE) {
<<<<<<< HEAD
				vec3d temp1, temp2;
				submodel_get_two_random_points(model_num, 0, &temp1, &temp2, seed);
=======
				vec3d temp1 = submodel_get_random_point(model_num, 0, seed);
				vec3d temp2 = submodel_get_random_point(model_num, 0, seed);
>>>>>>> 072fee45
				vm_vec_rotate(&rand1_on, &temp1, &b->target->orient);
				vm_vec_rotate(&rand2_on, &temp2, &b->target->orient);
				rand1_on += b->target->pos;
				rand2_on += b->target->pos;
			}
			if (bwi->t5info.start_pos == Type5BeamPos::RANDOM_OUTSIDE || bwi->t5info.end_pos == Type5BeamPos::RANDOM_OUTSIDE)
				beam_get_octant_points(model_num, usable_target, seed % BEAM_NUM_GOOD_OCTANTS, Beam_good_slash_octants, &rand1_off, &rand2_off);

			// get start and end points
			switch (bwi->t5info.start_pos) {
				case Type5BeamPos::CENTER:
					pos1 = b->target->pos;
					break;
				case Type5BeamPos::RANDOM_INSIDE:
					pos1 = rand1_on;
					break;
				case Type5BeamPos::RANDOM_OUTSIDE:
					pos1 = rand1_off;
					break;
				default:;
					// the other cases dont matter
			}


			if (bwi->t5info.no_translate || bwi->t5info.end_pos == Type5BeamPos::SAME_RANDOM)
				pos2 = pos1;
			else {
				switch (bwi->t5info.end_pos) {
					case Type5BeamPos::CENTER:
						pos2 = b->target->pos;
						break;
					case Type5BeamPos::RANDOM_INSIDE:
						pos2 = rand2_on;
						break;
					case Type5BeamPos::RANDOM_OUTSIDE:
						pos2 = rand2_off;
						break;
					default:;
						// the other cases dont matter
				}
			}

			// set rot_axis if its center
			if (bwi->t5info.continuous_rot_axis == Type5BeamRotAxis::CENTER)
				rot_axis = b->target->pos;
			if (bwi->t5info.per_burst_rot_axis == Type5BeamRotAxis::CENTER)
				per_burst_rot_axis = b->target->pos;
			if (bwi->t5info.burst_rot_axis == Type5BeamRotAxis::CENTER)
				burst_rot_axis = b->target->pos;
			
		} else { // No usable target
			vec3d center = vm_vec_new(0.f, 0.f, 0.f);
			// if we have no target let's act as though we're shooting at something with a 300m radius 300m away

			// randomize the start and end points if not center aiming
			// aim on the edge for random outside 
			if (bwi->t5info.start_pos != Type5BeamPos::CENTER)
				vm_vec_random_in_circle(&pos1, &center, &orient, 1.f, bwi->t5info.start_pos == Type5BeamPos::RANDOM_OUTSIDE);

			if (bwi->t5info.end_pos != Type5BeamPos::CENTER)
				vm_vec_random_in_circle(&pos2, &center, &orient, 1.f, bwi->t5info.start_pos == Type5BeamPos::RANDOM_OUTSIDE);

			if (bwi->t5info.no_translate || bwi->t5info.end_pos == Type5BeamPos::SAME_RANDOM)
				pos2 = pos1;

			pos1 *= 300.f;
			pos2 *= 300.f;
			vec3d move_forward = vm_vec_new(0.f, 0.f, 300.f);
			center += move_forward;
			pos1 += move_forward;
			pos2 += move_forward;

			// unrotate the points to get world positions
			vec3d temp = pos1; vm_vec_unrotate(&pos1, &temp, &orient);
			temp = pos2;       vm_vec_unrotate(&pos2, &temp, &orient);
			temp = center;     vm_vec_unrotate(&center, &temp, &orient);
			pos1 += turret_point;
			pos2 += turret_point;
			center += turret_point;

			// set rot_axis if its center
			if (bwi->t5info.continuous_rot_axis == Type5BeamRotAxis::CENTER)
				rot_axis = center;
			if (bwi->t5info.per_burst_rot_axis == Type5BeamRotAxis::CENTER)
				per_burst_rot_axis = center;
			if (bwi->t5info.burst_rot_axis == Type5BeamRotAxis::CENTER)
				burst_rot_axis = center;

		}
		// OKAY DONE WITH THE INITIAL SET UP

		// set rot_axis if its one of the before offset points
		if (bwi->t5info.continuous_rot_axis == Type5BeamRotAxis::STARTPOS_NO_OFFSET || bwi->t5info.continuous_rot_axis == Type5BeamRotAxis::ENDPOS_NO_OFFSET)
			rot_axis = bwi->t5info.continuous_rot_axis == Type5BeamRotAxis::STARTPOS_NO_OFFSET ? pos1 : pos2;
		if (bwi->t5info.per_burst_rot_axis == Type5BeamRotAxis::STARTPOS_NO_OFFSET || bwi->t5info.per_burst_rot_axis == Type5BeamRotAxis::ENDPOS_NO_OFFSET)
			per_burst_rot_axis = bwi->t5info.per_burst_rot_axis == Type5BeamRotAxis::STARTPOS_NO_OFFSET ? pos1 : pos2;
		if (bwi->t5info.burst_rot_axis == Type5BeamRotAxis::STARTPOS_NO_OFFSET || bwi->t5info.burst_rot_axis == Type5BeamRotAxis::ENDPOS_NO_OFFSET)
			burst_rot_axis = bwi->t5info.burst_rot_axis == Type5BeamRotAxis::STARTPOS_NO_OFFSET ? pos1 : pos2;

		// now the offsets
		float scale_factor;
		if (b->target != nullptr) {
			if (bwi->t5info.target_scale_positions)
				scale_factor = b->target->radius;
			else
				scale_factor = vm_vec_dist(&b->target->pos, &turret_point); // using dist here means we have a constant angular width
		} else
			scale_factor = 300.f; // no target, just use 300m like the notarget scenario above

		vec3d offset = bwi->t5info.start_pos_offset;
		offset *= scale_factor;

		// switch to the target's orient if applicable
		if (bwi->t5info.target_orient_positions && b->target != nullptr)
			orient = b->target->orient;

		// maybe add some random
		vec3d random_offset;
		vm_vec_random_in_sphere(&random_offset, &vmd_zero_vector, 1.f, false, true);
		random_offset *= scale_factor;
		random_offset.xyz.x *= bwi->t5info.start_pos_rand.xyz.x;
		random_offset.xyz.y *= bwi->t5info.start_pos_rand.xyz.y;
		random_offset.xyz.z *= bwi->t5info.start_pos_rand.xyz.z;
		offset += random_offset;

		// then unrotate by it to get the world orientation
		vec3d rotated_offset;
		vm_vec_unrotate(&rotated_offset, &offset, &orient);
		pos1 += rotated_offset;

		// end pos offset
		if (bwi->t5info.no_translate)
			pos2 = pos1;
		else {
			offset = bwi->t5info.end_pos_offset;
			offset *= scale_factor;

			// randomness
			vm_vec_random_in_sphere(&random_offset, &vmd_zero_vector, 1.f, false, true);
			random_offset *= scale_factor;
			random_offset.xyz.x *= bwi->t5info.start_pos_rand.xyz.x;
			random_offset.xyz.y *= bwi->t5info.start_pos_rand.xyz.y;
			random_offset.xyz.z *= bwi->t5info.start_pos_rand.xyz.z;
			offset += random_offset;

			// rotate
			vm_vec_unrotate(&rotated_offset, &offset, &orient);
			pos2 += rotated_offset;
		}

		// finally grab the last cases for rot_axis
		if (bwi->t5info.continuous_rot_axis == Type5BeamRotAxis::STARTPOS_OFFSET || bwi->t5info.continuous_rot_axis == Type5BeamRotAxis::ENDPOS_OFFSET)
			rot_axis = bwi->t5info.continuous_rot_axis == Type5BeamRotAxis::STARTPOS_OFFSET ? pos1 : pos2;
		if (bwi->t5info.per_burst_rot_axis == Type5BeamRotAxis::STARTPOS_OFFSET || bwi->t5info.per_burst_rot_axis == Type5BeamRotAxis::ENDPOS_OFFSET)
			per_burst_rot_axis = bwi->t5info.per_burst_rot_axis == Type5BeamRotAxis::STARTPOS_OFFSET ? pos1 : pos2;
		if (bwi->t5info.burst_rot_axis == Type5BeamRotAxis::STARTPOS_OFFSET || bwi->t5info.burst_rot_axis == Type5BeamRotAxis::ENDPOS_OFFSET)
			burst_rot_axis = bwi->t5info.burst_rot_axis == Type5BeamRotAxis::STARTPOS_OFFSET ? pos1 : pos2;

		// normalize the vectors
		vec3d per_burst_rot_axis_direction, burst_rot_axis_direction;

		vm_vec_sub(&per_burst_rot_axis_direction, &per_burst_rot_axis, &turret_point);
		vm_vec_normalize(&per_burst_rot_axis_direction);

		vm_vec_sub(&burst_rot_axis_direction, &burst_rot_axis, &turret_point);
		vm_vec_normalize(&burst_rot_axis_direction);

		if (bwi->t5info.continuous_rot_axis != Type5BeamRotAxis::UNSPECIFIED) {
			vm_vec_sub(&b->binfo.rot_axis, &rot_axis, &turret_point);
			vm_vec_normalize(&b->binfo.rot_axis);
		}

		vm_vec_sub(&b->binfo.dir_a, &pos1, &turret_point);
		vm_vec_normalize(&b->binfo.dir_a);

		vm_vec_sub(&b->binfo.dir_b, &pos2, &turret_point);
		vm_vec_normalize(&b->binfo.dir_b);

		vec3d zero_vec = vmd_zero_vector;
		// and finally rotate around the per_burst and burst rot_axes
		if (bwi->t5info.per_burst_rot_axis != Type5BeamRotAxis::UNSPECIFIED) {
			// negative means random
			float per_burst_rot = per_burst_shot_rotation;
			if (per_burst_rot < 0.0f)
				per_burst_rot = static_randf_range(seed, 0.f, PI2);

			vm_rot_point_around_line(&b->binfo.dir_a,    &b->binfo.dir_a,    per_burst_rot, &zero_vec, &per_burst_rot_axis_direction);
			vm_rot_point_around_line(&b->binfo.dir_b,    &b->binfo.dir_b,    per_burst_rot, &zero_vec, &per_burst_rot_axis_direction);
			vm_rot_point_around_line(&b->binfo.rot_axis, &b->binfo.rot_axis, per_burst_rot, &zero_vec, &per_burst_rot_axis_direction);
		}

		if (bwi->t5info.burst_rot_axis != Type5BeamRotAxis::UNSPECIFIED) {
			// negative means random
			float burst_rot = burst_shot_rotation;
			if (burst_rot < 0.0f)
				burst_rot = frand_range(0.f, PI2);

			vm_rot_point_around_line(&b->binfo.dir_a,    &b->binfo.dir_a,    burst_rot, &zero_vec, &burst_rot_axis_direction);
			vm_rot_point_around_line(&b->binfo.dir_b,    &b->binfo.dir_b,    burst_rot, &zero_vec, &burst_rot_axis_direction);
			vm_rot_point_around_line(&b->binfo.rot_axis, &b->binfo.rot_axis, burst_rot, &zero_vec, &burst_rot_axis_direction);
		}

		break;
	}
	default:
		break;
	}
}

// aim the beam (setup last_start and last_shot - the endpoints). also recalculates collision pairs
void beam_aim(beam *b)
{
	vec3d temp, p2;
	
	if (!(b->flags & BF_TARGETING_COORDS)) {
		// targeting type beam weapons have no target
		if (b->target == NULL) {
			Assert(b->type == BeamType::TARGETING);
			if(b->type != BeamType::TARGETING){
				return;
			}
		}
		// get a model # to work with
		else {
			// this can happen if we fire at a target that was just destroyed
			if (beam_get_model(b->target) < 0) {
				return;
			}	
		}
	}

	if (b->subsys != nullptr && b->type != BeamType::TARGETING) {	// targeting type beams don't use this information.
		int temp_int = b->subsys->turret_next_fire_pos;

		if (!(b->flags & BF_IS_FIGHTER_BEAM))
			b->subsys->turret_next_fire_pos = b->firingpoint;

		if (b->subsys->system_info->flags[Model::Subsystem_Flags::Share_fire_direction]) {
			beam_get_global_turret_gun_info(b->objp, b->subsys, &b->last_start, &temp, 0, nullptr, (b->flags & BF_IS_FIGHTER_BEAM) != 0);
		} else {
			// where the shot is originating from (b->last_start gets filled in)
			beam_get_global_turret_gun_info(b->objp, b->subsys, &b->last_start, &temp, 1, &p2, (b->flags & BF_IS_FIGHTER_BEAM) != 0);
		}

		b->subsys->turret_next_fire_pos = temp_int;
	}

	// setup our initial shot point and aim direction
	switch(b->type){
	case BeamType::DIRECT_FIRE:
		// if we're targeting a subsystem - shoot directly at it
		if(b->target_subsys != nullptr){
			vm_vec_unrotate(&b->last_shot, &b->target_subsys->system_info->pnt, &b->target->orient);
			vm_vec_add2(&b->last_shot, &b->target->pos);

			if ((b->subsys != nullptr) && (b->subsys->system_info->flags[Model::Subsystem_Flags::Share_fire_direction])) {
				float dist = vm_vec_dist(&b->last_shot,&b->last_start);
				vm_vec_scale(&temp, dist);
			} else {
				vm_vec_sub(&temp, &b->last_shot, &b->last_start);
			}

			vm_vec_scale_add(&b->last_shot, &b->last_start, &temp, 2.0f);
			break;
		}

		// if we're shooting at a big ship - shoot directly at the model
		if((b->target != nullptr) && (b->target->type == OBJ_SHIP) && (Ship_info[Ships[b->target->instance].ship_info_index].is_big_or_huge())){
			if ((b->subsys != nullptr) && (b->subsys->system_info->flags[Model::Subsystem_Flags::Share_fire_direction])) {
				vec3d pnt;
				vm_vec_unrotate(&pnt, &b->binfo.dir_a, &b->target->orient);
				vm_vec_add2(&pnt, &b->target->pos);

				float dist = vm_vec_dist(&pnt, &b->last_start);
				vm_vec_scale(&temp, dist);
				p2 = temp;
			} else {
				// rotate into world coords
				vm_vec_unrotate(&temp, &b->binfo.dir_a, &b->target->orient);
				vm_vec_add2(&temp, &b->target->pos);

				// get the shot point
				vm_vec_sub(&p2, &temp, &b->last_start);
			}
			vm_vec_scale_add(&b->last_shot, &b->last_start, &p2, 2.0f);
			break;
		}

		// point at the center of the target...
		if (b->flags & BF_TARGETING_COORDS) {
			if ((b->subsys != nullptr) && (b->subsys->system_info->flags[Model::Subsystem_Flags::Share_fire_direction])) {
				beam_get_global_turret_gun_info(b->objp, b->subsys, &b->last_start, &temp, 0, &b->target_pos1, (b->flags & BF_IS_FIGHTER_BEAM) != 0);
				float dist = vm_vec_dist(&b->target_pos1, &b->last_start);
				vm_vec_scale_add(&b->last_shot, &b->last_start, &temp, dist);
			} else {
				b->last_shot = b->target_pos1;
			}
		} else {
			if ((b->subsys != nullptr) && (b->subsys->system_info->flags[Model::Subsystem_Flags::Share_fire_direction])) {
				beam_get_global_turret_gun_info(b->objp, b->subsys, &b->last_start, &temp, 0, &b->target->pos, (b->flags & BF_IS_FIGHTER_BEAM) != 0);
				float dist = vm_vec_dist(&b->target->pos, &b->last_start);
				vm_vec_scale_add(&b->last_shot, &b->last_start, &temp, dist);
			} else {
				b->last_shot = b->target->pos;
			}
			// ...then jitter based on shot_aim (requires target)
			beam_jitter_aim(b, b->binfo.shot_aim[0]);
		}
		break;

	case BeamType::SLASHING:
		if ((b->subsys != nullptr) && (b->subsys->system_info->flags[Model::Subsystem_Flags::Share_fire_direction])) {
			vm_vec_scale(&b->binfo.dir_a, b->range);
			beam_get_global_turret_gun_info(b->objp, b->subsys, &b->last_start, &temp, 0, &b->binfo.dir_a, (b->flags & BF_IS_FIGHTER_BEAM) != 0);
			vm_vec_add(&b->last_shot, &b->last_start, &temp);
		} else {
			// set the shot point
			vm_vec_scale_add(&b->last_shot, &b->last_start, &b->binfo.dir_a, b->range);
		}
		Assert(is_valid_vec(&b->last_shot));
		break;

	case BeamType::TARGETING:
		// start point
		temp = b->local_fire_postion;
		vm_vec_unrotate(&b->last_start, &temp, &b->objp->orient);
		vm_vec_add2(&b->last_start, &b->objp->pos);
		vm_vec_scale_add(&b->last_shot, &b->last_start, &b->objp->orient.vec.fvec, b->range);
		break;

	case BeamType::ANTIFIGHTER:
		// point at the center of the target...
		if (b->flags & BF_TARGETING_COORDS) {
			if ((b->subsys != nullptr) && (b->subsys->system_info->flags[Model::Subsystem_Flags::Share_fire_direction])) {
				beam_get_global_turret_gun_info(b->objp, b->subsys, &b->last_start, &temp, 0, &b->target_pos1, (b->flags & BF_IS_FIGHTER_BEAM) != 0);
				float dist = vm_vec_dist(&b->target_pos1, &b->last_start);
				vm_vec_scale_add(&b->last_shot, &b->last_start, &temp, dist);
			} else {
				b->last_shot = b->target_pos1;
			}
		} else {
			if ((b->subsys != nullptr) && (b->subsys->system_info->flags[Model::Subsystem_Flags::Share_fire_direction])) {
				beam_get_global_turret_gun_info(b->objp, b->subsys, &b->last_start, &temp, 0, &b->target->pos, (b->flags & BF_IS_FIGHTER_BEAM) != 0);
				float dist = vm_vec_dist(&b->target->pos, &b->last_start);
				vm_vec_scale_add(&b->last_shot, &b->last_start, &temp, dist);
			} else {
				b->last_shot = b->target->pos;
			}
			// ...then jitter based on shot_aim (requires target)
			beam_jitter_aim(b, b->binfo.shot_aim[b->shot_index]);
		}
		nprintf(("AI", "Frame %i: FIRING\n", Framecount));
		break;

	case BeamType::NORMAL_FIRE:
		// point directly in the direction of the turret
		vm_vec_scale_add(&b->last_shot, &b->last_start, &temp, b->range);
		break;

	case BeamType::OMNI:
		if ((b->subsys != nullptr) && (b->subsys->system_info->flags[Model::Subsystem_Flags::Share_fire_direction])) {
			vm_vec_scale(&b->binfo.dir_a, b->range);
			beam_get_global_turret_gun_info(b->objp, b->subsys, &b->last_start, &temp, 0, &b->binfo.dir_a, (b->flags & BF_IS_FIGHTER_BEAM) != 0);
			vm_vec_add(&b->last_shot, &b->last_start, &temp);
		}
		else {
			// set the shot point
			vm_vec_scale_add(&b->last_shot, &b->last_start, &b->binfo.dir_a, b->range);
		}
		Assert(is_valid_vec(&b->last_shot));
		break;

	default:
		UNREACHABLE("Impossible beam type (%d); get a coder!\n", (int)b->type);
	}

	if (!Weapon_info[b->weapon_info_index].wi_flags[Weapon::Info_Flags::No_collide])
		// recalculate object pairs
		OBJ_RECALC_PAIRS((&Objects[b->objnum]));
}

// given a model #, and an object, stuff 2 good world coord points
void beam_get_octant_points(int modelnum, object *objp, int oct_index, int oct_array[BEAM_NUM_GOOD_OCTANTS][4], vec3d *v1, vec3d *v2)
{	
	vec3d t1, t2, temp;
	polymodel *m = model_get(modelnum);

	// bad bad bad bad bad bad
	if(m == NULL){
		Int3();
		return;
	}

	Assert((oct_index >= 0) && (oct_index < BEAM_NUM_GOOD_OCTANTS));

	// randomly pick octants	
	t1 = oct_array[oct_index][2] ? m->octants[oct_array[oct_index][0]].max : m->octants[oct_array[oct_index][0]].min;
	t2 = oct_array[oct_index][3] ? m->octants[oct_array[oct_index][1]].max : m->octants[oct_array[oct_index][1]].min;
	Assert(!vm_vec_same(&t1, &t2));

	// get them in world coords
	vm_vec_unrotate(&temp, &t1, &objp->orient);
	vm_vec_add(v1, &temp, &objp->pos);
	vm_vec_unrotate(&temp, &t2, &objp->orient);
	vm_vec_add(v2, &temp, &objp->pos);
}

// throw some jitter into the aim - based upon shot_aim
void beam_jitter_aim(beam *b, float aim)
{
	Assert(b->target != NULL);
	vec3d forward, circle;
	matrix m;
	float subsys_strength;

	// if the weapons subsystem is damaged or destroyed
	if((b->objp != NULL) && (b->objp->signature == b->sig) && (b->objp->type == OBJ_SHIP) && (b->objp->instance >= 0) && (b->objp->instance < MAX_SHIPS)){
		// get subsytem strength
		subsys_strength = ship_get_subsystem_strength(&Ships[b->objp->instance], SUBSYSTEM_WEAPONS);
		
		// when subsytem strength is 0, double the aim error factor
		aim += aim * (1.0f - subsys_strength);
	}

	// shot aim is a direct linear factor of the target model's radius.
	// so, pick a random point on the circle
	vm_vec_sub(&forward, &b->last_shot, &b->last_start);
	vm_vec_normalize_quick(&forward);
	
	// vector
	vm_vector_2_matrix(&m, &forward, NULL, NULL);

	// get a random vector on the circle, but somewhat biased towards the center
	vm_vec_random_in_circle(&circle, &b->last_shot, &m, aim * b->target->radius, false, true);
	
	// get the vector pointing to the circle point
	vm_vec_sub(&forward, &circle, &b->last_start);	
	vm_vec_scale_add(&b->last_shot, &b->last_start, &forward, 2.0f);
}


// -----------------------------===========================------------------------------
// BEAM COLLISION FUNCTIONS
// -----------------------------===========================------------------------------

// collide a beam with a ship, returns 1 if we can ignore all future collisions between the 2 objects
int beam_collide_ship(obj_pair *pair)
{
	beam * a_beam;
	object *weapon_objp;
	object *ship_objp;
	ship *shipp;
	ship_info *sip;
	weapon_info *bwi;
	mc_info mc, mc_shield, mc_hull_enter, mc_hull_exit;
	int model_num;
	float width;

	// bogus
	if (pair == NULL) {
		return 0;
	}

	if (reject_due_collision_groups(pair->a, pair->b))
		return 0;

	// get the beam
	Assert(pair->a->instance >= 0);
	Assert(pair->a->type == OBJ_BEAM);
	Assert(Beams[pair->a->instance].objnum == OBJ_INDEX(pair->a));
	weapon_objp = pair->a;
	a_beam = &Beams[pair->a->instance];

	// Don't check collisions for warping out player if past stage 1.
	if (Player->control_mode >= PCM_WARPOUT_STAGE1) {
		if ( pair->a == Player_obj ) return 0;
		if ( pair->b == Player_obj ) return 0;
	}

	// if the "warming up" timestamp has not expired
	if ((a_beam->warmup_stamp != -1) || (a_beam->warmdown_stamp != -1)) {
		return 0;
	}

	// if the beam is on "safety", don't collide with anything
	if (a_beam->flags & BF_SAFETY) {
		return 0;
	}
	
	// if the colliding object is the shooting object, return 1 so this is culled
	if (pair->b == a_beam->objp) {
		return 1;
	}	

	// try and get a model
	model_num = beam_get_model(pair->b);
	if (model_num < 0) {
		return 1;
	}
	
#ifndef NDEBUG
	Beam_test_ints++;
	Beam_test_ship++;
#endif

	// get the ship
	Assert(pair->b->instance >= 0);
	Assert(pair->b->type == OBJ_SHIP);
	Assert(Ships[pair->b->instance].objnum == OBJ_INDEX(pair->b));
	if ((pair->b->type != OBJ_SHIP) || (pair->b->instance < 0))
		return 1;
	ship_objp = pair->b;
	shipp = &Ships[ship_objp->instance];

	if (shipp->flags[Ship::Ship_Flags::Arriving_stage_1])
		return 0;

	int quadrant_num = -1;
	bool valid_hit_occurred = false;
	sip = &Ship_info[shipp->ship_info_index];
	bwi = &Weapon_info[a_beam->weapon_info_index];

	polymodel *pm = model_get(model_num);

	// get the width of the beam
	width = a_beam->beam_collide_width * a_beam->current_width_factor;


	// Goober5000 - I tried to make collision code much saner... here begin the (major) changes
	mc_info_init(&mc);

	// set up collision structs, part 1
	mc.model_instance_num = shipp->model_instance_num;
	mc.model_num = model_num;
	mc.submodel_num = -1;
	mc.orient = &ship_objp->orient;
	mc.pos = &ship_objp->pos;
	mc.p0 = &a_beam->last_start;
	mc.p1 = &a_beam->last_shot;

	// maybe do a sphereline
	if (width > ship_objp->radius * BEAM_AREA_PERCENT) {
		mc.radius = width * 0.5f;
		mc.flags = MC_CHECK_SPHERELINE;
	} else {
		mc.flags = MC_CHECK_RAY;
	}

	// set up collision structs, part 2
	memcpy(&mc_shield, &mc, sizeof(mc_info));
	memcpy(&mc_hull_enter, &mc, sizeof(mc_info));
	memcpy(&mc_hull_exit, &mc, sizeof(mc_info));
	
	// reverse this vector so that we check for exit holes as opposed to entrance holes
	mc_hull_exit.p1 = &a_beam->last_start;
	mc_hull_exit.p0 = &a_beam->last_shot;

	// set flags
	mc_shield.flags |= MC_CHECK_SHIELD;
	mc_hull_enter.flags |= MC_CHECK_MODEL;
	mc_hull_exit.flags |= MC_CHECK_MODEL;

	// check all three kinds of collisions
	int shield_collision = (pm->shield.ntris > 0) ? model_collide(&mc_shield) : 0;
	int hull_enter_collision = model_collide(&mc_hull_enter);
	int hull_exit_collision = (beam_will_tool_target(a_beam, ship_objp)) ? model_collide(&mc_hull_exit) : 0;

    // If we have a range less than the "far" range, check if the ray actually hit within the range
    if (a_beam->range < BEAM_FAR_LENGTH
        && (shield_collision || hull_enter_collision || hull_exit_collision))
    {
        // We can't use hit_dist as "1" is the distance between p0 and p1
        float rangeSq = a_beam->range * a_beam->range;

        // actually make sure that the collision points are within range of our beam
        if (shield_collision && vm_vec_dist_squared(&a_beam->last_start, &mc_shield.hit_point_world) > rangeSq)
        {
            shield_collision = 0;
        }

        if (hull_enter_collision && vm_vec_dist_squared(&a_beam->last_start, &mc_hull_enter.hit_point_world) > rangeSq)
        {
            hull_enter_collision = 0;
        }

        if (hull_exit_collision && vm_vec_dist_squared(&mc_hull_exit.hit_point_world, &a_beam->last_start) > rangeSq)
        {
            hull_exit_collision = 0;
        }
    }

	
	if (hull_enter_collision || hull_exit_collision || shield_collision) {
		WarpEffect* warp_effect = nullptr;

		if (shipp->flags[Ship::Ship_Flags::Depart_warp] && shipp->warpout_effect != nullptr)
			warp_effect = shipp->warpout_effect;
		else if (shipp->flags[Ship::Ship_Flags::Arriving_stage_2] && shipp->warpin_effect != nullptr)
			warp_effect = shipp->warpin_effect;


		bool hull_no_collide, shield_no_collide;
		hull_no_collide = shield_no_collide = false;
		if (warp_effect != nullptr) {
			hull_no_collide = point_is_clipped_by_warp(&mc_hull_enter.hit_point_world, warp_effect);
			shield_no_collide = point_is_clipped_by_warp(&mc_shield.hit_point_world, warp_effect);
		}

		if (hull_no_collide)
			hull_enter_collision = hull_exit_collision = 0;
		if (shield_no_collide)
			shield_collision = 0;
	}

	// check shields for impact
	// (tooled ships are probably not going to be maintaining a shield over their exit hole,
	// therefore we need only check the entrance, just as with conventional weapons)
	if (!(ship_objp->flags[Object::Object_Flags::No_shields]))
	{
		// pick out the shield quadrant
		if (shield_collision)
			quadrant_num = get_quadrant(&mc_shield.hit_point, ship_objp);
		else if (hull_enter_collision && (sip->flags[Ship::Info_Flags::Surface_shields]))
			quadrant_num = get_quadrant(&mc_hull_enter.hit_point, ship_objp);

		// make sure that the shield is active in that quadrant
		if ((quadrant_num >= 0) && ((shipp->flags[Ship::Ship_Flags::Dying]) || !ship_is_shield_up(ship_objp, quadrant_num)))
			quadrant_num = -1;

		// see if we hit the shield
		if (quadrant_num >= 0)
		{
			// do the hit effect
			if (shield_collision) {
				if (mc_shield.shield_hit_tri != -1) {
					add_shield_point(OBJ_INDEX(ship_objp), mc_shield.shield_hit_tri, &mc_shield.hit_point);
				}
			} else {
				/* TODO */;
			}

			// if this weapon pierces the shield, then do the hit effect, but act like a shield collision never occurred;
			// otherwise, we have a valid hit on this shield
			if (bwi->wi_flags[Weapon::Info_Flags::Pierce_shields])
				quadrant_num = -1;
			else
				valid_hit_occurred = 1;
		}
	}

	// see which impact we use
	if (shield_collision && valid_hit_occurred)
	{
		memcpy(&mc, &mc_shield, sizeof(mc_info));
		Assert(quadrant_num >= 0);
	}
	else if (hull_enter_collision)
	{
		memcpy(&mc, &mc_hull_enter, sizeof(mc_info));
		valid_hit_occurred = 1;
	}

	// if we got a hit
	if (valid_hit_occurred)
	{
		// since we might have two collisions handled the same way, let's loop over both of them
		mc_info *mc_array[2];
		int mc_size = 1;
		mc_array[0] = &mc;
		if (hull_exit_collision)
		{
			mc_array[1] = &mc_hull_exit;
			++mc_size;
		}

		for (int i = 0; i < mc_size; ++i)
		{
			bool ship_override = false, weapon_override = false;

			if (scripting::hooks::OnBeamCollision->isActive()) {
				ship_override = scripting::hooks::OnBeamCollision->isOverride(scripting::hooks::CollisionConditions{ {ship_objp, weapon_objp} },
					scripting::hook_param_list(scripting::hook_param("Self", 'o', ship_objp),
						scripting::hook_param("Object", 'o', weapon_objp),
						scripting::hook_param("Ship", 'o', ship_objp),
						scripting::hook_param("Beam", 'o', weapon_objp),
						scripting::hook_param("Hitpos", 'o', mc_array[i]->hit_point_world)));
			}

			if (scripting::hooks::OnShipCollision->isActive()) {
				weapon_override = scripting::hooks::OnShipCollision->isOverride(scripting::hooks::CollisionConditions{{ship_objp, weapon_objp}},
					scripting::hook_param_list(scripting::hook_param("Self", 'o', weapon_objp),
						scripting::hook_param("Object", 'o', ship_objp),
						scripting::hook_param("Ship", 'o', ship_objp),
						scripting::hook_param("Beam", 'o', weapon_objp),
						scripting::hook_param("Hitpos", 'o', mc_array[i]->hit_point_world)));
			}

			if (!ship_override && !weapon_override)
			{
				// add to the collision_list
				// if we got "tooled", add an exit hole too
				beam_add_collision(a_beam, ship_objp, mc_array[i], quadrant_num, i != 0);
			}

			if (scripting::hooks::OnBeamCollision->isActive() && !(weapon_override && !ship_override)) {
				scripting::hooks::OnBeamCollision->run(scripting::hooks::CollisionConditions{ {ship_objp, weapon_objp} },
					scripting::hook_param_list(scripting::hook_param("Self", 'o', ship_objp),
						scripting::hook_param("Object", 'o', weapon_objp),
						scripting::hook_param("Ship", 'o', ship_objp),
						scripting::hook_param("Beam", 'o', weapon_objp),
						scripting::hook_param("Hitpos", 'o', mc_array[i]->hit_point_world)));
			}
			if (scripting::hooks::OnShipCollision->isActive() && ((weapon_override && !ship_override) || (!weapon_override && !ship_override)))
			{
				scripting::hooks::OnShipCollision->run(scripting::hooks::CollisionConditions{{ship_objp, weapon_objp}},
					scripting::hook_param_list(scripting::hook_param("Self", 'o', weapon_objp),
						scripting::hook_param("Object", 'o', ship_objp),
						scripting::hook_param("Ship", 'o', ship_objp),
						scripting::hook_param("Beam", 'o', weapon_objp),
						scripting::hook_param("Hitpos", 'o', mc_array[i]->hit_point_world)));
			}
		}
	}

	// reset timestamp to timeout immediately
	pair->next_check_time = timestamp(0);
		
	return 0;
}


// collide a beam with an asteroid, returns 1 if we can ignore all future collisions between the 2 objects
int beam_collide_asteroid(obj_pair *pair)
{
	beam * a_beam;
	mc_info test_collide;		
	int model_num;

	// bogus
	if(pair == NULL){
		return 0;
	}

	// get the beam
	Assert(pair->a->instance >= 0);
	Assert(pair->a->type == OBJ_BEAM);
	Assert(Beams[pair->a->instance].objnum == OBJ_INDEX(pair->a));
	a_beam = &Beams[pair->a->instance];

	// if the "warming up" timestamp has not expired
	if((a_beam->warmup_stamp != -1) || (a_beam->warmdown_stamp != -1)){
		return 0;
	}

	// if the beam is on "safety", don't collide with anything
	if(a_beam->flags & BF_SAFETY){
		return 0;
	}
	
	// if the colliding object is the shooting object, return 1 so this is culled
	if(pair->b == a_beam->objp){
		return 1;
	}	

	// try and get a model
	model_num = beam_get_model(pair->b);
	if(model_num < 0){
		Int3();
		return 1;
	}	

#ifndef NDEBUG
	Beam_test_ints++;
	Beam_test_ast++;
#endif

	// do the collision
	mc_info_init(&test_collide);
	test_collide.model_instance_num = -1;
	test_collide.model_num = model_num;
	test_collide.submodel_num = -1;
	test_collide.orient = &pair->b->orient;
	test_collide.pos = &pair->b->pos;
	test_collide.p0 = &a_beam->last_start;
	test_collide.p1 = &a_beam->last_shot;
	test_collide.flags = MC_CHECK_MODEL | MC_CHECK_RAY;
	model_collide(&test_collide);

	// if we got a hit
	if (test_collide.num_hits)
	{
		// add to the collision list
		bool weapon_override = false, asteroid_override = false;

		if (scripting::hooks::OnAsteroidCollision->isActive()) {
			weapon_override = scripting::hooks::OnAsteroidCollision->isOverride(scripting::hooks::CollisionConditions{ {pair->a, pair->b} },
				scripting::hook_param_list(scripting::hook_param("Self", 'o', pair->a),
					scripting::hook_param("Object", 'o', pair->b),
					scripting::hook_param("Asteroid", 'o', pair->b),
					scripting::hook_param("Beam", 'o', pair->a),
					scripting::hook_param("Hitpos", 'o', test_collide.hit_point_world)));
		}
		if (scripting::hooks::OnBeamCollision->isActive()) {
			asteroid_override = scripting::hooks::OnBeamCollision->isOverride(scripting::hooks::CollisionConditions{ {pair->a, pair->b} },
				scripting::hook_param_list(scripting::hook_param("Self", 'o', pair->b),
					scripting::hook_param("Object", 'o', pair->a),
					scripting::hook_param("Asteroid", 'o', pair->b),
					scripting::hook_param("Beam", 'o', pair->a),
					scripting::hook_param("Hitpos", 'o', test_collide.hit_point_world)));
		}

		if (!weapon_override && !asteroid_override)
		{
			beam_add_collision(a_beam, pair->b, &test_collide);
		}

		if (scripting::hooks::OnAsteroidCollision->isActive() && !(asteroid_override && !weapon_override)) {
			scripting::hooks::OnAsteroidCollision->run(scripting::hooks::CollisionConditions{ {pair->a, pair->b} },
				scripting::hook_param_list(scripting::hook_param("Self", 'o', pair->a),
					scripting::hook_param("Object", 'o', pair->b),
					scripting::hook_param("Asteroid", 'o', pair->b),
					scripting::hook_param("Beam", 'o', pair->a),
					scripting::hook_param("Hitpos", 'o', test_collide.hit_point_world)));
		}
		if (scripting::hooks::OnBeamCollision->isActive() && ((asteroid_override && !weapon_override) || (!asteroid_override && !weapon_override))) {
			scripting::hooks::OnBeamCollision->run(scripting::hooks::CollisionConditions{ {pair->a, pair->b} },
				scripting::hook_param_list(scripting::hook_param("Self", 'o', pair->b),
					scripting::hook_param("Object", 'o', pair->a),
					scripting::hook_param("Asteroid", 'o', pair->b),
					scripting::hook_param("Beam", 'o', pair->a),
					scripting::hook_param("Hitpos", 'o', test_collide.hit_point_world)));
		}

		return 0;
	}

	// reset timestamp to timeout immediately
	pair->next_check_time = timestamp(0);
		
	return 0;	
}

// collide a beam with a missile, returns 1 if we can ignore all future collisions between the 2 objects
int beam_collide_missile(obj_pair *pair)
{
	beam *a_beam;	
	mc_info test_collide;		
	int model_num;

	// bogus
	if(pair == NULL){
		return 0;
	}

	// get the beam
	Assert(pair->a->instance >= 0);
	Assert(pair->a->type == OBJ_BEAM);
	Assert(Beams[pair->a->instance].objnum == OBJ_INDEX(pair->a));
	a_beam = &Beams[pair->a->instance];

	// if the "warming up" timestamp has not expired
	if((a_beam->warmup_stamp != -1) || (a_beam->warmdown_stamp != -1)){
		return 0;
	}

	// if the beam is on "safety", don't collide with anything
	if(a_beam->flags & BF_SAFETY){
		return 0;
	}
	
	// don't collide if the beam and missile share their parent
	if (pair->b->parent_sig >= 0 && a_beam->objp && pair->b->parent_sig == a_beam->objp->signature) {
		return 1;
	}

	// try and get a model
	model_num = beam_get_model(pair->b);
	if(model_num < 0){
		return 1;
	}

#ifndef NDEBUG
	Beam_test_ints++;
#endif

	// do the collision
	mc_info_init(&test_collide);
	test_collide.model_instance_num = -1;
	test_collide.model_num = model_num;
	test_collide.submodel_num = -1;
	test_collide.orient = &pair->b->orient;
	test_collide.pos = &pair->b->pos;
	test_collide.p0 = &a_beam->last_start;
	test_collide.p1 = &a_beam->last_shot;
	test_collide.flags = MC_CHECK_MODEL | MC_CHECK_RAY;
	model_collide(&test_collide);

	// if we got a hit
	if(test_collide.num_hits)
	{
		// add to the collision list
		bool a_override = false, b_override = false;

		if (scripting::hooks::OnWeaponCollision->isActive()) {
			a_override = scripting::hooks::OnWeaponCollision->isOverride(scripting::hooks::CollisionConditions{ {pair->a, pair->b} },
				scripting::hook_param_list(scripting::hook_param("Self", 'o', pair->a),
					scripting::hook_param("Object", 'o', pair->b),
					scripting::hook_param("Weapon", 'o', pair->b),
					scripting::hook_param("Beam", 'o', pair->a),
					scripting::hook_param("Hitpos", 'o', test_collide.hit_point_world)));
		}
		if (scripting::hooks::OnBeamCollision->isActive()) {
			b_override = scripting::hooks::OnBeamCollision->isOverride(scripting::hooks::CollisionConditions{ {pair->a, pair->b} },
				scripting::hook_param_list(scripting::hook_param("Self", 'o', pair->b),
					scripting::hook_param("Object", 'o', pair->a),
					scripting::hook_param("Weapon", 'o', pair->b),
					scripting::hook_param("Beam", 'o', pair->a),
					scripting::hook_param("Hitpos", 'o', test_collide.hit_point_world)));
		}

		if(!a_override && !b_override)
		{
			beam_add_collision(a_beam, pair->b, &test_collide);
		}

		if (scripting::hooks::OnWeaponCollision->isActive() && !(b_override && !a_override)) {
			scripting::hooks::OnWeaponCollision->run(scripting::hooks::CollisionConditions{ {pair->a, pair->b} },
				scripting::hook_param_list(scripting::hook_param("Self", 'o', pair->a),
					scripting::hook_param("Object", 'o', pair->b),
					scripting::hook_param("Weapon", 'o', pair->b),
					scripting::hook_param("Beam", 'o', pair->a),
					scripting::hook_param("Hitpos", 'o', test_collide.hit_point_world)));
		}
		if (scripting::hooks::OnBeamCollision->isActive() && ((b_override && !a_override) || (!b_override && !a_override))) {
			scripting::hooks::OnBeamCollision->run(scripting::hooks::CollisionConditions{ {pair->a, pair->b} },
				scripting::hook_param_list(scripting::hook_param("Self", 'o', pair->b),
					scripting::hook_param("Object", 'o', pair->a),
					scripting::hook_param("Weapon", 'o', pair->b),
					scripting::hook_param("Beam", 'o', pair->a),
					scripting::hook_param("Hitpos", 'o', test_collide.hit_point_world)));
		}
	}

	// reset timestamp to timeout immediately
	pair->next_check_time = timestamp(0);

	return 0;
}

// collide a beam with debris, returns 1 if we can ignore all future collisions between the 2 objects
int beam_collide_debris(obj_pair *pair)
{	
	beam * a_beam;
	mc_info test_collide;		
	int model_num;

	// bogus
	if(pair == NULL){
		return 0;
	}

	if (reject_due_collision_groups(pair->a, pair->b))
		return 0;

	// get the beam
	Assert(pair->a->instance >= 0);
	Assert(pair->a->type == OBJ_BEAM);
	Assert(Beams[pair->a->instance].objnum == OBJ_INDEX(pair->a));
	a_beam = &Beams[pair->a->instance];

	// if the "warming up" timestamp has not expired
	if((a_beam->warmup_stamp != -1) || (a_beam->warmdown_stamp != -1)){
		return 0;
	}

	// if the beam is on "safety", don't collide with anything
	if(a_beam->flags & BF_SAFETY){
		return 0;
	}
	
	// if the colliding object is the shooting object, return 1 so this is culled
	if(pair->b == a_beam->objp){
		return 1;
	}	

	// try and get a model
	model_num = beam_get_model(pair->b);
	if(model_num < 0){
		return 1;
	}	

#ifndef NDEBUG
	Beam_test_ints++;
#endif

	// do the collision
	mc_info_init(&test_collide);
	test_collide.model_instance_num = -1;
	test_collide.model_num = model_num;
	test_collide.submodel_num = -1;
	test_collide.orient = &pair->b->orient;
	test_collide.pos = &pair->b->pos;
	test_collide.p0 = &a_beam->last_start;
	test_collide.p1 = &a_beam->last_shot;
	test_collide.flags = MC_CHECK_MODEL | MC_CHECK_RAY;
	model_collide(&test_collide);

	// if we got a hit
	if(test_collide.num_hits)
	{
		bool weapon_override = false, debris_override = false;

		if (scripting::hooks::OnDebrisCollision->isActive()) {
			weapon_override = scripting::hooks::OnWeaponCollision->isOverride(scripting::hooks::CollisionConditions{ {pair->a, pair->b} },
				scripting::hook_param_list(scripting::hook_param("Self", 'o', pair->a),
					scripting::hook_param("Object", 'o', pair->b),
					scripting::hook_param("Debris", 'o', pair->b),
					scripting::hook_param("Beam", 'o', pair->a),
					scripting::hook_param("Hitpos", 'o', test_collide.hit_point_world)));
		}
		if (scripting::hooks::OnBeamCollision->isActive()) {
			debris_override = scripting::hooks::OnBeamCollision->isOverride(scripting::hooks::CollisionConditions{ {pair->a, pair->b} },
				scripting::hook_param_list(scripting::hook_param("Self", 'o', pair->b),
					scripting::hook_param("Object", 'o', pair->a),
					scripting::hook_param("Debris", 'o', pair->b),
					scripting::hook_param("Beam", 'o', pair->a),
					scripting::hook_param("Hitpos", 'o', test_collide.hit_point_world)));
		}

		if(!weapon_override && !debris_override)
		{
			// add to the collision list
			beam_add_collision(a_beam, pair->b, &test_collide);
		}

		if (scripting::hooks::OnDebrisCollision->isActive() && !(debris_override && !weapon_override)) {
			scripting::hooks::OnWeaponCollision->run(scripting::hooks::CollisionConditions{ {pair->a, pair->b} },
				scripting::hook_param_list(scripting::hook_param("Self", 'o', pair->a),
					scripting::hook_param("Object", 'o', pair->b),
					scripting::hook_param("Debris", 'o', pair->b),
					scripting::hook_param("Beam", 'o', pair->a),
					scripting::hook_param("Hitpos", 'o', test_collide.hit_point_world)));
		}
		if (scripting::hooks::OnBeamCollision->isActive() && ((debris_override && !weapon_override) || (!debris_override && !weapon_override))) {
			scripting::hooks::OnBeamCollision->run(scripting::hooks::CollisionConditions{ {pair->a, pair->b} },
				scripting::hook_param_list(scripting::hook_param("Self", 'o', pair->b),
					scripting::hook_param("Object", 'o', pair->a),
					scripting::hook_param("Debris", 'o', pair->b),
					scripting::hook_param("Beam", 'o', pair->a),
					scripting::hook_param("Hitpos", 'o', test_collide.hit_point_world)));
		}
	}

	// reset timestamp to timeout immediately
	pair->next_check_time = timestamp(0);

	return 0;
}

// early-out function for when adding object collision pairs, return 1 if the pair should be ignored
int beam_collide_early_out(object *a, object *b)
{
	beam *bm;
	weapon_info *bwi;
		
	// get the beam
	Assert(a->instance >= 0);
	if(a->instance < 0){
		return 1;
	}
	Assert(a->type == OBJ_BEAM);
	if(a->type != OBJ_BEAM){
		return 1;
	}
	Assert(Beams[a->instance].objnum == OBJ_INDEX(a));
	if(Beams[a->instance].objnum != OBJ_INDEX(a)){
		return 1;
	}	
	bm = &Beams[a->instance];
	Assert(bm->weapon_info_index >= 0);
	if(bm->weapon_info_index < 0){
		return 1;
	}
	bwi = &Weapon_info[bm->weapon_info_index];

	// if the second object has an invalid instance, bail
	if(b->instance < 0){
		return 1;
	}

	if((vm_vec_dist(&bm->last_start, &b->pos)-b->radius) > bwi->b_info.range){
		return 1;
	}//if the object is too far away, don't bother trying to colide with it-Bobboau

	// baseline bails
	switch(b->type){
	case OBJ_SHIP:
		break;
	case OBJ_ASTEROID:
		// targeting lasers only hit ships
/*		if(bwi->b_info.beam_type == BEAM_TYPE_C){
			return 1;
		}*/
		break;
	case OBJ_DEBRIS:
		// targeting lasers only hit ships
/*		if(bwi->b_info.beam_type == BEAM_TYPE_C){
			return 1;
		}*/
		// don't ever collide with non hull pieces
		if(!Debris[b->instance].is_hull){
			return 1;
		}
		break;
	case OBJ_WEAPON:
		// targeting lasers only hit ships
/*		if(bwi->b_info.beam_type == BEAM_TYPE_C){
			return 1;
		}*/
		if(The_mission.ai_profile->flags[AI::Profile_Flags::Beams_damage_weapons]) {
			if((Weapon_info[Weapons[b->instance].weapon_info_index].weapon_hitpoints <= 0) && (Weapon_info[Weapons[b->instance].weapon_info_index].subtype == WP_LASER)) {
				return 1;
			}
		} else {
			// don't ever collide against laser weapons - duh
			if(Weapon_info[Weapons[b->instance].weapon_info_index].subtype == WP_LASER){
				return 1;
			}
		}
		break;
	}

	float beam_radius = bm->beam_collide_width * bm->current_width_factor * 0.5f;
	// do a cylinder-sphere collision test
	if (!fvi_cylinder_sphere_may_collide(&bm->last_start, &bm->last_shot,
		beam_radius, &b->pos, b->radius * 1.2f)) {
		return 1;
	}
	
	// don't cull
	return 0;
}

// add a collision to the beam for this frame (to be evaluated later)
// Goober5000 - erg.  Rearranged for clarity, and also to fix a bug that caused is_exit_collision to hardly ever be assigned,
// resulting in "tooled" ships taking twice as much damage (in a later function) as they should.
void beam_add_collision(beam *b, object *hit_object, mc_info *cinfo, int quadrant_num, bool exit_flag)
{
	beam_collision *bc = nullptr;
	int idx;

	// if we haven't reached the limit for beam collisions, just add it
	if (b->f_collision_count < MAX_FRAME_COLLISIONS) {
		bc = &b->f_collisions[b->f_collision_count++];
	}
	// otherwise, we've got to do some checking, ick. 
	// I guess we can always just remove the farthest item
	else {
		for (idx = 0; idx < MAX_FRAME_COLLISIONS; idx++) {
			if ((bc == nullptr) || (b->f_collisions[idx].cinfo.hit_dist > bc->cinfo.hit_dist))
				bc = &b->f_collisions[idx];
		}
	}

	if (bc == nullptr) {
		Int3();
		return;
	}

	// copy in
	bc->c_objnum = OBJ_INDEX(hit_object);
	bc->cinfo = *cinfo;
	bc->quadrant = quadrant_num;
	bc->is_exit_collision = exit_flag;

	// let the hud shield gauge know when Player or Player target is hit
	if (quadrant_num >= 0)
		hud_shield_quadrant_hit(hit_object, quadrant_num);
}

// sort collisions for the frame
bool beam_sort_collisions_func(const beam_collision &b1, const beam_collision &b2)
{
	return (b1.cinfo.hit_dist < b2.cinfo.hit_dist);
}

// handle a hit on a specific object
void beam_handle_collisions(beam *b)
{	
	int idx, s_idx;
	beam_collision r_coll[MAX_FRAME_COLLISIONS];
	int r_coll_count = 0;
	weapon_info *wi;
	float width;	

	// early out if we had no collisions
	if(b->f_collision_count <= 0){
		return;
	}

	// get beam weapon info
	if((b->weapon_info_index < 0) || (b->weapon_info_index >= weapon_info_size())){
		Int3();
		return;
	}
	wi = &Weapon_info[b->weapon_info_index];

	// get the width of the beam
	width = b->beam_collide_width * b->current_width_factor;

	// the first thing we need to do is sort the collisions, from closest to farthest
	std::sort(b->f_collisions, b->f_collisions + b->f_collision_count, beam_sort_collisions_func);

	float damage_time_mod = (flFrametime * 1000.0f) / i2fl(BEAM_DAMAGE_TIME);
	float real_damage = wi->damage * damage_time_mod;

	// now apply all collisions until we reach a ship which "stops" the beam or we reach the end of the list
	for(idx=0; idx<b->f_collision_count; idx++){	
		int model_num = -1;
		int apply_beam_physics = 0;
		int draw_effects = 1;
		int first_hit = 1;
		int target = b->f_collisions[idx].c_objnum;

		// if we have an invalid object
		if((target < 0) || (target >= MAX_OBJECTS)){
			continue;
		}

		// try and get a model to deal with		
		model_num = beam_get_model(&Objects[target]);
		if(model_num < 0){
			continue;
		}

		if (wi->wi_flags[Weapon::Info_Flags::Huge]) {
			if (Objects[target].type == OBJ_SHIP) {
				ship_type_info *sti;
				sti = ship_get_type_info(&Objects[target]);
				if (sti->flags[Ship::Type_Info_Flags::No_huge_impact_eff])
					draw_effects = 0;
			}
		}

		//Don't draw effects if we're in the cockpit of the hit ship
		if (Viewer_obj == &Objects[target])
			draw_effects = 0;

		// add to the recent collision list
		r_coll[r_coll_count].c_objnum = target;
		r_coll[r_coll_count].c_sig = Objects[target].signature;
		r_coll[r_coll_count].c_stamp = -1;
		r_coll[r_coll_count].cinfo = b->f_collisions[idx].cinfo;
		r_coll[r_coll_count].quadrant = -1;
		r_coll[r_coll_count].is_exit_collision = false;
		
		// if he was already on the recent collision list, copy his timestamp
		// also, be sure not to play the impact sound again.
		for(s_idx=0; s_idx<b->r_collision_count; s_idx++){
			if((r_coll[r_coll_count].c_objnum == b->r_collisions[s_idx].c_objnum) && (r_coll[r_coll_count].c_sig == b->r_collisions[s_idx].c_sig)){
				// timestamp
				r_coll[r_coll_count].c_stamp = b->r_collisions[s_idx].c_stamp;

				// don't play the impact sound again
				first_hit = 0;
			}
		}

		// if the physics timestamp has expired or is not set yet, apply physics
		if((r_coll[r_coll_count].c_stamp == -1) || timestamp_elapsed(r_coll[r_coll_count].c_stamp))
        {
            float time_compression = f2fl(Game_time_compression);
            float delay_time = i2fl(BEAM_DAMAGE_TIME) / time_compression;
            apply_beam_physics = 1;
            r_coll[r_coll_count].c_stamp = timestamp(fl2i(delay_time));
		}

		// increment collision count
		r_coll_count++;		

		// play the impact sound
		if ( first_hit && (wi->impact_snd.isValid()) ) {
			snd_play_3d( gamesnd_get_game_sound(wi->impact_snd), &b->f_collisions[idx].cinfo.hit_point_world, &Eye_position );
		}

		// KOMET_EXT -->

		// draw flash, explosion
		if (draw_effects &&
		    ((wi->piercing_impact_effect.isValid()) || (wi->flash_impact_weapon_expl_effect.isValid()))) {
			float rnd = frand();
			int do_expl = 0;
			if ((rnd < 0.2f || apply_beam_physics) && wi->impact_weapon_expl_effect.isValid()) {
				do_expl = 1;
			}
			vec3d temp_pos, temp_local_pos;
				
			vm_vec_sub(&temp_pos, &b->f_collisions[idx].cinfo.hit_point_world, &Objects[target].pos);
			vm_vec_rotate(&temp_local_pos, &temp_pos, &Objects[target].orient);

			vec3d worldNormal;
			if (Objects[target].type == OBJ_SHIP) {
				auto shipp = &Ships[Objects[target].instance];
				model_instance_local_to_global_dir(&worldNormal,
											  &b->f_collisions[idx].cinfo.hit_normal,
											  shipp->model_instance_num,
											  b->f_collisions[idx].cinfo.submodel_num,
											  &Objects[target].orient);
			} else {
				// Just assume that we don't need to handle model subobjects here
				vm_vec_unrotate(&worldNormal, &b->f_collisions[idx].cinfo.hit_normal, &Objects[target].orient);
			}

			if (wi->flash_impact_weapon_expl_effect.isValid()) {
				auto particleSource = particle::ParticleManager::get()->createSource(wi->flash_impact_weapon_expl_effect);
				particleSource.moveToObject(&Objects[target], &temp_local_pos);
				particleSource.setOrientationNormal(&worldNormal);

				vec3d fvec;
				vm_vec_sub(&fvec, &b->last_shot, &b->last_start);

				if (!IS_VEC_NULL(&fvec)) {
					particleSource.setOrientationFromVec(&fvec);
				}

				particleSource.finish();
			}

			if(do_expl){
				auto particleSource = particle::ParticleManager::get()->createSource(wi->impact_weapon_expl_effect);
				particleSource.moveToObject(&Objects[target], &temp_local_pos);
				particleSource.setOrientationNormal(&worldNormal);

				vec3d fvec;
				vm_vec_sub(&fvec, &b->last_shot, &b->last_start);

				if (!IS_VEC_NULL(&fvec)) {
					particleSource.setOrientationFromVec(&fvec);
				}

				particleSource.finish();
			}

			if (wi->piercing_impact_effect.isValid()) {
				vec3d fvec;
				vm_vec_sub(&fvec, &b->last_shot, &b->last_start);

				if(!IS_VEC_NULL(&fvec)){
					// get beam direction

					int ok_to_draw = 0;
					
					if (beam_will_tool_target(b, &Objects[target])) {
						ok_to_draw = 1;

						if (Objects[target].type == OBJ_SHIP) {
							ship *shipp = &Ships[Objects[target].instance];
														
							if (shipp->armor_type_idx != -1) {
								if (Armor_types[shipp->armor_type_idx].GetPiercingType(wi->damage_type_idx) == SADTF_PIERCING_RETAIL) {
									ok_to_draw = 0;
								}
							}
						}
					} else {
						ok_to_draw = 0;

						if (Objects[target].type == OBJ_SHIP) {
							float draw_limit, hull_pct;
							int dmg_type_idx, piercing_type;

							ship *shipp = &Ships[Objects[target].instance];

							hull_pct = Objects[target].hull_strength / shipp->ship_max_hull_strength;
							dmg_type_idx = wi->damage_type_idx;
							draw_limit = Ship_info[shipp->ship_info_index].piercing_damage_draw_limit;
							
							if (shipp->armor_type_idx != -1) {
								piercing_type = Armor_types[shipp->armor_type_idx].GetPiercingType(dmg_type_idx);
								if (piercing_type == SADTF_PIERCING_DEFAULT) {
									draw_limit = Armor_types[shipp->armor_type_idx].GetPiercingLimit(dmg_type_idx);
								} else if ((piercing_type == SADTF_PIERCING_NONE) || (piercing_type == SADTF_PIERCING_RETAIL)) {
									draw_limit = -1.0f;
								}
							}

							if ((draw_limit != -1.0f) && (hull_pct <= draw_limit))
								ok_to_draw = 1;
						}
					}

					if (ok_to_draw){
						vm_vec_normalize_quick(&fvec);
						
						// stream of fire for big ships
						if (width <= Objects[target].radius * BEAM_AREA_PERCENT) {
							auto particleSource = particle::ParticleManager::get()->createSource(wi->piercing_impact_effect);
							particleSource.moveTo(&b->f_collisions[idx].cinfo.hit_point_world);
							particleSource.setOrientationFromNormalizedVec(&fvec);
							particleSource.setOrientationNormal(&worldNormal);

							particleSource.finish();
						}
					}
				}
			}
			// <-- KOMET_EXT
		} else {
			if(draw_effects && apply_beam_physics && !physics_paused){
				// maybe draw an explosion, if we aren't hitting shields
				if ((wi->impact_weapon_expl_effect.isValid()) && (b->f_collisions[idx].quadrant < 0)) {
					vec3d worldNormal;
					if (Objects[target].type == OBJ_SHIP) {
						auto shipp = &Ships[Objects[target].instance];
						model_instance_local_to_global_dir(&worldNormal,
													  &b->f_collisions[idx].cinfo.hit_normal,
													  shipp->model_instance_num,
													  b->f_collisions[idx].cinfo.submodel_num,
													  &Objects[target].orient);
					} else {
						// Just assume that we don't need to handle model subobjects here
						vm_vec_unrotate(&worldNormal, &b->f_collisions[idx].cinfo.hit_normal, &Objects[target].orient);
					}

					auto particleSource = particle::ParticleManager::get()->createSource(wi->impact_weapon_expl_effect);
					particleSource.moveTo(&b->f_collisions[idx].cinfo.hit_point_world);
					particleSource.setOrientationNormal(&worldNormal);

					vec3d fvec;
					vm_vec_sub(&fvec, &b->last_shot, &b->last_start);

					if (!IS_VEC_NULL(&fvec)) {
						particleSource.setOrientationFromVec(&fvec);
					}

					particleSource.finish();
				}
			}
		}

		if(!physics_paused){

			switch(Objects[target].type){
			case OBJ_DEBRIS:
				// hit the debris - the debris hit code takes care of checking for MULTIPLAYER_CLIENT, etc
				debris_hit(&Objects[target], &Objects[b->objnum], &b->f_collisions[idx].cinfo.hit_point_world, wi->damage);
				break;

			case OBJ_WEAPON:
				if (The_mission.ai_profile->flags[AI::Profile_Flags::Beams_damage_weapons]) {
					if (!(Game_mode & GM_MULTIPLAYER) || MULTIPLAYER_MASTER) {
						object *trgt = &Objects[target];

						if (trgt->hull_strength > 0) {
							float attenuation = 1.0f;
							if ((b->damage_threshold >= 0.0f) && (b->damage_threshold < 1.0f)) {
								float dist = vm_vec_dist(&b->f_collisions[idx].cinfo.hit_point_world, &b->last_start);
								float range = b->range;
								float atten_dist = range * b->damage_threshold;
								if ((range > dist) && (atten_dist < dist)) {
									attenuation = 1 - ((dist - atten_dist) / (range - atten_dist));
								}
							}

							float damage = real_damage * attenuation;

							int dmg_type_idx = wi->damage_type_idx;
							
							weapon_info* trgt_wip = &Weapon_info[Weapons[trgt->instance].weapon_info_index];
							if (trgt_wip->armor_type_idx != -1)
								damage = Armor_types[trgt_wip->armor_type_idx].GetDamage(damage, dmg_type_idx, 1.0f, true);

							trgt->hull_strength -= damage;

							if (trgt->hull_strength < 0) {
								Weapons[trgt->instance].weapon_flags.set(Weapon::Weapon_Flags::Destroyed_by_weapon);
								weapon_hit(trgt, NULL, &trgt->pos);
							}
						} else {
							if (!(Game_mode & GM_MULTIPLAYER) || MULTIPLAYER_MASTER) {
								Weapons[trgt->instance].weapon_flags.set(Weapon::Weapon_Flags::Destroyed_by_weapon);
								weapon_hit(&Objects[target], NULL, &Objects[target].pos);
							}
						}
						

					}
				} else {
					// detonate the missile
					Assert(Weapon_info[Weapons[Objects[target].instance].weapon_info_index].subtype == WP_MISSILE);

					if (!(Game_mode & GM_MULTIPLAYER) || MULTIPLAYER_MASTER) {
						Weapons[Objects[target].instance].weapon_flags.set(Weapon::Weapon_Flags::Destroyed_by_weapon);
						weapon_hit(&Objects[target], NULL, &Objects[target].pos);
					}
				}
				break;

			case OBJ_ASTEROID:
				// hit the asteroid
				if (!(Game_mode & GM_MULTIPLAYER) || MULTIPLAYER_MASTER) {
					asteroid_hit(&Objects[target], &Objects[b->objnum], &b->f_collisions[idx].cinfo.hit_point_world, wi->damage);
				}
				break;
			case OBJ_SHIP:	
				// hit the ship - again, the innards of this code handle multiplayer cases
				// maybe vaporize ship.
				//only apply damage if the collision is not an exit collision.  this prevents twice the damage from being done, although it probably be more realistic since two holes are being punched in the ship instead of one.
				if (!b->f_collisions[idx].is_exit_collision) {
					real_damage = beam_get_ship_damage(b, &Objects[target], &b->f_collisions[idx].cinfo.hit_point_world) * damage_time_mod;
					ship_apply_local_damage(&Objects[target], &Objects[b->objnum], &b->f_collisions[idx].cinfo.hit_point_world, real_damage, wi->damage_type_idx, b->f_collisions[idx].quadrant);
				}
				// if this is the first hit on the player ship. whack him
				if(apply_beam_physics)
				{
					beam_apply_whack(b, &Objects[target], &b->f_collisions[idx].cinfo.hit_point_world);
				}
				break;
			}		
		}				

		// if the radius of the target is somewhat close to the radius of the beam, "stop" the beam here
		// for now : if its smaller than about 1/3 the radius of the ship
		if(width <= (Objects[target].radius * BEAM_AREA_PERCENT) && !beam_will_tool_target(b, &Objects[target])){
			// set last_shot so we know where to properly draw the beam		
			b->last_shot = b->f_collisions[idx].cinfo.hit_point_world;
			Assert(is_valid_vec(&b->last_shot));		

			// done wif the beam
			break;
		}
	}

	// store the new recent collisions
	for(idx=0; idx<r_coll_count; idx++){
		b->r_collisions[idx] = r_coll[idx];
	}
	b->r_collision_count = r_coll_count;
}

// if it is legal for the beam to fire, or continue firing
int beam_ok_to_fire(beam *b)
{
	if (b->objp == NULL) {	// If we don't have a firing object, none of these checks make sense.
		return 1;
	}
	// if my own object is invalid, stop firing
	if (b->objp->signature != b->sig) {
		mprintf(("BEAM : killing beam because of invalid parent object SIGNATURE!\n"));
		return -1;
	}

	// if my own object is a ghost
	if (b->objp->type != OBJ_SHIP) {
		mprintf(("BEAM : killing beam because of invalid parent object TYPE!\n"));
		return -1;
	}	

	// targeting type beams are ok to fire all the time
	if (b->type == BeamType::TARGETING) {
		ship *shipp = &Ships[b->objp->instance];

		if (shipp->weapon_energy <= 0.0f ) {

			if ( OBJ_INDEX(Player_obj) == shipp->objnum && !(b->life_left>0.0f)) {
				extern void ship_maybe_do_primary_fail_sound_hud(bool depleted_energy);
				ship_maybe_do_primary_fail_sound_hud(true);
			}

			return 0;
		} else {
			return 1;
		}
	}

	if (b->subsys == NULL) {	// IF we don't have a firing turret, none of these checks make sense.
		return 1;
	}

	if (!(b->flags & BF_FORCE_FIRING)) {
		// if the shooting turret is destroyed	
		if (b->subsys->current_hits <= 0.0f) {
			mprintf(("BEAM : killing beam because turret has been destroyed!\n"));
			return -1;
		}
		
		// kill it if its disrupted
		if (ship_subsys_disrupted(b->subsys)) {
			return -1;
		}

		// if the beam will be firing out of its FOV, power it down
		vec3d aim_dir;
		vm_vec_sub(&aim_dir, &b->last_shot, &b->last_start);
		vm_vec_normalize(&aim_dir);

		if (The_mission.ai_profile->flags[AI::Profile_Flags::Force_beam_turret_fov]) {
			vec3d turret_normal;

			if (b->flags & BF_IS_FIGHTER_BEAM) {
				turret_normal = b->objp->orient.vec.fvec;
                b->subsys->system_info->flags.remove(Model::Subsystem_Flags::Turret_base_restricted_fov);
			} else {
				model_instance_local_to_global_dir(&turret_normal, &b->subsys->system_info->turret_norm, Ships[b->objp->instance].model_instance_num, b->subsys->system_info->subobj_num, &b->objp->orient, true);
			}

			if (!(turret_fov_test(b->subsys, &turret_normal, &aim_dir))) {
				nprintf(("BEAM", "BEAM : powering beam down because of FOV condition!\n"));
				return 0;
			}
		} else {
			vec3d turret_dir, turret_pos, temp;
			beam_get_global_turret_gun_info(b->objp, b->subsys, &turret_pos, &turret_dir, 1, &temp, (b->flags & BF_IS_FIGHTER_BEAM) > 0);
			if (vm_vec_dot(&aim_dir, &turret_dir) < b->subsys->system_info->turret_fov) {
				nprintf(("BEAM", "BEAM : powering beam down because of FOV condition!\n"));
				return 0;
			}
		}
	}

	// ok to fire/continue firing
	return 1;
}

// apply a whack to a ship
void beam_apply_whack(beam *b, object *objp, vec3d *hit_point)
{
	weapon_info *wip;	
	ship *shipp;

	// sanity
	Assert((b != NULL) && (objp != NULL) && (hit_point != NULL));
	if((b == NULL) || (objp == NULL) || (hit_point == NULL)){
		return;
	}	
	Assert(b->weapon_info_index >= 0);
	wip = &Weapon_info[b->weapon_info_index];	
	Assert((objp != NULL) && (objp->type == OBJ_SHIP) && (objp->instance >= 0) && (objp->instance < MAX_SHIPS));
	if((objp == NULL) || (objp->type != OBJ_SHIP) || (objp->instance < 0) || (objp->instance >= MAX_SHIPS)){
		return;
	}
	shipp = &Ships[objp->instance];
	if((shipp->ai_index < 0) || (shipp->ai_index >= MAX_AI_INFO)){
		return;
	}

	// don't whack docked ships
	// Goober5000 - whacking docked ships should work now, so whack them
	// Goober5000 - weapons with no mass don't whack (bypass the calculations)
	if(wip->mass == 0.0f) {
		return;
	}

	// determine how big of a whack to apply
	float whack;

	// this if block was added by Bobboau to make beams whack properly while preserving reverse compatibility
	if(wip->mass == 100.0f){
		if(wip->damage < b_whack_damage){
			whack = b_whack_small;
		} else {
			whack = b_whack_big;
		}
	}else{
		whack = wip->mass;
	}

	// whack direction
	vec3d whack_dir;
	vm_vec_sub(&whack_dir, &b->last_shot, &b->last_start); // Valathil - use the beam direction as the force direction (like a high pressure water jet)
	vm_vec_normalize(&whack_dir);
	vm_vec_scale(&whack_dir, whack);

	// apply the whack
	ship_apply_whack(&whack_dir, hit_point, objp);
}

// return the amount of damage which should be applied to a ship. basically, filters friendly fire damage 
float beam_get_ship_damage(beam *b, object *objp, vec3d* hitpos)
{	
	// if the beam is on the same team as the object
	if ( (objp == NULL) || (b == NULL) ) {
		Int3();
		return 0.0f;
	}

	if ( (objp->type != OBJ_SHIP) || (objp->instance < 0) || (objp->instance >= MAX_SHIPS) ) {
		Int3();
		return 0.0f;
	}

	weapon_info *wip = &Weapon_info[b->weapon_info_index];

	if (wip->damage <= 0)
		return 0.0f;	// Not much point in calculating the attenuation if the beam doesn't hurt in the first place.

	float attenuation = 1.0f;

	if ((b->damage_threshold >= 0.0f) && (b->damage_threshold < 1.0f)) {
		float dist = hitpos ? vm_vec_dist(hitpos, &b->last_start) : 0.0f;
		float range = b->range;
		float atten_dist = range * b->damage_threshold;
		if ((range > dist) && (atten_dist < dist)) {
			attenuation =  1 - ((dist - atten_dist) / (range - atten_dist));
		}
	}

	float damage = 0.0f;

	// same team. yikes
	if ( (b->team == Ships[objp->instance].team) && (wip->damage > The_mission.ai_profile->beam_friendly_damage_cap[Game_skill_level]) ) {
		damage = The_mission.ai_profile->beam_friendly_damage_cap[Game_skill_level] * attenuation;
	} else {
		// normal damage
		damage = wip->damage * attenuation;
	}

	return damage;
}

// if the beam is likely to tool a given target before its lifetime expires
int beam_will_tool_target(beam *b, object *objp)
{
	weapon_info *wip = &Weapon_info[b->weapon_info_index];
	float total_strength, damage_in_a_few_seconds, hp_limit, hp_pct;
	
	// sanity
	if(objp == NULL){
		return 0;
	}

	// if the object is not a ship, bail
	if(objp->type != OBJ_SHIP){
		return 0;
	}
	if((objp->instance < 0) || (objp->instance >= MAX_SHIPS)){
		return 0;
	}
	
	ship *shipp = &Ships[objp->instance];
	total_strength = objp->hull_strength;

	if (shipp->armor_type_idx != -1) {
		if (Armor_types[shipp->armor_type_idx].GetPiercingType(wip->damage_type_idx) == SADTF_PIERCING_NONE) {
			return 0;
		}
		hp_limit = Armor_types[shipp->armor_type_idx].GetPiercingLimit(wip->damage_type_idx);
		if (hp_limit > 0.0f) {
			hp_pct = total_strength / shipp->ship_max_hull_strength;
			if (hp_limit >= hp_pct)
				return 1;
		}
	}

	// calculate total strength, factoring in shield
	if (!(wip->wi_flags[Weapon::Info_Flags::Pierce_shields]))
		total_strength += shield_get_strength(objp);

	// if the beam is going to apply more damage in about 1 and a half than the ship can take
	damage_in_a_few_seconds = (TOOLTIME / (float)BEAM_DAMAGE_TIME) * wip->damage;
	return (damage_in_a_few_seconds > total_strength);
}

float beam_accuracy = 1.0f;
DCF(b_aim, "Adjusts the beam accuracy factor (Default is 1.0f)")
{
	dc_stuff_float(&beam_accuracy);
}
DCF(beam_list, "Lists all beams")
{
	int b_count = 0;

	for (auto &wi : Weapon_info) {
		if (wi.wi_flags[Weapon::Info_Flags::Beam]) {
			++b_count;
			dc_printf("Beam %d : %s\n", b_count, wi.name);
		}
	}
}<|MERGE_RESOLUTION|>--- conflicted
+++ resolved
@@ -2337,12 +2337,8 @@
 			vm_vec_zero(&b->binfo.dir_b);
 		} else {
 			// get random model points, this is useful for big ships, because we never miss when shooting at them
-<<<<<<< HEAD
-			submodel_get_two_random_points(model_num, 0, &b->binfo.dir_a, &b->binfo.dir_b, seed);
-=======
 			b->binfo.dir_a = submodel_get_random_point(model_num, 0, seed);
 			b->binfo.dir_b = submodel_get_random_point(model_num, 0, seed);
->>>>>>> 072fee45
 		}
 		break;
 
@@ -2433,13 +2429,8 @@
 		if (usable_target) {
 			// set up our two kinds of random points if needed
 			if (bwi->t5info.start_pos == Type5BeamPos::RANDOM_INSIDE || bwi->t5info.end_pos == Type5BeamPos::RANDOM_INSIDE) {
-<<<<<<< HEAD
-				vec3d temp1, temp2;
-				submodel_get_two_random_points(model_num, 0, &temp1, &temp2, seed);
-=======
 				vec3d temp1 = submodel_get_random_point(model_num, 0, seed);
 				vec3d temp2 = submodel_get_random_point(model_num, 0, seed);
->>>>>>> 072fee45
 				vm_vec_rotate(&rand1_on, &temp1, &b->target->orient);
 				vm_vec_rotate(&rand2_on, &temp2, &b->target->orient);
 				rand1_on += b->target->pos;
