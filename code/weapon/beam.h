--- conflicted
+++ resolved
@@ -81,11 +81,8 @@
 	int point;									// for fighters, which point on the bank it is from
 	int bfi_flags;
 	char team;									// for floating beams, determines which team the beam is on
-<<<<<<< HEAD
 	int burst_seed;								// used for sharing random targets if part of the same burst
-=======
 	int  fire_method;
->>>>>>> 679f7f20
 } beam_fire_info;
 
 typedef struct fighter_beam_fire_info {
