--- conflicted
+++ resolved
@@ -52,12 +52,7 @@
 			case ConeDirection::Normal: {
 				vec3d normal;
 				if (!source->getOrientation()->getNormal(&normal)) {
-<<<<<<< HEAD
-					return source->getOrientation()->getDirectionVector(source->getOrigin());
-=======
-					mprintf(("Effect '%s' tried to use normal direction for source without a normal!\n", m_name.c_str()));
 					return source->getOrientation()->getDirectionVector(source->getOrigin(), m_particleProperties.m_parent_local);
->>>>>>> 57c16062
 				}
 
 				return normal;
