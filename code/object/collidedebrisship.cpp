/*
 * Copyright (C) Volition, Inc. 1999.  All rights reserved.
 *
 * All source code herein is the property of Volition, Inc. You may not sell 
 * or otherwise commercially exploit the source or things you created based on the 
 * source.
 *
*/ 



#include "asteroid/asteroid.h"
#include "debris/debris.h"
#include "hud/hud.h"
#include "io/timer.h"
#include "object/objcollide.h"
#include "object/object.h"
#include "scripting/scripting.h"
#include "scripting/api/objs/vecmath.h"
#include "playerman/player.h"
#include "ship/ship.h"
#include "ship/shiphit.h"


void calculate_ship_ship_collision_physics(collision_info_struct *ship_ship_hit_info);

/**
 * Checks debris-ship collisions.  
 * @param pair obj_pair pointer to the two objects. pair->a is debris and pair->b is ship.
 * @return 1 if all future collisions between these can be ignored
 */
int collide_debris_ship( obj_pair * pair )
{
	float dist;
	object *debris_objp = pair->a;
	object *ship_objp = pair->b;

	// Don't check collisions for warping out player
	if ( Player->control_mode != PCM_NORMAL )	{
		if ( ship_objp == Player_obj )
			return 0;
	}

	Assert( debris_objp->type == OBJ_DEBRIS );
	Assert( ship_objp->type == OBJ_SHIP );

	if (reject_due_collision_groups(debris_objp, ship_objp))
		return 0;

	ship* shipp = &Ships[ship_objp->instance];
	// don't check collision if it's our own debris and we are dying
	if ( (debris_objp->parent == OBJ_INDEX(ship_objp)) && (shipp->flags[Ship::Ship_Flags::Dying]) )
		return 0;

	dist = vm_vec_dist( &debris_objp->pos, &ship_objp->pos );
	if ( dist < debris_objp->radius + ship_objp->radius )	{
		int hit;
		vec3d	hitpos;
		// create and initialize ship_ship_hit_info struct
		collision_info_struct debris_hit_info;
		init_collision_info_struct(&debris_hit_info);

		if ( debris_objp->phys_info.mass > ship_objp->phys_info.mass ) {
			debris_hit_info.heavy = debris_objp;
			debris_hit_info.light = ship_objp;
		} else {
			debris_hit_info.heavy = ship_objp;
			debris_hit_info.light = debris_objp;
		}

		hit = debris_check_collision(debris_objp, ship_objp, &hitpos, &debris_hit_info );
		if ( hit )
		{
			Script_system.SetHookObjects(4, "Self", ship_objp, "Object", debris_objp, "Ship", ship_objp, "Debris", debris_objp);
			Script_system.SetHookVar("Hitpos", 'o', scripting::api::l_Vector.Set(hitpos));
			bool ship_override = Script_system.IsConditionOverride(CHA_COLLIDEDEBRIS, ship_objp);
			Script_system.RemHookVars({ "Self", "Object", "Ship", "Debris", "Hitpos" });

			Script_system.SetHookObjects(4, "Self", debris_objp, "Object", ship_objp, "Ship", ship_objp, "Debris", debris_objp);
			Script_system.SetHookVar("Hitpos", 'o', scripting::api::l_Vector.Set(hitpos));
			bool debris_override = Script_system.IsConditionOverride(CHA_COLLIDESHIP, debris_objp);
			Script_system.RemHookVars({ "Self", "Object", "Ship", "Debris", "Hitpos" });

			if(!ship_override && !debris_override)
			{
				float		ship_damage;	
				float		debris_damage;

				// do collision physics
				calculate_ship_ship_collision_physics( &debris_hit_info );

				if ( debris_hit_info.impulse < 0.5f )
					return 0;

				// calculate ship damage
				ship_damage = 0.005f * debris_hit_info.impulse;	//	Cut collision-based damage in half.
				//	Decrease heavy damage by 2x.
				if (ship_damage > 5.0f)
					ship_damage = 5.0f + (ship_damage - 5.0f)/2.0f;

				// calculate debris damage and set debris damage to greater or debris and ship
				// debris damage is needed since we can really whack some small debris with afterburner and not do
				// significant damage to ship but the debris goes off faster than afterburner speed.
				debris_damage = debris_hit_info.impulse/debris_objp->phys_info.mass;	// ie, delta velocity of debris
				debris_damage = (debris_damage > ship_damage) ? debris_damage : ship_damage;

				// modify ship damage by debris damage multiplier
				ship_damage *= Debris[debris_objp->instance].damage_mult;

				// supercaps cap damage at 10-20% max hull ship damage
				if (Ship_info[shipp->ship_info_index].flags[Ship::Info_Flags::Supercap]) {
					float cap_percent_damage = frand_range(0.1f, 0.2f);
					ship_damage = MIN(ship_damage, cap_percent_damage * shipp->ship_max_hull_strength);
				}

				// apply damage to debris
				debris_hit( debris_objp, ship_objp, &hitpos, debris_damage);		// speed => damage
				int quadrant_num, apply_ship_damage;

				// apply damage to ship unless 1) debris is from ship
				apply_ship_damage = (ship_objp->signature != debris_objp->parent_sig);

<<<<<<< HEAD
				if ( debris_hit_info.heavy == ship_objp ) {
					quadrant_num = get_ship_quadrant_from_global(&hitpos, ship_objp);
					if ((ship_objp->flags[Object::Object_Flags::No_shields]) || !ship_is_shield_up(ship_objp, quadrant_num) ) {
=======
				if ( debris_hit_info.heavy == pship ) {
					quadrant_num = get_ship_quadrant_from_global(&hitpos, pship);
					if (The_mission.ai_profile->flags[AI::Profile_Flags::No_shield_damage_from_ship_collisions] || 
						(pship->flags[Object::Object_Flags::No_shields]) || !ship_is_shield_up(pship, quadrant_num) ) {
>>>>>>> 128107ea
						quadrant_num = -1;
					}
					if (apply_ship_damage) {
						ship_apply_local_damage(debris_hit_info.heavy, debris_hit_info.light, &hitpos, ship_damage, Debris[debris_objp->instance].damage_type_idx, quadrant_num, CREATE_SPARKS, debris_hit_info.submodel_num);
					}
				} else {
					// don't draw sparks using sphere hit position
					if (apply_ship_damage) {
						ship_apply_local_damage(debris_hit_info.light, debris_hit_info.heavy, &hitpos, ship_damage, Debris[debris_objp->instance].damage_type_idx, MISS_SHIELDS, NO_SPARKS);
					}
				}

				// maybe print Collision on HUD
				if ( ship_objp == Player_obj ) {					
					hud_start_text_flash(XSTR("Collision", 1431), 2000);
				}

				collide_ship_ship_do_sound(&hitpos, ship_objp, debris_objp, ship_objp==Player_obj);
			}

			if (!(debris_override && !ship_override))
			{
				Script_system.SetHookObjects(4, "Self", ship_objp, "Object", debris_objp, "Ship", ship_objp, "Debris", debris_objp);
				Script_system.SetHookVar("Hitpos", 'o', scripting::api::l_Vector.Set(hitpos));
				Script_system.RunCondition(CHA_COLLIDEDEBRIS, ship_objp);
				Script_system.RemHookVars({ "Self", "Object", "Ship", "Debris", "Hitpos" });
			}

			if ((debris_override && !ship_override) || (!debris_override && !ship_override))
			{
				Script_system.SetHookObjects(4, "Self", debris_objp, "Object", ship_objp, "Ship", ship_objp, "Debris", debris_objp);
				Script_system.SetHookVar("Hitpos", 'o', scripting::api::l_Vector.Set(hitpos));
				Script_system.RunCondition(CHA_COLLIDESHIP, debris_objp);
				Script_system.RemHookVars({ "Self", "Object", "Ship", "Debris", "Hitpos" });
			}

			return 0;
		}
	} else {	//	Bounding spheres don't intersect, set timestamp for next collision check.
		float	ship_max_speed, debris_speed;
		float	time;

		if (ship_is_beginning_warpout_speedup(ship_objp)) {
			ship_max_speed = MAX(ship_get_max_speed(shipp), ship_get_warpout_speed(ship_objp));
		} else {
			ship_max_speed = ship_get_max_speed(shipp);
		}
		ship_max_speed = MAX(ship_max_speed, 10.0f);
		ship_max_speed = MAX(ship_max_speed, ship_objp->phys_info.vel.xyz.z);

		debris_speed = debris_objp->phys_info.speed;

		time = 1000.0f * (dist - ship_objp->radius - debris_objp->radius - 10.0f) / (ship_max_speed + debris_speed);		// 10.0f is a safety factor
		time -= 200.0f;		// allow one frame slow frame at ~5 fps

		if (time > 100) {
			pair->next_check_time = timestamp( fl2i(time) );
		} else {
			pair->next_check_time = timestamp(0);	// check next time
		}
	}

	return 0;
}

/**
 * Checks asteroid-ship collisions.  
 * @param pair obj_pair pointer to the two objects. pair->a is asteroid and pair->b is ship.
 * @return 1 if all future collisions between these can be ignored
 */
int collide_asteroid_ship( obj_pair * pair )
{
	if (!Asteroids_enabled)
		return 0;

	float		dist;
	object	*asteroid_objp = pair->a;
	object	*ship_objp = pair->b;

	// Don't check collisions for warping out player
	if ( Player->control_mode != PCM_NORMAL )	{
		if ( ship_objp == Player_obj ) return 0;
	}

	if (asteroid_objp->hull_strength < 0.0f)
		return 0;

	Assert( asteroid_objp->type == OBJ_ASTEROID );
	Assert( ship_objp->type == OBJ_SHIP );

	dist = vm_vec_dist( &asteroid_objp->pos, &ship_objp->pos );

	ship* shipp = &Ships[ship_objp->instance];

	if ( dist < asteroid_objp->radius + ship_objp->radius )	{
		int hit;
		vec3d	hitpos;
		// create and initialize ship_ship_hit_info struct
		collision_info_struct asteroid_hit_info;
		init_collision_info_struct(&asteroid_hit_info);

		if ( asteroid_objp->phys_info.mass > ship_objp->phys_info.mass ) {
			asteroid_hit_info.heavy = asteroid_objp;
			asteroid_hit_info.light = ship_objp;
		} else {
			asteroid_hit_info.heavy = ship_objp;
			asteroid_hit_info.light = asteroid_objp;
		}

		hit = asteroid_check_collision(asteroid_objp, ship_objp, &hitpos, &asteroid_hit_info );
		if ( hit )
		{
			//Scripting support (WMC)
			Script_system.SetHookObjects(4, "Self", ship_objp, "Object", asteroid_objp, "Ship", ship_objp, "Asteroid", asteroid_objp);
			Script_system.SetHookVar("Hitpos", 'o', scripting::api::l_Vector.Set(hitpos));
			bool ship_override = Script_system.IsConditionOverride(CHA_COLLIDEASTEROID, ship_objp);
			Script_system.RemHookVars({ "Self", "Object", "Ship", "Asteroid", "Hitpos" });

			Script_system.SetHookObjects(4, "Self", asteroid_objp, "Object", ship_objp, "Ship", ship_objp, "Asteroid", asteroid_objp);
			Script_system.SetHookVar("Hitpos", 'o', scripting::api::l_Vector.Set(hitpos));
			bool asteroid_override = Script_system.IsConditionOverride(CHA_COLLIDESHIP, asteroid_objp);
			Script_system.RemHookVars({ "Self", "Object", "Ship", "Asteroid", "Hitpos" });

			if(!ship_override && !asteroid_override)
			{
				float		ship_damage;	
				float		asteroid_damage;

				vec3d asteroid_vel = asteroid_objp->phys_info.vel;

				// do collision physics
				calculate_ship_ship_collision_physics( &asteroid_hit_info );

				if ( asteroid_hit_info.impulse < 0.5f )
					return 0;

				// limit damage from impulse by making max impulse (for damage) 2*m*v_max_relative
				float max_ship_impulse = (2.0f*ship_objp->phys_info.max_vel.xyz.z+vm_vec_mag_quick(&asteroid_vel)) * 
					(ship_objp->phys_info.mass*asteroid_objp->phys_info.mass) / (ship_objp->phys_info.mass + asteroid_objp->phys_info.mass);

				if (asteroid_hit_info.impulse > max_ship_impulse) {
					ship_damage = 0.001f * max_ship_impulse;
				} else {
					ship_damage = 0.001f * asteroid_hit_info.impulse;	//	Cut collision-based damage in half.
				}

				//	Decrease heavy damage by 2x.
				if (ship_damage > 5.0f)
					ship_damage = 5.0f + (ship_damage - 5.0f)/2.0f;

				if ((ship_damage > 500.0f) && (ship_damage > shipp->ship_max_hull_strength/8.0f)) {
					ship_damage = shipp->ship_max_hull_strength/8.0f;
					nprintf(("AI", "Pinning damage to %s from asteroid at %7.3f (%7.3f percent)\n", shipp->ship_name, ship_damage, 100.0f * ship_damage/ shipp->ship_max_hull_strength));
				}

				//	Decrease damage during warp out because it's annoying when your escoree dies during warp out.
				if (Ai_info[shipp->ai_index].mode == AIM_WARP_OUT)
					ship_damage /= 3.0f;

				// calculate asteroid damage and set asteroid damage to greater or asteroid and ship
				// asteroid damage is needed since we can really whack some small asteroid with afterburner and not do
				// significant damage to ship but the asteroid goes off faster than afterburner speed.
				asteroid_damage = asteroid_hit_info.impulse/asteroid_objp->phys_info.mass;	// ie, delta velocity of asteroid
				asteroid_damage = (asteroid_damage > ship_damage) ? asteroid_damage : ship_damage;

				// apply damage to asteroid
				asteroid_hit( asteroid_objp, ship_objp, &hitpos, asteroid_damage);		// speed => damage

				int ast_damage_type = Asteroid_info[Asteroids[asteroid_objp->instance].asteroid_type].damage_type_idx;

				int quadrant_num;
<<<<<<< HEAD
				if ( asteroid_hit_info.heavy == ship_objp ) {
					quadrant_num = get_ship_quadrant_from_global(&hitpos, ship_objp);
					if ((ship_objp->flags[Object::Object_Flags::No_shields]) || !ship_is_shield_up(ship_objp, quadrant_num) ) {
=======
				if ( asteroid_hit_info.heavy == pship ) {
					quadrant_num = get_ship_quadrant_from_global(&hitpos, pship);
					if (The_mission.ai_profile->flags[AI::Profile_Flags::No_shield_damage_from_ship_collisions] || 
						(pship->flags[Object::Object_Flags::No_shields]) || !ship_is_shield_up(pship, quadrant_num) ) {
>>>>>>> 128107ea
						quadrant_num = -1;
					}
					ship_apply_local_damage(asteroid_hit_info.heavy, asteroid_hit_info.light, &hitpos, ship_damage, ast_damage_type, quadrant_num, CREATE_SPARKS, asteroid_hit_info.submodel_num);
				} else {
					// don't draw sparks (using sphere hitpos)
					ship_apply_local_damage(asteroid_hit_info.light, asteroid_hit_info.heavy, &hitpos, ship_damage, ast_damage_type, MISS_SHIELDS, NO_SPARKS);
				}

				// maybe print Collision on HUD
				if ( ship_objp == Player_obj ) {					
					hud_start_text_flash(XSTR("Collision", 1431), 2000);
				}

				collide_ship_ship_do_sound(&hitpos, ship_objp, asteroid_objp, ship_objp==Player_obj);
			}

			if (!(asteroid_override && !ship_override))
			{
				Script_system.SetHookObjects(4, "Self", ship_objp, "Object", asteroid_objp, "Ship", ship_objp, "Asteroid", asteroid_objp);
				Script_system.SetHookVar("Hitpos", 'o', scripting::api::l_Vector.Set(hitpos));
				Script_system.RunCondition(CHA_COLLIDEASTEROID, ship_objp);
				Script_system.RemHookVars({ "Self", "Object", "Ship", "Asteroid", "Hitpos" });
			}

			if ((asteroid_override && !ship_override) || (!asteroid_override && !ship_override))
			{
				Script_system.SetHookObjects(4, "Self", asteroid_objp, "Object", ship_objp, "Ship", ship_objp, "Asteroid", asteroid_objp);
				Script_system.SetHookVar("Hitpos", 'o', scripting::api::l_Vector.Set(hitpos));
				Script_system.RunCondition(CHA_COLLIDESHIP, asteroid_objp);
				Script_system.RemHookVars({ "Self", "Object", "Ship", "Asteroid", "Hitpos" });
			}

			return 0;
		}

		return 0;
	} else {
		// estimate earliest time at which pair can hit
		float asteroid_max_speed, ship_max_speed, time;

		asteroid_max_speed = vm_vec_mag(&asteroid_objp->phys_info.vel);		// Asteroid... vel gets reset, not max vel.z
		asteroid_max_speed = MAX(asteroid_max_speed, 10.0f);

		if (ship_is_beginning_warpout_speedup(ship_objp)) {
			ship_max_speed = MAX(ship_get_max_speed(shipp), ship_get_warpout_speed(ship_objp));
		} else {
			ship_max_speed = ship_get_max_speed(shipp);
		}
		ship_max_speed = MAX(ship_max_speed, 10.0f);
		ship_max_speed = MAX(ship_max_speed, ship_objp->phys_info.vel.xyz.z);


		time = 1000.0f * (dist - ship_objp->radius - asteroid_objp->radius - 10.0f) / (asteroid_max_speed + ship_max_speed);		// 10.0f is a safety factor
		time -= 200.0f;		// allow one frame slow frame at ~5 fps

		if (time > 100) {
			pair->next_check_time = timestamp( fl2i(time) );
		} else {
			pair->next_check_time = timestamp(0);	// check next time
		}
		return 0;
	}
}<|MERGE_RESOLUTION|>--- conflicted
+++ resolved
@@ -115,21 +115,15 @@
 
 				// apply damage to debris
 				debris_hit( debris_objp, ship_objp, &hitpos, debris_damage);		// speed => damage
-				int quadrant_num, apply_ship_damage;
+				int apply_ship_damage;
 
 				// apply damage to ship unless 1) debris is from ship
 				apply_ship_damage = (ship_objp->signature != debris_objp->parent_sig);
 
-<<<<<<< HEAD
-				if ( debris_hit_info.heavy == ship_objp ) {
-					quadrant_num = get_ship_quadrant_from_global(&hitpos, ship_objp);
-					if ((ship_objp->flags[Object::Object_Flags::No_shields]) || !ship_is_shield_up(ship_objp, quadrant_num) ) {
-=======
-				if ( debris_hit_info.heavy == pship ) {
-					quadrant_num = get_ship_quadrant_from_global(&hitpos, pship);
+				if ( debris_hit_info.heavy == ship_objp) {
+					int quadrant_num = get_ship_quadrant_from_global(&hitpos, ship_objp);
 					if (The_mission.ai_profile->flags[AI::Profile_Flags::No_shield_damage_from_ship_collisions] || 
-						(pship->flags[Object::Object_Flags::No_shields]) || !ship_is_shield_up(pship, quadrant_num) ) {
->>>>>>> 128107ea
+						(ship_objp->flags[Object::Object_Flags::No_shields]) || !ship_is_shield_up(ship_objp, quadrant_num) ) {
 						quadrant_num = -1;
 					}
 					if (apply_ship_damage) {
@@ -300,17 +294,10 @@
 
 				int ast_damage_type = Asteroid_info[Asteroids[asteroid_objp->instance].asteroid_type].damage_type_idx;
 
-				int quadrant_num;
-<<<<<<< HEAD
-				if ( asteroid_hit_info.heavy == ship_objp ) {
-					quadrant_num = get_ship_quadrant_from_global(&hitpos, ship_objp);
-					if ((ship_objp->flags[Object::Object_Flags::No_shields]) || !ship_is_shield_up(ship_objp, quadrant_num) ) {
-=======
-				if ( asteroid_hit_info.heavy == pship ) {
-					quadrant_num = get_ship_quadrant_from_global(&hitpos, pship);
+				if ( asteroid_hit_info.heavy == ship_objp) {
+					int quadrant_num = get_ship_quadrant_from_global(&hitpos, ship_objp);
 					if (The_mission.ai_profile->flags[AI::Profile_Flags::No_shield_damage_from_ship_collisions] || 
-						(pship->flags[Object::Object_Flags::No_shields]) || !ship_is_shield_up(pship, quadrant_num) ) {
->>>>>>> 128107ea
+						(ship_objp->flags[Object::Object_Flags::No_shields]) || !ship_is_shield_up(ship_objp, quadrant_num) ) {
 						quadrant_num = -1;
 					}
 					ship_apply_local_damage(asteroid_hit_info.heavy, asteroid_hit_info.light, &hitpos, ship_damage, ast_damage_type, quadrant_num, CREATE_SPARKS, asteroid_hit_info.submodel_num);
