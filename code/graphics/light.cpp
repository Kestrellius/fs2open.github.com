/*
 * Copyright (C) Volition, Inc. 1999.  All rights reserved.
 *
 * All source code herein is the property of Volition, Inc. You may not sell
 * or otherwise commercially exploit the source or things you created based on the
 * source.
 *
*/

#include "light.h"

#include "globalincs/pstypes.h"

#include "matrix.h"

#include "cmdline/cmdline.h"
#include "graphics/2d.h"
#include "lighting/lighting.h"
#include "lighting/lighting_profiles.h"
#include "math/bitarray.h"
#include "render/3d.h"
#include "util/uniform_structs.h"

// Structures
struct gr_light
{
	vec4 Ambient;
	vec4 Diffuse;

	// light position
	vec4 Position;

	// spotlight direction (for tube lights)
	vec3d SpotDir;

	float SpotCutOff;
	float ConstantAtten, LinearAtten, QuadraticAtten;

	int type;
};

// Variables
SCP_vector<gr_light> gr_lights;
graphics::model_light gr_light_uniforms[graphics::MAX_UNIFORM_LIGHTS];

int Num_active_gr_lights = 0;

// OGL defaults
const float gr_light_color[4] = { 0.8f, 0.8f, 0.8f, 1.0f };
const float gr_light_zero[4] = { 0.0f, 0.0f, 0.0f, 1.0f };
const float gr_light_emission[4] = { 0.09f, 0.09f, 0.09f, 1.0f };
float gr_light_ambient[4] = { 0.47f, 0.47f, 0.47f, 1.0f };


void FSLight2GLLight(light* FSLight, gr_light* GLLight) {
	GLLight->Ambient.xyzw.x = 0.0f;
	GLLight->Ambient.xyzw.y = 0.0f;
	GLLight->Ambient.xyzw.z = 0.0f;
	GLLight->Ambient.xyzw.w = 1.0f;

	GLLight->Diffuse.xyzw.x = FSLight->r * FSLight->intensity;
	GLLight->Diffuse.xyzw.y = FSLight->g * FSLight->intensity;
	GLLight->Diffuse.xyzw.z = FSLight->b * FSLight->intensity;
	GLLight->Diffuse.xyzw.w = 1.0f;

	GLLight->type = static_cast<int>(FSLight->type);

	// GL default values...
	// spot direction
	GLLight->SpotDir.xyz.x = 0.0f;
	GLLight->SpotDir.xyz.y = 0.0f;
	GLLight->SpotDir.xyz.z = -1.0f;
	// spot cutoff
	GLLight->SpotCutOff = 180.0f; // special value, light in all directions
	// defaults to disable attenuation
	GLLight->ConstantAtten = 1.0f;
	GLLight->LinearAtten = 0.0f;
	GLLight->QuadraticAtten = 0.0f;
	// position
	GLLight->Position.xyzw.x = FSLight->vec.xyz.x;
	GLLight->Position.xyzw.y = FSLight->vec.xyz.y;
	GLLight->Position.xyzw.z = FSLight->vec.xyz.z; // flipped axis for FS2
	GLLight->Position.xyzw.w = 1.0f;


	switch (FSLight->type) {
	case Light_Type::Point: {
		// this crap still needs work...
		GLLight->ConstantAtten = 1.0f;
		GLLight->LinearAtten = (1.0f / MAX(FSLight->rada, FSLight->radb)) * 1.25f;


		break;
	}

	case Light_Type::Tube: {
		GLLight->ConstantAtten = 1.0f;
		GLLight->LinearAtten = (1.0f / MAX(FSLight->rada, FSLight->radb)) * 1.25f;
		GLLight->QuadraticAtten = (1.0f / MAX(FSLight->rada_squared, FSLight->radb_squared)) * 1.25f;

		GLLight->Position.xyzw.x = FSLight->vec2.xyz.x; // Valathil: Use endpoint of tube as light position
		GLLight->Position.xyzw.y = FSLight->vec2.xyz.y;
		GLLight->Position.xyzw.z = FSLight->vec2.xyz.z;
		GLLight->Position.xyzw.w = 1.0f;

		// Valathil: When using shaders pass the beam direction (not normalized IMPORTANT for calculation of tube)
		vec3d a;
		vm_vec_sub(&a, &FSLight->vec2, &FSLight->vec);
		GLLight->SpotDir.xyz.x = a.xyz.x;
		GLLight->SpotDir.xyz.y = a.xyz.y;
		GLLight->SpotDir.xyz.z = a.xyz.z;
		GLLight->SpotCutOff = 90.0f; // Valathil: So shader dectects tube light
		break;
	}

	case Light_Type::Directional: {
		GLLight->Position.xyzw.x = -FSLight->vec.xyz.x;
		GLLight->Position.xyzw.y = -FSLight->vec.xyz.y;
		GLLight->Position.xyzw.z = -FSLight->vec.xyz.z;
		GLLight->Position.xyzw.w = 0.0f; // This is a direction so the w part must be 0

		break;
	}

	case Light_Type::Cone:
		break;

	default:
		Error(LOCATION, "Unknown light type in FSLight2GLLight. Expected was 0, 1, 2 or 3, we got %i", static_cast<int>(FSLight->type));
		break;
	}
}

static void set_light(int light_num, gr_light* ltp) {
	Assert(light_num < (int)graphics::MAX_UNIFORM_LIGHTS);

	vm_vec_transform(&gr_light_uniforms[light_num].position, &ltp->Position, &gr_view_matrix);
	vm_vec_transform(&gr_light_uniforms[light_num].direction, &ltp->SpotDir, &gr_view_matrix, false);

	gr_light_uniforms[light_num].diffuse_color = vm_vec4_to_vec3(ltp->Diffuse);

	gr_light_uniforms[light_num].light_type = ltp->type;

	gr_light_uniforms[light_num].attenuation = ltp->LinearAtten;
}

static bool sort_active_lights(const gr_light& la, const gr_light& lb) {
	// directional lights always go first
	if ((la.type != LT_DIRECTIONAL) && (lb.type == LT_DIRECTIONAL)) {
		return false;
	} else if ((la.type == LT_DIRECTIONAL) && (lb.type != LT_DIRECTIONAL)) {
		return true;
	}

	// tube lights go next, they are generally large and intense
	if ((la.type != LT_TUBE) && (lb.type == LT_TUBE)) {
		return false;
	} else if ((la.type == LT_TUBE) && (lb.type != LT_TUBE)) {
		return true;
	}

	// everything else is sorted by linear atten (light size)
	// NOTE: smaller atten is larger light radius!
	if (la.LinearAtten > lb.LinearAtten) {
		return false;
	} else if (la.LinearAtten < lb.LinearAtten) {
		return true;
	}

	// as one extra check, if we're still here, go with overall brightness of light

	float la_value = la.Diffuse.xyzw.x + la.Diffuse.xyzw.y + la.Diffuse.xyzw.z;
	float lb_value = lb.Diffuse.xyzw.x + lb.Diffuse.xyzw.y + lb.Diffuse.xyzw.z;

	if (la_value < lb_value) {
		return false;
	} else if (la_value > lb_value) {
		return true;
	}

	// the two are equal
	return false;
}

static void pre_render_init_lights() {
	// sort the lights to try and get the most visible lights on the first pass
	std::sort(gr_lights.begin(), gr_lights.end(), sort_active_lights);
}

void gr_set_light(light* fs_light) {
	if (gr_screen.mode == GR_STUB) {
		return;
	}

	// init the light
	gr_light grl;
	FSLight2GLLight(fs_light, &grl);
	gr_lights.push_back(grl);
	Num_active_gr_lights++;
}

void gr_set_center_alpha(int type) {
	if (gr_screen.mode == GR_STUB) {
		return;
	}

	if (!type) {
		return;
	}

	gr_light glight;

	vec3d dir;
	vm_vec_sub(&dir, &Eye_position, &Object_position);
	vm_vec_normalize(&dir);

	if (type == 1) {
		glight.Diffuse.xyzw.x = 0.0f;
		glight.Diffuse.xyzw.y = 0.0f;
		glight.Diffuse.xyzw.z = 0.0f;
		glight.Ambient.xyzw.x = gr_screen.current_alpha;
		glight.Ambient.xyzw.y = gr_screen.current_alpha;
		glight.Ambient.xyzw.z = gr_screen.current_alpha;
	}
	else {
		glight.Diffuse.xyzw.x = gr_screen.current_alpha;
		glight.Diffuse.xyzw.y = gr_screen.current_alpha;
		glight.Diffuse.xyzw.z = gr_screen.current_alpha;
		glight.Ambient.xyzw.x = 0.0f;
		glight.Ambient.xyzw.y = 0.0f;
		glight.Ambient.xyzw.z = 0.0f;
	}
	glight.type = type;

	glight.Ambient.xyzw.w = 1.0f;
	glight.Diffuse.xyzw.w = 1.0f;

	glight.Position.xyzw.x = -dir.xyz.x;
	glight.Position.xyzw.y = -dir.xyz.y;
	glight.Position.xyzw.z = -dir.xyz.z;
	glight.Position.xyzw.w = 0.0f;

	// defaults
	glight.SpotDir.xyz.x = 0.0f;
	glight.SpotDir.xyz.y = 0.0f;
	glight.SpotDir.xyz.z = -1.0f;
	glight.SpotCutOff = 180.0f;
	glight.ConstantAtten = 1.0f;
	glight.LinearAtten = 0.0f;
	glight.QuadraticAtten = 0.0f;

	// first light
	gr_lights.push_back(glight);

	// second light
	glight.Position.xyzw.x = dir.xyz.x;
	glight.Position.xyzw.y = dir.xyz.y;
	glight.Position.xyzw.z = dir.xyz.z;

	gr_lights.push_back(glight);
}

void gr_reset_lighting() {
	if (gr_screen.mode == GR_STUB) {
		return;
	}

	gr_lights.clear();
	Num_active_gr_lights = 0;
}

<<<<<<< HEAD
=======
void gr_calculate_ambient_factor(int ambient_factor) {
	if (gr_screen.mode == GR_STUB) {
		return;
	}

	gr_user_ambient = (float) ((ambient_factor * 2) - 255) / 255.0f;
}

>>>>>>> 92c1ca2b
void gr_light_shutdown() {
	gr_lights.clear();
}

void gr_light_init() {
<<<<<<< HEAD
=======
	if (gr_screen.mode == GR_STUB) {
		return;
	}

	gr_calculate_ambient_factor();
>>>>>>> 92c1ca2b

	// allocate memory for enabled lights
	gr_lights.reserve(1024);
}

void gr_set_lighting() {
	if (gr_screen.mode == GR_STUB) {
		return;
	}

	//Valathil: Sort lights by priority
	if (!Deferred_lighting) {
		pre_render_init_lights();
	}

	int i = 0;

	for (i = 0; i < (int)graphics::MAX_UNIFORM_LIGHTS; i++) {
		if (i >= Num_active_gr_lights) {
			break;
		}

		if (gr_lights[i].type != LT_DIRECTIONAL)
			continue;

		set_light(i, &gr_lights[i]);
	}

	gr_light zero;
	memset(&zero, 0, sizeof(gr_light));
	zero.Position.xyzw.x = 1.0f;

	// make sure that we turn off any lights that we aren't using right now
	for (; i < (int)graphics::MAX_UNIFORM_LIGHTS; i++) {
		set_light(i, &zero);
	}
}

void gr_set_ambient_light(int red, int green, int blue) {
<<<<<<< HEAD
	gr_light_ambient[0] = i2fl(red)/255.0f;
	gr_light_ambient[1] = i2fl(green)/255.0f;
	gr_light_ambient[2] = i2fl(blue)/255.0f;
=======
	if (gr_screen.mode == GR_STUB) {
		return;
	}

	gr_light_ambient[0] = i2fl(red) / 255.0f;
	gr_light_ambient[1] = i2fl(green) / 255.0f;
	gr_light_ambient[2] = i2fl(blue) / 255.0f;
>>>>>>> 92c1ca2b
	gr_light_ambient[3] = 1.0f;
}
void gr_get_ambient_light(vec3d* light_vector) {
	auto abv = lighting_profile::current()->ambient_light_brightness;
	light_vector->xyz.x = abv.handle(gr_light_ambient[0]);
	light_vector->xyz.y = abv.handle(gr_light_ambient[1]);
	light_vector->xyz.z = abv.handle(gr_light_ambient[2]);
}

void gr_lighting_fill_uniforms(void* data_out, size_t buffer_size) {
	if (gr_screen.mode == GR_STUB) {
		return;
	}

	Assertion(sizeof(gr_light_uniforms) <= buffer_size, "Insufficient buffer supplied.");

	memcpy(reinterpret_cast<graphics::model_light*>(data_out), gr_light_uniforms, sizeof(gr_light_uniforms));
}<|MERGE_RESOLUTION|>--- conflicted
+++ resolved
@@ -269,30 +269,14 @@
 	Num_active_gr_lights = 0;
 }
 
-<<<<<<< HEAD
-=======
-void gr_calculate_ambient_factor(int ambient_factor) {
-	if (gr_screen.mode == GR_STUB) {
-		return;
-	}
-
-	gr_user_ambient = (float) ((ambient_factor * 2) - 255) / 255.0f;
-}
-
->>>>>>> 92c1ca2b
 void gr_light_shutdown() {
 	gr_lights.clear();
 }
 
 void gr_light_init() {
-<<<<<<< HEAD
-=======
-	if (gr_screen.mode == GR_STUB) {
-		return;
-	}
-
-	gr_calculate_ambient_factor();
->>>>>>> 92c1ca2b
+	if (gr_screen.mode == GR_STUB) {
+		return;
+	}
 
 	// allocate memory for enabled lights
 	gr_lights.reserve(1024);
@@ -332,11 +316,6 @@
 }
 
 void gr_set_ambient_light(int red, int green, int blue) {
-<<<<<<< HEAD
-	gr_light_ambient[0] = i2fl(red)/255.0f;
-	gr_light_ambient[1] = i2fl(green)/255.0f;
-	gr_light_ambient[2] = i2fl(blue)/255.0f;
-=======
 	if (gr_screen.mode == GR_STUB) {
 		return;
 	}
@@ -344,7 +323,6 @@
 	gr_light_ambient[0] = i2fl(red) / 255.0f;
 	gr_light_ambient[1] = i2fl(green) / 255.0f;
 	gr_light_ambient[2] = i2fl(blue) / 255.0f;
->>>>>>> 92c1ca2b
 	gr_light_ambient[3] = 1.0f;
 }
 void gr_get_ambient_light(vec3d* light_vector) {
