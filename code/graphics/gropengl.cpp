--- conflicted
+++ resolved
@@ -104,59 +104,7 @@
 	if (Cmdline_fullscreen_window || Cmdline_window || GL_fullscreen || Fred_running)
 		return;
 
-<<<<<<< HEAD
 	if ( (os_config_read_uint(NULL, NOX("Fullscreen"), 1) == 1) && (!os_get_window() || !(SDL_GetWindowFlags(os_get_window()) & SDL_WINDOW_FULLSCREEN)) ) {
-=======
-#ifdef _WIN32
-	DEVMODE dm;
-	RECT cursor_clip;
-	HWND wnd = (HWND)os_get_window();
-
-	Assert( wnd );
-
-	os_suspend();
-
-	memset((void*)&dm, 0, sizeof(DEVMODE));
-
-	dm.dmSize = sizeof(DEVMODE);
-	dm.dmPelsHeight = gr_screen.max_h;
-	dm.dmPelsWidth = gr_screen.max_w;
-	dm.dmBitsPerPel = gr_screen.bits_per_pixel;
-	dm.dmDisplayFrequency = os_config_read_uint( NULL, NOX("OGL_RefreshRate"), 0 );
-	dm.dmFields = DM_BITSPERPEL | DM_PELSWIDTH | DM_PELSHEIGHT;
-
-	if (dm.dmDisplayFrequency)
-		dm.dmFields |= DM_DISPLAYFREQUENCY;
-
-	if ( (ChangeDisplaySettings(&dm, CDS_FULLSCREEN)) != DISP_CHANGE_SUCCESSFUL ) {
-		if (dm.dmDisplayFrequency) {
-			// failed to switch with freq change so try without it just in case
-			dm.dmDisplayFrequency = 0;
-			dm.dmFields &= ~DM_DISPLAYFREQUENCY;
-
-			if ( (ChangeDisplaySettings(&dm, CDS_FULLSCREEN)) != DISP_CHANGE_SUCCESSFUL ) {
-				Warning( LOCATION, "Unable to go fullscreen on second attempt!" );
-			}
-		} else {
-			Warning( LOCATION, "Unable to go fullscreen!" );
-		}
-	}
-
-	ShowWindow( wnd, SW_SHOWNORMAL );
-	UpdateWindow( wnd );
-
-	SetForegroundWindow( wnd );
-	SetActiveWindow( wnd );
-	SetFocus( wnd );
-
-	GetWindowRect((HWND)os_get_window(), &cursor_clip);
-	ClipCursor(&cursor_clip);
-	ShowCursor(FALSE);
-
-	os_resume();
-#else
-	if ( (os_config_read_uint(NULL, NOX("Fullscreen"), 1) == 1) && !(SDL_GetVideoSurface()->flags & SDL_FULLSCREEN) ) {
->>>>>>> 661b6509
 		os_suspend();
 		if(os_get_window())
 		{
@@ -190,41 +138,7 @@
 	if ( ( !Cmdline_fullscreen_window && !Cmdline_window ) /*|| GL_windowed*/ || Fred_running )
 		return;
 
-<<<<<<< HEAD
 	if (!os_get_window() || SDL_GetWindowFlags(os_get_window()) & SDL_WINDOW_FULLSCREEN) {
-=======
-#ifdef _WIN32
-	HWND wnd = (HWND)os_get_window();
-	Assert( wnd );
-
-	// if we are already in a windowed state, then just make sure that we are sane and bail
-	if (GL_windowed) {
-		SetForegroundWindow( wnd );
-		SetActiveWindow( wnd );
-		SetFocus( wnd );
-
-		ClipCursor(NULL);
-		ShowCursor(FALSE);
-		return;
-	}
-
-	os_suspend();
-
-	ShowWindow( wnd, SW_SHOWNORMAL );
-	UpdateWindow( wnd );
-
-	SetForegroundWindow( wnd );
-	SetActiveWindow( wnd );
-	SetFocus( wnd );
-
-	ClipCursor(NULL);
-	ShowCursor(FALSE);
-
-	os_resume();
-
-#else
-	if (SDL_GetVideoSurface()->flags & SDL_FULLSCREEN) {
->>>>>>> 661b6509
 		os_suspend();
 		if(os_get_window())
 		{
@@ -299,21 +213,7 @@
 
 	gr_reset_clip();
 
-<<<<<<< HEAD
 	mouse_reset_deltas();
-=======
-	mouse_eval_deltas();
-
-	GL_mouse_saved = 0;
-
-	if ( mouse_is_visible() ) {
-		int mx, my;
-
-		gr_reset_clip();
-		mouse_get_pos( &mx, &my );
-
-	//	opengl_save_mouse_area(mx, my, Gr_cursor_size, Gr_cursor_size);
->>>>>>> 661b6509
 
 	if (Cmdline_gl_finish)
 		glFinish();
