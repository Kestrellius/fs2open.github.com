




#include "bmpman/bmpman.h"
#include "cfile/cfile.h"
#include "cmdline/cmdline.h"
#include "ddsutils/ddsutils.h"
#include "debugconsole/console.h"
#include "globalincs/systemvars.h"
#include "graphics/2d.h"
#include "graphics/paths/PathRenderer.h"
#include "graphics/gropengl.h"
#include "graphics/gropenglbmpman.h"
#include "graphics/gropengldraw.h"
#include "graphics/gropengllight.h"
#include "graphics/gropenglpostprocessing.h"
#include "graphics/gropenglshader.h"
#include "graphics/gropenglstate.h"
#include "graphics/gropengltexture.h"
#include "graphics/gropengltnl.h"
#include "graphics/line.h"
#include "io/mouse.h"
#include "io/timer.h"
#include "math/floating.h"
#include "model/model.h"
#include "nebula/neb.h"
#include "osapi/osapi.h"
#include "osapi/osregistry.h"
#include "palman/palman.h"
#include "render/3d.h"
#include "popup/popup.h"

#include "gl/glu.h"

#if defined(_WIN32)
#include <windows.h>
#include <windowsx.h>
#include <direct.h>
#endif

#include <glad/glad.h>

// minimum GL version we can reliably support is 3.2
static const int MIN_REQUIRED_GL_VERSION = 32;

// minimum GLSL version we can reliably support is 110
static const int MIN_REQUIRED_GLSL_VERSION = 150;

int GL_version = 0;
int GLSL_version = 0;

bool GL_initted = 0;

//0==no fog
//1==linear
//2==fog coord EXT
//3==NV Radial
int OGL_fogmode = 0;

static ushort *GL_original_gamma_ramp = NULL;

int Use_PBOs = 0;

float GL_line_width = 1.0f;

static ubyte *GL_saved_screen = NULL;
static int GL_saved_screen_id = -1;
static GLuint GL_screen_pbo = 0;

float GL_alpha_threshold = 0.0f;

extern const char *Osreg_title;

extern GLfloat GL_anisotropy;

extern float FreeSpace_gamma;
void gr_opengl_set_gamma(float gamma);

extern float FreeSpace_gamma;
void gr_opengl_set_gamma(float gamma);

static int GL_fullscreen = 0;
static int GL_windowed = 0;
static int GL_minimized = 0;

static GLenum GL_read_format = GL_BGRA;

GLuint GL_vao = 0;

static std::unique_ptr<os::OpenGLContext> GL_context = nullptr;

void opengl_go_fullscreen()
{
	if (Cmdline_fullscreen_window || Cmdline_window || GL_fullscreen || Fred_running)
		return;

	if ( (os_config_read_uint(NULL, NOX("Fullscreen"), 1) == 1) && (!os_get_window() || !(SDL_GetWindowFlags(os_get_window()) & SDL_WINDOW_FULLSCREEN)) ) {
		if(os_get_window())
		{
			SDL_SetWindowFullscreen(os_get_window(), SDL_WINDOW_FULLSCREEN);
		}
		else
		{
			uint display = os_config_read_uint("Video", "Display", 0);
			SDL_Window* window = SDL_CreateWindow(Osreg_title, SDL_WINDOWPOS_CENTERED_DISPLAY(display), SDL_WINDOWPOS_CENTERED_DISPLAY(display),
				gr_screen.max_w, gr_screen.max_h, SDL_WINDOW_FULLSCREEN | SDL_WINDOW_OPENGL);
			if (window == NULL) {
				mprintf(("Couldn't go fullscreen!\n"));
				if ((window = SDL_CreateWindow(Osreg_title, SDL_WINDOWPOS_CENTERED_DISPLAY(display), SDL_WINDOWPOS_CENTERED_DISPLAY(display),
					gr_screen.max_w, gr_screen.max_h, SDL_WINDOW_OPENGL)) == NULL) {
					mprintf(("Couldn't drop back to windowed mode either!\n"));
					exit(1);
				}
			}

			os_set_window(window);
		}
	}

	gr_opengl_set_gamma(FreeSpace_gamma);

	GL_fullscreen = 1;
	GL_minimized = 0;
	GL_windowed = 0;
}

void opengl_go_windowed()
{
	if ( ( !Cmdline_fullscreen_window && !Cmdline_window ) /*|| GL_windowed*/ || Fred_running )
		return;

	if (!os_get_window() || SDL_GetWindowFlags(os_get_window()) & SDL_WINDOW_FULLSCREEN) {
		if(os_get_window())
		{
			SDL_SetWindowFullscreen(os_get_window(), Cmdline_fullscreen_window ? SDL_WINDOW_FULLSCREEN_DESKTOP : 0 );
		}
		else
		{
			uint display = os_config_read_uint("Video", "Display", 0);
			SDL_Window* new_window = SDL_CreateWindow(Osreg_title, SDL_WINDOWPOS_CENTERED_DISPLAY(display), SDL_WINDOWPOS_CENTERED_DISPLAY(display),
				gr_screen.max_w, gr_screen.max_h, SDL_WINDOW_OPENGL);
			if (new_window == NULL) {
				Warning( LOCATION, "Unable to enter windowed mode: %s!", SDL_GetError() );
			}
			os_set_window(new_window);
		}
	}

	GL_windowed = 1;
	GL_minimized = 0;
	GL_fullscreen = 0;
}

void opengl_minimize()
{
	// don't attempt to minimize if we are already in a window, or already minimized, or when playing a movie
	if (GL_minimized /*|| GL_windowed || Cmdline_window*/ || Fred_running)
		return;

	// lets not minimize if we are in windowed mode
	if ( !(SDL_GetWindowFlags(os_get_window()) & SDL_WINDOW_FULLSCREEN) )
		return;

	if (GL_original_gamma_ramp != NULL) {
		SDL_SetWindowGammaRamp( os_get_window(), GL_original_gamma_ramp, (GL_original_gamma_ramp+256), (GL_original_gamma_ramp+512) );
	}

	SDL_MinimizeWindow(os_get_window());

	GL_minimized = 1;
	GL_windowed = 0;
	GL_fullscreen = 0;
}

void gr_opengl_activate(int active)
{
	if (active) {
		if (Cmdline_fullscreen_window||Cmdline_window)
			opengl_go_windowed();
		else
			opengl_go_fullscreen();
	} else {
		opengl_minimize();
	}
}

void gr_opengl_clear()
{
	float red = gr_screen.current_clear_color.red / 255.0f;
	float green = gr_screen.current_clear_color.green / 255.0f;
	float blue = gr_screen.current_clear_color.blue / 255.0f;
	float alpha = gr_screen.current_clear_color.alpha / 255.0f;

	if ( High_dynamic_range ) {
		const float SRGB_GAMMA = 2.2f;

		red = pow(red, SRGB_GAMMA);
		green = pow(green, SRGB_GAMMA);
		blue = pow(blue, SRGB_GAMMA);
	}

	glClearColor(red, green, blue, alpha);

	glClear ( GL_COLOR_BUFFER_BIT );
}

void gr_opengl_flip()
{
	if ( !GL_initted )
		return;

	gr_reset_clip();

	mouse_reset_deltas();

	if (Cmdline_gl_finish)
		glFinish();

	GL_context->swapBuffers();

	opengl_tcache_frame();
	opengl_reset_immediate_buffer();

#ifndef NDEBUG
	int ic = opengl_check_for_errors();

	if (ic) {
		mprintf(("!!DEBUG!! OpenGL Errors this frame: %i\n", ic));
	}
#endif
}

void gr_opengl_set_clip(int x, int y, int w, int h, int resize_mode)
{
	// check for sanity of parameters
	if (x < 0) {
		x = 0;
	}

	if (y < 0) {
		y = 0;
	}

	int to_resize = (resize_mode != GR_RESIZE_NONE && (gr_screen.custom_size || (gr_screen.rendering_to_texture != -1)));

	int max_w = ((to_resize) ? gr_screen.max_w_unscaled : gr_screen.max_w);
	int max_h = ((to_resize) ? gr_screen.max_h_unscaled : gr_screen.max_h);

	if ((gr_screen.rendering_to_texture != -1) && to_resize) {
		gr_unsize_screen_pos(&max_w, &max_h);
	}

	if (x >= max_w) {
		x = max_w - 1;
	}

	if (y >= max_h) {
		y = max_h - 1;
	}

	if (x + w > max_w) {
		w = max_w - x;
	}

	if (y + h > max_h) {
		h = max_h - y;
	}

	if (w > max_w) {
		w = max_w;
	}

	if (h > max_h) {
		h = max_h;
	}

	gr_screen.offset_x_unscaled = x;
	gr_screen.offset_y_unscaled = y;
	gr_screen.clip_left_unscaled = 0;
	gr_screen.clip_right_unscaled = w-1;
	gr_screen.clip_top_unscaled = 0;
	gr_screen.clip_bottom_unscaled = h-1;
	gr_screen.clip_width_unscaled = w;
	gr_screen.clip_height_unscaled = h;

	if (to_resize) {
		gr_resize_screen_pos(&x, &y, &w, &h, resize_mode);
	} else {
		gr_unsize_screen_pos( &gr_screen.offset_x_unscaled, &gr_screen.offset_y_unscaled );
		gr_unsize_screen_pos( &gr_screen.clip_right_unscaled, &gr_screen.clip_bottom_unscaled );
		gr_unsize_screen_pos( &gr_screen.clip_width_unscaled, &gr_screen.clip_height_unscaled );
	}

	gr_screen.offset_x = x;
	gr_screen.offset_y = y;
	gr_screen.clip_left = 0;
	gr_screen.clip_right = w-1;
	gr_screen.clip_top = 0;
	gr_screen.clip_bottom = h-1;
	gr_screen.clip_width = w;
	gr_screen.clip_height = h;

	gr_screen.clip_aspect = i2fl(w) / i2fl(h);
	gr_screen.clip_center_x = (gr_screen.clip_left + gr_screen.clip_right) * 0.5f;
	gr_screen.clip_center_y = (gr_screen.clip_top + gr_screen.clip_bottom) * 0.5f;

	// just return early if we aren't actually going to need the scissor test
	if ( (x == 0) && (y == 0) && (w == max_w) && (h == max_h) ) {
		GL_state.ScissorTest(GL_FALSE);
		return;
	}

	GL_state.ScissorTest(GL_TRUE);
	if(GL_rendering_to_texture) {
		glScissor(x, y, w, h);
	} else {
		glScissor(x, gr_screen.max_h-y-h, w, h);
	}
}

void gr_opengl_reset_clip()
{
	gr_screen.offset_x = gr_screen.offset_x_unscaled = 0;
	gr_screen.offset_y = gr_screen.offset_y_unscaled = 0;
	gr_screen.clip_left = gr_screen.clip_left_unscaled = 0;
	gr_screen.clip_top = gr_screen.clip_top_unscaled = 0;
	gr_screen.clip_right = gr_screen.clip_right_unscaled = gr_screen.max_w - 1;
	gr_screen.clip_bottom = gr_screen.clip_bottom_unscaled = gr_screen.max_h - 1;
	gr_screen.clip_width = gr_screen.clip_width_unscaled = gr_screen.max_w;
	gr_screen.clip_height = gr_screen.clip_height_unscaled = gr_screen.max_h;

	if (gr_screen.custom_size) {
		gr_unsize_screen_pos( &gr_screen.clip_right_unscaled, &gr_screen.clip_bottom_unscaled );
		gr_unsize_screen_pos( &gr_screen.clip_width_unscaled, &gr_screen.clip_height_unscaled );
	}

	gr_screen.clip_aspect = i2fl(gr_screen.clip_width) / i2fl(gr_screen.clip_height);
	gr_screen.clip_center_x = (gr_screen.clip_left + gr_screen.clip_right) * 0.5f;
	gr_screen.clip_center_y = (gr_screen.clip_top + gr_screen.clip_bottom) * 0.5f;

	GL_state.ScissorTest(GL_FALSE);
}

void gr_opengl_print_screen(const char *filename)
{
	char tmp[MAX_PATH_LEN];
	ubyte tga_hdr[18];
	int i;
	ushort width, height;
	GLubyte *pixels = NULL;
	GLuint pbo = 0;

	// save to a "screenshots" directory and tack on the filename
	snprintf(tmp, MAX_PATH_LEN-1, "screenshots/%s.tga", filename);
    
    _mkdir(os_get_config_path("screenshots").c_str());

	FILE *fout = fopen(os_get_config_path(tmp).c_str(), "wb");

	if (fout == NULL) {
		return;
	}

//	glReadBuffer(GL_FRONT);

	// now for the data
	if (Use_PBOs) {
		Assert( !pbo );
		glGenBuffers(1, &pbo);

		if ( !pbo ) {
			if (fout != NULL)
				fclose(fout);

			return;
		}

		glBindBuffer(GL_PIXEL_PACK_BUFFER, pbo);
		glBufferData(GL_PIXEL_PACK_BUFFER, (gr_screen.max_w * gr_screen.max_h * 4), NULL, GL_STATIC_READ);

		glReadBuffer(GL_FRONT);
		glReadPixels(0, 0, gr_screen.max_w, gr_screen.max_h, GL_read_format, GL_UNSIGNED_INT_8_8_8_8_REV, NULL);

		// map the image data so that we can save it to file
		pixels = (GLubyte*) glMapBuffer(GL_PIXEL_PACK_BUFFER, GL_READ_ONLY);
	} else {
		pixels = (GLubyte*) vm_malloc(gr_screen.max_w * gr_screen.max_h * 4, memory::quiet_alloc);

		if (pixels == NULL) {
			if (fout != NULL) {
				fclose(fout);
			}

			return;
		}

		glReadPixels(0, 0, gr_screen.max_w, gr_screen.max_h, GL_read_format, GL_UNSIGNED_INT_8_8_8_8_REV, pixels);
		glFlush();
	}

	// Write the TGA header
	width = INTEL_SHORT((ushort)gr_screen.max_w);
	height = INTEL_SHORT((ushort)gr_screen.max_h);

	memset( tga_hdr, 0, sizeof(tga_hdr) );

	tga_hdr[2] = 2;		// ImageType    2 = 24bpp, uncompressed
	memcpy( tga_hdr + 12, &width, sizeof(ushort) );		// Width
	memcpy( tga_hdr + 14, &height, sizeof(ushort) );	// Height
	tga_hdr[16] = 24;	// PixelDepth

	fwrite( tga_hdr, sizeof(tga_hdr), 1, fout );

	// now for the data, we convert it from 32-bit to 24-bit
	for (i = 0; i < (gr_screen.max_w * gr_screen.max_h * 4); i += 4) {
#if BYTE_ORDER == BIG_ENDIAN
		int pix, *pix_tmp;

		pix_tmp = (int*)(pixels + i);
		pix = INTEL_INT(*pix_tmp);

		fwrite( &pix, 1, 3, fout );
#else
		fwrite( pixels + i, 1, 3, fout );
#endif
	}

	if (pbo) {
		glUnmapBuffer(GL_PIXEL_PACK_BUFFER);
		pixels = NULL;
		glBindBuffer(GL_PIXEL_PACK_BUFFER, 0);
		glDeleteBuffers(1, &pbo);
	}

	// done!
	fclose(fout);

	if (pixels != NULL) {
		vm_free(pixels);
	}
}

void gr_opengl_shutdown(os::GraphicsOperations* graphicsOps)
{
	graphics::paths::PathRenderer::shutdown();

	opengl_tcache_shutdown();
	opengl_light_shutdown();
	opengl_tnl_shutdown();
	opengl_scene_texture_shutdown();
	opengl_post_process_shutdown();
	opengl_shader_shutdown();

	GL_initted = false;

	if ( GL_version >= 30 ) {
		glDeleteVertexArrays(1, &GL_vao);
		GL_vao = 0;
	}

	if (GL_original_gamma_ramp != NULL) {
		SDL_SetWindowGammaRamp( os_get_window(), GL_original_gamma_ramp, (GL_original_gamma_ramp+256), (GL_original_gamma_ramp+512) );
	}

	if (GL_original_gamma_ramp != NULL) {
		vm_free(GL_original_gamma_ramp);
		GL_original_gamma_ramp = NULL;
	}

	graphicsOps->makeOpenGLContextCurrent(nullptr);
	GL_context = nullptr;
}

void gr_opengl_cleanup(os::GraphicsOperations* graphicsOps, bool closing, int minimize)
{
	if ( !GL_initted ) {
		return;
	}

	if ( !closing && !Fred_running ) {
		gr_reset_clip();
		gr_clear();
		gr_flip();
		gr_clear();
		gr_flip();
		gr_clear();
	}

	GL_initted = false;

	opengl_tcache_flush();

	opengl_minimize();

	gr_opengl_shutdown(graphicsOps);
}

void gr_opengl_fog_set(int fog_mode, int r, int g, int b, float fog_near, float fog_far)
{
//	mprintf(("gr_opengl_fog_set(%d,%d,%d,%d,%f,%f)\n",fog_mode,r,g,b,fog_near,fog_far));

	Assert((r >= 0) && (r < 256));
	Assert((g >= 0) && (g < 256));
	Assert((b >= 0) && (b < 256));

	if (fog_mode == GR_FOGMODE_NONE) {
		if ( GL_state.Fog() ) {
			GL_state.Fog(GL_FALSE);
		}

		gr_screen.current_fog_mode = fog_mode;

		return;
	}

	if ( is_minimum_GLSL_version() && Current_shader != NULL && Current_shader->shader == SDR_TYPE_MODEL ) {
		return;
	}
}

int gr_opengl_set_cull(int cull)
{
	GLboolean enabled = GL_FALSE;

	if (cull) {
		enabled = GL_state.CullFace(GL_TRUE);
		GL_state.FrontFaceValue(GL_CCW);
		GL_state.CullFaceValue(GL_BACK);
	} else {
		enabled = GL_state.CullFace(GL_FALSE);
	}

	return (enabled) ? 1 : 0;
}

void gr_opengl_set_clear_color(int r, int g, int b)
{
	gr_init_color(&gr_screen.current_clear_color, r, g, b);
}

int gr_opengl_set_color_buffer(int mode)
{
	GLboolean enabled = GL_FALSE;

	if ( mode ) {
		enabled = GL_state.ColorMask(GL_TRUE);
	} else {
		enabled = GL_state.ColorMask(GL_FALSE);
	}

	GL_state.SetAlphaBlendMode(ALPHA_BLEND_ALPHA_BLEND_ALPHA);

	return (enabled) ? 1 : 0;
}

int gr_opengl_zbuffer_get()
{
	if ( !gr_global_zbuffering ) {
		return GR_ZBUFF_NONE;
	}

	return gr_zbuffering_mode;
}

int gr_opengl_zbuffer_set(int mode)
{
	int tmp = gr_zbuffering_mode;

	gr_zbuffering_mode = mode;

	if (gr_zbuffering_mode == GR_ZBUFF_NONE) {
		gr_zbuffering = 0;
		GL_state.SetZbufferType(ZBUFFER_TYPE_NONE);
	} else if ( gr_zbuffering_mode == GR_ZBUFF_READ ) {
		gr_zbuffering = 1;
		GL_state.SetZbufferType(ZBUFFER_TYPE_READ);
	} else {
		gr_zbuffering = 1;
		GL_state.SetZbufferType(ZBUFFER_TYPE_FULL);
	}

	return tmp;
}

void gr_opengl_zbuffer_clear(int mode)
{
	if (mode) {
		gr_zbuffering = 1;
		gr_zbuffering_mode = GR_ZBUFF_FULL;
		gr_global_zbuffering = 1;

		GL_state.SetTextureSource(TEXTURE_SOURCE_NONE);
		GL_state.SetAlphaBlendMode(ALPHA_BLEND_NONE);
		GL_state.SetZbufferType(ZBUFFER_TYPE_FULL);

		glClear(GL_DEPTH_BUFFER_BIT);
	} else {
		gr_zbuffering = 0;
		gr_zbuffering_mode = GR_ZBUFF_NONE;
		gr_global_zbuffering = 0;

		GL_state.DepthTest(GL_FALSE);
	}
}

int gr_opengl_stencil_set(int mode)
{
	int tmp = gr_stencil_mode;

	gr_stencil_mode = mode;

	if ( mode == GR_STENCIL_READ ) {
		GL_state.StencilTest(1);
		GL_state.SetStencilType(STENCIL_TYPE_READ);
	} else if ( mode == GR_STENCIL_WRITE ) {
		GL_state.StencilTest(1);
		GL_state.SetStencilType(STENCIL_TYPE_WRITE);
	} else {
		GL_state.StencilTest(0);
		GL_state.SetStencilType(STENCIL_TYPE_NONE);
	}

	return tmp;
}

void gr_opengl_stencil_clear()
{
	glClear(GL_STENCIL_BUFFER_BIT);
}

int gr_opengl_alpha_mask_set(int mode, float alpha)
{
	if ( mode ) {
		GL_alpha_threshold = alpha;
	} else {
		GL_alpha_threshold = 0.0f;
	}

	if ( is_minimum_GLSL_version() ) { // alpha masking is deprecated
		return mode;
	}

	if ( mode ) {
		GL_state.AlphaTest(GL_TRUE);
		GL_state.AlphaFunc(GL_GREATER, alpha);
	} else {
		GL_state.AlphaTest(GL_FALSE);
		GL_state.AlphaFunc(GL_ALWAYS, 1.0f);
	}

	return mode;
}

// I feel dirty...
static void opengl_make_gamma_ramp(float gamma, ushort *ramp)
{
	ushort x, y;
	ushort base_ramp[256];

	Assert( ramp != NULL );

	// generate the base ramp values first off

	// if no gamma set then just do this quickly
	if (gamma <= 0.0f) {
		memset( ramp, 0, 3 * 256 * sizeof(ushort) );
		return;
	}
	// identity gamma, avoid all of the math
	else if ( (gamma == 1.0f) || (GL_original_gamma_ramp == NULL) ) {
		if (GL_original_gamma_ramp != NULL) {
			memcpy( ramp, GL_original_gamma_ramp, 3 * 256 * sizeof(ushort) );
		}
		// set identity if no original ramp
		else {
			for (x = 0; x < 256; x++) {
				ramp[x]	= (x << 8) | x;
				ramp[x + 256] = (x << 8) | x;
				ramp[x + 512] = (x << 8) | x;
			}
		}

		return;
	}
	// for everything else we need to actually figure it up
	else {
		double g = 1.0 / (double)gamma;
		double val;

		Assert( GL_original_gamma_ramp != NULL );

		for (x = 0; x < 256; x++) {
			val = (pow(x/255.0, g) * 65535.0 + 0.5);
			CLAMP( val, 0, 65535 );

			base_ramp[x] = (ushort)val;
		}

		for (y = 0; y < 3; y++) {
			for (x = 0; x < 256; x++) {
				val = (base_ramp[x] * 2) - GL_original_gamma_ramp[x + y * 256];
				CLAMP( val, 0, 65535 );

				ramp[x + y * 256] = (ushort)val;
			}
		}
	}
}

void gr_opengl_set_gamma(float gamma)
{
	ushort *gamma_ramp = NULL;

	Gr_gamma = gamma;
	Gr_gamma_int = int (Gr_gamma*10);

	// new way - but not while running FRED
	if (!Fred_running && !Cmdline_no_set_gamma) {
		gamma_ramp = (ushort*) vm_malloc( 3 * 256 * sizeof(ushort), memory::quiet_alloc);

		if (gamma_ramp == NULL) {
			Int3();
			return;
		}

		memset( gamma_ramp, 0, 3 * 256 * sizeof(ushort) );

		// Create the Gamma lookup table
		opengl_make_gamma_ramp(gamma, gamma_ramp);

		SDL_SetWindowGammaRamp( os_get_window(), gamma_ramp, (gamma_ramp+256), (gamma_ramp+512) );

		vm_free(gamma_ramp);
	}
}

void gr_opengl_get_region(int front, int w, int h, ubyte *data)
{

//	if (front) {
//		glReadBuffer(GL_FRONT);
//	} else {
		glReadBuffer(GL_BACK);
//	}

	GL_state.SetTextureSource(TEXTURE_SOURCE_NO_FILTERING);
	GL_state.SetAlphaBlendMode(ALPHA_BLEND_NONE);
	GL_state.SetZbufferType(ZBUFFER_TYPE_NONE);

	if (gr_screen.bits_per_pixel == 16) {
		glReadPixels(0, gr_screen.max_h-h, w, h, GL_BGRA, GL_UNSIGNED_SHORT_1_5_5_5_REV, data);
	} else if (gr_screen.bits_per_pixel == 32) {
		glReadPixels(0, gr_screen.max_h-h, w, h, GL_RGBA, GL_UNSIGNED_INT_8_8_8_8_REV, data);
	}


}

int gr_opengl_save_screen()
{
	int i;
	ubyte *sptr = NULL, *dptr = NULL;
	ubyte *opengl_screen_tmp = NULL;
	int width_times_pixel;

	gr_opengl_reset_clip();

	if (GL_saved_screen || GL_screen_pbo) {
		// already have a screen saved so just bail...
		return -1;
	}

	GL_saved_screen = (ubyte*)vm_malloc( gr_screen.max_w * gr_screen.max_h * 4, memory::quiet_alloc);

	if (!GL_saved_screen) {
		mprintf(( "Couldn't get memory for saved screen!\n" ));
 		return -1;
	}

	GLboolean save_state = GL_state.DepthTest(GL_FALSE);
	glReadBuffer(GL_FRONT_LEFT);

	if ( Use_PBOs ) {
		GLubyte *pixels = NULL;

		glGenBuffers(1, &GL_screen_pbo);

		if (!GL_screen_pbo) {
			if (GL_saved_screen) {
				vm_free(GL_saved_screen);
				GL_saved_screen = NULL;
			}

			return -1;
		}

		glBindBuffer(GL_PIXEL_PACK_BUFFER, GL_screen_pbo);
		glBufferData(GL_PIXEL_PACK_BUFFER, gr_screen.max_w * gr_screen.max_h * 4, NULL, GL_STATIC_READ);

		glReadPixels(0, 0, gr_screen.max_w, gr_screen.max_h, GL_read_format, GL_UNSIGNED_INT_8_8_8_8_REV, NULL);

		pixels = (GLubyte*)glMapBuffer(GL_PIXEL_PACK_BUFFER, GL_READ_ONLY);

		width_times_pixel = (gr_screen.max_w * 4);

		sptr = (ubyte *)pixels;
		dptr = (ubyte *)&GL_saved_screen[gr_screen.max_w * gr_screen.max_h * 4];

		for (i = 0; i < gr_screen.max_h; i++) {
			dptr -= width_times_pixel;
			memcpy(dptr, sptr, width_times_pixel);
			sptr += width_times_pixel;
		}

		glUnmapBuffer(GL_PIXEL_PACK_BUFFER);
		glBindBuffer(GL_PIXEL_PACK_BUFFER, 0);

		glDeleteBuffers(1, &GL_screen_pbo);
		GL_screen_pbo = 0;

		GL_saved_screen_id = bm_create(32, gr_screen.max_w, gr_screen.max_h, GL_saved_screen, 0);
	} else {
		opengl_screen_tmp = (ubyte*)vm_malloc( gr_screen.max_w * gr_screen.max_h * 4, memory::quiet_alloc);

		if (!opengl_screen_tmp) {
			if (GL_saved_screen) {
				vm_free(GL_saved_screen);
				GL_saved_screen = NULL;
			}

			mprintf(( "Couldn't get memory for temporary saved screen!\n" ));
			GL_state.DepthTest(save_state);
	 		return -1;
	 	}

		glReadPixels(0, 0, gr_screen.max_w, gr_screen.max_h, GL_read_format, GL_UNSIGNED_INT_8_8_8_8_REV, opengl_screen_tmp);

		sptr = (ubyte *)&opengl_screen_tmp[gr_screen.max_w * gr_screen.max_h * 4];
		dptr = (ubyte *)GL_saved_screen;

		width_times_pixel = (gr_screen.max_w * 4);

		for (i = 0; i < gr_screen.max_h; i++) {
			sptr -= width_times_pixel;
			memcpy(dptr, sptr, width_times_pixel);
			dptr += width_times_pixel;
		}

		vm_free(opengl_screen_tmp);

		GL_saved_screen_id = bm_create(32, gr_screen.max_w, gr_screen.max_h, GL_saved_screen, 0);
	}

	GL_state.DepthTest(save_state);

	return GL_saved_screen_id;
}

void gr_opengl_restore_screen(int bmp_id)
{
	gr_reset_clip();

	if ( !GL_saved_screen ) {
		gr_clear();
		return;
	}

	Assert( (bmp_id < 0) || (bmp_id == GL_saved_screen_id) );

	if (GL_saved_screen_id < 0)
		return;

	gr_set_bitmap(GL_saved_screen_id);
	gr_bitmap(0, 0, GR_RESIZE_NONE);	// don't scale here since we already have real screen size
}

void gr_opengl_free_screen(int bmp_id)
{
	if (!GL_saved_screen)
		return;

	vm_free(GL_saved_screen);
	GL_saved_screen = NULL;

	Assert( (bmp_id < 0) || (bmp_id == GL_saved_screen_id) );

	if (GL_saved_screen_id < 0)
		return;

	bm_release(GL_saved_screen_id);
	GL_saved_screen_id = -1;
}

//fill mode, solid/wire frame
void gr_opengl_set_fill_mode(int mode)
{
	if (mode == GR_FILL_MODE_SOLID) {
		GL_state.SetPolygonMode(GL_FRONT_AND_BACK, GL_FILL);
		return;
	}

	if (mode == GR_FILL_MODE_WIRE) {
		GL_state.SetPolygonMode(GL_FRONT_AND_BACK, GL_LINE);
		return;
	}

	// default setting
	GL_state.SetPolygonMode(GL_FRONT_AND_BACK, GL_FILL);
}

void gr_opengl_zbias(int bias)
{
	if (bias) {
		GL_state.PolygonOffsetFill(GL_TRUE);
		if(bias < 0) {
			GL_state.SetPolygonOffset(1.0, -i2fl(bias));
		}
		else {
			GL_state.SetPolygonOffset(0.0, -i2fl(bias));
		}
	} else {
		GL_state.PolygonOffsetFill(GL_FALSE);
	}
}

void gr_opengl_push_texture_matrix(int unit)
{

}

void gr_opengl_pop_texture_matrix(int unit)
{

}

void gr_opengl_translate_texture_matrix(int unit, const vec3d *shift)
{

}

void gr_opengl_set_line_width(float width)
{
<<<<<<< HEAD
	if (width <= 1.0f) {
		GL_state.SetLineWidth(width);
	}
=======
	GL_state.SetLineWidth(width);
>>>>>>> 5ffcdb5d
	GL_line_width = width;
}

// Returns the human readable error string if there is an error or NULL if not
const char *opengl_error_string()
{
	GLenum error = GL_NO_ERROR;

	error = glGetError();

	if ( error != GL_NO_ERROR ) {
		return (const char *)gluErrorString(error);
	}

	return NULL;
}

int opengl_check_for_errors(char *err_at)
{
#ifdef NDEBUG
	return 0;
#endif
	const char *error_str = NULL;
	int num_errors = 0;

	error_str = opengl_error_string();

	if (error_str) {
		if (err_at != NULL) {
			nprintf(("OpenGL", "OpenGL Error from %s: %s\n", err_at, error_str));
		} else {
			nprintf(("OpenGL", "OpenGL Error: %s\n", error_str));
		}

		num_errors++;
	}

	return num_errors;
}

void opengl_set_vsync(int status)
{
	if ( (status < 0) || (status > 1) ) {
		Int3();
		return;
	}

	GL_context->setSwapInterval(status);

	GL_CHECK_FOR_ERRORS("end of set_vsync()");
}

void opengl_setup_viewport_fixed_pipeline()
{

}

void opengl_setup_viewport()
{
	if ( !is_minimum_GLSL_version() ) {
		opengl_setup_viewport_fixed_pipeline();
		return;
	}

	glViewport(0, 0, gr_screen.max_w, gr_screen.max_h);

	GL_last_projection_matrix = GL_projection_matrix;

	// the top and bottom positions are reversed on purpose, but RTT needs them the other way
	if (GL_rendering_to_texture) {
		opengl_create_orthographic_projection_matrix(&GL_projection_matrix, 0, gr_screen.max_w, 0, gr_screen.max_h, -1.0, 1.0);
	} else {
		opengl_create_orthographic_projection_matrix(&GL_projection_matrix, 0, gr_screen.max_w, gr_screen.max_h, 0, -1.0, 1.0);
	}
}

int opengl_init_display_device(os::GraphicsOperations* graphicsOps)
{
	int bpp = gr_screen.bits_per_pixel;

	Assertion((bpp == 16) || (bpp == 32), "Invalid bits-per-pixel value %d!", bpp);

	// screen format
	switch (bpp) {
		case 16: {
			Gr_red.bits = 5;
			Gr_red.shift = 11;
			Gr_red.scale = 8;
			Gr_red.mask = 0xF800;

			Gr_green.bits = 6;
			Gr_green.shift = 5;
			Gr_green.scale = 4;
			Gr_green.mask = 0x7E0;

			Gr_blue.bits = 5;
			Gr_blue.shift = 0;
			Gr_blue.scale = 8;
			Gr_blue.mask = 0x1F;

			break;
		}

		case 32: {
			Gr_red.bits = 8;
			Gr_red.shift = 16;
			Gr_red.scale = 1;
			Gr_red.mask = 0xff0000;

			Gr_green.bits = 8;
			Gr_green.shift = 8;
			Gr_green.scale = 1;
			Gr_green.mask = 0x00ff00;

			Gr_blue.bits = 8;
			Gr_blue.shift = 0;
			Gr_blue.scale = 1;
			Gr_blue.mask = 0x0000ff;

			Gr_alpha.bits = 8;
			Gr_alpha.shift = 24;
			Gr_alpha.mask = 0xff000000;
			Gr_alpha.scale = 1;

			break;
		}
	}

	// texture format
	Gr_t_red.bits = 5;
	Gr_t_red.mask = 0x7c00;
	Gr_t_red.shift = 10;
	Gr_t_red.scale = 8;

	Gr_t_green.bits = 5;
	Gr_t_green.mask = 0x03e0;
	Gr_t_green.shift = 5;
	Gr_t_green.scale = 8;

	Gr_t_blue.bits = 5;
	Gr_t_blue.mask = 0x001f;
	Gr_t_blue.shift = 0;
	Gr_t_blue.scale = 8;

	Gr_t_alpha.bits = 1;
	Gr_t_alpha.mask = 0x8000;
	Gr_t_alpha.scale = 255;
	Gr_t_alpha.shift = 15;

	// alpha-texture format
	Gr_ta_red.bits = 4;
	Gr_ta_red.mask = 0x0f00;
	Gr_ta_red.shift = 8;
	Gr_ta_red.scale = 17;

	Gr_ta_green.bits = 4;
	Gr_ta_green.mask = 0x00f0;
	Gr_ta_green.shift = 4;
	Gr_ta_green.scale = 17;

	Gr_ta_blue.bits = 4;
	Gr_ta_blue.mask = 0x000f;
	Gr_ta_blue.shift = 0;
	Gr_ta_blue.scale = 17;

	Gr_ta_alpha.bits = 4;
	Gr_ta_alpha.mask = 0xf000;
	Gr_ta_alpha.shift = 12;
	Gr_ta_alpha.scale = 17;

	// allocate storage for original gamma settings
	if ( !Cmdline_no_set_gamma && (GL_original_gamma_ramp == NULL) ) {
		GL_original_gamma_ramp = (ushort*) vm_malloc( 3 * 256 * sizeof(ushort), memory::quiet_alloc);

		if (GL_original_gamma_ramp == NULL) {
			mprintf(("  Unable to allocate memory for gamma ramp!  Disabling...\n"));
			Cmdline_no_set_gamma = 1;
		} else {
			// assume identity ramp by default, to be overwritten by true ramp later
			for (ushort x = 0; x < 256; x++) {
				GL_original_gamma_ramp[x] = GL_original_gamma_ramp[x + 256] = GL_original_gamma_ramp[x + 512] = (x << 8) | x;
			}
		}
	}

	os::OpenGLContextAttributes attrs;
	attrs.red_size = Gr_red.bits;
	attrs.green_size = Gr_green.bits;
	attrs.blue_size = Gr_blue.bits;
	attrs.alpha_size = (bpp == 32) ? Gr_alpha.bits : 0;
	attrs.depth_size = (bpp == 32) ? 24 : 16;
	attrs.stencil_size = (bpp == 32) ? 8 : 1;

	attrs.multi_samples = os_config_read_uint(NULL, "OGL_AntiAliasSamples", 0);

	attrs.major_version = 2;
	attrs.minor_version = 0;

	attrs.flags = os::OGL_FORWARD_COMPATIBLE;
#ifndef NDEBUG
	attrs.flags |= os::OGL_DEBUG;
#endif

	attrs.profile = os::OpenGLProfile::Core;

	GL_context = graphicsOps->createOpenGLContext(attrs, (uint32_t) gr_screen.max_w, (uint32_t) gr_screen.max_h);

	if (GL_context == nullptr) {
		return 1;
	}

	graphicsOps->makeOpenGLContextCurrent(GL_context.get());

	if (GL_original_gamma_ramp != NULL) {
		SDL_GetWindowGammaRamp( os_get_window(), GL_original_gamma_ramp, (GL_original_gamma_ramp+256), (GL_original_gamma_ramp+512) );
	}

	return 0;
}


void opengl_setup_function_pointers()
{
	gr_screen.gf_flip				= gr_opengl_flip;
	gr_screen.gf_set_clip			= gr_opengl_set_clip;
	gr_screen.gf_reset_clip			= gr_opengl_reset_clip;

	gr_screen.gf_clear				= gr_opengl_clear;
//	gr_screen.gf_bitmap				= gr_opengl_bitmap;
	gr_screen.gf_bitmap_ex			= gr_opengl_bitmap_ex;
	gr_screen.gf_aabitmap			= gr_opengl_aabitmap;
	gr_screen.gf_aabitmap_ex		= gr_opengl_aabitmap_ex;

//	gr_screen.gf_rect				= gr_opengl_rect;
//	gr_screen.gf_shade				= gr_opengl_shade;
	gr_screen.gf_string				= gr_opengl_string;
	gr_screen.gf_circle				= gr_opengl_circle;
	gr_screen.gf_unfilled_circle	= gr_opengl_unfilled_circle;
	gr_screen.gf_arc				= gr_opengl_arc;
	gr_screen.gf_curve				= gr_opengl_curve;

	gr_screen.gf_line				= gr_opengl_line;
	gr_screen.gf_aaline				= gr_opengl_aaline;
	gr_screen.gf_pixel				= gr_opengl_pixel;
	gr_screen.gf_scaler				= gr_opengl_scaler;
	gr_screen.gf_tmapper			= gr_opengl_tmapper;
	gr_screen.gf_render				= gr_opengl_render;
	gr_screen.gf_render_effect		= gr_opengl_render_effect;

	gr_screen.gf_gradient			= gr_opengl_gradient;

	gr_screen.gf_print_screen		= gr_opengl_print_screen;

	gr_screen.gf_flash				= gr_opengl_flash;
	gr_screen.gf_flash_alpha		= gr_opengl_flash_alpha;

	gr_screen.gf_zbuffer_get		= gr_opengl_zbuffer_get;
	gr_screen.gf_zbuffer_set		= gr_opengl_zbuffer_set;
	gr_screen.gf_zbuffer_clear		= gr_opengl_zbuffer_clear;

	gr_screen.gf_stencil_set		= gr_opengl_stencil_set;
	gr_screen.gf_stencil_clear		= gr_opengl_stencil_clear;

	gr_screen.gf_alpha_mask_set		= gr_opengl_alpha_mask_set;

	gr_screen.gf_save_screen		= gr_opengl_save_screen;
	gr_screen.gf_restore_screen		= gr_opengl_restore_screen;
	gr_screen.gf_free_screen		= gr_opengl_free_screen;

	gr_screen.gf_set_gamma			= gr_opengl_set_gamma;

	gr_screen.gf_fog_set			= gr_opengl_fog_set;

	// UnknownPlayer : Don't recognize this - MAY NEED DEBUGGING
	gr_screen.gf_get_region			= gr_opengl_get_region;

	// now for the bitmap functions
	gr_screen.gf_bm_free_data			= gr_opengl_bm_free_data;
	gr_screen.gf_bm_create				= gr_opengl_bm_create;
	gr_screen.gf_bm_init				= gr_opengl_bm_init;
	gr_screen.gf_bm_page_in_start		= gr_opengl_bm_page_in_start;
	gr_screen.gf_bm_data				= gr_opengl_bm_data;
	gr_screen.gf_bm_make_render_target	= gr_opengl_bm_make_render_target;
	gr_screen.gf_bm_set_render_target	= gr_opengl_bm_set_render_target;

	gr_screen.gf_set_cull			= gr_opengl_set_cull;
	gr_screen.gf_set_color_buffer	= gr_opengl_set_color_buffer;

	gr_screen.gf_cross_fade			= gr_opengl_cross_fade;

	gr_screen.gf_tcache_set			= gr_opengl_tcache_set;

	gr_screen.gf_set_clear_color	= gr_opengl_set_clear_color;

	gr_screen.gf_preload			= gr_opengl_preload;

	gr_screen.gf_push_texture_matrix		= gr_opengl_push_texture_matrix;
	gr_screen.gf_pop_texture_matrix			= gr_opengl_pop_texture_matrix;
	gr_screen.gf_translate_texture_matrix	= gr_opengl_translate_texture_matrix;

	gr_screen.gf_set_texture_addressing	= gr_opengl_set_texture_addressing;
	gr_screen.gf_zbias					= gr_opengl_zbias;
	gr_screen.gf_set_fill_mode			= gr_opengl_set_fill_mode;
	gr_screen.gf_set_texture_panning	= gr_opengl_set_texture_panning;

	gr_screen.gf_create_vertex_buffer	= gr_opengl_create_vertex_buffer;
	gr_screen.gf_create_index_buffer	= gr_opengl_create_index_buffer;
	gr_screen.gf_delete_buffer		= gr_opengl_delete_buffer;
	gr_screen.gf_create_buffer		= gr_opengl_create_buffer;
	gr_screen.gf_config_buffer		= gr_opengl_config_buffer;
	gr_screen.gf_pack_buffer		= gr_opengl_pack_buffer;
	gr_screen.gf_destroy_buffer		= gr_opengl_destroy_buffer;
	gr_screen.gf_render_buffer		= gr_opengl_render_buffer;
	gr_screen.gf_set_buffer			= gr_opengl_set_buffer;
	gr_screen.gf_update_buffer_data		= gr_opengl_update_buffer_data;

	gr_screen.gf_update_transform_buffer	= gr_opengl_update_transform_buffer;
	gr_screen.gf_set_transform_buffer_offset	= gr_opengl_set_transform_buffer_offset;

	gr_screen.gf_render_stream_buffer		= gr_opengl_render_stream_buffer;

	gr_screen.gf_start_instance_matrix			= gr_opengl_start_instance_matrix;
	gr_screen.gf_end_instance_matrix			= gr_opengl_end_instance_matrix;
	gr_screen.gf_start_angles_instance_matrix	= gr_opengl_start_instance_angles;

	gr_screen.gf_make_light			= gr_opengl_make_light;
	gr_screen.gf_modify_light		= gr_opengl_modify_light;
	gr_screen.gf_destroy_light		= gr_opengl_destroy_light;
	gr_screen.gf_set_light			= gr_opengl_set_light;
	gr_screen.gf_reset_lighting		= gr_opengl_reset_lighting;
	gr_screen.gf_set_ambient_light	= gr_opengl_set_ambient_light;

	gr_screen.gf_post_process_set_effect	= gr_opengl_post_process_set_effect;
	gr_screen.gf_post_process_set_defaults	= gr_opengl_post_process_set_defaults;

	gr_screen.gf_post_process_begin		= gr_opengl_post_process_begin;
	gr_screen.gf_post_process_end		= gr_opengl_post_process_end;
	gr_screen.gf_post_process_save_zbuffer	= gr_opengl_post_process_save_zbuffer;

	gr_screen.gf_scene_texture_begin = gr_opengl_scene_texture_begin;
	gr_screen.gf_scene_texture_end = gr_opengl_scene_texture_end;
	gr_screen.gf_copy_effect_texture = gr_opengl_copy_effect_texture;

	gr_screen.gf_deferred_lighting_begin = gr_opengl_deferred_lighting_begin;
	gr_screen.gf_deferred_lighting_end = gr_opengl_deferred_lighting_end;
	gr_screen.gf_deferred_lighting_finish = gr_opengl_deferred_lighting_finish;

	gr_screen.gf_start_clip_plane	= gr_opengl_start_clip_plane;
	gr_screen.gf_end_clip_plane		= gr_opengl_end_clip_plane;

	gr_screen.gf_lighting			= gr_opengl_set_lighting;
	gr_screen.gf_set_light_factor	= gr_opengl_set_light_factor;

	gr_screen.gf_set_proj_matrix	= gr_opengl_set_projection_matrix;
	gr_screen.gf_end_proj_matrix	= gr_opengl_end_projection_matrix;

	gr_screen.gf_set_view_matrix	= gr_opengl_set_view_matrix;
	gr_screen.gf_end_view_matrix	= gr_opengl_end_view_matrix;

	gr_screen.gf_push_scale_matrix	= gr_opengl_push_scale_matrix;
	gr_screen.gf_pop_scale_matrix	= gr_opengl_pop_scale_matrix;
	gr_screen.gf_center_alpha		= gr_opengl_center_alpha;
	gr_screen.gf_set_thrust_scale	= gr_opengl_set_thrust_scale;

	gr_screen.gf_draw_line_list		= gr_opengl_draw_line_list;

	gr_screen.gf_set_line_width		= gr_opengl_set_line_width;

	gr_screen.gf_line_htl			= gr_opengl_line_htl;
	gr_screen.gf_sphere				= gr_opengl_sphere;

	gr_screen.gf_set_animated_effect = gr_opengl_shader_set_animated_effect;

	gr_screen.gf_maybe_create_shader = gr_opengl_maybe_create_shader;
	gr_screen.gf_shadow_map_start	= gr_opengl_shadow_map_start;
	gr_screen.gf_shadow_map_end		= gr_opengl_shadow_map_end;

	gr_screen.gf_update_texture = gr_opengl_update_texture;
	gr_screen.gf_get_bitmap_from_texture = gr_opengl_get_bitmap_from_texture;

	gr_screen.gf_clear_states	= gr_opengl_clear_states;

	gr_screen.gf_set_team_color		= gr_opengl_set_team_color;

	gr_screen.gf_render_model = gr_opengl_render_model;
	gr_screen.gf_render_primitives= gr_opengl_render_primitives;
	gr_screen.gf_render_primitives_immediate = gr_opengl_render_primitives_immediate;
	gr_screen.gf_render_primitives_2d = gr_opengl_render_primitives_2d;
	gr_screen.gf_render_primitives_2d_immediate = gr_opengl_render_primitives_2d_immediate;
	gr_screen.gf_render_primitives_particle	= gr_opengl_render_primitives_particle;
	gr_screen.gf_render_primitives_distortion = gr_opengl_render_primitives_distortion;

	gr_screen.gf_is_capable = gr_opengl_is_capable;

	// NOTE: All function pointers here should have a Cmdline_nohtl check at the top
	//       if they shouldn't be run in non-HTL mode, Don't keep separate entries.
	// *****************************************************************************
}

#ifndef NDEBUG
static void debug_callback(GLenum source, GLenum type, GLuint id, GLenum severity,
						   GLsizei length, const GLchar *message, const void *userParam) {
	const char* sourceStr;
	const char* typeStr;
	const char* severityStr;

	switch(source) {
		case GL_DEBUG_SOURCE_API_ARB:
			sourceStr = "OpenGL";
			break;
		case GL_DEBUG_SOURCE_WINDOW_SYSTEM_ARB:
			sourceStr = "WindowSys";
			break;
		case GL_DEBUG_SOURCE_SHADER_COMPILER_ARB:
			sourceStr = "Shader Compiler";
			break;
		case GL_DEBUG_SOURCE_THIRD_PARTY_ARB:
			sourceStr = "Third Party";
			break;
		case GL_DEBUG_SOURCE_APPLICATION_ARB:
			sourceStr = "Application";
			break;
		case GL_DEBUG_SOURCE_OTHER_ARB:
			sourceStr = "Other";
			break;
		default:
			sourceStr = "Unknown";
			break;
	}

	switch(type) {
		case GL_DEBUG_TYPE_ERROR_ARB:
			typeStr = "Error";
			break;
		case GL_DEBUG_TYPE_DEPRECATED_BEHAVIOR_ARB:
			typeStr = "Deprecated behavior";
			break;
		case GL_DEBUG_TYPE_UNDEFINED_BEHAVIOR_ARB:
			typeStr = "Undefined behavior";
			break;
		case GL_DEBUG_TYPE_PORTABILITY_ARB:
			typeStr = "Portability";
			break;
		case GL_DEBUG_TYPE_PERFORMANCE_ARB:
			typeStr = "Performance";
			break;
		case GL_DEBUG_TYPE_OTHER_ARB:
			typeStr = "Other";
			break;
		default:
			typeStr = "Unknown";
			break;
	}

	switch(severity) {
		case GL_DEBUG_SEVERITY_HIGH_ARB:
			severityStr = "High";
			break;
		case GL_DEBUG_SEVERITY_MEDIUM_ARB:
			severityStr = "Medium";
			break;
		case GL_DEBUG_SEVERITY_LOW_ARB:
			severityStr = "Low";
			break;
		default:
			severityStr = "Unknown";
			break;
	}

	nprintf(("OpenGL Debug", "OpenGL Debug: Source:%s\tType:%s\tID:%d\tSeverity:%s\tMessage:%s\n",
		sourceStr, typeStr, id, severityStr, message));
	printf("OpenGL Debug: Source:%s\tType:%s\tID:%d\tSeverity:%s\tMessage:%s\n",
		   sourceStr, typeStr, id, severityStr, message);
}

static bool hasPendingDebugMessage() {
	GLint numMsgs = 0;
	glGetIntegerv(GL_DEBUG_LOGGED_MESSAGES_ARB, &numMsgs);

	return numMsgs > 0;
}

static bool printNextDebugMessage() {
	if (!hasPendingDebugMessage()) {
		return false;
	}

	GLint msgLen = 0;
	glGetIntegerv(GL_DEBUG_NEXT_LOGGED_MESSAGE_LENGTH_ARB, &msgLen);

	SCP_vector<GLchar> msg;
	msg.resize(msgLen + 1); // Includes null character, needs to be removed later

	GLenum source;
	GLenum type;
	GLenum severity;
	GLuint id;
	GLsizei length;

	GLuint numFound = glGetDebugMessageLogARB(1, static_cast<GLsizei>(msg.size()), &source, &type, &id, &severity, &length, &msg[0]);

	if (numFound < 1) {
		return false;
	}

	debug_callback(source, type, id, severity, length, msg.data(), nullptr);

	return true;
}
#endif

static void init_extensions() {
	// if S3TC compression is found, then "GL_ARB_texture_compression" must be an extension
	Use_compressed_textures = GLAD_GL_EXT_texture_compression_s3tc;
	Texture_compression_available = true;
	// Swifty put this in, but it's not doing anything. Once he uses it, he can uncomment it.
	//int use_base_vertex = Is_Extension_Enabled(OGL_ARB_DRAW_ELEMENTS_BASE_VERTEX);
<<<<<<< HEAD

	//allow VBOs to be used
	if ( !Cmdline_novbo ) {
		Use_VBOs = 1;
	}

	if ( !Cmdline_no_pbo ) {
		Use_PBOs = 1;
	}

=======
	
	if ( !Cmdline_no_pbo && GLAD_GL_ARB_pixel_buffer_object ) {
		Use_PBOs = 1;
	}

	// if we can't do cubemaps then turn off Cmdline_env
	if ( !GLAD_GL_ARB_texture_cube_map ) {
		Cmdline_env = 0;
	}

	if ( !(GLAD_GL_ARB_geometry_shader4 && GLAD_GL_EXT_texture_array && GLAD_GL_ARB_draw_elements_base_vertex) ) {
		Cmdline_shadow_quality = 0;
		mprintf(("  No hardware support for shadow mapping. Shadows will be disabled. \n"));
	}

>>>>>>> 5ffcdb5d
	int ver = 0, major = 0, minor = 0;
	const char *glsl_ver = (const char*)glGetString(GL_SHADING_LANGUAGE_VERSION);

	sscanf(glsl_ver, "%d.%d", &major, &minor);
	ver = (major * 100) + minor;

	GLSL_version = ver;

	// we require a minimum GLSL version
	if (!is_minimum_GLSL_version()) {
<<<<<<< HEAD
		mprintf(("  OpenGL Shading Language version %s is not sufficient to use GLSL mode in FSO. Defaulting to fixed-function renderer.\n", glGetString(GL_SHADING_LANGUAGE_VERSION) ));
=======
		Error(LOCATION,  "Current GL Shading Langauge Version of %d is less than the required version of %d. Switch video modes or update your drivers.", GLSL_version, MIN_REQUIRED_GLSL_VERSION);
>>>>>>> 5ffcdb5d
	}

	// can't have this stuff without GLSL support
	if ( !is_minimum_GLSL_version() ) {
		Cmdline_normal = 0;
		Cmdline_height = 0;
		Cmdline_postprocess = 0;
		Cmdline_shadow_quality = 0;
		Cmdline_no_deferred_lighting = 1;
	}

<<<<<<< HEAD
	if ( GLSL_version < 120 ) {
=======
	if ( GLSL_version < 120 || !GLAD_GL_ARB_framebuffer_object || !GLAD_GL_ARB_texture_float ) {
>>>>>>> 5ffcdb5d
		mprintf(("  No hardware support for deferred lighting. Deferred lighting will be disabled. \n"));
		Cmdline_no_deferred_lighting = 1;
		Cmdline_no_batching = true;
	}

	if (is_minimum_GLSL_version()) {
		GLint max_texture_units;
		glGetIntegerv(GL_MAX_TEXTURE_IMAGE_UNITS, &max_texture_units);

		// we need enough texture slots for this stuff to work

		if (max_texture_units < 6) {
			mprintf(( "Not enough texture units for height map support. We need at least 6, we found %d.\n", max_texture_units ));
			Cmdline_height = 0;
		} else if (max_texture_units < 5) {
			mprintf(( "Not enough texture units for height and normal map support. We need at least 5, we found %d.\n", max_texture_units ));
			Cmdline_normal = 0;
			Cmdline_height = 0;
		} else if (max_texture_units < 4) {
			mprintf(( "Not enough texture units found for GLSL support. We need at least 4, we found %d.\n", max_texture_units ));
			GLSL_version = 0;
		}
	}
}

bool gr_opengl_init(os::GraphicsOperations* graphicsOps)
{
	if (GL_initted) {
		gr_opengl_cleanup(graphicsOps, false);
		GL_initted = false;
	}

	mprintf(( "Initializing OpenGL graphics device at %ix%i with %i-bit color...\n",
		  gr_screen.max_w,
		  gr_screen.max_h,
		  gr_screen.bits_per_pixel ));

	if ( opengl_init_display_device(graphicsOps) ) {
		Error(LOCATION, "Unable to initialize display device!\n");
	}

	// Initialize function pointers
	if (!gladLoadGLLoader(GL_context->getLoaderFunction())) {
		Error(LOCATION, "Failed to load OpenGL!");
	}

	// version check
	GL_version = (GLVersion.major * 10) + GLVersion.minor;

	if (GL_version < MIN_REQUIRED_GL_VERSION) {
		Error(LOCATION, "Current GL Version of %d.%d is less than the "
			"required version of %d.%d.\n"
			"Switch video modes or update your drivers.",
			GLVersion.major,
			GLVersion.minor,
			(MIN_REQUIRED_GL_VERSION / 10),
			(MIN_REQUIRED_GL_VERSION % 10));
	}

	GL_initted = true;

#ifndef NDEBUG
	// Set up the debug extension if present
	if (GLAD_GL_ARB_debug_output) {
		nprintf(("OpenGL Debug", "Using OpenGL debug extension\n"));
		glEnable(GL_DEBUG_OUTPUT_SYNCHRONOUS_ARB);
		GLuint unusedIds = 0;
		glDebugMessageControlARB(GL_DONT_CARE, GL_DONT_CARE, GL_DONT_CARE, 0, &unusedIds, true);

		glDebugMessageCallbackARB((GLDEBUGPROCARB)debug_callback, nullptr);

		// Now print all pending log messages
		while (hasPendingDebugMessage()) {
			printNextDebugMessage();
		}
	}
#endif


	// this MUST be done before any other gr_opengl_* or
	// opengl_* function calls!!
	opengl_setup_function_pointers();

	mprintf(( "  OpenGL Vendor    : %s\n", glGetString(GL_VENDOR) ));
	mprintf(( "  OpenGL Renderer  : %s\n", glGetString(GL_RENDERER) ));
	mprintf(( "  OpenGL Version   : %s\n", glGetString(GL_VERSION) ));
	mprintf(( "\n" ));

	if (Cmdline_fullscreen_window || Cmdline_window) {
		opengl_go_windowed();
	} else {
		opengl_go_fullscreen();
	}

	init_extensions();

	// setup the lighting stuff that will get used later
	opengl_light_init();

	// init state system (must come AFTER light is set up)
	GL_state.init();

	GLint max_texture_units = GL_supported_texture_units;
	GLint max_texture_coords = GL_supported_texture_units;

	glGetIntegerv(GL_MAX_TEXTURE_IMAGE_UNITS, &max_texture_units);
	max_texture_coords = 1;

	// create vertex array object to make OpenGL Core happy if we can
	if ( GL_version >= 30 ) {
		glGenVertexArrays(1, &GL_vao);
		glBindVertexArray(GL_vao);
	}

	GL_state.Texture.init(max_texture_units);
	GL_state.Array.init(max_texture_coords);

	opengl_set_texture_target();
	GL_state.Texture.SetActiveUnit(0);
	GL_state.Texture.SetTarget(GL_TEXTURE_2D);
	GL_state.Texture.Enable();

	// ready the texture system
	opengl_tcache_init();

	opengl_tnl_init();

	// setup default shaders, and shader related items
	opengl_shader_init();

	// post processing effects, after shaders are initialized
	opengl_setup_scene_textures();
	opengl_post_process_init();

	// must be called after extensions are setup
	opengl_set_vsync( !Cmdline_no_vsync );

	opengl_setup_viewport();
	vm_matrix4_set_identity(&GL_view_matrix);
	vm_matrix4_set_identity(&GL_model_view_matrix);

	glClear(GL_DEPTH_BUFFER_BIT);
	glClear(GL_STENCIL_BUFFER_BIT);

<<<<<<< HEAD
	glEnable(GL_TEXTURE_CUBE_MAP_SEAMLESS);
=======
	if ( GLAD_GL_ARB_seamless_cube_map ) {
		glEnable(GL_TEXTURE_CUBE_MAP_SEAMLESS);
	}
>>>>>>> 5ffcdb5d

	glDepthRange(0.0, 1.0);

	glPixelStorei(GL_PACK_ALIGNMENT, 1);
	glPixelStorei(GL_UNPACK_ALIGNMENT, 1);

	glFlush();

	Gr_current_red = &Gr_red;
	Gr_current_blue = &Gr_blue;
	Gr_current_green = &Gr_green;
	Gr_current_alpha = &Gr_alpha;

	gr_opengl_reset_clip();
	gr_opengl_clear();
	gr_opengl_flip();
	gr_opengl_clear();
	gr_opengl_flip();
	gr_opengl_clear();

	glGetIntegerv(GL_MAX_ELEMENTS_VERTICES, &GL_max_elements_vertices);
	glGetIntegerv(GL_MAX_ELEMENTS_INDICES, &GL_max_elements_indices);

	mprintf(( "  Max texture units: %i (%i)\n", GL_supported_texture_units, max_texture_units ));
	mprintf(( "  Max client texture states: %i (%i)\n", GL_supported_texture_units, max_texture_coords ));
	mprintf(( "  Max elements vertices: %i\n", GL_max_elements_vertices ));
	mprintf(( "  Max elements indices: %i\n", GL_max_elements_indices ));
	mprintf(( "  Max texture size: %ix%i\n", GL_max_texture_width, GL_max_texture_height ));

<<<<<<< HEAD
	mprintf(( "  Max render buffer size: %ix%i\n",
		  GL_max_renderbuffer_size,
		  GL_max_renderbuffer_size ));
=======
	if ( GLAD_GL_ARB_framebuffer_object ) {
		mprintf(( "  Max render buffer size: %ix%i\n",
			  GL_max_renderbuffer_size,
			  GL_max_renderbuffer_size ));
	}
>>>>>>> 5ffcdb5d

	mprintf(( "  Can use compressed textures: %s\n", Use_compressed_textures ? NOX("YES") : NOX("NO") ));
	mprintf(( "  Texture compression available: %s\n", Texture_compression_available ? NOX("YES") : NOX("NO") ));
	mprintf(( "  Post-processing enabled: %s\n", (Cmdline_postprocess) ? "YES" : "NO"));
	mprintf(( "  Using %s texture filter.\n", (GL_mipmap_filter) ? NOX("trilinear") : NOX("bilinear") ));

	if (is_minimum_GLSL_version()) {
		mprintf(( "  OpenGL Shader Version: %s\n", glGetString(GL_SHADING_LANGUAGE_VERSION) ));
	}
	
	// This stops fred crashing if no textures are set
	gr_screen.current_bitmap = -1;

	mprintf(("... OpenGL init is complete!\n"));

	if (Cmdline_ati_color_swap)
		GL_read_format = GL_RGBA;

	return true;
}

bool gr_opengl_is_capable(gr_capability capability)
{
	if ( !is_minimum_GLSL_version() ) {
		return false;
	}

	if ( GL_version < 20 ) {
		return false;
	}

	switch ( capability ) {
	case CAPABILITY_ENVIRONMENT_MAP:
<<<<<<< HEAD
		return true;
=======
		return GLAD_GL_ARB_texture_cube_map ? true : false;
>>>>>>> 5ffcdb5d
	case CAPABILITY_NORMAL_MAP:
		return Cmdline_normal ? true : false;
	case CAPABILITY_HEIGHT_MAP:
		return Cmdline_height ? true : false;
	case CAPABILITY_SOFT_PARTICLES:
	case CAPABILITY_DISTORTION:
		return Cmdline_softparticles && (GLSL_version >= 120) && !Cmdline_no_fbo;
	case CAPABILITY_POST_PROCESSING:
		return Cmdline_postprocess && (GLSL_version >= 120) && !Cmdline_no_fbo;
	case CAPABILITY_DEFERRED_LIGHTING:
		return !Cmdline_no_fbo && !Cmdline_no_deferred_lighting && (GLSL_version >= 120);
	case CAPABILITY_SHADOWS:
<<<<<<< HEAD
		return GL_version >= 32;
	case CAPABILITY_BATCHED_SUBMODELS:
		return (GLSL_version >= 150);
=======
		return GLAD_GL_ARB_draw_elements_base_vertex && GL_version >= 32;
	case CAPABILITY_BATCHED_SUBMODELS:
		return (GLSL_version >= 150) && GLAD_GL_ARB_texture_buffer_object && GLAD_GL_ARB_texture_float;
>>>>>>> 5ffcdb5d
	case CAPABILITY_POINT_PARTICLES:
		return GL_version >= 32 && !Cmdline_no_geo_sdr_effects;
	}

	return false;
}

uint opengl_data_type_size(GLenum data_type)
{
	switch ( data_type ) {
	case GL_BYTE:
		return sizeof(GLbyte);
	case GL_UNSIGNED_BYTE:
		return sizeof(GLubyte);
	case GL_SHORT:
		return sizeof(GLshort);
	case GL_UNSIGNED_SHORT:
		return sizeof(GLushort);
	case GL_INT:
		return sizeof(GLint);
	case GL_UNSIGNED_INT:
		return sizeof(GLuint);
	case GL_FLOAT:
		return sizeof(GLfloat);
	case GL_DOUBLE:
		return sizeof(GLdouble);
	}

	return 0;
}

DCF(ogl_minimize, "Minimizes opengl")
{
	bool minimize_ogl = false;

	if ( gr_screen.mode != GR_OPENGL ) {
		dc_printf("Command only available in OpenGL mode.\n");
		return;
	}

	if (dc_optional_string_either("help", "--help")) {
		dc_printf("[bool] If true is passed, then the OpenGL window will minimize.\n");
		return;
	}
	dc_stuff_boolean(&minimize_ogl);

	if (minimize_ogl) {
		opengl_minimize();
	}
}

DCF(ogl_anisotropy, "toggles anisotropic filtering")
{
	bool process = true;
	int value;

	if ( gr_screen.mode != GR_OPENGL ) {
		dc_printf("Can only set anisotropic filter in OpenGL mode.\n");
		return;
	}

	if (dc_optional_string_either("help", "--help")) {
		dc_printf("Sets OpenGL anisotropic filtering level.\n");
		dc_printf("GL_anisotropy [int]  Valid values are 0 to %i. 0 turns off anisotropic filtering.\n", (int)opengl_get_max_anisotropy());
		process = false;
	}

	if (dc_optional_string_either("status", "--status") || dc_optional_string_either("?", "--?")) {
		dc_printf("Current anisotropic filter value is %i\n", (int)GL_anisotropy);
		process = false;
	}

	if (!process) {
		return;
	}

	if ( !GLAD_GL_EXT_texture_filter_anisotropic ) {
		dc_printf("Error: Anisotropic filter is not settable!\n");
		return;
	}

	if (!dc_maybe_stuff_int(&value)) {
		// No arg passed, set to default
			GL_anisotropy = 1.0f;
		//	opengl_set_anisotropy();
			dc_printf("Anisotropic filter value reset to default level.\n");
	} else {
		GL_anisotropy = (GLfloat)value;
		//	opengl_set_anisotropy( (float)Dc_arg_float );
	}
}

/**
 * Helper function to enquire whether minimum GLSL version present.
 *
 * Compares global variable set by glGetString(GL_SHADING_LANGUAGE_VERSION)
 * against compile time MIN_REQUIRED_GLSL_VERSION.
 *
 * @return true if GLSL support present is above the minimum version.
 */
bool is_minimum_GLSL_version() {
	return GLSL_version >= MIN_REQUIRED_GLSL_VERSION ? true : false;
}<|MERGE_RESOLUTION|>--- conflicted
+++ resolved
@@ -942,13 +942,9 @@
 
 void gr_opengl_set_line_width(float width)
 {
-<<<<<<< HEAD
 	if (width <= 1.0f) {
 		GL_state.SetLineWidth(width);
 	}
-=======
-	GL_state.SetLineWidth(width);
->>>>>>> 5ffcdb5d
 	GL_line_width = width;
 }
 
@@ -1466,34 +1462,11 @@
 	Texture_compression_available = true;
 	// Swifty put this in, but it's not doing anything. Once he uses it, he can uncomment it.
 	//int use_base_vertex = Is_Extension_Enabled(OGL_ARB_DRAW_ELEMENTS_BASE_VERTEX);
-<<<<<<< HEAD
-
-	//allow VBOs to be used
-	if ( !Cmdline_novbo ) {
-		Use_VBOs = 1;
-	}
-
+	
 	if ( !Cmdline_no_pbo ) {
 		Use_PBOs = 1;
 	}
-
-=======
 	
-	if ( !Cmdline_no_pbo && GLAD_GL_ARB_pixel_buffer_object ) {
-		Use_PBOs = 1;
-	}
-
-	// if we can't do cubemaps then turn off Cmdline_env
-	if ( !GLAD_GL_ARB_texture_cube_map ) {
-		Cmdline_env = 0;
-	}
-
-	if ( !(GLAD_GL_ARB_geometry_shader4 && GLAD_GL_EXT_texture_array && GLAD_GL_ARB_draw_elements_base_vertex) ) {
-		Cmdline_shadow_quality = 0;
-		mprintf(("  No hardware support for shadow mapping. Shadows will be disabled. \n"));
-	}
-
->>>>>>> 5ffcdb5d
 	int ver = 0, major = 0, minor = 0;
 	const char *glsl_ver = (const char*)glGetString(GL_SHADING_LANGUAGE_VERSION);
 
@@ -1504,11 +1477,7 @@
 
 	// we require a minimum GLSL version
 	if (!is_minimum_GLSL_version()) {
-<<<<<<< HEAD
-		mprintf(("  OpenGL Shading Language version %s is not sufficient to use GLSL mode in FSO. Defaulting to fixed-function renderer.\n", glGetString(GL_SHADING_LANGUAGE_VERSION) ));
-=======
 		Error(LOCATION,  "Current GL Shading Langauge Version of %d is less than the required version of %d. Switch video modes or update your drivers.", GLSL_version, MIN_REQUIRED_GLSL_VERSION);
->>>>>>> 5ffcdb5d
 	}
 
 	// can't have this stuff without GLSL support
@@ -1520,11 +1489,7 @@
 		Cmdline_no_deferred_lighting = 1;
 	}
 
-<<<<<<< HEAD
 	if ( GLSL_version < 120 ) {
-=======
-	if ( GLSL_version < 120 || !GLAD_GL_ARB_framebuffer_object || !GLAD_GL_ARB_texture_float ) {
->>>>>>> 5ffcdb5d
 		mprintf(("  No hardware support for deferred lighting. Deferred lighting will be disabled. \n"));
 		Cmdline_no_deferred_lighting = 1;
 		Cmdline_no_batching = true;
@@ -1669,13 +1634,7 @@
 	glClear(GL_DEPTH_BUFFER_BIT);
 	glClear(GL_STENCIL_BUFFER_BIT);
 
-<<<<<<< HEAD
 	glEnable(GL_TEXTURE_CUBE_MAP_SEAMLESS);
-=======
-	if ( GLAD_GL_ARB_seamless_cube_map ) {
-		glEnable(GL_TEXTURE_CUBE_MAP_SEAMLESS);
-	}
->>>>>>> 5ffcdb5d
 
 	glDepthRange(0.0, 1.0);
 
@@ -1705,17 +1664,9 @@
 	mprintf(( "  Max elements indices: %i\n", GL_max_elements_indices ));
 	mprintf(( "  Max texture size: %ix%i\n", GL_max_texture_width, GL_max_texture_height ));
 
-<<<<<<< HEAD
 	mprintf(( "  Max render buffer size: %ix%i\n",
 		  GL_max_renderbuffer_size,
 		  GL_max_renderbuffer_size ));
-=======
-	if ( GLAD_GL_ARB_framebuffer_object ) {
-		mprintf(( "  Max render buffer size: %ix%i\n",
-			  GL_max_renderbuffer_size,
-			  GL_max_renderbuffer_size ));
-	}
->>>>>>> 5ffcdb5d
 
 	mprintf(( "  Can use compressed textures: %s\n", Use_compressed_textures ? NOX("YES") : NOX("NO") ));
 	mprintf(( "  Texture compression available: %s\n", Texture_compression_available ? NOX("YES") : NOX("NO") ));
@@ -1749,11 +1700,7 @@
 
 	switch ( capability ) {
 	case CAPABILITY_ENVIRONMENT_MAP:
-<<<<<<< HEAD
 		return true;
-=======
-		return GLAD_GL_ARB_texture_cube_map ? true : false;
->>>>>>> 5ffcdb5d
 	case CAPABILITY_NORMAL_MAP:
 		return Cmdline_normal ? true : false;
 	case CAPABILITY_HEIGHT_MAP:
@@ -1766,15 +1713,9 @@
 	case CAPABILITY_DEFERRED_LIGHTING:
 		return !Cmdline_no_fbo && !Cmdline_no_deferred_lighting && (GLSL_version >= 120);
 	case CAPABILITY_SHADOWS:
-<<<<<<< HEAD
 		return GL_version >= 32;
 	case CAPABILITY_BATCHED_SUBMODELS:
 		return (GLSL_version >= 150);
-=======
-		return GLAD_GL_ARB_draw_elements_base_vertex && GL_version >= 32;
-	case CAPABILITY_BATCHED_SUBMODELS:
-		return (GLSL_version >= 150) && GLAD_GL_ARB_texture_buffer_object && GLAD_GL_ARB_texture_float;
->>>>>>> 5ffcdb5d
 	case CAPABILITY_POINT_PARTICLES:
 		return GL_version >= 32 && !Cmdline_no_geo_sdr_effects;
 	}
