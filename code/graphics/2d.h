--- conflicted
+++ resolved
@@ -1318,11 +1318,7 @@
 void gr_set_shader(shader *shade);
 
 // new bitmap functions
-<<<<<<< HEAD
-void gr_bitmap(int x, int y, int resize_mode = GR_RESIZE_FULL, float scale_factor = 1.0f);
-=======
 void gr_bitmap(int x, int y, int resize_mode = GR_RESIZE_FULL, bool mirror = false, float scale_factor = 1.0f);
->>>>>>> f94e12db
 void gr_bitmap_uv(int _x, int _y, int _w, int _h, float _u0, float _v0, float _u1, float _v1, int resize_mode = GR_RESIZE_FULL);
 
 // special function for drawing polylines. this function is specifically intended for
