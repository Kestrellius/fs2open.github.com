--- conflicted
+++ resolved
@@ -1530,14 +1530,11 @@
 		tsb = NULL;
 	}
 
-<<<<<<< HEAD
 	if ( submodels != NULL ) {
 		vm_free(submodels);
 		submodels = NULL;
 	}
 
-=======
->>>>>>> 27cdf337
 	if ( sorted_indices != NULL ) {
 		vm_free(sorted_indices);
 		sorted_indices = NULL;
@@ -1551,13 +1548,10 @@
 			tsb = (tsb_t*)vm_malloc(sizeof(tsb_t) * _verts);
 		}
 
-<<<<<<< HEAD
 		if ( Use_GLSL >= 3 ) {
 			submodels = (int*)vm_malloc(sizeof(int) * _verts);
 		}
 
-=======
->>>>>>> 27cdf337
 		sorted_indices = (uint*)vm_malloc(sizeof(uint) * _verts);
 	}
 
@@ -1582,14 +1576,11 @@
 		tsb = NULL;
 	}
 
-<<<<<<< HEAD
 	if ( submodels != NULL ) {
 		vm_free(submodels);
 		submodels = NULL;
 	}
 
-=======
->>>>>>> 27cdf337
 	if (sorted_indices != NULL) {
 		vm_free(sorted_indices);
 		sorted_indices = NULL;
@@ -1720,7 +1711,7 @@
 
 	t1 = timer_get_milliseconds();
 
-	mprintf(("Index Buffer created in %d milliseconds\n", t1-t0));
+	//mprintf(("Index Buffer created in %d milliseconds\n", t1-t0));
 
 	// if there is nothig to change then bail
 	if (n_verts == nverts) {
@@ -1776,13 +1767,10 @@
 		memcpy(tsb, other_list.tsb, sizeof(tsb_t) * other_list.n_verts);
 	}
 
-<<<<<<< HEAD
 	if ( Use_GLSL >= 3 ) {
 		memcpy(submodels, other_list.submodels, sizeof(int) * other_list.n_verts);
 	}
 
-=======
->>>>>>> 27cdf337
 	memcpy(sorted_indices, other_list.sorted_indices, sizeof(uint) * other_list.n_verts);
 
 	n_verts = other_list.n_verts;
@@ -1792,11 +1780,7 @@
 
 void poly_list::generate_sorted_index_list()
 {
-<<<<<<< HEAD
-	for ( uint j = 0; j < n_verts; ++j) {
-=======
 	for ( int j = 0; j < (uint)n_verts; ++j) {
->>>>>>> 27cdf337
 		sorted_indices[j] = j;
 	}
 
