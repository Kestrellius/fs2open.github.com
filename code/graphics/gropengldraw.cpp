--- conflicted
+++ resolved
@@ -167,11 +167,10 @@
 {
 	opengl_vertex_bind &bind_info = GL_array_binding_data[vert_component.format_type];
 	opengl_vert_attrib &attrib_info = GL_vertex_attrib_info[bind_info.attribute_id];
-<<<<<<< HEAD
 
 	Assert(bind_info.attribute_id == attrib_info.attribute_id);
 
-	uint byte_offset = 0;
+	size_t byte_offset = 0;
 
 	// determine if we need to offset into this vertex buffer by # of base_vertex vertices
 	if ( base_vertex > 0 ) {
@@ -192,32 +191,6 @@
 		data_src = (GLubyte*)vert_component.data_src + byte_offset;
 	}
 
-=======
-
-	Assert(bind_info.attribute_id == attrib_info.attribute_id);
-
-	size_t byte_offset = 0;
-
-	// determine if we need to offset into this vertex buffer by # of base_vertex vertices
-	if ( base_vertex > 0 ) {
-		if ( vert_component.stride > 0 ) {
-			// we have a stride so it's just number of bytes per stride times number of verts
-			byte_offset = vert_component.stride * base_vertex;
-		} else {
-			// no stride so that means verts are tightly packed so offset based off of the data type and width.
-			byte_offset = bind_info.size * opengl_data_type_size(bind_info.data_type) * base_vertex;
-		}
-	}
-
-	GLubyte *data_src;
-
-	if ( vert_component.offset >= 0 ) {
-		data_src = (GLubyte*)base_ptr + vert_component.offset + byte_offset;
-	} else {
-		data_src = (GLubyte*)vert_component.data_src + byte_offset;
-	}
-
->>>>>>> 5ffcdb5d
 	if ( is_minimum_GLSL_version() && Current_shader != NULL ) {
 		// grabbing a vertex attribute is dependent on what current shader has been set. i hope no one calls opengl_bind_vertex_layout before opengl_set_current_shader
 		GLint index = opengl_shader_get_attribute(attrib_info.name.c_str());
@@ -225,47 +198,6 @@
 		if ( index >= 0 ) {
 			GL_state.Array.EnableVertexAttrib(index);
 			GL_state.Array.VertexAttribPointer(index, bind_info.size, bind_info.data_type, bind_info.normalized, (GLsizei)vert_component.stride, data_src);
-<<<<<<< HEAD
-		}
-
-		return;
-	}
-
-	switch ( attrib_info.attribute_id ) {
-		case opengl_vert_attrib::POSITION:
-		{
-			GL_state.Array.EnableClientVertex();
-			GL_state.Array.VertexPointer(bind_info.size, bind_info.data_type, (GLsizei)vert_component.stride, data_src);
-			break;
-		}
-		case opengl_vert_attrib::TEXCOORD:
-		{
-			GL_state.Array.SetActiveClientUnit(0);
-			GL_state.Array.EnableClientTexture();
-			GL_state.Array.TexPointer(bind_info.size, bind_info.data_type, (GLsizei)vert_component.stride, data_src);
-			break;
-		}
-		case opengl_vert_attrib::TANGENT:
-		{
-			GL_state.Array.SetActiveClientUnit(1);
-			GL_state.Array.EnableClientTexture();
-			GL_state.Array.TexPointer(bind_info.size, bind_info.data_type, (GLsizei)vert_component.stride, data_src);
-			break;
-		}
-		case opengl_vert_attrib::COLOR:
-		{
-			GL_state.Array.EnableClientColor();
-			GL_state.Array.ColorPointer(bind_info.size, bind_info.data_type, (GLsizei)vert_component.stride, data_src);
-			GL_state.InvalidateColor();
-			break;
-		}
-		case opengl_vert_attrib::NORMAL:
-		{
-			GL_state.Array.EnableClientNormal();
-			GL_state.Array.NormalPointer(bind_info.data_type, (GLsizei)vert_component.stride, data_src);
-			break;
-=======
->>>>>>> 5ffcdb5d
 		}
 	}
 }
@@ -1484,7 +1416,6 @@
 
 void opengl_render_internal3d(int nverts, vertex *verts, uint flags)
 {
-	return;
 	int alpha, tmap_type, r, g, b;
 	float u_scale = 1.0f, v_scale = 1.0f;
 	GLenum gl_mode = GL_TRIANGLE_FAN;
@@ -2331,11 +2262,7 @@
 {
 	Scene_texture_initialized = 0;
 
-<<<<<<< HEAD
 	if ( !is_minimum_GLSL_version() || Cmdline_no_fbo ) {
-=======
-	if ( !is_minimum_GLSL_version() || Cmdline_no_fbo || !GLAD_GL_ARB_framebuffer_object ) {
->>>>>>> 5ffcdb5d
 		Cmdline_postprocess = 0;
 		Cmdline_softparticles = 0;
 		Cmdline_fb_explosions = 0;
@@ -2521,11 +2448,7 @@
 	//setup main stencil buffer
 	glGenRenderbuffers(1, &Scene_stencil_buffer);
     glBindRenderbuffer(GL_RENDERBUFFER, Scene_stencil_buffer);
-<<<<<<< HEAD
     glRenderbufferStorage(GL_RENDERBUFFER, GL_DEPTH24_STENCIL8, Scene_texture_width, Scene_texture_height);
-=======
-    glRenderbufferStorage(GL_RENDERBUFFER, GL_DEPTH24_STENCIL8_EXT, Scene_texture_width, Scene_texture_height);
->>>>>>> 5ffcdb5d
 	//glFramebufferRenderbuffer(GL_FRAMEBUFFER, GL_DEPTH_STENCIL_ATTACHMENT, GL_RENDERBUFFER, Scene_stencil_buffer);
 
 	glReadBuffer(GL_COLOR_ATTACHMENT0);
@@ -3115,8 +3038,7 @@
 	GL_state.CullFace(cull);
 }
 
-<<<<<<< HEAD
-void opengl_render_primitives(primitive_type prim_type, vertex_layout* layout, int n_verts, int buffer_handle, uint vert_offset, uint byte_offset)
+void opengl_render_primitives(primitive_type prim_type, vertex_layout* layout, int n_verts, int buffer_handle, size_t vert_offset, size_t byte_offset)
 {
 	if ( buffer_handle >= 0 ) {
 		opengl_bind_buffer_object(buffer_handle);
@@ -3126,28 +3048,11 @@
 
 	opengl_bind_vertex_layout(*layout, 0, (ubyte*)byte_offset);
 
-	glDrawArrays(opengl_primitive_type(prim_type), vert_offset, n_verts);
+	glDrawArrays(opengl_primitive_type(prim_type), (GLint)vert_offset, n_verts);
 }
 
 void opengl_render_primitives_immediate(primitive_type prim_type, vertex_layout* layout, int n_verts, void* data, int size)
 {
-=======
-void opengl_render_primitives(primitive_type prim_type, vertex_layout* layout, int n_verts, int buffer_handle, size_t vert_offset, size_t byte_offset)
-{
-	if ( buffer_handle >= 0 ) {
-		opengl_bind_buffer_object(buffer_handle);
-	} else {
-		GL_state.Array.BindArrayBuffer(0);
-	}
-
-	opengl_bind_vertex_layout(*layout, 0, (ubyte*)byte_offset);
-
-	glDrawArrays(opengl_primitive_type(prim_type), (GLint)vert_offset, n_verts);
-}
-
-void opengl_render_primitives_immediate(primitive_type prim_type, vertex_layout* layout, int n_verts, void* data, int size)
-{
->>>>>>> 5ffcdb5d
 	uint offset = opengl_add_to_immediate_buffer(size, data);
 
 	opengl_render_primitives(prim_type, layout, n_verts, GL_immediate_buffer_handle, 0, offset);
