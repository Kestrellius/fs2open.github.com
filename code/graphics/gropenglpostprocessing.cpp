
#include "cmdline/cmdline.h"
#include "freespace.h"
#include "def_files/def_files.h"
#include "graphics/gropengl.h"
#include "graphics/gropengldraw.h"
#include "graphics/gropenglextension.h"
#include "graphics/gropenglpostprocessing.h"
#include "graphics/gropenglshader.h"
#include "graphics/gropenglstate.h"
#include "io/timer.h"
#include "lighting/lighting.h"
#include "mod_table/mod_table.h"
#include "nebula/neb.h"
#include "parse/parselo.h"
#include "ship/ship.h"


extern bool PostProcessing_override;
extern int opengl_check_framebuffer();

//Needed to track where the FXAA shaders are
size_t fxaa_shader_id;
//In case we don't find the shaders at all, this override is needed
bool fxaa_unavailable = false;
int Fxaa_preset_last_frame;
bool zbuffer_saved = false;

// lightshaft parameters
bool ls_on = false;
bool ls_force_off = false;
float ls_density = 0.5f;
float ls_weight = 0.02f;
float ls_falloff = 1.0f;
float ls_intensity = 0.5f;
float ls_cpintensity = 0.5f * 50 * 0.02f;
int ls_samplenum = 50;

const int MAX_MIP_BLUR_LEVELS = 4;

typedef struct post_effect_t {
	SCP_string name;
	SCP_string uniform_name;
	SCP_string define_name;

	float intensity;
	float default_intensity;
	float div;
	float add;

	bool always_on;

	post_effect_t() :
		intensity(0.0f), default_intensity(0.0f), div(1.0f), add(0.0f),
		always_on(false)
	{
	}
} post_effect_t;

SCP_vector<post_effect_t> Post_effects;

static int Post_initialized = 0;

bool Post_in_frame = false;

static int Post_active_shader_index = -1;

static GLuint Bloom_framebuffer = 0;
static GLuint Bloom_textures[2] = { 0 };

static GLuint Post_framebuffer_id[2] = { 0 };
static GLuint Post_shadow_framebuffer_id = 0;
static GLuint Post_shadow_texture_id = 0;
static GLuint Post_shadow_depth_texture_id = 0;

static int Post_texture_width = 0;
static int Post_texture_height = 0;

void opengl_post_pass_tonemap()
{
	opengl_shader_set_current( gr_opengl_maybe_create_shader(SDR_TYPE_POST_PROCESS_TONEMAPPING, 0) );

	GL_state.Uniform.setUniformi("tex", 0);
	GL_state.Uniform.setUniformf("exposure", 4.0f);

	vglFramebufferTexture2DEXT(GL_FRAMEBUFFER_EXT, GL_COLOR_ATTACHMENT0_EXT, GL_TEXTURE_2D, Scene_ldr_texture, 0);

	GL_state.Texture.SetActiveUnit(0);
	GL_state.Texture.SetTarget(GL_TEXTURE_2D);
	GL_state.Texture.Enable(Scene_color_texture);

	opengl_draw_textured_quad(-1.0f, -1.0f, 0.0f, 0.0f, 1.0f, 1.0f, Scene_texture_u_scale, Scene_texture_u_scale);

	vglFramebufferTexture2DEXT(GL_FRAMEBUFFER_EXT, GL_COLOR_ATTACHMENT0_EXT, GL_TEXTURE_2D, Scene_color_texture, 0);
}

bool opengl_post_pass_bloom()
{
	if (Cmdline_bloom_intensity <= 0) {
		return false;
	}

	// we need the scissor test disabled
	GLboolean scissor_test = GL_state.ScissorTest(GL_FALSE);

	// ------  begin bright pass ------

	vglBindFramebufferEXT(GL_FRAMEBUFFER_EXT, Bloom_framebuffer);
	vglFramebufferTexture2DEXT(GL_FRAMEBUFFER_EXT, GL_COLOR_ATTACHMENT0_EXT, GL_TEXTURE_2D, Bloom_textures[0], 0);

	// width and height are 1/2 for the bright pass
	int width = Post_texture_width >> 1;
	int height = Post_texture_height >> 1;

	glViewport(0, 0, width, height);

	glClearColor(0.0f, 0.0f, 0.0f, 1.0f);
	glClear(GL_COLOR_BUFFER_BIT);

	opengl_shader_set_current( gr_opengl_maybe_create_shader(SDR_TYPE_POST_PROCESS_BRIGHTPASS, 0) );

	GL_state.Uniform.setUniformi("tex", 0);

	GL_state.Texture.SetActiveUnit(0);
	GL_state.Texture.SetTarget(GL_TEXTURE_2D);
	GL_state.Texture.Enable(Scene_color_texture);

	opengl_draw_textured_quad(-1.0f, -1.0f, 0.0f, 0.0f, 1.0f, 1.0f, 1.0f, 1.0f);

	GL_state.Texture.Disable();

	// ------ end bright pass ------

	// ------ begin blur pass ------

	GL_state.Texture.SetActiveUnit(0);
	GL_state.Texture.SetTarget(GL_TEXTURE_2D);
	GL_state.Texture.Enable(Bloom_textures[0]);

	vglGenerateMipmapEXT(GL_TEXTURE_2D);

	GL_state.Texture.Disable();

	for ( int iteration = 0; iteration < 2; iteration++) {
		for (int pass = 0; pass < 2; pass++) {
			GLuint source_tex = Bloom_textures[pass];
			GLuint dest_tex = Bloom_textures[1 - pass];

			if (pass) {
				opengl_shader_set_current(gr_opengl_maybe_create_shader(SDR_TYPE_POST_PROCESS_BLUR, SDR_FLAG_BLUR_HORIZONTAL));
			} else {
				opengl_shader_set_current(gr_opengl_maybe_create_shader(SDR_TYPE_POST_PROCESS_BLUR, SDR_FLAG_BLUR_VERTICAL));
			}

			GL_state.Uniform.setUniformi("tex", 0);

			GL_state.Texture.SetActiveUnit(0);
			GL_state.Texture.SetTarget(GL_TEXTURE_2D);
			GL_state.Texture.Enable(source_tex);

			for (int mipmap = 0; mipmap < MAX_MIP_BLUR_LEVELS; ++mipmap) {
				int bloom_width = width >> mipmap;
				int bloom_height = height >> mipmap;

				GL_state.Uniform.setUniformf("texSize", (pass) ? 1.0f / i2fl(bloom_width) : 1.0f / i2fl(bloom_height));
				GL_state.Uniform.setUniformi("level", mipmap);
				GL_state.Uniform.setUniformf("tapSize", 1.0f);

				vglFramebufferTexture2DEXT(GL_FRAMEBUFFER_EXT, GL_COLOR_ATTACHMENT0_EXT, GL_TEXTURE_2D, dest_tex, mipmap);

				glViewport(0, 0, bloom_width, bloom_height);

				opengl_draw_textured_quad(-1.0f, -1.0f, 0.0f, 0.0f, 1.0f, 1.0f, 1.0f, 1.0f);
			}
		}
	}

	GL_state.Texture.Disable();

	// composite blur to the color texture

	vglFramebufferTexture2DEXT(GL_FRAMEBUFFER_EXT, GL_COLOR_ATTACHMENT0_EXT, GL_TEXTURE_2D, Scene_color_texture, 0);

	opengl_shader_set_current(gr_opengl_maybe_create_shader(SDR_TYPE_POST_PROCESS_BLOOM_COMP, 0));

	GL_state.Uniform.setUniformi("tex", 0);
	GL_state.Uniform.setUniformi("levels", MAX_MIP_BLUR_LEVELS);
	GL_state.Uniform.setUniformf("bloom_intensity", Cmdline_bloom_intensity / 100.0f);

	GL_state.Texture.SetActiveUnit(0);
	GL_state.Texture.SetTarget(GL_TEXTURE_2D);
	GL_state.Texture.Enable(Bloom_textures[0]);

	GL_state.SetAlphaBlendMode( ALPHA_BLEND_ADDITIVE );

	glViewport(0, 0, gr_screen.max_w, gr_screen.max_h);

	opengl_draw_textured_quad(-1.0f, -1.0f, 0.0f, 0.0f, 1.0f, 1.0f, 1.0f, 1.0f);

	GL_state.SetAlphaBlendMode( ALPHA_BLEND_NONE );

	// ------ end blur pass --------

	// reset viewport, scissor test and exit
	GL_state.ScissorTest(scissor_test);

	return true;
}

void gr_opengl_post_process_begin()
{
	if ( !Post_initialized ) {
		return;
	}

	if (Post_in_frame) {
		return;
	}

	if (PostProcessing_override) {
		return;
	}

	vglBindFramebufferEXT(GL_FRAMEBUFFER_EXT, Post_framebuffer_id[0]);

	glDrawBuffer(GL_COLOR_ATTACHMENT0_EXT);

	glClearColor(0.0f, 0.0f, 0.0f, 1.0f);
	glClear(GL_COLOR_BUFFER_BIT | GL_DEPTH_BUFFER_BIT);

	Post_in_frame = true;
}

void recompile_fxaa_shader() {

	mprintf(("Recompiling FXAA shader with preset %d\n", Cmdline_fxaa_preset));

	// start recompile by grabbing deleting the current shader we have, assuming it's already created
	opengl_delete_shader( gr_opengl_maybe_create_shader(SDR_TYPE_POST_PROCESS_FXAA, 0) );

	// then recreate it again. shader loading code will be updated with the new FXAA presets
	gr_opengl_maybe_create_shader(SDR_TYPE_POST_PROCESS_FXAA, 0);

	Fxaa_preset_last_frame = Cmdline_fxaa_preset;
}

void opengl_post_pass_fxaa() {

	//If the preset changed, recompile the shader
	if (Fxaa_preset_last_frame != Cmdline_fxaa_preset) {
		recompile_fxaa_shader();
	}

	// We only want to draw to ATTACHMENT0
	glDrawBuffer(GL_COLOR_ATTACHMENT0_EXT);
<<<<<<< HEAD
    glColorMask(GL_TRUE, GL_TRUE, GL_TRUE, GL_TRUE);
=======
	glColorMask(GL_TRUE, GL_TRUE, GL_TRUE, GL_TRUE);
>>>>>>> 6a76b990

	// Do a prepass to convert the main shaders' RGBA output into RGBL
	opengl_shader_set_current( gr_opengl_maybe_create_shader(SDR_TYPE_POST_PROCESS_FXAA_PREPASS, 0) );

	// basic/default uniforms
	GL_state.Uniform.setUniformi( "tex", 0 );

	vglFramebufferTexture2DEXT(GL_FRAMEBUFFER_EXT, GL_COLOR_ATTACHMENT0_EXT, GL_TEXTURE_2D, Scene_luminance_texture, 0);

	GL_state.Texture.SetActiveUnit(0);
	GL_state.Texture.SetTarget(GL_TEXTURE_2D);
	GL_state.Texture.Enable(Scene_ldr_texture);

	opengl_draw_textured_quad(-1.0f, -1.0f, 0.0f, 0.0f, 1.0f, 1.0f, Scene_texture_u_scale, Scene_texture_u_scale);

	GL_state.Texture.Disable();

	// set and configure post shader ..
	opengl_shader_set_current( gr_opengl_maybe_create_shader(SDR_TYPE_POST_PROCESS_FXAA, 0) );

	vglFramebufferTexture2DEXT(GL_FRAMEBUFFER_EXT, GL_COLOR_ATTACHMENT0_EXT, GL_TEXTURE_2D, Scene_ldr_texture, 0);

	// basic/default uniforms
	GL_state.Uniform.setUniformi( "tex0", 0 );
	GL_state.Uniform.setUniformf( "rt_w", static_cast<float>(Post_texture_width));
	GL_state.Uniform.setUniformf( "rt_h", static_cast<float>(Post_texture_height));

	GL_state.Texture.SetActiveUnit(0);
	GL_state.Texture.SetTarget(GL_TEXTURE_2D);
	GL_state.Texture.Enable(Scene_luminance_texture);

	opengl_draw_textured_quad(-1.0f, -1.0f, 0.0f, 0.0f, 1.0f, 1.0f, Scene_texture_u_scale, Scene_texture_u_scale);

	GL_state.Texture.Disable();

	opengl_shader_set_current();
}

extern GLuint Shadow_map_depth_texture;
extern GLuint Scene_depth_texture;
extern GLuint Cockpit_depth_texture;
extern GLuint Scene_position_texture;
extern GLuint Scene_normal_texture;
extern GLuint Scene_specular_texture;
extern bool stars_sun_has_glare(int index);
extern float Sun_spot;
void gr_opengl_post_process_end()
{
	// state switch just the once (for bloom pass and final render-to-screen)
	GLboolean depth = GL_state.DepthTest(GL_FALSE);
	GLboolean depth_mask = GL_state.DepthMask(GL_FALSE);
	GLboolean lighting = GL_state.Lighting(GL_FALSE);
	GLboolean blend = GL_state.Blend(GL_FALSE);
	GLboolean cull = GL_state.CullFace(GL_FALSE);

	GL_state.Texture.SetShaderMode(GL_TRUE);
	
	opengl_shader_set_current( gr_opengl_maybe_create_shader(SDR_TYPE_POST_PROCESS_LIGHTSHAFTS, 0) );
	float x,y;
	// should we even be here?
	if (!Game_subspace_effect && ls_on && !ls_force_off)
	{	
		int n_lights = light_get_global_count();
		
		for(int idx=0; idx<n_lights; idx++)
		{
			vec3d light_dir;
			vec3d local_light_dir;
			light_get_global_dir(&light_dir, idx);
			vm_vec_rotate(&local_light_dir, &light_dir, &Eye_matrix);
			if (!stars_sun_has_glare(idx))
				continue;
			float dot;
			if((dot=vm_vec_dot( &light_dir, &Eye_matrix.vec.fvec )) > 0.7f)
			{
				
				x = asinf(vm_vec_dot( &light_dir, &Eye_matrix.vec.rvec ))/PI*1.5f+0.5f; //cant get the coordinates right but this works for the limited glare fov
				y = asinf(vm_vec_dot( &light_dir, &Eye_matrix.vec.uvec ))/PI*1.5f*gr_screen.clip_aspect+0.5f;
				GL_state.Uniform.setUniform2f( "sun_pos", x, y);
				GL_state.Uniform.setUniformi( "scene", 0);
				GL_state.Uniform.setUniformi( "cockpit", 1);
				GL_state.Uniform.setUniformf( "density", ls_density);
				GL_state.Uniform.setUniformf( "falloff", ls_falloff);
				GL_state.Uniform.setUniformf( "weight", ls_weight);
				GL_state.Uniform.setUniformf( "intensity", Sun_spot * ls_intensity);
				GL_state.Uniform.setUniformf( "cp_intensity", Sun_spot * ls_cpintensity);

				GL_state.Texture.SetActiveUnit(0);
				GL_state.Texture.SetTarget(GL_TEXTURE_2D);
				GL_state.Texture.Enable(Scene_depth_texture);
				GL_state.Texture.SetActiveUnit(1);
				GL_state.Texture.SetTarget(GL_TEXTURE_2D);
				GL_state.Texture.Enable(Cockpit_depth_texture);
				GL_state.Color(255, 255, 255, 255);
				GL_state.Blend(GL_TRUE);
				GL_state.SetAlphaBlendMode(ALPHA_BLEND_ADDITIVE);
				
				opengl_draw_textured_quad(-1.0f, -1.0f, 0.0f, 0.0f, 1.0f, 1.0f, Scene_texture_u_scale, Scene_texture_u_scale);

				GL_state.Blend(GL_FALSE);
				break;
			}
		}
	}
	if(zbuffer_saved)
	{
		zbuffer_saved = false;
		gr_zbuffer_set(GR_ZBUFF_FULL);
		glClear(GL_DEPTH_BUFFER_BIT);
		gr_zbuffer_set(GR_ZBUFF_NONE);
		vglFramebufferTexture2DEXT(GL_FRAMEBUFFER_EXT, GL_DEPTH_ATTACHMENT_EXT, GL_TEXTURE_2D, Scene_depth_texture, 0);
	}

	// do bloom, hopefully ;)
	bool bloomed = opengl_post_pass_bloom();
	
	// do tone mapping
	opengl_post_pass_tonemap();


    // Do FXAA
    if (Cmdline_fxaa && !fxaa_unavailable && !GL_rendering_to_texture) {
        opengl_post_pass_fxaa();
    }

	// now write to the on-screen buffer
	vglBindFramebufferEXT(GL_FRAMEBUFFER_EXT, opengl_get_rtt_framebuffer());

	glClearColor(0.0f, 0.0f, 0.0f, 1.0f);
	glClear(GL_COLOR_BUFFER_BIT);

	GL_state.Color(255, 255, 255, 255);

	// set and configure post shader ...
	int flags = 0;
	for ( int i = 0; i < (int)Post_effects.size(); i++) {
		if (Post_effects[i].always_on) {
			flags |= (1 << i);
		}
	}

	int post_sdr_handle = Post_active_shader_index;

	if ( post_sdr_handle < 0 ) {
		// no active shader index? use the always on shader.
		post_sdr_handle = gr_opengl_maybe_create_shader(SDR_TYPE_POST_PROCESS_MAIN, flags);
	}

	opengl_shader_set_current(post_sdr_handle);

	// basic/default uniforms
	GL_state.Uniform.setUniformi( "tex", 0 );
	GL_state.Uniform.setUniformi( "depth_tex", 2);
	GL_state.Uniform.setUniformf( "timer", static_cast<float>(timer_get_milliseconds() % 100 + 1) );

	for (size_t idx = 0; idx < Post_effects.size(); idx++) {
		if ( GL_shader[post_sdr_handle].flags & (1<<idx) ) {
			const char *name = Post_effects[idx].uniform_name.c_str();
			float value = Post_effects[idx].intensity;

			GL_state.Uniform.setUniformf( name, value);
		}
	}

	// bloom uniforms, but only if we did the bloom
	if (bloomed) {
		float intensity = MIN((float)Cmdline_bloom_intensity, 200.0f) * 0.01f;

		if (Neb2_render_mode != NEB2_RENDER_NONE) {
			// we need less intensity for full neb missions, so cut it by 30%
			intensity /= 3.0f;
		}

		//GL_state.Uniform.setUniformf( "bloom_intensity", intensity );
		GL_state.Uniform.setUniformf( "bloom_intensity", 0.0f );
		GL_state.Uniform.setUniformi( "levels" , MAX_MIP_BLUR_LEVELS );
		GL_state.Uniform.setUniformi( "bloomed", 1 );

		GL_state.Texture.SetActiveUnit(1);
		GL_state.Texture.SetTarget(GL_TEXTURE_2D);
		//GL_state.Texture.Enable(Post_bloom_texture_id[2]);
		GL_state.Texture.Enable(Bloom_textures[0]);
	}
	else
		GL_state.Uniform.setUniformf( "bloom_intensity", 0.0f );

	// now render it to the screen ...
	vglBindFramebufferEXT(GL_FRAMEBUFFER_EXT,0);
	GL_state.Texture.SetActiveUnit(0);
	GL_state.Texture.SetTarget(GL_TEXTURE_2D);
	//GL_state.Texture.Enable(Scene_color_texture);
	GL_state.Texture.Enable(Scene_ldr_texture);

	GL_state.Texture.SetActiveUnit(2);
	GL_state.Texture.SetTarget(GL_TEXTURE_2D);
	GL_state.Texture.Enable(Scene_depth_texture);

	opengl_draw_textured_quad(-1.0f, -1.0f, 0.0f, 0.0f, 1.0f, 1.0f, Scene_texture_u_scale, Scene_texture_u_scale);

	//Shadow Map debug window
//#define SHADOW_DEBUG
#ifdef SHADOW_DEBUG
	opengl_shader_set_current( &GL_post_shader[8] );	
	GL_state.Texture.SetActiveUnit(0);
//	GL_state.Texture.SetTarget(GL_TEXTURE_2D);
	GL_state.Texture.SetTarget(GL_TEXTURE_2D_ARRAY);
//	GL_state.Texture.Enable(Shadow_map_depth_texture);
	extern GLuint Shadow_map_texture;
	extern GLuint Post_shadow_texture_id;
	GL_state.Texture.Enable(Shadow_map_texture);
	vglUniform1iARB( opengl_shader_get_uniform("shadow_map"), 0);
	vglUniform1iARB( opengl_shader_get_uniform("index"), 0);
	//opengl_draw_textured_quad(-1.0f, -1.0f, 0.0f, 0.0f, -0.5f, -0.5f, Scene_texture_u_scale, Scene_texture_u_scale);
	//opengl_draw_textured_quad(-1.0f, -1.0f, 0.0f, 0.0f, -0.5f, -0.5f, 0.5f, 0.5f);
	opengl_draw_textured_quad(-1.0f, -1.0f, 0.0f, 0.0f, -0.5f, -0.5f, 1.0f, 1.0f);
	vglUniform1iARB( opengl_shader_get_uniform("index"), 1);
	//opengl_draw_textured_quad(-1.0f, -0.5f, 0.5f, 0.0f, -0.5f, 0.0f, 0.75f, 0.25f);
	opengl_draw_textured_quad(-1.0f, -0.5f, 0.0f, 0.0f, -0.5f, 0.0f, 1.0f, 1.0f);
	vglUniform1iARB( opengl_shader_get_uniform("index"), 2);
	opengl_draw_textured_quad(-0.5f, -1.0f, 0.0f, 0.0f, 0.0f, -0.5f, 1.0f, 1.0f);
	vglUniform1iARB( opengl_shader_get_uniform("index"), 3);
	opengl_draw_textured_quad(-0.5f, -1.0f, 0.0f, 0.0f, 0.0f, -0.5f, 1.0f, 1.0f);
	opengl_shader_set_current();
#endif

	/*GL_state.Texture.SetActiveUnit(0);
	GL_state.Texture.SetTarget(GL_TEXTURE_2D);
	GL_state.Texture.Enable(Scene_depth_texture);

	
	*/
	// Done!
	/*GL_state.Texture.SetActiveUnit(0);
	GL_state.Texture.SetTarget(GL_TEXTURE_2D);
	GL_state.Texture.Enable(Scene_effect_texture);

	opengl_draw_textured_quad(0.0f, -1.0f, 0.0f, 0.0f, 1.0f, 0.0f, Scene_texture_u_scale, Scene_texture_u_scale);

	GL_state.Texture.SetActiveUnit(0);
	GL_state.Texture.SetTarget(GL_TEXTURE_2D);
	GL_state.Texture.Enable(Scene_normal_texture);

	opengl_draw_textured_quad(-1.0f, -0.0f, 0.0f, 0.0f, 0.0f, 1.0f, Scene_texture_u_scale, Scene_texture_u_scale);

	GL_state.Texture.SetActiveUnit(0);
	GL_state.Texture.SetTarget(GL_TEXTURE_2D);
	GL_state.Texture.Enable(Scene_specular_texture);

	opengl_draw_textured_quad(0.0f, -0.0f, 0.0f, 0.0f, 1.0f, 1.0f, Scene_texture_u_scale, Scene_texture_u_scale);
	*/
	GL_state.Texture.SetActiveUnit(2);
	GL_state.Texture.Disable();
	GL_state.Texture.SetActiveUnit(1);
	GL_state.Texture.Disable();
	GL_state.Texture.SetActiveUnit(0);
	GL_state.Texture.Disable();

	GL_state.Texture.SetShaderMode(GL_FALSE);

	// reset state
	GL_state.DepthTest(depth);
	GL_state.DepthMask(depth_mask);
	GL_state.Lighting(lighting);
	GL_state.Blend(blend);
	GL_state.CullFace(cull);

	opengl_shader_set_current();

	Post_in_frame = false;
}

void get_post_process_effect_names(SCP_vector<SCP_string> &names) 
{
	size_t idx;

	for (idx = 0; idx < Post_effects.size(); idx++) {
		names.push_back(Post_effects[idx].name);
	}
}

void opengl_post_init_uniforms(int flags)
{
	for (int idx = 0; idx < (int)Post_effects.size(); idx++) {
		if (flags & (1 << idx)) {
			opengl_shader_init_uniform(Post_effects[idx].uniform_name.c_str());
		}
	}
}

void gr_opengl_post_process_set_effect(const char *name, int value)
{
	if ( !Post_initialized ) {
		return;
	}

	if (name == NULL) {
		return;
	}

	size_t idx;
	int sflags = 0;

	if(!stricmp("lightshafts",name))
	{
		ls_intensity = value / 100.0f;
		ls_on = !!value;
		return;
	}

	for (idx = 0; idx < Post_effects.size(); idx++) {
		const char *eff_name = Post_effects[idx].name.c_str();

		if ( !stricmp(eff_name, name) ) {
			Post_effects[idx].intensity = (value / Post_effects[idx].div) + Post_effects[idx].add;
			break;
		}
	}

	// figure out new flags
	for (idx = 0; idx < Post_effects.size(); idx++) {
		if ( Post_effects[idx].always_on || (Post_effects[idx].intensity != Post_effects[idx].default_intensity) ) {
			sflags |= (1<<idx);
		}
	}

	Post_active_shader_index = gr_opengl_maybe_create_shader(SDR_TYPE_POST_PROCESS_MAIN, sflags);
}

void gr_opengl_post_process_set_defaults()
{
	size_t idx;

	if ( !Post_initialized ) {
		return;
	}

	// reset all effects to their default values
	for (idx = 0; idx < Post_effects.size(); idx++) {
		Post_effects[idx].intensity = Post_effects[idx].default_intensity;
	}

	Post_active_shader_index = -1;
}

extern GLuint Cockpit_depth_texture;
void gr_opengl_post_process_save_zbuffer()
{
	if (Post_initialized)
	{
		vglFramebufferTexture2DEXT(GL_FRAMEBUFFER_EXT, GL_DEPTH_ATTACHMENT_EXT, GL_TEXTURE_2D, Cockpit_depth_texture, 0);
		gr_zbuffer_clear(TRUE);
		zbuffer_saved = true;
	}
	else
	{
		// If we can't save the z-buffer then just clear it so cockpits are still rendered correctly when
		// post-processing isn't available/enabled.
		gr_zbuffer_clear(TRUE);
	}
}


static bool opengl_post_init_table()
{
	bool warned = false;

	try
	{
		if (cf_exists_full("post_processing.tbl", CF_TYPE_TABLES))
			read_file_text("post_processing.tbl", CF_TYPE_TABLES);
		else
			read_file_text_from_default(defaults_get_file("post_processing.tbl"));

		reset_parse();


		if (optional_string("#Effects")) {
			while (!required_string_one_of(3, "$Name:", "#Ship Effects", "#End")) {
				char tbuf[NAME_LENGTH + 1] = { 0 };
				post_effect_t eff;

				required_string("$Name:");
				stuff_string(tbuf, F_NAME, NAME_LENGTH);
				eff.name = tbuf;

				required_string("$Uniform:");
				stuff_string(tbuf, F_NAME, NAME_LENGTH);
				eff.uniform_name = tbuf;

				required_string("$Define:");
				stuff_string(tbuf, F_NAME, NAME_LENGTH);
				eff.define_name = tbuf;

				required_string("$AlwaysOn:");
				stuff_boolean(&eff.always_on);

				required_string("$Default:");
				stuff_float(&eff.default_intensity);
				eff.intensity = eff.default_intensity;

				required_string("$Div:");
				stuff_float(&eff.div);

				required_string("$Add:");
				stuff_float(&eff.add);

				// Post_effects index is used for flag checks, so we can't have more than 32
				if (Post_effects.size() < 32) {
					Post_effects.push_back(eff);
				}
				else if (!warned) {
					mprintf(("WARNING: post_processing.tbl can only have a max of 32 effects! Ignoring extra...\n"));
					warned = true;
				}
			}
		}

		//Built-in per-ship effects
		ship_effect se1;
		strcpy_s(se1.name, "FS1 Ship select");
		se1.shader_effect = 0;
		se1.disables_rendering = false;
		se1.invert_timer = false;
		Ship_effects.push_back(se1);

		if (optional_string("#Ship Effects")) {
			while (!required_string_one_of(3, "$Name:", "#Light Shafts", "#End")) {
				ship_effect se;
				char tbuf[NAME_LENGTH] = { 0 };

				required_string("$Name:");
				stuff_string(tbuf, F_NAME, NAME_LENGTH);
				strcpy_s(se.name, tbuf);

				required_string("$Shader Effect:");
				stuff_int(&se.shader_effect);

				required_string("$Disables Rendering:");
				stuff_boolean(&se.disables_rendering);

				required_string("$Invert timer:");
				stuff_boolean(&se.invert_timer);

				Ship_effects.push_back(se);
			}
		}

		if (optional_string("#Light Shafts")) {
			required_string("$AlwaysOn:");
			stuff_boolean(&ls_on);
			required_string("$Density:");
			stuff_float(&ls_density);
			required_string("$Falloff:");
			stuff_float(&ls_falloff);
			required_string("$Weight:");
			stuff_float(&ls_weight);
			required_string("$Intensity:");
			stuff_float(&ls_intensity);
			required_string("$Sample Number:");
			stuff_int(&ls_samplenum);

			ls_cpintensity = ls_weight;
			for (int i = 1; i < ls_samplenum; i++)
				ls_cpintensity += ls_weight * pow(ls_falloff, i);
			ls_cpintensity *= ls_intensity;
		}

		required_string("#End");

		return true;
	}
	catch (const parse::ParseException& e)
	{
		mprintf(("Unable to parse 'post_processing.tbl'!  Error message = %s.\n", e.what()));
		return false;
	}
}

void opengl_post_shader_header(SCP_stringstream &sflags, shader_type shader_t, int flags)
{
	if ( shader_t == SDR_TYPE_POST_PROCESS_MAIN ) {
		for (size_t idx = 0; idx < Post_effects.size(); idx++) {
			if (flags & (1 << idx)) {
				sflags << "#define ";
				sflags << Post_effects[idx].define_name.c_str();
				sflags << "\n";
			}
		}
	} else if ( shader_t == SDR_TYPE_POST_PROCESS_LIGHTSHAFTS ) {
		char temp[64];
		sprintf(temp, "#define SAMPLE_NUM %d\n", ls_samplenum);
		sflags << temp;
	} else if ( shader_t == SDR_TYPE_POST_PROCESS_FXAA ) {
		/* GLSL version < 120 are guarded against reaching this code
		   path via testing is_minimum_GLSL_version().
		   Accordingly do not test for them again here. */
		if (GLSL_version == 120) {
			sflags << "#define FXAA_GLSL_120 1\n";
			sflags << "#define FXAA_GLSL_130 0\n";
		}
		if (GLSL_version > 120) {
			sflags << "#define FXAA_GLSL_120 0\n";
			sflags << "#define FXAA_GLSL_130 1\n";
		}

		switch (Cmdline_fxaa_preset) {
		case 0:
			sflags << "#define FXAA_QUALITY_PRESET 10\n";
			sflags << "#define FXAA_QUALITY_EDGE_THRESHOLD (1.0/6.0)\n";
			sflags << "#define FXAA_QUALITY_EDGE_THRESHOLD_MIN (1.0/12.0)\n";
			sflags << "#define FXAA_QUALITY_SUBPIX 0.33\n";
			break;
		case 1:
			sflags << "#define FXAA_QUALITY_PRESET 11\n";
			sflags << "#define FXAA_QUALITY_EDGE_THRESHOLD (1.0/7.0)\n";
			sflags << "#define FXAA_QUALITY_EDGE_THRESHOLD_MIN (1.0/14.0)\n";
			sflags << "#define FXAA_QUALITY_SUBPIX 0.33\n";
			break;
		case 2:
			sflags << "#define FXAA_QUALITY_PRESET 12\n";
			sflags << "#define FXAA_QUALITY_EDGE_THRESHOLD (1.0/8.0)\n";
			sflags << "#define FXAA_QUALITY_EDGE_THRESHOLD_MIN (1.0/16.0)\n";
			sflags << "#define FXAA_QUALITY_SUBPIX 0.33\n";
			break;
		case 3:
			sflags << "#define FXAA_QUALITY_PRESET 13\n";
			sflags << "#define FXAA_QUALITY_EDGE_THRESHOLD (1.0/9.0)\n";
			sflags << "#define FXAA_QUALITY_EDGE_THRESHOLD_MIN (1.0/18.0)\n";
			sflags << "#define FXAA_QUALITY_SUBPIX 0.33\n";
			break;
		case 4:
			sflags << "#define FXAA_QUALITY_PRESET 14\n";
			sflags << "#define FXAA_QUALITY_EDGE_THRESHOLD (1.0/10.0)\n";
			sflags << "#define FXAA_QUALITY_EDGE_THRESHOLD_MIN (1.0/20.0)\n";
			sflags << "#define FXAA_QUALITY_SUBPIX 0.33\n";
			break;
		case 5:
			sflags << "#define FXAA_QUALITY_PRESET 25\n";
			sflags << "#define FXAA_QUALITY_EDGE_THRESHOLD (1.0/11.0)\n";
			sflags << "#define FXAA_QUALITY_EDGE_THRESHOLD_MIN (1.0/22.0)\n";
			sflags << "#define FXAA_QUALITY_SUBPIX 0.33\n";
			break;
		case 6:
			sflags << "#define FXAA_QUALITY_PRESET 26\n";
			sflags << "#define FXAA_QUALITY_EDGE_THRESHOLD (1.0/12.0)\n";
			sflags << "#define FXAA_QUALITY_EDGE_THRESHOLD_MIN (1.0/24.0)\n";
			sflags << "#define FXAA_QUALITY_SUBPIX 0.33\n";
			break;
		case 7:
			sflags << "#define FXAA_PC 1\n";
			sflags << "#define FXAA_QUALITY_PRESET 27\n";
			sflags << "#define FXAA_QUALITY_EDGE_THRESHOLD (1.0/13.0)\n";
			sflags << "#define FXAA_QUALITY_EDGE_THRESHOLD_MIN (1.0/26.0)\n";
			sflags << "#define FXAA_QUALITY_SUBPIX 0.33\n";
			break;
		case 8:
			sflags << "#define FXAA_QUALITY_PRESET 28\n";
			sflags << "#define FXAA_QUALITY_EDGE_THRESHOLD (1.0/14.0)\n";
			sflags << "#define FXAA_QUALITY_EDGE_THRESHOLD_MIN (1.0/28.0)\n";
			sflags << "#define FXAA_QUALITY_SUBPIX 0.33\n";
			break;
		case 9:
			sflags << "#define FXAA_QUALITY_PRESET 39\n";
			sflags << "#define FXAA_QUALITY_EDGE_THRESHOLD (1.0/15.0)\n";
			sflags << "#define FXAA_QUALITY_EDGE_THRESHOLD_MIN (1.0/32.0)\n";
			sflags << "#define FXAA_QUALITY_SUBPIX 0.33\n";
			break;
		}
	}
}

bool opengl_post_init_shaders()
{
	int idx;
	int flags = 0;

	// figure out which flags we need for the main post process shader
	for (idx = 0; idx < (int)Post_effects.size(); idx++) {
		if (Post_effects[idx].always_on) {
			flags |= (1 << idx);
		}
	}

	if ( gr_opengl_maybe_create_shader(SDR_TYPE_POST_PROCESS_MAIN, flags) < 0 ) {
		// only the main shader is actually required for post-processing
		return false;
	}
	
	if ( gr_opengl_maybe_create_shader(SDR_TYPE_POST_PROCESS_BRIGHTPASS, 0) < 0 || 
		gr_opengl_maybe_create_shader(SDR_TYPE_POST_PROCESS_BLUR, SDR_FLAG_BLUR_HORIZONTAL) < 0 || 
		gr_opengl_maybe_create_shader(SDR_TYPE_POST_PROCESS_BLUR, SDR_FLAG_BLUR_VERTICAL) < 0 ||
		gr_opengl_maybe_create_shader(SDR_TYPE_POST_PROCESS_BLOOM_COMP, 0) < 0) {
		// disable bloom if we don't have those shaders available
		Cmdline_bloom_intensity = 0;
	}

	if ( gr_opengl_maybe_create_shader(SDR_TYPE_POST_PROCESS_FXAA, 0) < 0 ||
		gr_opengl_maybe_create_shader(SDR_TYPE_POST_PROCESS_FXAA_PREPASS, 0) < 0 ) {
		Cmdline_fxaa = false;
		fxaa_unavailable = true;
		mprintf(("Error while compiling FXAA shaders. FXAA will be unavailable.\n"));
	}

	return true;
}

void opengl_setup_bloom_textures()
{
	if (Cmdline_bloom_intensity <= 0) {
		return;
	}

	// two more framebuffers, one each for the two different sized bloom textures
	vglGenFramebuffersEXT(1, &Bloom_framebuffer);

	// need to generate textures for bloom too
	glGenTextures(2, Bloom_textures);

	// half size
	int width = Post_texture_width >> 1;
	int height = Post_texture_height >> 1;

	for (int tex = 0; tex < 2; tex++) {
		GL_state.Texture.SetActiveUnit(0);
		GL_state.Texture.SetTarget(GL_TEXTURE_2D);
		GL_state.Texture.Enable(Bloom_textures[tex]);

		glTexImage2D(GL_TEXTURE_2D, 0, GL_RGBA16F_ARB, width, height, 0, GL_BGRA, GL_UNSIGNED_INT_8_8_8_8_REV, NULL);

		vglGenerateMipmapEXT(GL_TEXTURE_2D);

		glTexParameteri(GL_TEXTURE_2D, GL_TEXTURE_MIN_FILTER, GL_LINEAR_MIPMAP_LINEAR);
		glTexParameteri(GL_TEXTURE_2D, GL_TEXTURE_MAG_FILTER, GL_LINEAR);
		glTexParameteri(GL_TEXTURE_2D, GL_TEXTURE_WRAP_S, GL_CLAMP_TO_EDGE);
		glTexParameteri(GL_TEXTURE_2D, GL_TEXTURE_WRAP_T, GL_CLAMP_TO_EDGE);
		glTexParameteri(GL_TEXTURE_2D, GL_TEXTURE_WRAP_R, GL_CLAMP_TO_EDGE);
		glTexParameteri(GL_TEXTURE_2D, GL_TEXTURE_MAX_LEVEL, MAX_MIP_BLUR_LEVELS-1);
	}

	vglBindFramebufferEXT(GL_FRAMEBUFFER_EXT, 0);
}

// generate and test the framebuffer and textures that we are going to use
static bool opengl_post_init_framebuffer()
{
	bool rval = false;

	// clamp size, if needed
	Post_texture_width = gr_screen.max_w;
	Post_texture_height = gr_screen.max_h;

	if (Post_texture_width > GL_max_renderbuffer_size) {
		Post_texture_width = GL_max_renderbuffer_size;
	}

	if (Post_texture_height > GL_max_renderbuffer_size) {
		Post_texture_height = GL_max_renderbuffer_size;
	}

	opengl_setup_bloom_textures();

	if ( Cmdline_shadow_quality ) {
		int size = (Cmdline_shadow_quality == 2 ? 1024 : 512);

		vglGenFramebuffersEXT(1, &Post_shadow_framebuffer_id);
		vglBindFramebufferEXT(GL_FRAMEBUFFER_EXT, Post_shadow_framebuffer_id);

		glGenTextures(1, &Post_shadow_texture_id);
		
		GL_state.Texture.SetActiveUnit(0);
		GL_state.Texture.SetTarget(GL_TEXTURE_2D_ARRAY_EXT);
//		GL_state.Texture.SetTarget(GL_TEXTURE_2D);
		GL_state.Texture.Enable(Post_shadow_texture_id);

		glTexParameteri(GL_TEXTURE_2D_ARRAY_EXT, GL_TEXTURE_MIN_FILTER, GL_LINEAR);
		glTexParameteri(GL_TEXTURE_2D_ARRAY_EXT, GL_TEXTURE_MAG_FILTER, GL_LINEAR);
		glTexParameteri(GL_TEXTURE_2D_ARRAY_EXT, GL_TEXTURE_WRAP_S, GL_CLAMP_TO_EDGE);
		glTexParameteri(GL_TEXTURE_2D_ARRAY_EXT, GL_TEXTURE_WRAP_T, GL_CLAMP_TO_EDGE);
		glTexParameteri(GL_TEXTURE_2D_ARRAY_EXT, GL_TEXTURE_WRAP_R, GL_CLAMP_TO_EDGE);
		vglTexImage3D(GL_TEXTURE_2D_ARRAY_EXT, 0, GL_RGBA32F_ARB, size, size, 4, 0, GL_RGBA, GL_UNSIGNED_INT_8_8_8_8_REV, NULL);

// 		glTexParameteri(GL_TEXTURE_2D, GL_TEXTURE_MIN_FILTER, GL_LINEAR);
// 		glTexParameteri(GL_TEXTURE_2D, GL_TEXTURE_MAG_FILTER, GL_LINEAR);
// 		glTexParameteri(GL_TEXTURE_2D, GL_TEXTURE_WRAP_S, GL_CLAMP_TO_EDGE);
// 		glTexParameteri(GL_TEXTURE_2D, GL_TEXTURE_WRAP_T, GL_CLAMP_TO_EDGE);
// 		glTexParameteri(GL_TEXTURE_2D, GL_TEXTURE_WRAP_R, GL_CLAMP_TO_EDGE);
// 		glTexImage2D(GL_TEXTURE_2D, 0, GL_RGBA32F_ARB, size, size, 0, GL_RGBA, GL_UNSIGNED_INT_8_8_8_8_REV, NULL);

//		vglFramebufferTexture2DEXT(GL_FRAMEBUFFER_EXT, GL_COLOR_ATTACHMENT0_EXT, GL_TEXTURE_2D, Post_shadow_texture_id, 0);
		vglFramebufferTextureEXT(GL_FRAMEBUFFER_EXT, GL_COLOR_ATTACHMENT0_EXT, Post_shadow_texture_id, 0);

		glGenTextures(1, &Post_shadow_depth_texture_id);

		GL_state.Texture.SetActiveUnit(0);
		GL_state.Texture.SetTarget(GL_TEXTURE_2D_ARRAY_EXT);
//		GL_state.Texture.SetTarget(GL_TEXTURE_2D);
		GL_state.Texture.Enable(Post_shadow_depth_texture_id);

		glTexParameteri(GL_TEXTURE_2D_ARRAY_EXT, GL_TEXTURE_MIN_FILTER, GL_LINEAR);
		glTexParameteri(GL_TEXTURE_2D_ARRAY_EXT, GL_TEXTURE_MAG_FILTER, GL_LINEAR);
		glTexParameteri(GL_TEXTURE_2D_ARRAY_EXT, GL_TEXTURE_WRAP_S, GL_CLAMP_TO_EDGE);
		glTexParameteri(GL_TEXTURE_2D_ARRAY_EXT, GL_TEXTURE_WRAP_T, GL_CLAMP_TO_EDGE);
		glTexParameteri(GL_TEXTURE_2D_ARRAY_EXT, GL_TEXTURE_WRAP_R, GL_CLAMP_TO_EDGE);
		vglTexImage3D(GL_TEXTURE_2D_ARRAY_EXT, 0, GL_DEPTH_COMPONENT32, size, size, 4, 0, GL_DEPTH_COMPONENT, GL_FLOAT, NULL);

// 		glTexParameteri(GL_TEXTURE_2D, GL_TEXTURE_MIN_FILTER, GL_LINEAR);
// 		glTexParameteri(GL_TEXTURE_2D, GL_TEXTURE_MAG_FILTER, GL_LINEAR);
// 		glTexParameteri(GL_TEXTURE_2D, GL_TEXTURE_WRAP_S, GL_CLAMP_TO_EDGE);
// 		glTexParameteri(GL_TEXTURE_2D, GL_TEXTURE_WRAP_T, GL_CLAMP_TO_EDGE);
// 		glTexParameteri(GL_TEXTURE_2D, GL_TEXTURE_WRAP_R, GL_CLAMP_TO_EDGE);
// 		glTexImage2D(GL_TEXTURE_2D, 0, GL_DEPTH_COMPONENT32, size, size, 0, GL_DEPTH_COMPONENT, GL_FLOAT, NULL);

//		vglFramebufferTexture2DEXT(GL_FRAMEBUFFER_EXT, GL_DEPTH_ATTACHMENT_EXT, GL_TEXTURE_2D, Post_shadow_depth_texture_id, 0);
		vglFramebufferTextureEXT(GL_FRAMEBUFFER_EXT, GL_DEPTH_ATTACHMENT_EXT, Post_shadow_depth_texture_id, 0);
	}

	vglBindFramebufferEXT(GL_FRAMEBUFFER_EXT, 0);

	GL_state.Texture.Disable();

	rval = true;
	
	if ( opengl_check_for_errors("post_init_framebuffer()") ) {
		rval = false;
	}

	return rval;
}



void opengl_post_process_shutdown_bloom()
{
	if ( Bloom_textures[0] ) {
		glDeleteTextures(1, &Bloom_textures[0]);
		Bloom_textures[0] = 0;
	}

	if ( Bloom_textures[1] ) {
		glDeleteTextures(1, &Bloom_textures[1]);
		Bloom_textures[1] = 0;
	}

	if ( Bloom_framebuffer > 0 ) {
		vglDeleteFramebuffersEXT(1, &Bloom_framebuffer);
		Bloom_framebuffer = 0;
	}
}

void opengl_post_process_init()
{
	Post_initialized = 0;

	//We need to read the tbl first. This is mostly for FRED's benefit, as otherwise the list of post effects for the sexp doesn't get updated.
	if ( !opengl_post_init_table() ) {
		mprintf(("  Unable to read post-processing table! Disabling post-processing...\n\n"));
		Cmdline_postprocess = 0;
		return;
	}

	if ( !Cmdline_postprocess ) {
		return;
	}

	if ( !Scene_texture_initialized ) {
		return;
	}

	if ( !is_minimum_GLSL_version() || Cmdline_no_fbo || !Is_Extension_Enabled(OGL_EXT_FRAMEBUFFER_OBJECT) ) {
		Cmdline_postprocess = 0;
		return;
	}

	// for ease of use we require support for non-power-of-2 textures in one
	// form or another:
	//    - the NPOT extension
	//    - GL version 2.0+ (which should work for non-reporting ATI cards since we don't use mipmaps)
	if ( !(Is_Extension_Enabled(OGL_ARB_TEXTURE_NON_POWER_OF_TWO) || (GL_version >= 20)) ) {
		Cmdline_postprocess = 0;
		return;
	}

	if ( !opengl_post_init_shaders() ) {
		mprintf(("  Unable to initialize post-processing shaders! Disabling post-processing...\n\n"));
		Cmdline_postprocess = 0;
		return;
	}

	if ( !opengl_post_init_framebuffer() ) {
		mprintf(("  Unable to initialize post-processing framebuffer! Disabling post-processing...\n\n"));
		Cmdline_postprocess = 0;
		return;
	}

	Post_initialized = 1;
}

void opengl_post_process_shutdown()
{
	if ( !Post_initialized ) {
		return;
	}

	if (Post_framebuffer_id[0]) {
		vglDeleteFramebuffersEXT(1, &Post_framebuffer_id[0]);
		Post_framebuffer_id[0] = 0;

		if (Post_framebuffer_id[1]) {
			vglDeleteFramebuffersEXT(1, &Post_framebuffer_id[1]);
			Post_framebuffer_id[1] = 0;
		}
	}

	Post_effects.clear();

	opengl_post_process_shutdown_bloom();

	Post_in_frame = false;
	Post_active_shader_index = 0;

	Post_initialized = 0;
}<|MERGE_RESOLUTION|>--- conflicted
+++ resolved
@@ -253,11 +253,7 @@
 
 	// We only want to draw to ATTACHMENT0
 	glDrawBuffer(GL_COLOR_ATTACHMENT0_EXT);
-<<<<<<< HEAD
-    glColorMask(GL_TRUE, GL_TRUE, GL_TRUE, GL_TRUE);
-=======
 	glColorMask(GL_TRUE, GL_TRUE, GL_TRUE, GL_TRUE);
->>>>>>> 6a76b990
 
 	// Do a prepass to convert the main shaders' RGBA output into RGBL
 	opengl_shader_set_current( gr_opengl_maybe_create_shader(SDR_TYPE_POST_PROCESS_FXAA_PREPASS, 0) );
@@ -269,7 +265,7 @@
 
 	GL_state.Texture.SetActiveUnit(0);
 	GL_state.Texture.SetTarget(GL_TEXTURE_2D);
-	GL_state.Texture.Enable(Scene_ldr_texture);
+	GL_state.Texture.Enable(Scene_color_texture);
 
 	opengl_draw_textured_quad(-1.0f, -1.0f, 0.0f, 0.0f, 1.0f, 1.0f, Scene_texture_u_scale, Scene_texture_u_scale);
 
@@ -278,7 +274,7 @@
 	// set and configure post shader ..
 	opengl_shader_set_current( gr_opengl_maybe_create_shader(SDR_TYPE_POST_PROCESS_FXAA, 0) );
 
-	vglFramebufferTexture2DEXT(GL_FRAMEBUFFER_EXT, GL_COLOR_ATTACHMENT0_EXT, GL_TEXTURE_2D, Scene_ldr_texture, 0);
+	vglFramebufferTexture2DEXT(GL_FRAMEBUFFER_EXT, GL_COLOR_ATTACHMENT0_EXT, GL_TEXTURE_2D, Scene_color_texture, 0);
 
 	// basic/default uniforms
 	GL_state.Uniform.setUniformi( "tex0", 0 );
@@ -314,6 +310,11 @@
 	GLboolean cull = GL_state.CullFace(GL_FALSE);
 
 	GL_state.Texture.SetShaderMode(GL_TRUE);
+
+	// Do FXAA
+	if (Cmdline_fxaa && !fxaa_unavailable && !GL_rendering_to_texture) {
+		opengl_post_pass_fxaa();
+	}
 	
 	opengl_shader_set_current( gr_opengl_maybe_create_shader(SDR_TYPE_POST_PROCESS_LIGHTSHAFTS, 0) );
 	float x,y;
@@ -376,12 +377,6 @@
 	
 	// do tone mapping
 	opengl_post_pass_tonemap();
-
-
-    // Do FXAA
-    if (Cmdline_fxaa && !fxaa_unavailable && !GL_rendering_to_texture) {
-        opengl_post_pass_fxaa();
-    }
 
 	// now write to the on-screen buffer
 	vglBindFramebufferEXT(GL_FRAMEBUFFER_EXT, opengl_get_rtt_framebuffer());
