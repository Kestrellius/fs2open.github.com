--- conflicted
+++ resolved
@@ -1049,21 +1049,13 @@
 	switch ( fb->fireball_render_type )	{
 
 		case FIREBALL_MEDIUM_EXPLOSION: {
-<<<<<<< HEAD
-			batching_add_volume_bitmap(Fireballs[num].current_bitmap, &p, fb->orient, obj->radius, alpha);
-=======
-			batching_add_volume_bitmap(fb->current_bitmap, &p, fb->orient, obj->radius);
->>>>>>> 420c7ec1
+			batching_add_volume_bitmap(fb->current_bitmap, &p, fb->orient, obj->radius, alpha);
 		}
 		break;
 
 		case FIREBALL_LARGE_EXPLOSION: {
 			// Make the big explosions rotate with the viewer.
-<<<<<<< HEAD
-			batching_add_volume_bitmap_rotated(Fireballs[num].current_bitmap, &p, (i2fl(fb->orient)*PI) / 180.0f, obj->radius, alpha);
-=======
-			batching_add_volume_bitmap_rotated(fb->current_bitmap, &p, (i2fl(fb->orient)*PI) / 180.0f, obj->radius);
->>>>>>> 420c7ec1
+			batching_add_volume_bitmap_rotated(fb->current_bitmap, &p, (i2fl(fb->orient)*PI) / 180.0f, obj->radius, alpha);
 		}
 		break;
 
