--- conflicted
+++ resolved
@@ -1,21 +1,10 @@
-<<<<<<< HEAD
-#extension GL_EXT_texture_array : enable
-in vec4 fragTexCoord;
-=======
 in vec4 fragTexCoord;
 out vec4 fragOut0;
->>>>>>> 5ffcdb5d
 uniform sampler2DArray shadow_map;
 //uniform sampler2D shadow_map;
 uniform int index;
-
-out vec4 fragOut0;
 void main()
 {
 	vec3 texcoord = vec3(fragTexCoord.xy, float(index));
 	fragOut0 = vec4(texture(shadow_map, texcoord).rgb,1.0);
-<<<<<<< HEAD
-	//fragOut0 = vec4(texture(shadow_map, fragTexCoord.xy).rgb,1.0);
-=======
->>>>>>> 5ffcdb5d
 }