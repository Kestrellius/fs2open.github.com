in vec4 fragTexCoord;
<<<<<<< HEAD
=======
out vec4 fragOut0;
>>>>>>> 5ffcdb5d
uniform sampler2D tex;
out vec4 fragOut0;
void main() {
	vec4 color = texture(tex, fragTexCoord.xy);
	fragOut0 = vec4(color.rgb, dot(color.rgb, vec3(0.299, 0.587, 0.114)) );
}<|MERGE_RESOLUTION|>--- conflicted
+++ resolved
@@ -1,10 +1,6 @@
 in vec4 fragTexCoord;
-<<<<<<< HEAD
-=======
 out vec4 fragOut0;
->>>>>>> 5ffcdb5d
 uniform sampler2D tex;
-out vec4 fragOut0;
 void main() {
 	vec4 color = texture(tex, fragTexCoord.xy);
 	fragOut0 = vec4(color.rgb, dot(color.rgb, vec3(0.299, 0.587, 0.114)) );
