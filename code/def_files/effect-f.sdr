--- conflicted
+++ resolved
@@ -1,13 +1,8 @@
 in vec4 fragTexCoord;
 in vec4 fragColor;
-<<<<<<< HEAD
-=======
 out vec4 fragOut0;
->>>>>>> 5ffcdb5d
 uniform sampler2D baseMap;
 uniform int textured;
-
-out vec4 fragOut0;
 void main()
 {
 	vec4 fragmentColor = mix(fragColor, texture2D(baseMap, fragTexCoord.xy)*fragColor.a, (float)textured);
