--- conflicted
+++ resolved
@@ -1,12 +1,4 @@
 in vec4 fragTexCoord;
-<<<<<<< HEAD
-uniform sampler2D bloomed;
-uniform float bloom_intensity;
-uniform int levels;
-
-out vec4 fragOut0;
-
-=======
 out vec4 fragOut0;
 out vec4 fragOut1;
 out vec4 fragOut2;
@@ -15,7 +7,6 @@
 uniform sampler2D bloomed;
 uniform float bloom_intensity;
 uniform int levels;
->>>>>>> 5ffcdb5d
 void main() {
  // Global constant
 	vec4 color_out = vec4(0.0, 0.0, 0.0, 1.0);
