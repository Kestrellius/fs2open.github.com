in vec4 fragTexCoord;
in vec4 fragColor;
in float fragOffset;
<<<<<<< HEAD
=======
out vec4 fragOut0;
>>>>>>> 5ffcdb5d
uniform sampler2D baseMap;
uniform sampler2D depthMap;
uniform float window_width;
uniform float window_height;
uniform sampler2D distMap;
uniform sampler2D frameBuffer;
<<<<<<< HEAD

out vec4 fragOut0;
=======
>>>>>>> 5ffcdb5d
void main()
{
	vec2 depthCoord = vec2(gl_FragCoord.x / window_width, gl_FragCoord.y / window_height);
	vec4 fragmentColor = texture(baseMap, fragTexCoord.xy) * fragColor.a;
	vec2 distortion = texture(distMap, fragTexCoord.xy+vec2(0.0, fragOffset)).rg;
	float alpha = clamp(dot(fragmentColor.rgb,vec3(0.3333))*10.0,0.0,1.0);
	distortion = ((distortion - 0.5) * 0.01) * alpha;
	fragOut0 = texture(frameBuffer,depthCoord+distortion);
	fragOut0.a = alpha;
}<|MERGE_RESOLUTION|>--- conflicted
+++ resolved
@@ -1,21 +1,13 @@
 in vec4 fragTexCoord;
 in vec4 fragColor;
 in float fragOffset;
-<<<<<<< HEAD
-=======
 out vec4 fragOut0;
->>>>>>> 5ffcdb5d
 uniform sampler2D baseMap;
 uniform sampler2D depthMap;
 uniform float window_width;
 uniform float window_height;
 uniform sampler2D distMap;
 uniform sampler2D frameBuffer;
-<<<<<<< HEAD
-
-out vec4 fragOut0;
-=======
->>>>>>> 5ffcdb5d
 void main()
 {
 	vec2 depthCoord = vec2(gl_FragCoord.x / window_width, gl_FragCoord.y / window_height);
