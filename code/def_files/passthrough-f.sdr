--- conflicted
+++ resolved
@@ -1,20 +1,12 @@
 in vec4 fragTexCoord;
 in vec4 fragColor;
-<<<<<<< HEAD
-=======
 out vec4 fragOut0;
->>>>>>> 5ffcdb5d
 uniform sampler2D baseMap;
 uniform int alphaTexture;
 uniform int noTexturing;
 uniform int srgb;
 uniform float intensity;
 uniform float alphaThreshold;
-<<<<<<< HEAD
-
-out vec4 fragOut0;
-=======
->>>>>>> 5ffcdb5d
 #define SRGB_GAMMA 2.2
 void main()
 {
