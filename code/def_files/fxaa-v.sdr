<<<<<<< HEAD
=======
#extension GL_EXT_gpu_shader4 : enable
>>>>>>> 5ffcdb5d
in vec4 vertPosition;
uniform float rt_w;
uniform float rt_h;
out vec2 v_rcpFrame;
noperspective out vec2 v_pos;
void main() {
	gl_Position = vertPosition;
	v_rcpFrame = vec2(1.0/rt_w, 1.0/rt_h);
	v_pos = vertPosition.xy*0.5 + 0.5;
}<|MERGE_RESOLUTION|>--- conflicted
+++ resolved
@@ -1,7 +1,4 @@
-<<<<<<< HEAD
-=======
 #extension GL_EXT_gpu_shader4 : enable
->>>>>>> 5ffcdb5d
 in vec4 vertPosition;
 uniform float rt_w;
 uniform float rt_h;
