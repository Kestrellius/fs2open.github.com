--- conflicted
+++ resolved
@@ -1,8 +1,5 @@
 in vec4 fragTexCoord;
-<<<<<<< HEAD
-=======
 out vec4 fragOut0;
->>>>>>> 5ffcdb5d
 uniform sampler2D tex;
 uniform float timer;
 uniform sampler2D bloomed;
@@ -34,8 +31,6 @@
 #endif
 uniform sampler2D blurred_tex;
 uniform sampler2D depth_tex;
-
-out vec4 fragOut0;
 void main()
 {
  #ifdef FLAG_DISTORT_NOISE
