--- conflicted
+++ resolved
@@ -172,16 +172,9 @@
 	l.g = g;
 	l.b = b;
 
-<<<<<<< HEAD
-	//Direcional lights not yet switched to use lighting profiles multipliers as that's part of a seperate project
-	auto lp = lighting_profile::current();
-	l.intensity = lp->directional_light_brightness.handle(intensity);
-	l.intensity = lp->overall_brightness.handle(l.intensity);
-=======
 	//configurable global tuning of light qualities
 	auto lp = lighting_profile::current();
 	l.intensity = lp->overall_brightness.handle(lp->directional_light_brightness.handle(intensity));
->>>>>>> 850f2904
 	l.rada = 0.0f;
 	l.radb = 0.0f;
 	l.rada_squared = l.rada*l.rada;
@@ -219,12 +212,7 @@
 
 	//configurable global tuning of light qualities
 	auto lp = lighting_profile::current();
-<<<<<<< HEAD
-	l.intensity = lp->point_light_brightness.handle(intensity);
-	l.intensity = lp->overall_brightness.handle(l.intensity);
-=======
 	l.intensity = lp->overall_brightness.handle(lp->point_light_brightness.handle(intensity));
->>>>>>> 850f2904
 	l.rada = lp->point_light_radius.handle(r1);
 	l.radb = lp->point_light_radius.handle(r2);
 	l.rada_squared = l.rada*l.rada;
@@ -262,12 +250,7 @@
 
 	//configurable global tuning of light qualities
 	auto lp = lighting_profile::current();
-<<<<<<< HEAD
-	l.intensity = lp->tube_light_brightness.handle(intensity);
-	l.intensity = lp->overall_brightness.handle(l.intensity);
-=======
 	l.intensity = lp->overall_brightness.handle(lp->tube_light_brightness.handle(intensity));
->>>>>>> 850f2904
 	l.rada = lp->tube_light_radius.handle(r1);
 	l.radb = lp->tube_light_radius.handle(r2);
 	l.rada_squared = l.rada*l.rada;
@@ -471,12 +454,7 @@
 	l.b = b;
 
 	auto lp = lighting_profile::current();
-<<<<<<< HEAD
-	l.intensity = lp->cone_light_brightness.handle(intensity);
-	l.intensity = lp->overall_brightness.handle(l.intensity);
-=======
 	l.intensity = lp->overall_brightness.handle(lp->cone_light_brightness.handle(intensity));
->>>>>>> 850f2904
 	l.rada = lp->cone_light_radius.handle(r1);
 	l.radb = lp->cone_light_radius.handle(r2);
 	l.rada_squared = l.rada*l.rada;
