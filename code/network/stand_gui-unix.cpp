#ifndef _WIN32

#include <cstdlib>
#include <iostream>
#include <string>
#include <sstream>
#include <fstream>
#include <streambuf>
#include <algorithm>
#include <iterator>
#include <cstddef>

// Copy-Paste from http://www.cplusplus.com/faq/sequences/strings/split/#c-tokenizer
struct split_struct {
    enum empties_t {
        empties_ok, no_empties
    };
};

template<typename Container>
Container& split(Container& result, const typename Container::value_type& s,
        const typename Container::value_type& delimiters, split_struct::empties_t empties = split_struct::empties_ok) {
    result.clear();
    size_t current;
    size_t next = -1;
    do {
        if (empties == split_struct::no_empties) {
            next = s.find_first_not_of(delimiters, next + 1);
            if (next == Container::value_type::npos)
                break;
            next -= 1;
        }
        current = next + 1;
        next = s.find_first_of(delimiters, current);
        result.push_back(s.substr(current, next - current));
    } while (next != Container::value_type::npos);
    return result;
}
// Copy-Paste end

// Copy-Paste from http://www.adp-gmbh.ch/cpp/common/base64.html
/*
 base64.cpp and base64.h

 Copyright (C) 2004-2008 René Nyffenegger

 This source code is provided 'as-is', without any express or implied
 warranty. In no event will the author be held liable for any damages
 arising from the use of this software.

 Permission is granted to anyone to use this software for any purpose,
 including commercial applications, and to alter it and redistribute it
 freely, subject to the following restrictions:

 1. The origin of this source code must not be misrepresented; you must not
 claim that you wrote the original source code. If you use this source code
 in a product, an acknowledgment in the product documentation would be
 appreciated but is not required.

 2. Altered source versions must be plainly marked as such, and must not be
 misrepresented as being the original source code.

 3. This notice may not be removed or altered from any source distribution.

 René Nyffenegger rene.nyffenegger@adp-gmbh.ch

 */

static const std::string base64_chars = "ABCDEFGHIJKLMNOPQRSTUVWXYZ"
        "abcdefghijklmnopqrstuvwxyz"
        "0123456789+/";

static inline bool is_base64(unsigned char c) {
    return (isalnum(c) || (c == '+') || (c == '/'));
}

std::string base64_encode(unsigned char const* bytes_to_encode, unsigned int in_len) {
    std::string ret;
    int i = 0;
    int j = 0;
    unsigned char char_array_3[3];
    unsigned char char_array_4[4];

    while (in_len--) {
        char_array_3[i++] = *(bytes_to_encode++);
        if (i == 3) {
            char_array_4[0] = (char_array_3[0] & 0xfc) >> 2;
            char_array_4[1] = ((char_array_3[0] & 0x03) << 4) + ((char_array_3[1] & 0xf0) >> 4);
            char_array_4[2] = ((char_array_3[1] & 0x0f) << 2) + ((char_array_3[2] & 0xc0) >> 6);
            char_array_4[3] = char_array_3[2] & 0x3f;

            for (i = 0; (i < 4); i++)
                ret += base64_chars[char_array_4[i]];
            i = 0;
        }
    }

    if (i) {
        for (j = i; j < 3; j++)
            char_array_3[j] = '\0';

        char_array_4[0] = (char_array_3[0] & 0xfc) >> 2;
        char_array_4[1] = ((char_array_3[0] & 0x03) << 4) + ((char_array_3[1] & 0xf0) >> 4);
        char_array_4[2] = ((char_array_3[1] & 0x0f) << 2) + ((char_array_3[2] & 0xc0) >> 6);
        char_array_4[3] = char_array_3[2] & 0x3f;

        for (j = 0; (j < i + 1); j++)
            ret += base64_chars[char_array_4[j]];

        while ((i++ < 3))
            ret += '=';

    }

    return ret;

}

std::string base64_decode(std::string const& encoded_string) {
    int in_len = encoded_string.size();
    int i = 0;
    int j = 0;
    int in_ = 0;
    unsigned char char_array_4[4], char_array_3[3];
    std::string ret;

    while (in_len-- && (encoded_string[in_] != '=') && is_base64(encoded_string[in_])) {
        char_array_4[i++] = encoded_string[in_];
        in_++;
        if (i == 4) {
            for (i = 0; i < 4; i++)
                char_array_4[i] = base64_chars.find(char_array_4[i]);

            char_array_3[0] = (char_array_4[0] << 2) + ((char_array_4[1] & 0x30) >> 4);
            char_array_3[1] = ((char_array_4[1] & 0xf) << 4) + ((char_array_4[2] & 0x3c) >> 2);
            char_array_3[2] = ((char_array_4[2] & 0x3) << 6) + char_array_4[3];

            for (i = 0; (i < 3); i++)
                ret += char_array_3[i];
            i = 0;
        }
    }

    if (i) {
        for (j = i; j < 4; j++)
            char_array_4[j] = 0;

        for (j = 0; j < 4; j++)
            char_array_4[j] = base64_chars.find(char_array_4[j]);

        char_array_3[0] = (char_array_4[0] << 2) + ((char_array_4[1] & 0x30) >> 4);
        char_array_3[1] = ((char_array_4[1] & 0xf) << 4) + ((char_array_4[2] & 0x3c) >> 2);
        char_array_3[2] = ((char_array_4[2] & 0x3) << 6) + char_array_4[3];

        for (j = 0; (j < i - 1); j++)
            ret += char_array_3[j];
    }

    return ret;
}
// Copy-Paste end


/*
 Copyright (c) 2013 Eli2
 Permission is hereby granted, free of charge, to any person obtaining a copy of this software and associated documentation files (the "Software"), to deal in the Software without restriction, including without limitation the rights to use, copy, modify, merge, publish, distribute, sublicense, and/or sell copies of the Software, and to permit persons to whom the Software is furnished to do so, subject to the following conditions:
 The above copyright notice and this permission notice shall be included in all copies or substantial portions of the Software.
 THE SOFTWARE IS PROVIDED "AS IS", WITHOUT WARRANTY OF ANY KIND, EXPRESS OR IMPLIED, INCLUDING BUT NOT LIMITED TO THE WARRANTIES OF MERCHANTABILITY, FITNESS FOR A PARTICULAR PURPOSE AND NONINFRINGEMENT. IN NO EVENT SHALL THE AUTHORS OR COPYRIGHT HOLDERS BE LIABLE FOR ANY CLAIM, DAMAGES OR OTHER LIABILITY, WHETHER IN AN ACTION OF CONTRACT, TORT OR OTHERWISE, ARISING FROM, OUT OF OR IN CONNECTION WITH THE SOFTWARE OR THE USE OR OTHER DEALINGS IN THE SOFTWARE.
 */

#include "network/stand_gui.h"

#include "globalincs/pstypes.h"
#include "gamesequence/gamesequence.h"
#include "playerman/player.h"
#include "mission/missiongoals.h"
#include "ship/ship.h"
#include "osapi/osapi.h"

#include "network/multi.h"
#include "network/multiutil.h"
#include "network/multimsgs.h"
#include "network/multi_pmsg.h"
#include "network/multi_kick.h"
#include "network/multi_endgame.h"

#include "fs2netd/fs2netd_client.h"

#include "mongoose.h"
#include "jansson.h"

#define ARRAY_SIZE(array) (sizeof(array) / sizeof(array[0]))



class WebapiCommand {
public:
    virtual ~WebapiCommand() {
    }
    ;
    virtual void execute() = 0;
};

class ChangeServerInformationCommand : public WebapiCommand
{
	SCP_string name;
	bool hasName;

	SCP_string passwd;
	bool hasPasswd;

	int framecap;

public:
	ChangeServerInformationCommand() : hasName(false), hasPasswd(false), framecap(0) {}

	void setFrameCap(int cap) { framecap = cap; }

	void setName(const char* newName)
	{
		hasName = true;
		name.assign(newName);
	}

	void setPasswd(const char* newPasswd)
	{
		hasPasswd = true;
		passwd.assign(newPasswd);
	}

	virtual void execute()
	{
		if (hasName) {
			strcpy_s(Netgame.name, name.c_str());
			strcpy_s(Multi_options_g.std_pname, name.c_str());
			// update fs2netd with the info
			if (MULTI_IS_TRACKER_GAME) {
				fs2netd_gameserver_disconnect();
				Sleep(50);
				fs2netd_gameserver_start();
			}
		}

		if (hasPasswd) {
			strcpy_s(Multi_options_g.std_passwd, passwd.c_str());
		}

		if (framecap)
		{
			Multi_options_g.std_framecap = framecap;
		}
	}
};

class KickPlayerCommand: public WebapiCommand {
public:
    KickPlayerCommand(int playerId)
            : mPlayerId(playerId) {
    }

    virtual void execute() {
        size_t foundPlayerIndex;
        for (size_t idx = 0; idx < MAX_PLAYERS; idx++) {
            if (MULTI_CONNECTED(Net_players[idx])) {
                if (Net_players[idx].player_id == mPlayerId) {
                    foundPlayerIndex = idx;
                }
            }
        }
        multi_kick_player(foundPlayerIndex, 0);
    }
private:
    int mPlayerId;
};

class ShutdownServerCommand: public WebapiCommand {
public:
    virtual void execute() {
        gameseq_post_event(GS_EVENT_QUIT_GAME);
    }
};

class UpdateMissionsCommand: public WebapiCommand {
public:
    virtual void execute() {
        if (MULTI_IS_TRACKER_GAME) {
            // delete mvalid.cfg if it exists
            cf_delete(MULTI_VALID_MISSION_FILE, CF_TYPE_DATA);

            // refresh missions
            multi_update_valid_missions();
        }
    }
};

class ResetGameCommand: public WebapiCommand {
public:
    virtual void execute() {
        multi_quit_game(PROMPT_NONE);
    }
};

class ResetFs2NetCommand: public WebapiCommand {
public:
    virtual void execute() {
        fs2netd_reset_connection();
    }
};

SDL_mutex* webapiCommandQueueMutex = SDL_CreateMutex();
SCP_vector<WebapiCommand*> webapiCommandQueue;

void webapiAddCommand(WebapiCommand *command) {
    SDL_mutexP(webapiCommandQueueMutex);

    webapiCommandQueue.push_back(command);

    SDL_mutexV(webapiCommandQueueMutex);
}

void webapiExecuteCommands() {
    SDL_mutexP(webapiCommandQueueMutex);

    for (SCP_vector<WebapiCommand*>::iterator iter = webapiCommandQueue.begin(); iter != webapiCommandQueue.end();
            ++iter) {
        (*iter)->execute();
		delete *iter;
    }

    webapiCommandQueue.clear();

    SDL_mutexV(webapiCommandQueueMutex);
}

struct LogResource {
    struct LogResourceEntry {
        long timestamp;
        json_t *entity;
    };

    long currentTimestamp;
    SCP_list<LogResourceEntry> entries;

    void addEntity(json_t* entity) {
        LogResourceEntry entry;
        entry.timestamp = currentTimestamp;
        entry.entity = entity;

        entries.push_back(entry);
        currentTimestamp++;

        if (entries.size() > 500) {
            json_delete(entries.front().entity);
            entries.pop_front();
        }
    }

    json_t* getEntriesAfter(long after) {
        json_t *msgs = json_array();

        for (std::list<LogResourceEntry>::iterator iter = entries.begin(); iter != entries.end(); ++iter) {
            if (iter->timestamp >= after) {
                json_t *msg = json_copy(iter->entity);
                json_object_set_new(msg, "timestamp", json_integer(iter->timestamp));
                json_array_append(msgs, msg);
            }
        }

        return msgs;
    }
};


SDL_mutex *webapi_dataMutex = SDL_CreateMutex();
netgame_info webapi_netgameInfo;
std::map<short, net_player> webapiNetPlayers;
float webui_fps;
float webui_missiontime;
std::list<mission_goal> webuiMissionGoals;
LogResource webapi_chatLog;
LogResource webapi_debugLog;

enum HttpStatuscode {
    HTTP_200_OK, HTTP_401_UNAUTHORIZED, HTTP_404_NOT_FOUND, HTTP_500_INTERNAL_SERVER_ERROR
};

static void sendResponse(mg_connection *conn, std::string const& data, HttpStatuscode status) {
    std::stringstream headerStream;

    headerStream << "HTTP/1.0 ";
    switch (status) {
    case HTTP_200_OK:
        headerStream << "200 OK";
        break;
    case HTTP_401_UNAUTHORIZED:
        headerStream << "401 Unauthorized";
        break;
    case HTTP_404_NOT_FOUND:
        headerStream << "404 Not Found";
        break;
    case HTTP_500_INTERNAL_SERVER_ERROR:
        headerStream << "500 Internal Server Error";
        break;
    }
    headerStream << "\r\n";

    if (data.length() > 0) {
        headerStream << "Content-Length: " << data.length() << "\r\n";
        headerStream << "Content-Type: application/json\r\n\r\n";
    }

    std::string resultString;
    resultString += headerStream.str();
    resultString += data;

    mg_write(conn, resultString.c_str(), (int) resultString.length());
}

static void sendJsonResponse(mg_connection *connection, json_t *responseEntity) {
    char* result = json_dumps(responseEntity, 0);
    std::string resultString(result);
    free(result);
    json_delete(responseEntity);

    sendResponse(connection, resultString, HTTP_200_OK);
}

// =============================================================================

struct ResourceContext {
    json_t *requestEntity;
    SCP_map<SCP_string, SCP_string> parameters;
};

typedef json_t* (*resourceHandler)(ResourceContext *);

struct Resource {
    SCP_string path;
    SCP_string method;

    resourceHandler handler;
};

json_t* emptyResource(ResourceContext *context) {
    return json_object();
}

json_t* serverGet(ResourceContext *context) {
    json_t *result = json_object();

    json_object_set_new(result, "name", json_string(Multi_options_g.std_pname));
    json_object_set_new(result, "password", json_string(Multi_options_g.std_passwd));
    json_object_set_new(result, "framecap", json_integer(Multi_options_g.std_framecap));

    return result;
}

json_t* serverPut(ResourceContext *context) {
<<<<<<< HEAD
    const char* name = json_string_value(json_object_get(context->requestEntity, "name"));
    if (name) {
        strcpy_s(Netgame.name, name);
        strcpy_s(Multi_options_g.std_pname, name);
        // update fs2netd with the info
        if (MULTI_IS_TRACKER_GAME) {
            fs2netd_gameserver_disconnect();
            os_sleep(50);
            fs2netd_gameserver_start();
        }
    }
    const char* passwd = json_string_value(json_object_get(context->requestEntity, "password"));
    if (passwd) {
        strcpy_s(Multi_options_g.std_passwd, passwd);
    }
    int framecap = atoi(json_string_value(json_object_get(context->requestEntity, "framecap")));
    if (framecap)
    {
        Multi_options_g.std_framecap = framecap;
    }
=======
	ChangeServerInformationCommand* changeCommand = new ChangeServerInformationCommand();
>>>>>>> a47ac6c5

	const char* name = json_string_value(json_object_get(context->requestEntity, "name"));
	if (name) {
		changeCommand->setName(name);
	}
	const char* passwd = json_string_value(json_object_get(context->requestEntity, "password"));
	if (passwd) {
		changeCommand->setPasswd(passwd);
	}
	int framecap = atoi(json_string_value(json_object_get(context->requestEntity, "framecap")));
	if (framecap)
	{
		changeCommand->setFrameCap(framecap);
	}

	webapiAddCommand(changeCommand);

	return json_object();
}

json_t* serverDelete(ResourceContext *context) {
    webapiAddCommand(new ShutdownServerCommand());
    return json_object();
}

json_t* refreshMissions(ResourceContext *context) {
    webapiAddCommand(new UpdateMissionsCommand());
    return json_object();
}

json_t* serverResetGame(ResourceContext *context) {
    webapiAddCommand(new ResetGameCommand());
    return json_object();
}

json_t* fs2netReset(ResourceContext *context) {
    webapiAddCommand(new ResetFs2NetCommand());
    return json_object();
}

json_t* netgameInfoGet(ResourceContext *context) {
    json_t *obj = json_object();

    json_object_set_new(obj, "name", json_string(webapi_netgameInfo.name));
    json_object_set_new(obj, "mission", json_string(webapi_netgameInfo.mission_name));
    json_object_set_new(obj, "campaign", json_string(webapi_netgameInfo.campaign_name));

    json_object_set_new(obj, "maxPlayers", json_integer(webapi_netgameInfo.max_players));
    json_object_set_new(obj, "maxObservers", json_integer(webapi_netgameInfo.options.max_observers));
    json_object_set_new(obj, "respawn", json_integer(webapi_netgameInfo.respawn));

    json_object_set_new(obj, "gameState", json_integer(webapi_netgameInfo.game_state));

    json_object_set_new(obj, "security", json_integer(webapi_netgameInfo.security));
    return obj;
}

json_t* missionGet(ResourceContext *context) {
    json_t *fpsEntity = json_object();

    json_object_set_new(fpsEntity, "fps", json_real(webui_fps));
    json_object_set_new(fpsEntity, "time", json_real(webui_missiontime));

    return fpsEntity;
}

json_t* missionGoalsGet(ResourceContext *context) {
    json_t *goals = json_array();

    for (std::list<mission_goal>::iterator iter = webuiMissionGoals.begin(); iter != webuiMissionGoals.end(); ++iter) {
        mission_goal goal = *iter;

        json_t *goalEntity = json_object();

        json_object_set_new(goalEntity, "name", json_string(goal.name));
        json_object_set_new(goalEntity, "message", json_string(goal.message));
        json_object_set_new(goalEntity, "score", json_integer(goal.score));
        json_object_set_new(goalEntity, "team", json_integer(goal.team));

        char *typeString;
        switch (goal.type) {
        case PRIMARY_GOAL:
            typeString = "primary";
            break;
        case SECONDARY_GOAL:
            typeString = "secondary";
            break;
        case BONUS_GOAL:
            typeString = "bonus";
            break;
        default:
            typeString = "error";
            break;
        };
        json_object_set_new(goalEntity, "type", json_string(typeString));

        char *statusString;
        switch (goal.satisfied) {
        case GOAL_FAILED:
            statusString = "failed";
            break;
        case GOAL_COMPLETE:
            statusString = "complete";
            break;
        case GOAL_INCOMPLETE:
            statusString = "incomplete";
            break;
        default:
            statusString = "error";
            break;
        };
        json_object_set_new(goalEntity, "status", json_string(statusString));

        json_array_append(goals, goalEntity);
    }

    return goals;
}

json_t* playerGet(ResourceContext *context) {
    json_t *playerList = json_array();

    for (std::map<short, net_player>::iterator iter = webapiNetPlayers.begin(); iter != webapiNetPlayers.end();
            ++iter) {
        net_player p = iter->second;

        char address[256];
        sprintf(address, "%u.%u.%u.%u:%u", p.p_info.addr.addr[0], p.p_info.addr.addr[1], p.p_info.addr.addr[2],
                p.p_info.addr.addr[3], p.p_info.addr.port);

        json_t *obj = json_object();

        json_object_set(obj, "id", json_integer(p.player_id));
        json_object_set(obj, "address", json_string(address));
        json_object_set(obj, "ping", json_integer(p.s_info.ping.ping_avg));
        json_object_set(obj, "host", (MULTI_HOST(p)) ? json_true() : json_false());
        json_object_set(obj, "observer", (MULTI_OBSERVER(p)) ? json_true() : json_false());
        json_object_set(obj, "callsign", json_string(p.m_player->callsign));
        json_object_set(obj, "ship", json_string(Ship_info[p.p_info.ship_class].name));

        json_array_append(playerList, obj);
    }

    return playerList;
}

json_t* playerDelete(ResourceContext *context) {
    int playerId = atoi(context->parameters["playerId"].c_str());
    webapiAddCommand(new KickPlayerCommand(playerId));
    return json_object();
}

net_player *playerForId(int playerId) {
    net_player *foundPlayer = NULL;
    for (size_t idx = 0; idx < MAX_PLAYERS; idx++) {
        if (MULTI_CONNECTED(Net_players[idx])) {
            if (Net_players[idx].player_id == playerId) {
                foundPlayer = &Net_players[idx];
            }
        }
    }
    return foundPlayer;
}

json_t* playerMissionScoreAlltimeGet(ResourceContext *context) {
    net_player *p = playerForId(atoi(context->parameters["playerId"].c_str()));

    json_t *obj2 = json_object();
    if (p == NULL || p->m_player == NULL)
        return obj2;

    scoring_struct *scores = &(p->m_player->stats);

    json_object_set_new(obj2, "score", json_integer(scores->m_score));
    json_object_set_new(obj2, "kills", json_integer(scores->m_kill_count));
    json_object_set_new(obj2, "kills-enemy", json_integer(scores->m_kill_count_ok));
    json_object_set_new(obj2, "kills-friendly", json_integer(scores->m_bonehead_kills));
    json_object_set_new(obj2, "assists", json_integer(scores->m_assists));
    json_object_set_new(obj2, "shots-primary", json_integer(scores->mp_shots_fired));
    json_object_set_new(obj2, "shots-secondary", json_integer(scores->ms_shots_fired));
    json_object_set_new(obj2, "hits-primary", json_integer(scores->mp_shots_hit));
    json_object_set_new(obj2, "hits-secondary", json_integer(scores->ms_shots_hit));
    json_object_set_new(obj2, "hits-friendly-primary", json_integer(scores->mp_bonehead_hits));
    json_object_set_new(obj2, "hits-friendly-secondary", json_integer(scores->ms_bonehead_hits));

    return obj2;
}

json_t* playerMissionScoreMissionGet(ResourceContext *context) {
    net_player *p = playerForId(atoi(context->parameters["playerId"].c_str()));

    json_t *obj = json_object();
    if (p == NULL || p->m_player == NULL)
        return obj;

    scoring_struct *scores = &(p->m_player->stats);

    json_object_set_new(obj, "score", json_integer(scores->score));
    json_object_set_new(obj, "kills", json_integer(scores->kill_count));
    json_object_set_new(obj, "kills-enemy", json_integer(scores->kill_count_ok));
    json_object_set_new(obj, "kills-friendly", json_integer(scores->bonehead_kills));
    json_object_set_new(obj, "assists", json_integer(scores->assists));
    json_object_set_new(obj, "shots-primary", json_integer(scores->p_shots_fired));
    json_object_set_new(obj, "shots-secondary", json_integer(scores->s_shots_fired));
    json_object_set_new(obj, "hits-primary", json_integer(scores->p_shots_hit));
    json_object_set_new(obj, "hits-secondary", json_integer(scores->s_shots_hit));
    json_object_set_new(obj, "hits-friendly-primary", json_integer(scores->p_bonehead_hits));
    json_object_set_new(obj, "hits-friendly-secondary", json_integer(scores->s_bonehead_hits));

    return obj;
}

int afterTimestamp(ResourceContext *context) {
    SCP_map<SCP_string, SCP_string>::iterator iter = context->parameters.find("after");
    if (iter != context->parameters.end()) {
        return atoi(iter->second.c_str());
    }

    return 0;
}

json_t* chatGet(ResourceContext *context) {
    int after = afterTimestamp(context);
    return webapi_chatLog.getEntriesAfter(after);
}

json_t* chatPost(ResourceContext *context) {
    const char* message = json_string_value(json_object_get(context->requestEntity, "message"));
    if (message) {
        send_game_chat_packet(Net_player, const_cast<char*>(message), MULTI_MSG_ALL, NULL);
        std_add_chat_text(const_cast<char*>(message), 0 /*MY_NET_PLAYER_NUM*/, 1);
    }
    
    return emptyResource(context);
}

json_t* debugGet(ResourceContext *context) {
    int after = afterTimestamp(context);
    return webapi_debugLog.getEntriesAfter(after);
}

struct Resource resources[] = {
    { "api/1/auth", "GET", &emptyResource },
    { "api/1/server", "GET", &serverGet },
    { "api/1/server", "PUT", &serverPut },
    { "api/1/server", "DELETE", &serverDelete },
    { "api/1/server/refreshMissions", "GET", &refreshMissions },
    { "api/1/server/resetGame", "GET", &serverResetGame },
    { "api/1/server/fs2net/reset", "GET", &fs2netReset },
    { "api/1/netgameInfo", "GET", &netgameInfoGet },
    { "api/1/mission", "GET", &missionGet },
    { "api/1/mission/goals", "GET", &missionGoalsGet },
    { "api/1/player", "GET", &playerGet },
    { "api/1/player/*", "DELETE", &playerDelete },
    { "api/1/player/*/score/mission", "GET", &playerMissionScoreMissionGet },
    { "api/1/player/*/score/alltime", "GET", &playerMissionScoreAlltimeGet },
    { "api/1/chat", "GET", &chatGet },
    { "api/1/chat", "POST", &chatPost },
    { "api/1/debug", "GET", &debugGet } };

static bool webserverApiRequest(mg_connection *conn, const mg_request_info *ri) {
    SCP_string resourcePath(ri->uri);

    resourcePath.erase(0, 1);
    SCP_vector<SCP_string> pathParts;
    split(pathParts, resourcePath, "/", split_struct::no_empties);

    json_t *result = NULL;

    SCP_string method(ri->request_method);

    for (size_t i = 0; i < ARRAY_SIZE(resources); i++) {
        Resource* r = &resources[i];
        SCP_vector<SCP_string> resourcePathParts;
        split(resourcePathParts, r->path, "/", split_struct::no_empties);

        if (resourcePathParts.size() == pathParts.size()) {
            ResourceContext context;

            bool pathMatch = true;
            for (size_t u = 0; u < resourcePathParts.size(); u++) {
                //TODO this is kind of a hack
                if (resourcePathParts.at(u) == "*") {
                    context.parameters["playerId"] = pathParts.at(u);
                } else if (resourcePathParts.at(u) != pathParts.at(u)) {
                    pathMatch = false;
                    break;
                }
            }

            if (pathMatch && r->method == method) {

                std::string userNameAndPassword;
                
                userNameAndPassword += Multi_options_g.webapiUsername.c_str();
                userNameAndPassword += ":";
                userNameAndPassword += Multi_options_g.webapiPassword.c_str();
                
                std::string basicAuthValue = "Basic ";
                
                basicAuthValue += base64_encode(reinterpret_cast<const unsigned char*>(userNameAndPassword.c_str()), userNameAndPassword.length());

                const char* authValue = mg_get_header(conn, "Authorization");
                if (authValue == NULL || strcmp(authValue, basicAuthValue.c_str()) != 0) {
                    sendResponse(conn, std::string(), HTTP_401_UNAUTHORIZED);
                    return true;
                }

                if (ri->query_string) {
                    SCP_string query(ri->query_string);
                    SCP_vector<SCP_string> queryPairs;
                    split(queryPairs, query, "&", split_struct::no_empties);

                    for (SCP_vector<SCP_string>::const_iterator iter = queryPairs.begin(); iter != queryPairs.end();
                            ++iter) {
                        SCP_vector<SCP_string> temp;

                        split(temp, *iter, "=", split_struct::no_empties);

                        if (temp.size() == 2) {
                            context.parameters[temp[0]] = temp[1];
                        }
                    }
                }

                char entityBuffer[1024];
                memset(entityBuffer, 0, sizeof(entityBuffer));
                
                /*int readBytes = */mg_read(conn, &entityBuffer, sizeof(entityBuffer));

                json_error_t parseError;
                context.requestEntity = json_loads((const char*) &entityBuffer, JSON_DISABLE_EOF_CHECK, &parseError);


                SDL_mutexP(webapi_dataMutex);
                result = r->handler(&context);
                SDL_mutexV(webapi_dataMutex);

                break;
            }
        }
    }

    if (result) {
        sendJsonResponse(conn, result);
        return true;
    }

    return false;
}

static void *webserverCallback(enum mg_event event, struct mg_connection *conn) {
    const struct mg_request_info *ri = mg_get_request_info(conn);

    switch (event) {
    case MG_EVENT_LOG: {
        const char *msg = (const char *) ri->ev_data;
        mprintf(("Webapi error: %s\n", msg));
        break;
    }
    case MG_NEW_REQUEST: {
        bool requestHandled = webserverApiRequest(conn, ri);
        return requestHandled ? const_cast<char*>("") : NULL;
    }
    default:
        break;
    };
    return NULL;
}

struct mg_context *webserverContext = NULL;

void webapi_shutdown() {
    if (webserverContext) {
        mprintf(("Webapi shutting down\n"));
        mg_stop(webserverContext);
    }
}

void std_init_standalone() {
    atexit(webapi_shutdown);
}

void std_configLoaded(multi_global_options *options) {

    webapi_shutdown();

    char buffer[16];
    sprintf(buffer, "%d", options->webapiPort);

    const char *mgOptions[] = {
        "listening_ports", buffer,
        "document_root", options->webuiRootDirectory.c_str(),
        "num_threads", "4",
        NULL };

    mprintf(("Webapi starting on port: %d with document root at: %s\n", options->webapiPort, options->webuiRootDirectory.c_str()));

    webserverContext = mg_start(&webserverCallback, NULL, mgOptions);
}

void std_add_chat_text(const char *text, int player_index, int add_id) {

    json_t *msg = json_object();
    //json_object_set_new(msg, "source",    json_string(Net_players[player_index].m_player->callsign));
    json_object_set_new(msg, "message", json_string(text));

    webapi_chatLog.addEntity(msg);
}

void std_debug_multilog_add_line(const char *str) {

    SCP_vector<SCP_string> debugMessages;
    split(debugMessages, SCP_string(str), "\n", split_struct::no_empties);

    for (SCP_vector<SCP_string>::const_iterator iter = debugMessages.begin(); iter != debugMessages.end(); ++iter) {
        json_t *msg = json_object();
        json_object_set_new(msg, "message", json_string(str));
        webapi_debugLog.addEntity(msg);
    }
}

// =============================================================================

std::vector<std::string> bannedPlayers;

void std_add_ban(const char *name) {
    bannedPlayers.push_back(std::string(name));
}

int std_player_is_banned(const char *name) {
    return std::find(bannedPlayers.begin(), bannedPlayers.end(), std::string(name)) != bannedPlayers.end() ? 1 : 0;
}

/**
 * return 1 if the standalone is host password protected, otherwise 0
 */
int std_is_host_passwd() {
    return (Multi_options_g.std_passwd[0] != '\0') ? 1 : 0;
}

void std_set_standalone_fps(float fps) {
    webui_fps = fps;
}

void std_do_gui_frame() {
    SDL_mutexP(webapi_dataMutex);

    webapi_netgameInfo = Netgame;

    // Update player data
    webapiNetPlayers.clear();

    for (size_t idx = 0; idx < MAX_PLAYERS; idx++) {
        if (MULTI_CONNECTED(Net_players[idx]) && (Net_player != &Net_players[idx])) {
            net_player* p = &Net_players[idx];

            webapiNetPlayers[p->player_id] = *p;
        }
    }

    // Update mission data
    webui_missiontime = f2fl(Missiontime);

    webuiMissionGoals.clear();
    for (int idx = 0; idx < Num_goals; idx++) {
        webuiMissionGoals.push_back(Mission_goals[idx]);
    }

    SDL_mutexV(webapi_dataMutex);

    webapiExecuteCommands();
}

// set the game name for the standalone. passing NULL uses the default
void std_connect_set_gamename(char *name)
{
	// use the default name for now
	if(name == NULL){
		// if a permanent name exists, use that instead of the default
		if(strlen(Multi_options_g.std_pname)){
			strcpy_s(Netgame.name, Multi_options_g.std_pname);
		} else {
			strcpy_s(Netgame.name,XSTR("Standalone Server",916));
		}
	} else {
		strcpy_s(Netgame.name,name);
        
		// update fs2netd
		if (MULTI_IS_TRACKER_GAME) {
			fs2netd_gameserver_disconnect();
			os_sleep(50);
			fs2netd_gameserver_start();
		}
	}
}

/**
 * Unused methods from the original API below,
 * most of this stuff is now done in std_do_gui_frame
 */
void std_add_player(net_player *p) {}
/* The return value does nothing, except cause the two functions below to be called*/
int std_remove_player(net_player *p) {return 0;}
void std_connect_set_host_connect_status() {}
int std_connect_set_connect_count() {return 0;}
void std_update_player_ping(net_player *p) {}
void std_multi_setup_goal_tree() {}
void std_multi_add_goals() {}
void std_multi_update_goals() {}
void std_multi_update_netgame_info_controls() {}
void std_multi_set_standalone_mission_name(char *mission_name) {}
void std_gen_set_text(char *str, int field_num) {}
void std_create_gen_dialog(char *title) {}
void std_destroy_gen_dialog() {}
int std_gen_is_active() {return 0;}
void std_debug_set_standalone_state_string(char *str) {}
void std_reset_standalone_gui() {}
void std_reset_timestamps() {}
void std_multi_set_standalone_missiontime(float mission_time) {}

// stub - not required for *nix standalone
void std_init_os() {}

#endif<|MERGE_RESOLUTION|>--- conflicted
+++ resolved
@@ -456,30 +456,7 @@
 }
 
 json_t* serverPut(ResourceContext *context) {
-<<<<<<< HEAD
-    const char* name = json_string_value(json_object_get(context->requestEntity, "name"));
-    if (name) {
-        strcpy_s(Netgame.name, name);
-        strcpy_s(Multi_options_g.std_pname, name);
-        // update fs2netd with the info
-        if (MULTI_IS_TRACKER_GAME) {
-            fs2netd_gameserver_disconnect();
-            os_sleep(50);
-            fs2netd_gameserver_start();
-        }
-    }
-    const char* passwd = json_string_value(json_object_get(context->requestEntity, "password"));
-    if (passwd) {
-        strcpy_s(Multi_options_g.std_passwd, passwd);
-    }
-    int framecap = atoi(json_string_value(json_object_get(context->requestEntity, "framecap")));
-    if (framecap)
-    {
-        Multi_options_g.std_framecap = framecap;
-    }
-=======
 	ChangeServerInformationCommand* changeCommand = new ChangeServerInformationCommand();
->>>>>>> a47ac6c5
 
 	const char* name = json_string_value(json_object_get(context->requestEntity, "name"));
 	if (name) {
