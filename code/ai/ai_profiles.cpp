--- conflicted
+++ resolved
@@ -538,13 +538,11 @@
 
 				set_flag(profile, "$better combat collision avoidance for fightercraft:", AI::Profile_Flags::Better_collision_avoidance);
 
-<<<<<<< HEAD
+				set_flag(profile, "$improved missile avoidance for fightercraft:", AI::Profile_Flags::Improved_missile_avoidance);
+
+				set_flag(profile, "$friendly ships use AI profile countermeasure chance:", AI::Profile_Flags::Friendlies_use_countermeasure_firechance);
+
 				set_flag(profile, "$improved subsystem attack pathing:", AI::Profile_Flags::Improved_subsystem_attack_pathing);
-=======
-				set_flag(profile, "$improved missile avoidance for fightercraft:", AI::Profile_Flags::Improved_missile_avoidance);
-
-				set_flag(profile, "$friendly ships use AI profile countermeasure chance:", AI::Profile_Flags::Friendlies_use_countermeasure_firechance);
->>>>>>> 55b8f3f6
 
 				// if we've been through once already and are at the same place, force a move
 				if (saved_Mp && (saved_Mp == Mp))
