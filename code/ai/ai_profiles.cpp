/*
 * Created by Ian "Goober5000" Warfield for the FreeSpace2 Source Code Project.
 * You may not sell or otherwise commercially exploit the source or things you
 * create based on the source.
 */




#include "globalincs/pstypes.h"
#include "globalincs/def_files.h"
#include "ai/ai_profiles.h"
#include "parse/parselo.h"
#include "localization/localize.h"
#include "weapon/weapon.h"
#include "ship/ship.h"


// global stuff
int Num_ai_profiles;
int Default_ai_profile;
ai_profile_t Ai_profiles[MAX_AI_PROFILES];

// local to this file
static int Ai_profiles_initted = 0;
static char Default_profile_name[NAME_LENGTH];


// utility
void set_flag(ai_profile_t *profile, char *name, int flag, int type)
{
	if (optional_string(name))
	{
		bool val;
		stuff_boolean(&val);

		if (type == AIP_FLAG) {
			if (val)
				profile->flags |= flag;
			else
				profile->flags &= ~flag;
		} else {
			if (val)
				profile->flags2 |= flag;
			else
				profile->flags2 &= ~flag;
		}
	}
}

char *AI_path_types[] = {
	"normal",
	"alt1",
};

int Num_ai_path_types = sizeof(AI_path_types)/sizeof(char*);

int ai_path_type_match(char *p)
{
	int i;
	for(i = 0; i < Num_ai_path_types; i++)
	{
		if(!stricmp(AI_path_types[i], p))
			return i;
	}

	return -1;
}

void parse_ai_profiles_tbl(const char *filename)
{
	int i;
	char profile_name[NAME_LENGTH];
	ai_profile_t dummy_profile;
	char *saved_Mp = NULL;
	char buf[NAME_LENGTH];

	try
	{
		if (filename == NULL)
			read_file_text_from_array(defaults_get_file("ai_profiles.tbl"));
		else
			read_file_text(filename, CF_TYPE_TABLES);

		reset_parse();


		// start parsing
		required_string("#AI Profiles");

		// new default?
		if (optional_string("$Default Profile:"))
			stuff_string(Default_profile_name, F_NAME, NAME_LENGTH);

		// begin reading data
		while (required_string_either("#End", "$Profile Name:"))
		{
			ai_profile_t *profile = &dummy_profile;
			ai_profile_t *previous_profile = NULL;
			bool no_create = false;

			// get the name
			required_string("$Profile Name:");
			stuff_string(profile_name, F_NAME, NAME_LENGTH);

			// see if it exists
			for (i = 0; i < Num_ai_profiles; i++)
			{
				if (!stricmp(Ai_profiles[i].profile_name, profile_name))
				{
					previous_profile = &Ai_profiles[i];
					break;
				}
			}

			// modular table stuff
			if (optional_string("+nocreate"))
			{
				no_create = true;

				// use the previous one if possible,
				// otherwise continue to use the dummy one
				if (previous_profile != NULL)
					profile = previous_profile;
			}
			else
			{
				// don't create multiple profiles with the same name
				if (previous_profile != NULL)
				{
					Warning(LOCATION, "An ai profile named '%s' already exists!  The new one will not be created.\n", profile_name);
				}
				else
				{
					// make sure we're under the limit
					if (Num_ai_profiles >= MAX_AI_PROFILES)
					{
						Warning(LOCATION, "Too many profiles in ai_profiles.tbl!  Max is %d.\n", MAX_AI_PROFILES - 1);	// -1 because one is built-in
						skip_to_string("#End", NULL);
						break;
					}

					profile = &Ai_profiles[Num_ai_profiles];
					Num_ai_profiles++;
				}
			}

			// initialize profile if we're not building from a previously parsed one
			if (!no_create)
			{
				// base profile, so zero it out
				if (profile == &Ai_profiles[0])
				{
					memset(profile, 0, sizeof(ai_profile_t));
				}
				// brand new profile, so set it to the base defaults
				else
				{
					memcpy(profile, &Ai_profiles[0], sizeof(ai_profile_t));
				}
			}

			// set the name
			strcpy_s(profile->profile_name, profile_name);


			// fill in any and all settings; they're all optional and can be in any order
			while (!check_for_string("$Profile Name:") && !check_for_string("#End"))
			{
				if (optional_string("$Player Afterburner Recharge Scale:"))
					parse_float_list(profile->afterburner_recharge_scale, NUM_SKILL_LEVELS);

				if (optional_string("$Max Beam Friendly Fire Damage:"))
					parse_float_list(profile->beam_friendly_damage_cap, NUM_SKILL_LEVELS);

				if (optional_string("$Player Countermeasure Life Scale:"))
					parse_float_list(profile->cmeasure_life_scale, NUM_SKILL_LEVELS);

				if (optional_string("$AI Countermeasure Firing Chance:"))
					parse_float_list(profile->cmeasure_fire_chance, NUM_SKILL_LEVELS);

				if (optional_string("$AI In Range Time:"))
					parse_float_list(profile->in_range_time, NUM_SKILL_LEVELS);

				if (optional_string("$AI Always Links Ammo Weapons:"))
					parse_float_list(profile->link_ammo_levels_always, NUM_SKILL_LEVELS);

				if (optional_string("$AI Maybe Links Ammo Weapons:"))
					parse_float_list(profile->link_ammo_levels_maybe, NUM_SKILL_LEVELS);

				if (optional_string("$Primary Ammo Burst Multiplier:"))
					parse_float_list(profile->primary_ammo_burst_mult, NUM_SKILL_LEVELS);

				if (optional_string("$AI Always Links Energy Weapons:"))
					parse_float_list(profile->link_energy_levels_always, NUM_SKILL_LEVELS);

				if (optional_string("$AI Maybe Links Energy Weapons:"))
					parse_float_list(profile->link_energy_levels_maybe, NUM_SKILL_LEVELS);

				if (optional_string("$Max Missles Locked on Player:") || optional_string("$Max Missiles Locked on Player:"))
					parse_int_list(profile->max_allowed_player_homers, NUM_SKILL_LEVELS);

				if (optional_string("$Max Player Attackers:"))
					parse_int_list(profile->max_attackers, NUM_SKILL_LEVELS);

				if (optional_string("$Max Incoming Asteroids:"))
					parse_int_list(profile->max_incoming_asteroids, NUM_SKILL_LEVELS);

				if (optional_string("$Player Damage Factor:") || optional_string("$AI Damage Reduction to Player Hull:"))
					parse_float_list(profile->player_damage_scale, NUM_SKILL_LEVELS);

				if (optional_string("$Player Subsys Damage Factor:") || optional_string("$AI Damage Reduction to Player Subsys:"))
					parse_float_list(profile->subsys_damage_scale, NUM_SKILL_LEVELS);

				// represented in fractions of F1_0
				if (optional_string("$Predict Position Delay:"))
				{
					int iLoop;
					float temp_list[NUM_SKILL_LEVELS];

					parse_float_list(temp_list, NUM_SKILL_LEVELS);

					for (iLoop = 0; iLoop < NUM_SKILL_LEVELS; iLoop++)
						profile->predict_position_delay[iLoop] = fl2f(temp_list[iLoop]);
				}

				if (optional_string("$AI Shield Manage Delay:") || optional_string("$AI Shield Manage Delays:"))
					parse_float_list(profile->shield_manage_delay, NUM_SKILL_LEVELS);

				if (optional_string("$Friendly AI Fire Delay Scale:"))
					parse_float_list(profile->ship_fire_delay_scale_friendly, NUM_SKILL_LEVELS);

				if (optional_string("$Hostile AI Fire Delay Scale:"))
					parse_float_list(profile->ship_fire_delay_scale_hostile, NUM_SKILL_LEVELS);

				if (optional_string("$Friendly AI Secondary Fire Delay Scale:"))
					parse_float_list(profile->ship_fire_secondary_delay_scale_friendly, NUM_SKILL_LEVELS);

				if (optional_string("$Hostile AI Secondary Fire Delay Scale:"))
					parse_float_list(profile->ship_fire_secondary_delay_scale_hostile, NUM_SKILL_LEVELS);

				if (optional_string("$AI Turn Time Scale:"))
					parse_float_list(profile->turn_time_scale, NUM_SKILL_LEVELS);

				if (optional_string("$Glide Attack Percent:")) {
					parse_float_list(profile->glide_attack_percent, NUM_SKILL_LEVELS);
					//Percent is nice for modders, but here in the code we want it betwwen 0 and 1.0
					//While we're at it, verify the range
					for (i = 0; i < NUM_SKILL_LEVELS; i++) {
						if (profile->glide_attack_percent[i] < 0.0f || profile->glide_attack_percent[i] > 100.0f) {
							Warning(LOCATION, "$Glide Attack Percent should be between 0 and 100.0 (read %f). Setting to 0.", profile->glide_attack_percent[i]);
							profile->glide_attack_percent[i] = 0.0f;
						}
						profile->glide_attack_percent[i] /= 100.0;
					}
				}

				if (optional_string("$Circle Strafe Percent:")) {
					parse_float_list(profile->circle_strafe_percent, NUM_SKILL_LEVELS);
					//Percent is nice for modders, but here in the code we want it betwwen 0 and 1.0
					//While we're at it, verify the range
					for (i = 0; i < NUM_SKILL_LEVELS; i++) {
						if (profile->circle_strafe_percent[i] < 0.0f || profile->circle_strafe_percent[i] > 100.0f) {
							Warning(LOCATION, "$Circle Strafe Percent should be between 0 and 100.0 (read %f). Setting to 0.", profile->circle_strafe_percent[i]);
							profile->circle_strafe_percent[i] = 0.0f;
						}
						profile->circle_strafe_percent[i] /= 100.0;
					}
				}

				if (optional_string("$Glide Strafe Percent:")) {
					parse_float_list(profile->glide_strafe_percent, NUM_SKILL_LEVELS);
					//Percent is nice for modders, but here in the code we want it betwwen 0 and 1.0
					//While we're at it, verify the range
					for (i = 0; i < NUM_SKILL_LEVELS; i++) {
						if (profile->glide_strafe_percent[i] < 0.0f || profile->glide_strafe_percent[i] > 100.0f) {
							Warning(LOCATION, "$Glide Strafe Percent should be between 0 and 100.0 (read %f). Setting to 0.", profile->glide_strafe_percent[i]);
							profile->glide_strafe_percent[i] = 0.0f;
						}
						profile->glide_strafe_percent[i] /= 100.0;
					}
				}

				if (optional_string("$Random Sidethrust Percent:")) {
					parse_float_list(profile->random_sidethrust_percent, NUM_SKILL_LEVELS);
					//Percent is nice for modders, but here in the code we want it betwwen 0 and 1.0
					//While we're at it, verify the range
					for (i = 0; i < NUM_SKILL_LEVELS; i++) {
						if (profile->random_sidethrust_percent[i] < 0.0f || profile->random_sidethrust_percent[i] > 100.0f) {
							Warning(LOCATION, "$Random Sidethrust Percent should be between 0 and 100.0 (read %f). Setting to 0.", profile->random_sidethrust_percent[i]);
							profile->random_sidethrust_percent[i] = 0.0f;
						}
						profile->random_sidethrust_percent[i] /= 100.0;
					}
				}

				if (optional_string("$Stalemate Time Threshold:"))
					parse_float_list(profile->stalemate_time_thresh, NUM_SKILL_LEVELS);

				if (optional_string("$Stalemate Distance Threshold:"))
					parse_float_list(profile->stalemate_dist_thresh, NUM_SKILL_LEVELS);

				if (optional_string("$Player Shield Recharge Scale:"))
					parse_float_list(profile->shield_energy_scale, NUM_SKILL_LEVELS);

				if (optional_string("$Player Weapon Recharge Scale:"))
					parse_float_list(profile->weapon_energy_scale, NUM_SKILL_LEVELS);

				if (optional_string("$Max Turret Target Ownage:"))
					parse_int_list(profile->max_turret_ownage_target, NUM_SKILL_LEVELS);

				if (optional_string("$Max Turret Player Ownage:"))
					parse_int_list(profile->max_turret_ownage_player, NUM_SKILL_LEVELS);

				if (optional_string("$Percentage Required For Kill Scale:"))
					parse_float_list(profile->kill_percentage_scale, NUM_SKILL_LEVELS);

				if (optional_string("$Percentage Required For Assist Scale:"))
					parse_float_list(profile->assist_percentage_scale, NUM_SKILL_LEVELS);

				if (optional_string("$Percentage Awarded For Capship Assist:"))
					parse_float_list(profile->assist_award_percentage_scale, NUM_SKILL_LEVELS);

				if (optional_string("$Repair Penalty:"))
					parse_int_list(profile->repair_penalty, NUM_SKILL_LEVELS);

				if (optional_string("$Delay Before Allowing Bombs to Be Shot Down:"))
					parse_float_list(profile->delay_bomb_arm_timer, NUM_SKILL_LEVELS);

				if (optional_string("$Chance AI Has to Fire Missiles at Player:"))
					parse_int_list(profile->chance_to_use_missiles_on_plr, NUM_SKILL_LEVELS);

				if (optional_string("$Max Aim Update Delay:"))
					parse_float_list(profile->max_aim_update_delay, NUM_SKILL_LEVELS);

				if (optional_string("$Turret Max Aim Update Delay:"))
					parse_float_list(profile->turret_max_aim_update_delay, NUM_SKILL_LEVELS);

				if (optional_string("$Player Autoaim FOV:"))
				{
					float fov_list[NUM_SKILL_LEVELS];
					parse_float_list(fov_list, NUM_SKILL_LEVELS);
					for (i = 0; i < NUM_SKILL_LEVELS; i++)
					{
						//Enforce range
						if (fov_list[i] < 0.0f || fov_list[i] >= 360.0f)
						{
							Warning(LOCATION, "$Player Autoaim FOV should be >= 0 and < 360.0 (read %f). Setting to 0.", fov_list[i]);
							fov_list[i] = 0.0f;
						}

						//Convert units
						profile->player_autoaim_fov[i] = fov_list[i] * PI / 180.0f;
					}
				}

				if (optional_string("$Detail Distance Multiplier:"))
					parse_float_list(profile->detail_distance_mult, NUM_SKILL_LEVELS);

				set_flag(profile, "$big ships can attack beam turrets on untargeted ships:", AIPF_BIG_SHIPS_CAN_ATTACK_BEAM_TURRETS_ON_UNTARGETED_SHIPS, AIP_FLAG);

				set_flag(profile, "$smart primary weapon selection:", AIPF_SMART_PRIMARY_WEAPON_SELECTION, AIP_FLAG);

				set_flag(profile, "$smart secondary weapon selection:", AIPF_SMART_SECONDARY_WEAPON_SELECTION, AIP_FLAG);

				set_flag(profile, "$smart shield management:", AIPF_SMART_SHIELD_MANAGEMENT, AIP_FLAG);

				set_flag(profile, "$smart afterburner management:", AIPF_SMART_AFTERBURNER_MANAGEMENT, AIP_FLAG);

				set_flag(profile, "$allow rapid secondary dumbfire:", AIPF_ALLOW_RAPID_SECONDARY_DUMBFIRE, AIP_FLAG);

				set_flag(profile, "$huge turret weapons ignore bombs:", AIPF_HUGE_TURRET_WEAPONS_IGNORE_BOMBS, AIP_FLAG);

				set_flag(profile, "$don't insert random turret fire delay:", AIPF_DONT_INSERT_RANDOM_TURRET_FIRE_DELAY, AIP_FLAG);

				set_flag(profile, "$hack improve non-homing swarm turret fire accuracy:", AIPF_HACK_IMPROVE_NON_HOMING_SWARM_TURRET_FIRE_ACCURACY, AIP_FLAG);

				set_flag(profile, "$shockwaves damage small ship subsystems:", AIPF_SHOCKWAVES_DAMAGE_SMALL_SHIP_SUBSYSTEMS, AIP_FLAG);

				set_flag(profile, "$navigation subsystem governs warpout capability:", AIPF_NAVIGATION_SUBSYS_GOVERNS_WARP, AIP_FLAG);

				set_flag(profile, "$ignore lower bound for minimum speed of docked ship:", AIPF_NO_MIN_DOCK_SPEED_CAP, AIP_FLAG);

				set_flag(profile, "$disable linked fire penalty:", AIPF_DISABLE_LINKED_FIRE_PENALTY, AIP_FLAG);

				set_flag(profile, "$disable weapon damage scaling:", AIPF_DISABLE_WEAPON_DAMAGE_SCALING, AIP_FLAG);

				set_flag(profile, "$use additive weapon velocity:", AIPF_USE_ADDITIVE_WEAPON_VELOCITY, AIP_FLAG);

				set_flag(profile, "$use newtonian dampening:", AIPF_USE_NEWTONIAN_DAMPENING, AIP_FLAG);

				set_flag(profile, "$include beams for kills and assists:", AIPF_INCLUDE_BEAMS_IN_STAT_CALCS, AIP_FLAG);

				set_flag(profile, "$score kills based on damage caused:", AIPF_KILL_SCORING_SCALES_WITH_DAMAGE, AIP_FLAG);

				set_flag(profile, "$score assists based on damage caused:", AIPF_ASSIST_SCORING_SCALES_WITH_DAMAGE, AIP_FLAG);

				set_flag(profile, "$allow event and goal scoring in multiplayer:", AIPF_ALLOW_MULTI_EVENT_SCORING, AIP_FLAG);

				set_flag(profile, "$fix linked primary weapon decision bug:", AIPF_FIX_LINKED_PRIMARY_BUG, AIP_FLAG);

				set_flag(profile, "$prevent turrets targeting too distant bombs:", AIPF_PREVENT_TARGETING_BOMBS_BEYOND_RANGE, AIP_FLAG);

				set_flag(profile, "$smart subsystem targeting for turrets:", AIPF_SMART_SUBSYSTEM_TARGETING_FOR_TURRETS, AIP_FLAG);

				set_flag(profile, "$fix heat seekers homing on stealth ships bug:", AIPF_FIX_HEAT_SEEKER_STEALTH_BUG, AIP_FLAG);

				set_flag(profile, "$multi allow empty primaries:", AIPF_MULTI_ALLOW_EMPTY_PRIMARIES, AIP_FLAG);

				set_flag(profile, "$multi allow empty secondaries:", AIPF_MULTI_ALLOW_EMPTY_SECONDARIES, AIP_FLAG);

				set_flag(profile, "$allow turrets target weapons freely:", AIPF_ALLOW_TURRETS_TARGET_WEAPONS_FREELY, AIP_FLAG);

				set_flag(profile, "$use only single fov for turrets:", AIPF_USE_ONLY_SINGLE_FOV_FOR_TURRETS, AIP_FLAG);

				set_flag(profile, "$allow vertical dodge:", AIPF_ALLOW_VERTICAL_DODGE, AIP_FLAG);

				set_flag(profile, "$force beam turrets to use normal fov:", AIPF_FORCE_BEAM_TURRET_FOV, AIP_FLAG);

				set_flag(profile, "$fix ai class bug:", AIPF_FIX_AI_CLASS_BUG, AIP_FLAG);

				set_flag(profile, "$turrets ignore targets radius in range checks:", AIPF2_TURRETS_IGNORE_TARGET_RADIUS, AIP_FLAG2);

				set_flag(profile, "$no extra collision avoidance vs player:", AIPF2_NO_SPECIAL_PLAYER_AVOID, AIP_FLAG2);

				set_flag(profile, "$perform fewer checks for death screams:", AIPF2_PERFORM_FEWER_SCREAM_CHECKS, AIP_FLAG2);

				set_flag(profile, "$advanced turret fov edge checks:", AIPF2_ADVANCED_TURRET_FOV_EDGE_CHECKS, AIP_FLAG2);

				set_flag(profile, "$require turrets to have target in fov:", AIPF2_REQUIRE_TURRET_TO_HAVE_TARGET_IN_FOV, AIP_FLAG2);

				set_flag(profile, "$all ships manage shields:", AIPF2_ALL_SHIPS_MANAGE_SHIELDS, AIP_FLAG2);

				set_flag(profile, "$ai aims from ship center:", AIPF2_AI_AIMS_FROM_SHIP_CENTER, AIP_FLAG2);

				set_flag(profile, "$allow primary link at mission start:", AIPF2_ALLOW_PRIMARY_LINK_AT_START, AIP_FLAG2);

				set_flag(profile, "$allow beams to damage bombs:", AIPF2_BEAMS_DAMAGE_WEAPONS, AIP_FLAG2);

				set_flag(profile, "$disable weapon damage scaling for player:", AIPF2_PLAYER_WEAPON_SCALE_FIX, AIP_FLAG2);

				set_flag(profile, "$countermeasures affect aspect seekers:", AIPF2_ASPECT_LOCK_COUNTERMEASURE, AIP_FLAG2);

				set_flag(profile, "$ai guards specific ship in wing:", AIPF2_AI_GUARDS_SPECIFIC_SHIP_IN_WING, AIP_FLAG2);

				profile->ai_path_mode = AI_PATH_MODE_NORMAL;
				if (optional_string("$ai path mode:"))
				{
					stuff_string(buf, F_NAME, NAME_LENGTH);
					int j = ai_path_type_match(buf);
					if (j >= 0) {
						profile->ai_path_mode = j;
					}
					else {
						Warning(LOCATION, "Invalid ai path mode '%s' specified", buf);
					}
				}

				set_flag(profile, "$no warp camera:", AIPF2_NO_WARP_CAMERA, AIP_FLAG2);

				set_flag(profile, "$fix ai path order bug:", AIPF2_FIX_AI_PATH_ORDER_BUG, AIP_FLAG2);

				set_flag(profile, "$strict turret-tagged-only targeting:", AIPF2_STRICT_TURRET_TAGGED_ONLY_TARGETING, AIP_FLAG2);

<<<<<<< HEAD
				profile->bay_arrive_speed_mult = 1.0f;
				profile->bay_depart_speed_mult = 1.0f;
				if (optional_string("$bay arrive speed multiplier:")) {
					stuff_float(&profile->bay_arrive_speed_mult);
				}
				if (optional_string("$bay depart speed multiplier:")) {
					stuff_float(&profile->bay_depart_speed_mult);
				}
=======
				set_flag(profile, "$aspect bomb invulnerability fix:", AIPF2_ASPECT_INVULNERABILITY_FIX, AIP_FLAG2);
>>>>>>> f6093fec

				// ----------

				// compatibility
				if (optional_string("$perform less checks for death screams:"))
				{
					mprintf(("Warning: \"$perform less checks for death screams\" flag is deprecated in favor of \"$perform fewer checks for death screams\"\n"));
					bool temp;
					stuff_boolean(&temp);
					if (temp)
						profile->flags2 |= AIPF2_PERFORM_FEWER_SCREAM_CHECKS;
					else
						profile->flags2 &= ~AIPF2_PERFORM_FEWER_SCREAM_CHECKS;
				}
				if (optional_string("$allow primary link delay:"))
				{
					mprintf(("Warning: \"$allow primary link delay\" flag is deprecated in favor of \"$allow primary link at mission start\"\n"));
					bool temp;
					stuff_boolean(&temp);
					if (temp)
						profile->flags2 &= ~AIPF2_ALLOW_PRIMARY_LINK_AT_START;
					else
						profile->flags2 |= AIPF2_ALLOW_PRIMARY_LINK_AT_START;
				}


				// if we've been through once already and are at the same place, force a move
				if (saved_Mp && (saved_Mp == Mp))
				{
					char tmp[60];
					memset(tmp, 0, 60);
					strncpy(tmp, Mp, 59);
					mprintf(("WARNING: Unrecognized parameter in ai_profiles: %s\n", tmp));

					Mp++;
				}

				// find next valid option
				skip_to_start_of_string_either("$", "#");
				saved_Mp = Mp;
			}
		}

		required_string("#End");
	}
	catch (const parse::ParseException& e)
	{
		mprintf(("TABLES: Unable to parse '%s'!  Error message = %s.\n", (filename) ? filename : "<default ai_profiles.tbl>", e.what()));
		return;
	}

	// add tbl/tbm to multiplayer validation list
	extern void fs2netd_add_table_validation(const char *tblname);
	fs2netd_add_table_validation(filename);
}

void ai_profiles_init()
{
	int temp;

	if (Ai_profiles_initted)
		return;

	Num_ai_profiles = 0;
	Default_ai_profile = 0;
	Default_profile_name[0] = '\0';

	// init retail entry first
	parse_ai_profiles_tbl(NULL);

	// now parse the supplied table (if any)
	if (cf_exists_full("ai_profiles.tbl", CF_TYPE_TABLES))
		parse_ai_profiles_tbl("ai_profiles.tbl");

	// parse any modular tables
	parse_modular_table("*-aip.tbm", parse_ai_profiles_tbl);

	// set default if specified
	temp = ai_profile_lookup(Default_profile_name);
	if (temp >= 0)
		Default_ai_profile = temp;

	Ai_profiles_initted = 1;
}

int ai_profile_lookup(char *name)
{
	for (int i = 0; i < Num_ai_profiles; i++)
		if (!stricmp(name, Ai_profiles[i].profile_name))
			return i;

	return -1;
}<|MERGE_RESOLUTION|>--- conflicted
+++ resolved
@@ -462,7 +462,8 @@
 
 				set_flag(profile, "$strict turret-tagged-only targeting:", AIPF2_STRICT_TURRET_TAGGED_ONLY_TARGETING, AIP_FLAG2);
 
-<<<<<<< HEAD
+				set_flag(profile, "$aspect bomb invulnerability fix:", AIPF2_ASPECT_INVULNERABILITY_FIX, AIP_FLAG2);
+
 				profile->bay_arrive_speed_mult = 1.0f;
 				profile->bay_depart_speed_mult = 1.0f;
 				if (optional_string("$bay arrive speed multiplier:")) {
@@ -471,9 +472,6 @@
 				if (optional_string("$bay depart speed multiplier:")) {
 					stuff_float(&profile->bay_depart_speed_mult);
 				}
-=======
-				set_flag(profile, "$aspect bomb invulnerability fix:", AIPF2_ASPECT_INVULNERABILITY_FIX, AIP_FLAG2);
->>>>>>> f6093fec
 
 				// ----------
 
