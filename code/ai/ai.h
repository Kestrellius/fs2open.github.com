/*
 * Copyright (C) Volition, Inc. 1999.  All rights reserved.
 *
 * All source code herein is the property of Volition, Inc. You may not sell 
 * or otherwise commercially exploit the source or things you created based on the 
 * source.
 *
*/



#ifndef _AI_H
#define _AI_H

#include "ai/ai_profiles.h"
#include "globalincs/globals.h"
#include "globalincs/pstypes.h"
#include "globalincs/systemvars.h"
#include "object/waypoint.h"
#include "physics/physics.h"
#include "ship/ship_flags.h"

class ship_weapon;
class ship_subsys;
class object;
class ship_info;

#define	AI_DEFAULT_CLASS 3  // default AI class for new ships (Fred)

typedef struct ai_flag_name {
	AI::AI_Flags flag;
	char flag_name[TOKEN_LENGTH];
} ai_flag_name;

#define MAX_AI_FLAG_NAMES			2
extern ai_flag_name Ai_flag_names[];

#define	AIF_FORMATION_WING					(1 << 0)	//	Fly in formation as part of wing.
#define	AIF_AWAITING_REPAIR					(1 << 1)	//	Awaiting a repair ship.
#define	AIF_BEING_REPAIRED					(1 << 2)	//	Currently docked with repair ship.
#define	AIF_REPAIRING						(1 << 3)	//	Repairing a ship (or going to repair a ship)
#define	AIF_SEEK_LOCK						(1 << 4)	//	set if should focus on gaining aspect lock, not hitting with lasers
#define	AIF_FORMATION_OBJECT				(1 << 5)	//	Fly in formation off a specific object.
#define	AIF_TEMPORARY_IGNORE				(1 << 6)	//	Means current ignore_objnum is only temporary, not an order from the player.
#define	AIF_USE_EXIT_PATH					(1 << 7)	//  Used by path code, to flag path as an exit path
#define	AIF_USE_STATIC_PATH					(1 << 8)	//  Used by path code, use fixed path, don't try to recreate
#define	AIF_TARGET_COLLISION				(1 << 9)	//	Collided with aip->target_objnum last frame.  Avoid that ship for half a second or so.
#define	AIF_UNLOAD_SECONDARIES				(1 << 10)	//	Fire secondaries as fast as possible!
#define	AIF_ON_SUBSYS_PATH					(1 << 11)	//  Current path leads to a subsystem
#define	AIF_AVOID_SHOCKWAVE_SHIP			(1 << 12)	//	Avoid an existing shockwave from a ship.
#define	AIF_AVOID_SHOCKWAVE_WEAPON			(1 << 13)	//	Avoid an expected shockwave from a weapon.  shockwave_object field contains object index.
#define	AIF_AVOID_SHOCKWAVE_STARTED			(1 << 14)	//	Already started avoiding shockwave, don't keep deciding whether to avoid.
#define	AIF_ATTACK_SLOWLY					(1 << 15)	//	Move slowly while attacking.
#define	AIF_REPAIR_OBSTRUCTED				(1 << 16)	//	Ship wants to be repaired, but path is obstructed.
#define	AIF_KAMIKAZE						(1 << 17)	//	Crash into target
#define	AIF_NO_DYNAMIC						(1 << 18)	//	Not allowed to get dynamic goals
#define	AIF_AVOIDING_SMALL_SHIP				(1 << 19)	//	Avoiding a player ship.
#define	AIF_AVOIDING_BIG_SHIP				(1 << 20)	//	Avoiding a large ship.
#define	AIF_BIG_SHIP_COLLIDE_RECOVER_1		(1 << 21)	//	Collided into a big ship.  Recovering by flying away.
#define	AIF_BIG_SHIP_COLLIDE_RECOVER_2		(1 << 22)	//	Collided into a big ship.  Fly towards big ship sphere perimeter.
#define	AIF_STEALTH_PURSUIT					(1 << 23)	//  AI is trying to fight stealth ship

// Goober5000
#define	AIF_UNLOAD_PRIMARIES				(1 << 24)	//	Fire primaries as fast as possible!
#define AIF_TRYING_UNSUCCESSFULLY_TO_WARP	(1 << 25)	// Trying to warp, but can't warp at the moment

#define AIF_FREE_AFTERBURNER_USE			(1 << 26)	// Use afterburners while following waypoints or flying towards objects

#define	AIF_AVOID_SHOCKWAVE		(AIF_AVOID_SHOCKWAVE_SHIP | AIF_AVOID_SHOCKWAVE_WEAPON)
#define	AIF_FORMATION			(AIF_FORMATION_WING | AIF_FORMATION_OBJECT)

//	dock_orient_and_approach() modes.
#define	DOA_APPROACH	1		//	Approach the current point on the path (aip->path_cur)
#define	DOA_DOCK		2		//	Dock with goal object.
#define	DOA_UNDOCK_1	3		//	Begin undocking with goal object.  Just move away.
#define	DOA_UNDOCK_2	4		//	Secondary undocking.  Move away.
#define	DOA_UNDOCK_3	5		//	Tertiary undocking.  Move away and orient away.
#define	DOA_DOCK_STAY	6		//	Rigidly maintain position in dock bay.

//	Type values for ai_dock_with_object() dock_type parameter.
#define	AIDO_DOCK		1		//	Set goal of docking with object.
#define	AIDO_DOCK_NOW	2		//	Immediately move into dock position.  For ships that start mission docked.
#define	AIDO_UNDOCK		3		//	Set goal of undocking with object.

//	Submodes for seeking safety.
#define	AISS_1	41				//	Pick a spot to fly to.
#define	AISS_2	42				//	Flying to spot.
#define	AISS_3	43				//  Gotten near spot, fly about there.
#define	AISS_1a	44				//	Pick a new nearby spot because we are endangered, then go to AISS_2

#define MAX_AI_GOALS	5

// types of ai goals -- tyese types will help us to determination on which goals should
// have priority over others (i.e. when a player issues a goal to a wing, then a seperate
// goal to a ship in that wing).  We would probably use this type in conjunction with
// goal priority to establish which goal to follow
#define AIG_TYPE_EVENT_SHIP			1		// from mission event direct to ship
#define AIG_TYPE_EVENT_WING			2		// from mission event direct to wing
#define AIG_TYPE_PLAYER_SHIP		3		// from player direct to ship
#define AIG_TYPE_PLAYER_WING		4		// from player direct to wing
#define AIG_TYPE_DYNAMIC			5		// created on the fly

// flags for AI_GOALS
#define AIGF_DOCKER_INDEX_VALID		(1<<0)	// when set, index field for docker is valid
#define AIGF_DOCKEE_INDEX_VALID		(1<<1)	// when set, index field for dockee is valid
#define AIGF_GOAL_ON_HOLD			(1<<2)	// when set, this goal cannot currently be satisfied, although it could be in the future
#define AIGF_SUBSYS_NEEDS_FIXUP		(1<<3)	// when set, the subsystem index (for a destroy subsystem goal) is invalid and must be gotten from the subsys name stored in docker.name field!!
#define AIGF_GOAL_OVERRIDE			(1<<4)	// paired with AIG_TYPE_DYNAMIC to mean this goal overrides any other goal
#define AIGF_PURGE					(1<<5)	// purge this goal next time we process
#define AIGF_GOALS_PURGED			(1<<6)	// this goal has already caused other goals to get purged
#define AIGF_DEPART_SOUND_PLAYED	(1<<7)	// Goober5000 - replacement for AL's hack ;)
#define AIGF_TARGET_OWN_TEAM		(1<<8)	// Goober5000 - removes standard precautions against AI ships taking traitorous actions

#define AIGF_DOCK_INDEXES_VALID		(AIGF_DOCKER_INDEX_VALID|AIGF_DOCKEE_INDEX_VALID)

//	Flags to ai_turn_towards_vector().
#define	AITTV_FAST					(1<<0)	//	Turn fast, not slowed down based on skill level.
#define AITTV_VIA_SEXP				(1<<1)	//	Goober5000 - via sexp
#define AITTV_IGNORE_BANK			(1<<2)	//	Goober5000 - ignore bank when turning

#define	KAMIKAZE_HULL_ON_DEATH	-1000.0f	//	Hull strength ship gets set to if it crash-dies.

// flags for possible ai overrides
#define AIORF_FULL					(1<<0)	//	Full sexp control
#define AIORF_ROLL					(1<<1)	//	Sexp forced roll maneuver
#define AIORF_PITCH					(1<<2)	//	Sexp forced pitch change
#define AIORF_HEADING				(1<<3)	//	Sexp forced heading change
#define AIORF_FULL_LAT				(1<<4)	//  full control over up/side/forward movement
#define AIORF_UP					(1<<5)	//	vertical movement
#define AIORF_SIDEWAYS				(1<<6)	//	horizontal movement
#define AIORF_FORWARD				(1<<7)	//	forward movement

// structure for AI goals
typedef struct ai_goal {
	int	signature;			//	Unique identifier.  All goals ever created (per mission) have a unique signature.
	int	ai_mode;				// one of the AIM_* modes for this goal
	int	ai_submode;			// maybe need a submode
	int	type;					// one of the AIG_TYPE_* values above
	int	flags;				// one of the AIGF_* values above
	fix	time;					// time at which this goal was issued.
	int	priority;			// how important is this goal -- number 0 - 100

	char	*target_name;		// name of the thing that this goal acts upon
	int		target_name_index;	// index of goal_target_name in Goal_target_names[][]
	waypoint_list *wp_list;		// waypoints that this ship might fly.
	int target_instance;		// instance of thing this ship might be chasing (currently only used for weapons; note, not the same as objnum!)
	int	target_signature;		// signature of object this ship might be chasing (currently only used for weapons; paired with above value to confirm target)

	// unions for docking stuff.
	// (AIGF_DOCKER_INDEX_VALID and AIGF_DOCKEE_INDEX_VALID tell us to use indexes; otherwise we use names)
	// these are the dockpoints used on the docker and dockee ships, not the ships themselves
	union {
		char	*name;
		int	index;
	} docker;
	
	union {
		char	*name;
		int	index;
	} dockee;

} ai_goal;

#define	MAX_GOAL_TARGET_NAMES	100

#define	AIM_CHASE				0
#define	AIM_EVADE				1
#define	AIM_GET_BEHIND			2
#define	AIM_STAY_NEAR			3		//	Stay near another ship.
#define	AIM_STILL				4		//	Sit still.  Don't move.  Hold your breath.  Don't blink.
#define	AIM_GUARD				5		//	Guard an object
#define	AIM_AVOID				6		//	Avoid an object
#define	AIM_WAYPOINTS			7		//	Fly waypoints
#define	AIM_DOCK				8		//	Dock with ship.
#define	AIM_NONE				9		//	Uh, do nothing.
#define	AIM_BIGSHIP				10		//	Like a capital ship, doesn't focus on one ship.
#define	AIM_PATH				11		//	Follow path on ship
#define	AIM_BE_REARMED			12		//	Allow self to be rearmed
#define	AIM_SAFETY				13		//	Seek safety at periphery of battle
#define	AIM_EVADE_WEAPON		14		//	Evade a weapon.
#define	AIM_STRAFE				15		//  Attack a big ship by strafing it
#define	AIM_PLAY_DEAD			16		//	Play dead.  Get it?  Don't move, fire, etc.
#define	AIM_BAY_EMERGE			17		//  Emerging from a fighter bay, following path to do so
#define	AIM_BAY_DEPART			18		//  Departing to a fighter bay, following path to do so
#define	AIM_SENTRYGUN			19		//  AI mode for sentry guns only (floating turrets)
#define	AIM_WARP_OUT			20		//	Commence warp out sequence.  Point in legal direction.  Then call John's code.
#define AIM_FLY_TO_SHIP			21		//  [Kazan] Fly to a ship, doesn't matter if it's hostile or friendly -- for Autopilot usage

#define	MAX_AI_BEHAVIORS		22		//	Number of AIM_xxxx types

#define	MAX_WAYPOINTS_PER_LIST	20
#define	MAX_ENEMY_DISTANCE	2500.0f		//	Maximum distance from which a ship will pursue an enemy.

#define AI_GOAL_NONE				-1

#define	AI_ACTIVE_GOAL_DYNAMIC	999

typedef struct ai_class {
	char	name[NAME_LENGTH];
	float	ai_accuracy[NUM_SKILL_LEVELS];
	float	ai_evasion[NUM_SKILL_LEVELS];
	float	ai_courage[NUM_SKILL_LEVELS];
	float	ai_patience[NUM_SKILL_LEVELS];

	//SUSHI: These were originally in AI_Profiles, adding the option to override in AI.tbl
	//INT_MIN and FLT_MIN represent the "not set" state for which defaults are used instead.
	float	ai_cmeasure_fire_chance[NUM_SKILL_LEVELS];	
	float	ai_in_range_time[NUM_SKILL_LEVELS];			
	float	ai_link_ammo_levels_maybe[NUM_SKILL_LEVELS];
	float	ai_link_ammo_levels_always[NUM_SKILL_LEVELS];
	float	ai_primary_ammo_burst_mult[NUM_SKILL_LEVELS];
	float	ai_link_energy_levels_maybe[NUM_SKILL_LEVELS];
	float	ai_link_energy_levels_always[NUM_SKILL_LEVELS];
	fix		ai_predict_position_delay[NUM_SKILL_LEVELS];
	float	ai_shield_manage_delay[NUM_SKILL_LEVELS];
	float	ai_ship_fire_delay_scale_friendly[NUM_SKILL_LEVELS];	
	float	ai_ship_fire_delay_scale_hostile[NUM_SKILL_LEVELS];
	float	ai_ship_fire_secondary_delay_scale_friendly[NUM_SKILL_LEVELS];
	float	ai_ship_fire_secondary_delay_scale_hostile[NUM_SKILL_LEVELS];
	float	ai_turn_time_scale[NUM_SKILL_LEVELS];
	float	ai_glide_attack_percent[NUM_SKILL_LEVELS];
	float	ai_circle_strafe_percent[NUM_SKILL_LEVELS];
	float	ai_glide_strafe_percent[NUM_SKILL_LEVELS];
	float	ai_random_sidethrust_percent[NUM_SKILL_LEVELS];
	float	ai_stalemate_time_thresh[NUM_SKILL_LEVELS];
	float	ai_stalemate_dist_thresh[NUM_SKILL_LEVELS];
	int		ai_chance_to_use_missiles_on_plr[NUM_SKILL_LEVELS];
	float	ai_max_aim_update_delay[NUM_SKILL_LEVELS];
	float	ai_turret_max_aim_update_delay[NUM_SKILL_LEVELS];
	flagset<AI::Profile_Flags>		ai_profile_flags;		//Holds the state of flags that are set
	flagset<AI::Profile_Flags>		ai_profile_flags_set;	//Holds which flags are set and which are just left alone

	//SUSHI: These are optional overrides to an AI class to prevent the automatic scaling based on AI class index
	int		ai_aburn_use_factor[NUM_SKILL_LEVELS];		
	float	ai_shockwave_evade_chance[NUM_SKILL_LEVELS];	
	float	ai_get_away_chance[NUM_SKILL_LEVELS];	
	float	ai_secondary_range_mult[NUM_SKILL_LEVELS];
	bool	ai_class_autoscale;		//Defaults to true, but can be turned off in order to disable extra scaling of some AI behaviors
									//based on AI class index
} ai_class;

//	Submode definitions.
//	Note: These need to be renamed to be of the form: AIS_mode_xxxx
#define	SM_CONTINUOUS_TURN	1	// takes parm: vector_id {0..3 = right, -right, up, -up}
#define	SM_ATTACK				2
#define	SM_EVADE_SQUIGGLE		3
#define	SM_EVADE_BRAKE			4
#define	SM_EVADE					5
#define	SM_SUPER_ATTACK		6
#define	SM_AVOID					7
#define	SM_GET_BEHIND			8
#define	SM_GET_AWAY				9
#define	SM_EVADE_WEAPON		10		//	Evade incoming weapon
#define	SM_FLY_AWAY				11		//	Fly away from target_objnum
#define	SM_ATTACK_FOREVER		12		//	Engine subsystem destroyed, so attack, never evading, avoiding, etc.
#define	SM_STEALTH_FIND		13		// Stealth ship is "targeted", but not visible, so try to find based on predicted pos
#define	SM_STEALTH_SWEEP		14		// General sweep, looking for stealth after not visible for some time.
#define	SM_BIG_APPROACH		15		// Big ship approaches another
#define	SM_BIG_CIRCLE			16		// Big ship flies circle around other big ship to get good angle to go parallel
#define	SM_BIG_PARALLEL		17		// Big ship flies parallel to another

//SUSHI: Attack submodes (besides those implicitly listed above) 
#define AIS_CHASE_GLIDEATTACK	18	// Ship uses glide to move in a constant direction while pointing and shooting at target
#define AIS_CHASE_CIRCLESTRAFE	19	// Attempt a circle-strafe on the target

//	Submodes for docking behavior
#define	AIS_DOCK_0		20
#define	AIS_DOCK_1		21
#define	AIS_DOCK_2		22
#define	AIS_DOCK_3		23
#define	AIS_DOCK_4		24			//	Only for rearm/repair.
#define	AIS_DOCK_4A		25			//	Only for not rearm/repair.  MK, 7/15/97
#define	AIS_UNDOCK_0	30
#define	AIS_UNDOCK_1	31
#define	AIS_UNDOCK_2	32
#define	AIS_UNDOCK_3	33
#define	AIS_UNDOCK_4	34

//	Submodes for Guard behavior
#define	AIS_GUARD_PATROL		101
#define	AIS_GUARD_ATTACK		102
#define	AIS_GUARD_2				103
#define	AIS_GUARD_STATIC		104					//	maintain current relative position to guard object, if possible

// Submodes for strafing big ships behavior (AIM_STRAFE)
#define	AIS_STRAFE_ATTACK		201	// fly towards target and attack
#define	AIS_STRAFE_AVOID		202	// fly evasive vector to avoid incoming fire
#define	AIS_STRAFE_RETREAT1	203	// fly away from attack point
#define	AIS_STRAFE_RETREAT2	204
#define	AIS_STRAFE_POSITION	205	// re-position to resume strafing attack
#define	AIS_STRAFE_GLIDE_ATTACK	206	// SUSHI: Glide strafe atack

#define	WPF_REPEAT				(1 << 0)
#define	WPF_BACKTRACK			(1 << 1)

#define	PD_FORWARD				1
#define	PD_BACKWARD				-1

#define	MIN_TRACKABLE_ASPECT_DOT	0.992f		//	dot of fvec and vec_to_enemy to progress towards aspect lock

//	Submodes for warping out.
#define	AIS_WARP_1				300	//	Make sure there is no obstruction to warping out.
#define	AIS_WARP_2				301
#define	AIS_WARP_3				302
#define	AIS_WARP_4				303
#define	AIS_WARP_5				304
#define AIS_DEPART_TO_BAY		305

//	A node on a path.
//	Contains global location of point.
//	Contains hooks back to original path information.
//	This hook is used to extract information on the point such as whether it is
//	protected by turrets.
typedef struct pnode {
	vec3d	pos;
	int		path_num;			//	path number from polymodel, ie in polymodel, paths[path_num]
	int		path_index;			//	index in original model path of point, ie in model_path, use verts[path_index]
} pnode;

#define	MAX_PATH_POINTS	1000
extern pnode	Path_points[MAX_PATH_POINTS];
extern pnode	*Ppfp;			//	Free pointer in path points.

// Goober5000 (based on the "you can only remember 7 things in short-term memory" assumption)
#define MAX_IGNORE_NEW_OBJECTS	7

<<<<<<< HEAD
typedef struct ai_info {
=======
class ai_info {
public:
>>>>>>> 10e7aba7
	flagset<AI::AI_Flags> ai_flags;				//	Special flags for AI behavior.
	int		shipnum;					// Ship using this slot, -1 means none.
	int		type;						//	
	int		wing;						//	Member of what wing? -1 means none. 

	int		behavior;				//	AI behavior; vestigial field from early development of FS1
	int		mode;
	int		previous_mode;
	int		mode_time;				//	timestamp at which current mode elapses.
	int		target_objnum;			//	object index of current target.
	int		target_signature;		//	Signature of current target.
	int		previous_target_objnum;	//	On 5/19/97, only used for player.

	int		stealth_last_cheat_visible_stamp;	// when within 100m, always update pos and velocity, with error increasing for increasing time from last legal visible
	int		stealth_last_visible_stamp;
	float		stealth_sweep_box_size;
	vec3d	stealth_last_pos;
	vec3d	stealth_velocity;

	float		previous_dot_to_enemy;	//	dot(fvec, vec_to_enemy) last frame
	float		target_time;			//	Amount of time continuously targeting this ship.

	int		enemy_wing;				//	When picking an enemy wing, only allow to be in enemy_wing, unless == -1, in which case don't care.
	int		attacker_objnum;

	int		goal_objnum;			//	mode specific goal.  In DOCK, ship to dock with.
	int		goal_signature;

	int		guard_objnum;			//	Ship to guard.
	int		guard_signature;		//	Signature of ship to guard.
	int		guard_wingnum;			//	Wing to guard.  guard_objnum set to leader.

	int		ignore_objnum;			//	ship to be ignored, based on player order.  UNUSED_OBJNUM if none.  -(wing_num+1) if ignoring wing.
	int		ignore_signature;		//	signature of ship to be ignored

	// Goober5000
	int		ignore_new_objnums[MAX_IGNORE_NEW_OBJECTS];
	int		ignore_new_signatures[MAX_IGNORE_NEW_OBJECTS];

	int		ai_class;				//	Class.  Might be override of default.

	//	Probably become obsolete, to be replaced by path_start, path_cur, etc.
	waypoint_list	*wp_list;		// waypoint list being followed
	size_t			 wp_index;		// waypoint index in list
	int		wp_flags;				//	waypoint flags, see WPF_xxxx
	int		waypoint_speed_cap;		// -1 no cap, otherwise cap - changed to int by Goober5000

	//	Path following information
	int		path_start;				//	Index into global array, start of path.
	int		path_cur;				//	Index into global array, current location in path.
	int		path_length;			//	Number of links in this path.
	int		path_dir;				//	PD_FORWARD, PD_BACKWARD
	int		path_flags;				//	loop, backtrack, whatever else.
	int		path_objnum;			//	Object of interest.  It's model contains the path.
	int		path_goal_obj_hash;	//	Hash value of goal object when global path created.
	fix		path_next_create_time;	//	Next time at which we'll create a global path.
	vec3d	path_create_pos;		//	Object's position at time of global path creation.
	matrix	path_create_orient;	//	Object's orientation at time of global path creation.
	int		mp_index;				//	Model path index.  Index in polymodel:model_paths
	fix		path_next_check_time;	//	Last time checked to see if would collide with model.
	int		path_goal_dist;		// minimum distance to first path point to consider path reached
	int		path_subsystem_next_check;	// timestamp to next check if subsystem is still visible
	vec3d	path_depart_orient;		//Rotational orientation associated with the path

	int		submode;
	int		previous_submode;		// previous submode, get it?
	float		best_dot_to_enemy;	//	best dot product to enemy in last BEST_DOT_TIME seconds
	float		best_dot_from_enemy;	// best dot product for enemy to player in last BEST_DOT_TIME seconds
	fix		best_dot_to_time;		// time at which best dot occurred
	fix		best_dot_from_time;	// time at which best dot occurred
	fix		submode_start_time;	// time at which we entered the current submode
	int		submode_parm0;			//	parameter specific to current submode
	int		submode_parm1;			//	SUSHI: Another optional parameter
	fix		next_predict_pos_time;			//	Next time to predict position.

	//SUSHI: like last_predicted_enemy_pos, but for aiming (which currently ignores predicted position)
	//Unlike the predicted position stuff, also takes into account velocity
	//Only used against small ships
	fix		next_aim_pos_time;
	vec3d	last_aim_enemy_pos;
	vec3d	last_aim_enemy_vel;

	ai_goal	goals[MAX_AI_GOALS];
	int		active_goal;			//	index of active goal, -1 if none, AI_ACTIVE_GOAL_DYNAMIC if dynamic (runtime-created) goal
	int		goal_check_time;		// timer used for processing goals for this ai object

	vec3d	last_predicted_enemy_pos;		//	Where he thought enemy was last time.
	float	time_enemy_in_range;				//	Amount of time enemy continuously in "sight", near crosshair.
	float	time_enemy_near;					//	SUSHI: amount of time enemy continuously "near" the player
	fix		last_attack_time;					//	Missiontime of last time this ship attacked its enemy.
	fix		last_hit_time;						//	Missiontime of last time this ship was hit by anyone.
	int		last_hit_quadrant;				//	Shield section of last hit.
	fix		last_hit_target_time;			//	Missiontime of last time this ship successfully hit target.
	int		hitter_objnum;						//	Object index of ship that hit this ship last time.
	int		hitter_signature;					//	Signature of hitter.  Prevents stupidity if hitter gets killed.
	fix		resume_goal_time;					//	Time at which to resume interrupted goal, if nothing else intervenes.
	float		prev_accel;							//	Acceleration last frame.
	float		prev_dot_to_goal;					//	dot of fvec to goal last frame, used to see if making progress towards goal.
	vec3d	goal_point;							//	Used in AIM_SAFETY, AIM_STILL and in circling.
	vec3d	prev_goal_point;					//	Previous location of goal point, used at least for evading.
	
	//Values copied from the AI class
	float	ai_accuracy, ai_evasion, ai_courage, ai_patience;
	int		ai_aburn_use_factor;		
	float	ai_shockwave_evade_chance;	
	float	ai_get_away_chance;	
	float	ai_secondary_range_mult;
	bool	ai_class_autoscale;

	//SUSHI: These were originally in AI_Profiles, adding the option to override in AI.tbl
	float	ai_cmeasure_fire_chance;
	float	ai_in_range_time;
	float	ai_link_ammo_levels_maybe;
	float	ai_link_ammo_levels_always;
	float	ai_primary_ammo_burst_mult;
	float	ai_link_energy_levels_maybe;
	float	ai_link_energy_levels_always;
	fix		ai_predict_position_delay;
	float	ai_shield_manage_delay;	
	float	ai_ship_fire_delay_scale_friendly;
	float	ai_ship_fire_delay_scale_hostile;
	float	ai_ship_fire_secondary_delay_scale_friendly;
	float	ai_ship_fire_secondary_delay_scale_hostile;
	float	ai_turn_time_scale;
	float	ai_glide_attack_percent;
	float	ai_circle_strafe_percent;
	float	ai_glide_strafe_percent;
	float	ai_random_sidethrust_percent;
	float	ai_stalemate_time_thresh;
	float	ai_stalemate_dist_thresh;
	int		ai_chance_to_use_missiles_on_plr;
	float	ai_max_aim_update_delay;
	float	ai_turret_max_aim_update_delay;
	flagset<AI::Profile_Flags> ai_profile_flags;	//Holds AI_Profiles flags (possibly overriden by AI class) that actually apply to AI


	union {
	float		lead_scale;							//	Amount to lead current opponent by.
	float		stay_near_distance;				//	Distance to stay within for AIM_STAY_NEAR mode.
	};

	ship_subsys*	targeted_subsys;			// Targeted subobject on current target.  NULL if none;
	ship_subsys*	last_subsys_target;		// last known subsystem target
	int				targeted_subsys_parent;	//	Parent objnum of subobject, not necessarily targeted

	float		aspect_locked_time;				//	Time towards acquiring lock for current_target

	// Goober5000
	int		support_ship_objnum;			// objnum of support ship docking with us, or (if we're a support ship) object we're docking to
	int		support_ship_signature;			// signature of the same

	int		danger_weapon_objnum;			//	Closest objnum of weapon fired at this ship.
	int		danger_weapon_signature;		//	Signature of object danger_weapon_objnum.

	vec3d	guard_vec;							//	vector to object being guarded, only used in AIS_GUARD_STATIC submode
	int		nearest_locked_object;			//	Nearest locked object.
	float		nearest_locked_distance;		//	Distance to nearest locked object.

	float		current_target_distance;		// Distance of current target from player
	int		current_target_is_locked;		// Flag to indicate whether the current target is locked for missile fire
	int		current_target_dist_trend;		// Tracks whether distance to target is increasing or decreasing
	int		current_target_speed_trend;	// Tracks whether speed of target is increasing or decreasing

	float		last_dist;							// last frame's distance between player and target
	float		last_speed;							// last frame's target speed
	int		last_secondary_index;			// needed for secondary weapon change check
	int		last_target;

	int		rearm_first_missile;				// flag to show that reloading of missilies hasn't begun yet
	int		rearm_first_ballistic_primary;		// flag to show that reloading of ballistic primaries hasn't begun yet
	int		rearm_release_delay;				// timestamp used to delay separation of ships after rearm complete

	fix		afterburner_stop_time;			//	Missiontime to turn off afterburner
	int		last_objsig_hit;					// The object number signature of the ship last hit by this ship
	int		ignore_expire_timestamp;		//	Timestamp at which temporary ignore (AIF_TEMPORARY_IGNORE) expires.
	int		warp_out_timestamp;				//	Timestamp at which this ship is to warp out.
	int		next_rearm_request_timestamp;	//	Timestamp at which ship might next request rearm.
	int		primary_select_timestamp;		//	When to next select a primary weapon.
	int		secondary_select_timestamp;	//	When to next select a secondary weapon.

	int		scan_for_enemy_timestamp;		// When to next look for enemy fighters if sitting still while pounding
														// on a bigship.   SCAN_FIGHTERS_INTERVAL is defined in AiBig.h
	int		choose_enemy_timestamp;			//	Time at which it is next legal to choose a new enemy (does not apply 
														// to special situations, like getting hit by a weapon)
	int		force_warp_time;					//	time at which to give up avoiding a ship and just warp out

	int		shockwave_object;					//	Object index of missile that will generate a shockwave.  We will try to avoid.

	int		shield_manage_timestamp;		//	Time at which to next manage shield.
	int		self_destruct_timestamp;		//	Time at which to self-destruct, probably due to being disabled.
	int		ok_to_target_timestamp;			//	Time at which this ship can dynamically target.

	int		kamikaze_damage;					// some damage value used to produce a shockwave from a kamikaze ship
	vec3d	big_attack_point;					//	Global point this ship is attacking on a big ship.
	vec3d	big_attack_surface_normal;		// Surface normal at ship at big_attack_point;
	int		pick_big_attack_point_timestamp; //	timestamp at which to pick a new point to attack on a big ship.

	//	Note: These three avoid_XX terms are shared between the code that avoids small (only player now) and large ships
	//	The bits in ai_flags determine which is occurring.  AIF_AVOID_SMALL_SHIP, AIF_AVOID_BIG_SHIP
	int		avoid_ship_num;					//	object index of small ship to avoid
	vec3d	avoid_goal_point;					//	point to aim at when avoiding a ship
	fix		avoid_check_timestamp;			//	timestamp at which to next check for having to avoid ship

	vec3d	big_collision_normal;			// Global normal of collision with big ship.  Helps find direction to fly away from big ship.  Set for each collision.
	vec3d	big_recover_pos_1;				//	Global point to fly towards when recovering from collision with a big ship, stage 1.
	vec3d	big_recover_pos_2;				//	Global point to fly towards when recovering from collision with a big ship, stage 2.
	int		big_recover_timestamp;			//	timestamp at which it's OK to re-enter stage 1.

	int		abort_rearm_timestamp;			//	time at which this rearm should be aborted in a multiplayer game.

	// artillery targeting info
	int		artillery_objnum;					// object currently being targeted for artillery lock/attack
	int		artillery_sig;						// artillery object signature
	float		artillery_lock_time;				// how long we've been locked onto this guy
	vec3d	artillery_lock_pos;				// base position of the lock point on (in model's frame of reference)
	float		lethality;							// measure of how dangerous ship is to enemy BIG|HUGE ships (likelyhood of targeting)

	int		ai_override_flags;			// flags for marking ai overrides from sexp or lua systems
	control_info	ai_override_ci;		// ai override control info
	int		ai_override_timestamp;		// mark for when to end the current override
};

// Goober5000
typedef struct {
	vec3d docker_point;
	vec3d dockee_point;
	int dock_mode;
	int submodel;
	vec3d submodel_pos;
	float submodel_r;
	float submodel_w;
} rotating_dockpoint_info;

#define	MAX_AI_INFO	 MAX_SHIPS

// SUBSYS_PATH_DIST is used as the distance that a subsystem path should terminate from the actual
// subsystem.  We don't want to rely on the model path points for this, since we may need to be 
// changed.
#define SUBSYS_PATH_DIST	500.0f

// Friendly damage defines
#define MAX_BURST_DAMAGE	20		// max damage that can be done in BURST_DURATION
#define BURST_DURATION		500	// decay time over which Player->damage_this_burst falls from MAX_BURST_DAMAGE to 0

extern int Mission_all_attack;	//	!0 means all teams attack all teams.
extern int Total_goal_target_names;
extern char Goal_target_names[MAX_GOAL_TARGET_NAMES][NAME_LENGTH];

extern void update_ai_info_for_hit(int hitter_obj, int hit_obj);
extern void ai_frame_all(void);

extern int find_guard_obj(void);

extern ai_info Ai_info[];
extern ai_info *Player_ai;

extern ai_class *Ai_classes;
extern char** Ai_class_names;

extern int Num_ai_classes;
extern int Ai_firing_enabled;

extern const char *Skill_level_names(int skill_level, int translate = 1);
extern int Ai_goal_signature;

// need access to following data in AiBig.cpp
extern object	*Pl_objp;
extern object	*En_objp;
extern float	AI_frametime;


// Return index of free AI slot.
// Return 0 if no free slot.
int ai_get_slot(int shipnum);

// Releases an AI slot to be used by someone else.
void ai_free_slot(int ai_index);

// call to init one ai object.. you can pass all sorts of
// stuff by adding new paramters.
void ai_object_init(object * obj, int ai_index);

// Called once a frame
void ai_process( object * obj, int ai_index, float frametime );

int get_wingnum(int objnum);

void set_wingnum(int objnum, int wingnum);
char *ai_get_goal_target_name(const char *name, int *index);

extern void init_ai_system(void);
extern void ai_attack_object(object *attacker, object *attacked, ship_subsys *ssp);
extern void ai_evade_object(object *evader, object *evaded);
extern void ai_ignore_object(object *ignorer, object *ignored, int ignore_new);
extern void ai_ignore_wing(object *ignorer, int wingnum);
extern void ai_dock_with_object(object *docker, int docker_index, object *dockee, int dockee_index, int dock_type);
extern void ai_stay_still(object *still_objp, vec3d *view_pos);
extern void ai_do_default_behavior(object *obj);
extern void ai_start_waypoints(object *objp, waypoint_list *wp_list, int wp_flags);
extern void ai_ship_hit(object *objp_ship, object *hit_objp, vec3d *hitpos, int shield_quadrant, vec3d *hit_normal);
extern void ai_ship_destroy(int shipnum, Ship::Exit_Flags method);
extern void ai_turn_towards_vector(vec3d *dest, object *objp, float frametime, float turn_time, vec3d *slide_vec, vec3d *rel_pos, float bank_override, int flags, vec3d *rvec = NULL, int sexp_flags = 0);
extern void init_ai_object(int objnum);
extern void ai_init(void);				//	Call this one to parse ai.tbl.
extern void ai_level_init(void);		//	Call before each level to reset AI

extern int ai_set_attack_subsystem(object *objp, int subnum);
extern int ai_issue_rearm_request(object *requester_objp);		//	Object requests rearm/repair.
extern int ai_abort_rearm_request(object *requester_objp);		//	Object aborts rearm/repair.
extern void ai_do_repair_frame(object *objp, ai_info *aip, float frametime);		//	Repair a ship object, player or AI.
extern void ai_update_danger_weapon(int objnum, int weapon_objnum);

// called externally from MissionParse.cpp to position ships in wings upon arrival into the
// mission.
extern void get_absolute_wing_pos( vec3d *result_pos, object *leader_objp, int wing_index, int formation_object_flag);
extern void get_absolute_wing_pos_autopilot( vec3d *result_pos, object *leader_objp, int wing_index, int formation_object_flag);

//	Interface from goals code to AI.  Set ship to guard.  *objp guards *other_objp
extern void ai_set_guard_object(object *objp, object *other_objp);
extern void ai_set_evade_object(object *objp, object *other_objp);
extern void ai_set_guard_wing(object *objp, int wingnum);
extern void ai_warp_out(object *objp, vec3d *vp);
extern void ai_attack_wing(object *attacker, int wingnum);
extern void ai_deathroll_start(object *ship_obj);
extern void ai_fly_in_formation(int wing_num);		//	Force wing to fly in formation.
extern void ai_disband_formation(int wing_num);		//	Force wing to disband formation flying.
extern int set_target_objnum(ai_info *aip, int objnum);
extern void ai_form_on_wing(object *objp, object *goal_objp);
extern void ai_do_stay_near(object *objp, object *other_obj, float dist);
extern ship_subsys *set_targeted_subsys(ai_info *aip, ship_subsys *new_subsys, int parent_objnum);
extern void ai_rearm_repair( object *objp, int docker_index, object *goal_objp, int dockee_index );
extern void ai_add_rearm_goal( object *requester_objp, object *support_objp );
extern void create_model_path(object *pl_objp, object *mobjp, int path_num, int subsys_path=0);
extern int ai_find_goal_index( ai_goal* aigp, int mode, int submode = -1, int priority = -1 );

// Goober5000
extern void ai_do_safety(object *objp);

// used to get path info for fighter bay emerging and departing
int ai_acquire_emerge_path(object *pl_objp, int parent_objnum, int path_mask, vec3d *pos, vec3d *fvec);
int ai_acquire_depart_path(object *pl_objp, int parent_objnum, int path_mask);

// used by AiBig.cpp
extern void ai_set_positions(object *pl_objp, object *en_objp, ai_info *aip, vec3d *player_pos, vec3d *enemy_pos);
extern void accelerate_ship(ai_info *aip, float accel);
extern void turn_away_from_point(object *objp, vec3d *point, float bank_override);
extern float ai_endangered_by_weapon(ai_info *aip);
extern void update_aspect_lock_information(ai_info *aip, vec3d *vec_to_enemy, float dist_to_enemy, float enemy_radius);
extern void ai_chase_ct();
extern void ai_find_path(object *pl_objp, int objnum, int path_num, int exit_flag, int subsys_path=0);
extern float ai_path();
extern void evade_weapon();
extern int might_collide_with_ship(object *obj1, object *obj2, float dot_to_enemy, float dist_to_enemy, float duration);
extern int ai_fire_primary_weapon(object *objp);	//changed to return weather it fired-Bobboau
extern int ai_fire_secondary_weapon(object *objp, int priority1 = -1, int priority2 = -1);
extern float ai_get_weapon_dist(ship_weapon *swp);
extern void turn_towards_point(object *objp, vec3d *point, vec3d *slide_vec, float bank_override);
extern int ai_maybe_fire_afterburner(object *objp, ai_info *aip);
extern void set_predicted_enemy_pos(vec3d *predicted_enemy_pos, object *pobjp, vec3d *enemy_pos, vec3d *enemy_vel, ai_info *aip);

extern int is_instructor(object *objp);
extern int find_enemy(int objnum, float range, int max_attackers);

float ai_get_weapon_speed(ship_weapon *swp);
void set_predicted_enemy_pos_turret(vec3d *predicted_enemy_pos, vec3d *gun_pos, object *pobjp, vec3d *enemy_pos, vec3d *enemy_vel, float weapon_speed, float time_enemy_in_range);

// function to change rearm status for ai ships (called from sexpression code)
extern void ai_set_rearm_status( int team, int new_status );
extern void ai_good_secondary_time( int team, int weapon_index, int num_weapons, char *shipname );

extern void ai_do_objects_docked_stuff(object *docker, int docker_point, object *dockee, int dockee_point, bool update_clients = true);
extern void ai_do_objects_undocked_stuff( object *docker, object *dockee );
extern void ai_do_objects_repairing_stuff( object *repaired_obj, object *repair_obj, int how );

// Goober5000
//	Move to a position relative to a dock bay using thrusters.
extern float dock_orient_and_approach(object *docker_objp, int docker_index, object *dockee_objp, int dockee_index, int dock_mode, rotating_dockpoint_info *rdinfo = NULL);

extern int find_danger_weapon(object *sobjp, float dtime, float *atime, float dot_threshhold);

void ai_set_mode_warp_out(object *objp, ai_info *aip);

// prototyped by Goober5000
int get_nearest_objnum(int objnum, int enemy_team_mask, int enemy_wing, float range, int max_attackers);

// moved to header file by Goober5000
void ai_announce_ship_dying(object *dying_objp);

// added by kazan
void ai_start_fly_to_ship(object *objp, int shipnum);
void ai_fly_to_ship();

//Moved declaration here for player ship -WMC
void process_subobjects(int objnum);

//SUSHI: Setting ai_info stuff from both ai class and ai profile
void init_aip_from_class_and_profile(ai_info *aip, ai_class *aicp, ai_profile_t *profile);

void ai_update_aim(ai_info *aip);

//SUSHI: Random evasive sidethrust
void do_random_sidethrust(ai_info *aip, ship_info *sip);

#endif<|MERGE_RESOLUTION|>--- conflicted
+++ resolved
@@ -324,12 +324,7 @@
 // Goober5000 (based on the "you can only remember 7 things in short-term memory" assumption)
 #define MAX_IGNORE_NEW_OBJECTS	7
 
-<<<<<<< HEAD
 typedef struct ai_info {
-=======
-class ai_info {
-public:
->>>>>>> 10e7aba7
 	flagset<AI::AI_Flags> ai_flags;				//	Special flags for AI behavior.
 	int		shipnum;					// Ship using this slot, -1 means none.
 	int		type;						//	
