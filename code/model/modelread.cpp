/*
 * Copyright (C) Volition, Inc. 1999.  All rights reserved.
 *
 * All source code herein is the property of Volition, Inc. You may not sell 
 * or otherwise commercially exploit the source or things you created based on the 
 * source.
 *
*/ 



#include <string.h>
#include <ctype.h>
#ifdef _WIN32
#include <io.h>
#include <direct.h>
#include <windows.h>
#endif

#define MODEL_LIB

#include "model/model.h"
#include "model/modelsinc.h"
#include "math/vecmat.h"
#include "object/object.h"
#include "bmpman/bmpman.h"
#include "io/key.h"
#include "render/3dinternal.h"
#include "globalincs/linklist.h"
#include "io/timer.h"
#include "freespace2/freespace.h"		// For flFrameTime
#include "math/fvi.h"
#include "ship/ship.h"
#include "cfile/cfile.h"
#include "parse/parselo.h"
#include "cmdline/cmdline.h"


#include "gamesnd/gamesnd.h"

flag_def_list model_render_flags[] =
{
	{"no lighting",		MR_NO_LIGHTING,     0},
	{"transparent",		MR_ALL_XPARENT,     0},
	{"no Zbuffer",		MR_NO_ZBUFFER,      0},
	{"no cull",			MR_NO_CULL,         0},
	{"no glowmaps",		MR_NO_GLOWMAPS,     0},
	{"force clamp",		MR_FORCE_CLAMP,     0},
};
  	 
int model_render_flags_size = sizeof(model_render_flags)/sizeof(flag_def_list);

#define MAX_SUBMODEL_COLLISION_ROT_ANGLE (PI / 6.0f)	// max 30 degrees per frame

// info for special polygon lists

polymodel *Polygon_models[MAX_POLYGON_MODELS];
SCP_vector<polymodel_instance*> Polygon_model_instances;

SCP_vector<bsp_collision_tree> Bsp_collision_tree_list;

static int model_initted = 0;
extern int Cmdline_nohtl;
extern int Use_GLSL;

#ifndef NDEBUG
CFILE *ss_fp = NULL;			// file pointer used to dump subsystem information
char  model_filename[_MAX_PATH];		// temp used to store filename
char	debug_name[_MAX_PATH];
int ss_warning_shown = 0;		// have we shown the warning dialog concerning the subsystems?
char	Global_filename[256];
int Model_ram = 0;			// How much RAM the models use total
#endif

static uint Global_checksum = 0;

// Anything less than this is considered incompatible.
#define PM_COMPATIBLE_VERSION 1900

// Anything greater than or equal to PM_COMPATIBLE_VERSION and 
// whose major version is less than or equal to this is considered
// compatible.  
#define PM_OBJFILE_MAJOR_VERSION 30

static int Model_signature = 0;

void interp_configure_vertex_buffers(polymodel*, int);
void interp_pack_vertex_buffers(polymodel* pm, int mn);
void interp_create_detail_index_buffer(polymodel *pm, int detail);
void interp_create_transparency_index_buffer(polymodel *pm, int detail_num);

void model_set_subsys_path_nums(polymodel *pm, int n_subsystems, model_subsystem *subsystems);
void model_set_bay_path_nums(polymodel *pm);


// Goober5000 - see SUBSYSTEM_X in model.h
// NOTE: Each subsystem must match up with its #define, or there will be problems
char *Subsystem_types[SUBSYSTEM_MAX] =
{
	"None",
	"Engines",
	"Turrets",
	"Radar",
	"Navigation",
	"Communications",
	"Weapons",
	"Sensors",
	"Solar panels",
	"Gas collection",
	"Activation",
	"Unknown"
};


//WMC - For general compatibility stuff.
//Note that the order of the items in this list
//determine the order that they are tried in ai_goal_fixup_dockpoints
flag_def_list Dock_type_names[] =
{
	{ "cargo",		DOCK_TYPE_CARGO,	0 },
	{ "rearm",		DOCK_TYPE_REARM,	0 },
	{ "generic",	DOCK_TYPE_GENERIC,	0 }
};

int Num_dock_type_names = sizeof(Dock_type_names) / sizeof(flag_def_list);

SCP_vector<glow_point_bank_override> glowpoint_bank_overrides;

// Free up a model, getting rid of all its memory
// With the basic page in system this can be called from outside of modelread.cpp
void model_unload(int modelnum, int force)
{
	int i, j, num;

	if ( modelnum >= MAX_POLYGON_MODELS ) {
		num = modelnum % MAX_POLYGON_MODELS;
	} else {
		num = modelnum;
	}

	if ( (num < 0) || (num >= MAX_POLYGON_MODELS))	{
		return;
	}

	polymodel *pm = Polygon_models[num];

	if ( !pm )	{
		return;
	}

	Assert( pm->used_this_mission >= 0 );

	if (!force && (--pm->used_this_mission > 0))
		return;


	// so that the textures can be released
	pm->used_this_mission = 0;

	// we want to call bm_release() from here rather than just bm_unload() in order
	// to get the slots back so we set "release" to true.
	model_page_out_textures(pm->id, true);

#ifndef NDEBUG
	Model_ram -= pm->ram_used;
#endif

	safe_kill(pm->ship_bay);
	
	if (pm->paths)	{
		for (i=0; i<pm->n_paths; i++ )	{
			for (j=0; j<pm->paths[i].nverts; j++ )	{
				if ( pm->paths[i].verts[j].turret_ids )	{
					vm_free(pm->paths[i].verts[j].turret_ids);
				}
			}
			if (pm->paths[i].verts)	{
				vm_free(pm->paths[i].verts);
			}
		}
		vm_free(pm->paths);
	}

	if ( pm->shield.verts )	{
		vm_free( pm->shield.verts );
	}

	if ( pm->shield.tris )	{
		vm_free(pm->shield.tris);
	}

	if ( pm->missile_banks )	{
		vm_free(pm->missile_banks);
	}

	if ( pm->docking_bays )	{
		for (i=0; i<pm->n_docks; i++ )	{
			if ( pm->docking_bays[i].splines )	{
				vm_free( pm->docking_bays[i].splines );
			}
		}
		vm_free(pm->docking_bays);
	}


	if ( pm->thrusters ) {
		for (i = 0; i < pm->n_thrusters; i++) {
			if (pm->thrusters[i].points)
				vm_free(pm->thrusters[i].points);
		}

		vm_free(pm->thrusters);
	}

	if ( pm->glow_point_banks )	{ // free the glows!!! -Bobboau
		for (i = 0; i < pm->n_glow_point_banks; i++) {
			if (pm->glow_point_banks[i].points)
				vm_free(pm->glow_point_banks[i].points);
		}

		vm_free(pm->glow_point_banks);
	}

#ifndef NDEBUG
	if ( pm->debug_info )	{
		vm_free(pm->debug_info);
	}
#endif

	model_octant_free( pm );

	if (pm->submodel) {
		for (i = 0; i < pm->n_models; i++) {
			if ( !Cmdline_nohtl ) {
				pm->submodel[i].buffer.clear();
			}

			if ( pm->submodel[i].bsp_data )	{
				vm_free(pm->submodel[i].bsp_data);
			}

			if ( pm->submodel[i].collision_tree_index >= 0 ) {
				model_remove_bsp_collision_tree(pm->submodel[i].collision_tree_index);
			}
		}

		delete[] pm->submodel;
	}

	if ( !Cmdline_nohtl ) {
		gr_destroy_buffer(pm->vertex_buffer_id);
	}

	if ( pm->xc ) {
		vm_free(pm->xc);
	}

	if ( pm->lights )	{
		vm_free(pm->lights);
	}

	if ( pm->gun_banks )	{
		vm_free(pm->gun_banks);
	}

	if ( pm->shield_collision_tree ) {
		vm_free(pm->shield_collision_tree);
	}

	for ( int i = 0; i < MAX_MODEL_DETAIL_LEVELS; ++i ) {
		pm->detail_buffers[i].clear();
	}

	// run through Ship_info[] and if the model has been loaded we'll need to reset the modelnum to -1.
	for (i = 0; i < Num_ship_classes; i++) {
		if ( pm->id == Ship_info[i].model_num ) {
			Ship_info[i].model_num = -1;
		}

		if ( pm->id == Ship_info[i].cockpit_model_num ) {
			Ship_info[i].cockpit_model_num = -1;
		}

		if ( pm->id == Ship_info[i].model_num_hud ) {
			Ship_info[i].model_num_hud = -1;
		}
	}

	pm->id = 0;
	delete pm;

	Polygon_models[num] = NULL;	
}

void model_free_all()
{
	int i;

	if ( !model_initted)	{
		model_init();
		return;
	}

	mprintf(( "Freeing all existing models...\n" ));
	model_instance_free_all();

	for (i=0;i<MAX_POLYGON_MODELS;i++) {
		// forcefully unload all loaded models (be careful with this)
		model_unload(i, 1);		
	}
}

void model_instance_free_all()
{
	size_t i;

	// free any outstanding model instances
	for ( i = 0; i < Polygon_model_instances.size(); ++i ) {
		if ( Polygon_model_instances[i] ) {
			model_delete_instance(i);
		}
	}

	Polygon_model_instances.clear();
}

void model_page_in_start()
{
	int i;

	if ( !model_initted ) {
		model_init();
		return;
	}

	mprintf(( "Starting model page in...\n" ));

	for (i=0; i<MAX_POLYGON_MODELS; i++) {
		if (Polygon_models[i] != NULL)
			Polygon_models[i]->used_this_mission = 0;
	}
}

void model_page_in_stop()
{
	int i;

	Assert( model_initted );

	mprintf(( "Stopping model page in...\n" ));

	for (i=0; i<MAX_POLYGON_MODELS; i++) {
		if (Polygon_models[i] == NULL)
			continue;

		if (Polygon_models[i]->used_this_mission)
			continue;
	
		model_unload(i);
	}
}

void model_init()
{
	int i;

	if ( model_initted )		{
		Int3();		// Model_init shouldn't be called twice!
		return;
	}

#ifndef NDEBUG
	Model_ram = 0;
#endif

	for (i=0;i<MAX_POLYGON_MODELS;i++) {
		Polygon_models[i] = NULL;
	}

	atexit( model_free_all );
	model_initted = 1;
}

// routine to parse out values from a user property field of an object
void get_user_prop_value(char *buf, char *value)
{
	char *p, *p1, c;

	p = buf;
	while ( isspace(*p) || (*p == '=') )		// skip white space and equal sign
		p++;
	p1 = p;
	while ( !iscntrl(*p1) )
		p1++;
	c = *p1;
	*p1 = '\0';
	strcpy(value, p);
	*p1 = c;
}

// funciton to copy model data from one subsystem set to another subsystem set.  This function
// is called when two ships use the same model data, but since the model only gets read in one time,
// the subsystem data is only present in one location.  The ship code will call this routine to fix
// this situation by copying stuff from the source subsystem set to the dest subsystem set.
void model_copy_subsystems( int n_subsystems, model_subsystem *d_sp, model_subsystem *s_sp )
{
	int i, j;
	model_subsystem *source, *dest;

	for (i = 0; i < n_subsystems; i++ ) {
		source = &s_sp[i];
		for ( j = 0; j < n_subsystems; j++ ) {
			dest = &d_sp[j];
			if ( !subsystem_stricmp( source->subobj_name, dest->subobj_name) ) {
				dest->flags |= (source->flags & MSS_MODEL_FLAG_MASK);
				dest->flags2 |= (source->flags2 & MSS_MODEL_FLAG2_MASK);
				dest->subobj_num = source->subobj_num;
				dest->model_num = source->model_num;
				dest->pnt = source->pnt;
				dest->radius = source->radius;
				dest->type = source->type;
				dest->turn_rate = source->turn_rate;
				dest->turret_gun_sobj = source->turret_gun_sobj;

				strcpy_s( dest->name, source->name );

				if ( dest->type == SUBSYSTEM_TURRET ) {
					int nfp;

					dest->turret_fov = source->turret_fov;
					dest->turret_num_firing_points = source->turret_num_firing_points;
					dest->turret_norm = source->turret_norm;
					dest->turret_matrix = source->turret_matrix;

					for (nfp = 0; nfp < dest->turret_num_firing_points; nfp++ )
						dest->turret_firing_point[nfp] = source->turret_firing_point[nfp];

					if ( dest->flags & MSS_FLAG_CREWPOINT )
						strcpy_s(dest->crewspot, source->crewspot);
				}
				break;
			}
		}
		if ( j == n_subsystems )
			Int3();							// get allender -- something is amiss with models

	}
}

// routine to get/set subsystem information
static void set_subsystem_info( model_subsystem *subsystemp, char *props, char *dname )
{
	char *p;
	char buf[64];
	char	lcdname[256];

	if ( (p = strstr(props, "$name")) != NULL)
		get_user_prop_value(p+5, subsystemp->name);
	else
		strcpy_s( subsystemp->name, dname );

	strcpy_s(lcdname, dname);
	strlwr(lcdname);

	// check the name for its specific type
	if ( strstr(lcdname, "engine") ) {
		subsystemp->type = SUBSYSTEM_ENGINE;
	} else if ( strstr(lcdname, "radar") ) {
		subsystemp->type = SUBSYSTEM_RADAR;
	} else if ( strstr(lcdname, "turret") ) {
		float angle;

		subsystemp->type = SUBSYSTEM_TURRET;
		if ( (p = strstr(props, "$fov")) != NULL )
			get_user_prop_value(p+4, buf);			// get the value of the fov
		else
			strcpy_s(buf,"180");
		angle = ANG_TO_RAD(atoi(buf))/2.0f;
		subsystemp->turret_fov = (float)cos(angle);
		subsystemp->turret_num_firing_points = 0;

		if ( (p = strstr(props, "$crewspot")) != NULL) {
			subsystemp->flags |= MSS_FLAG_CREWPOINT;
			get_user_prop_value(p+9, subsystemp->crewspot);
		}

	} else if ( strstr(lcdname, "navigation") ) {
		subsystemp->type = SUBSYSTEM_NAVIGATION;
	} else if ( strstr(lcdname, "communication") )  {
		subsystemp->type = SUBSYSTEM_COMMUNICATION;
	} else if ( strstr(lcdname, "weapon") ) {
		subsystemp->type = SUBSYSTEM_WEAPONS;
	} else if ( strstr(lcdname, "sensor") ) {
		subsystemp->type = SUBSYSTEM_SENSORS;
	} else if ( strstr(lcdname, "solar") ) {
		subsystemp->type = SUBSYSTEM_SOLAR;
	} else if ( strstr(lcdname, "gas") ) {
		subsystemp->type = SUBSYSTEM_GAS_COLLECT;
	} else if ( strstr(lcdname, "activator") ) {
		subsystemp->type = SUBSYSTEM_ACTIVATION;
	}  else { // If unrecognized type, set to unknown so artist can continue working...
		subsystemp->type = SUBSYSTEM_UNKNOWN;
		mprintf(("Potential problem found: Unrecognized subsystem type '%s', believed to be in ship %s\n", dname, Global_filename));
	}

	if ( (strstr(props, "$triggered:")) != NULL ) {
		subsystemp->flags |= MSS_FLAG_ROTATES;
		subsystemp->flags |= MSS_FLAG_TRIGGERED;
	}

	// Rotating subsystem
	if ( (p = strstr(props, "$rotate")) != NULL)	{
		subsystemp->flags |= MSS_FLAG_ROTATES;

		// get time for (a) complete rotation (b) step (c) activation
		float turn_time;
		get_user_prop_value(p+7, buf);
		turn_time = (float)atof(buf);

		// CASE OF WEAPON ROTATION (primary only)
		if ( (p = strstr(props, "$pbank")) != NULL)	{
			subsystemp->flags |= MSS_FLAG_ARTILLERY;

			// get which pbank should trigger rotation
			get_user_prop_value(p+6, buf);
			subsystemp->weapon_rotation_pbank = (int)atoi(buf);
		} // end of weapon rotation stuff

		
		// *** determine how the subsys rotates ***

		// CASE OF STEPPED ROTATION
		if ( (strstr(props, "$stepped")) != NULL) {

			subsystemp->stepped_rotation = new(stepped_rotation);
			subsystemp->flags |= MSS_FLAG_STEPPED_ROTATE;

			// get number of steps
			if ( (p = strstr(props, "$steps")) != NULL) {
				get_user_prop_value(p+6, buf);
			   subsystemp->stepped_rotation->num_steps = atoi(buf);
			 } else {
			    subsystemp->stepped_rotation->num_steps = 8;
			 }

			// get pause time
			if ( (p = strstr(props, "$t_paused")) != NULL) {
				get_user_prop_value(p+9, buf);
			   subsystemp->stepped_rotation->t_pause = (float)atof(buf);
			 } else {
			    subsystemp->stepped_rotation->t_pause = 2.0f;
			 }

			// get transition time - time to go between steps
			if ( (p = strstr(props, "$t_transit")) != NULL) {
				get_user_prop_value(p+10, buf);
			    subsystemp->stepped_rotation->t_transit = (float)atof(buf);
			} else {
			    subsystemp->stepped_rotation->t_transit = 2.0f;
			}

			// get fraction of time spent in accel
			if ( (p = strstr(props, "$fraction_accel")) != NULL) {
				get_user_prop_value(p+15, buf);
			    subsystemp->stepped_rotation->fraction = (float)atof(buf);
			   Assert(subsystemp->stepped_rotation->fraction > 0 && subsystemp->stepped_rotation->fraction < 0.5);
			} else {
			    subsystemp->stepped_rotation->fraction = 0.3f;
			}

			int num_steps = subsystemp->stepped_rotation->num_steps;
			float t_trans = subsystemp->stepped_rotation->t_transit;
			float fraction = subsystemp->stepped_rotation->fraction;

			subsystemp->stepped_rotation->max_turn_accel = PI2 / (fraction*(1.0f - fraction) * num_steps * t_trans*t_trans);
			subsystemp->stepped_rotation->max_turn_rate =  PI2 / ((1.0f - fraction) * num_steps *t_trans);
		}

		// CASE OF NORMAL CONTINUOUS ROTATION
		else {
			subsystemp->turn_rate = PI2 / turn_time;
		}
	}
}

// used in collision code to check if submode rotates too far
float get_submodel_delta_angle(submodel_instance_info *sii)
{
	vec3d diff;
	vm_vec_sub(&diff, (vec3d*)&sii->angs, (vec3d*)&sii->prev_angs);

	// find the angle
	float delta_angle = vm_vec_mag(&diff);

	// make sure we get the short way around
	if (delta_angle > PI) {
		delta_angle = (PI2 - delta_angle);
	}

	return delta_angle;
}

void do_new_subsystem( int n_subsystems, model_subsystem *slist, int subobj_num, float rad, vec3d *pnt, char *props, char *subobj_name, int model_num )
{
	int i;
	model_subsystem *subsystemp;

	if ( slist==NULL ) {
#ifndef NDEBUG
		if (!ss_warning_shown) {
			mprintf(("No subsystems found for model \"%s\".\n", model_get(model_num)->filename));
			ss_warning_shown = 1;
		}
#endif
		return;			// For TestCode, POFView, etc don't bother
	}
	
	// try to find the name of the subsystem passed here on the list of subsystems currently on the
	// ship.  Assign the values only when the right subsystem is found

	for (i = 0; i < n_subsystems; i++ ) {
		subsystemp = &slist[i];

#ifndef NDEBUG
		// Goober5000 - notify if there's a mismatch
		if ( stricmp(subobj_name, subsystemp->subobj_name) && !subsystem_stricmp(subobj_name, subsystemp->subobj_name) )
		{
			nprintf(("Model", "NOTE: Subsystem \"%s\" in model \"%s\" is represented as \"%s\" in ships.tbl.  This works fine in FSO v3.6 and up, "
				"but is not compatible with FS2 retail.\n", subobj_name, model_get(model_num)->filename, subsystemp->subobj_name));

		}
#endif

		if (!subsystem_stricmp(subobj_name, subsystemp->subobj_name))
		{
			//commented by Goober5000 because this is also set when the table is parsed
			//subsystemp->flags = 0;

			subsystemp->subobj_num = subobj_num;
			subsystemp->turret_gun_sobj = -1;
			subsystemp->model_num = model_num;
			subsystemp->pnt = *pnt;				// use the offset to get the center point of the subsystem
			subsystemp->radius = rad;
			set_subsystem_info( subsystemp, props, subobj_name);
			strcpy_s(subsystemp->subobj_name, subobj_name);						// copy the object name
			return;
		}
	}
#ifndef NDEBUG
	char bname[_MAX_FNAME];

	if ( !ss_warning_shown) {
		_splitpath(model_filename, NULL, NULL, bname, NULL);
		// Lets still give a comment about it and not just erase it
		Warning(LOCATION,"Not all subsystems in model \"%s\" have a record in ships.tbl.\nThis can cause game to crash.\n\nList of subsystems not found from table is in log file.\n", model_get(model_num)->filename );
		mprintf(("Subsystem %s in model was not found in ships.tbl!\n", subobj_name));
//		Warning(LOCATION, "A subsystem was found in model %s that does not have a record in ships.tbl.\nA list of subsystems for this ship will be dumped to:\n\ndata%stables%s%s.subsystems for inclusion\ninto ships.tbl.", model_filename, DIR_SEPARATOR_STR, DIR_SEPARATOR_STR, bname);
		ss_warning_shown = 1;
	} else
#endif
		mprintf(("Subsystem %s in model was not found in ships.tbl!\n", subobj_name));

#ifndef NDEBUG
	if ( ss_fp )	{
		_splitpath(model_filename, NULL, NULL, bname, NULL);
		mprintf(("A subsystem was found in model %s that does not have a record in ships.tbl.\nA list of subsystems for this ship will be dumped to:\n\ndata%stables%s%s.subsystems for inclusion\ninto ships.tbl.\n", model_filename, DIR_SEPARATOR_STR, DIR_SEPARATOR_STR, bname));
		char tmp_buffer[128];
		sprintf(tmp_buffer, "$Subsystem:\t\t\t%s,1,0.0\n", subobj_name);
		cfputs(tmp_buffer, ss_fp);
	}
#endif

}

void print_family_tree( polymodel *obj, int modelnum, char * ident, int islast )	
{
	char temp[50];

	if ( modelnum < 0 ) return;
	if (obj==NULL) return;

	if (ident[0] == '\0')	{
		mprintf(( " %s", obj->submodel[modelnum].name ));
		sprintf( temp, " " );
	} else if ( islast ) 	{
		mprintf(( "%s:%s", ident, obj->submodel[modelnum].name ));
		sprintf( temp, "%s  ", ident );
	} else {
		mprintf(( "%s:%s", ident, obj->submodel[modelnum].name ));
		sprintf( temp, "%s ", ident );
	}

	mprintf(( "\n" ));

	int child = obj->submodel[modelnum].first_child;
	while( child > -1 )	{
		if ( obj->submodel[child].next_sibling < 0 )
			print_family_tree( obj, child, temp,1 );
		else
			print_family_tree( obj, child, temp,0 );
		child = obj->submodel[child].next_sibling;
	}
}

void dump_object_tree(polymodel *obj)
{
	print_family_tree( obj, 0, "", 0 );
	key_getch();
}

void create_family_tree(polymodel *obj)
{
	int i;
	for (i=0; i<obj->n_models; i++ )	{
		obj->submodel[i].num_children = 0;
		obj->submodel[i].first_child = -1;
		obj->submodel[i].next_sibling = -1;
	}

	for (i=0; i<obj->n_models; i++ )	{
		int pn;
		pn = obj->submodel[i].parent;
		if ( pn > -1 )	{
			obj->submodel[pn].num_children++;
			int tmp = obj->submodel[pn].first_child;
			obj->submodel[pn].first_child = i;
			obj->submodel[i].next_sibling = tmp;
		}
	}
}

void create_vertex_buffer(polymodel *pm)
{
	if (Cmdline_nohtl || Is_standalone) {
		return;
	}

	int i;

	// initialize empty buffer
	pm->vertex_buffer_id = gr_create_buffer();

	if (pm->vertex_buffer_id < 0) {
		Error(LOCATION, "Could not generate vertex buffer for '%s'!", pm->filename);
	}

	// determine the size and configuration of each buffer segment
	for (i = 0; i < pm->n_models; i++) {
		interp_configure_vertex_buffers(pm, i);
	}
<<<<<<< HEAD
	
	// these must be reset to NULL for the tests to work correctly later
	if (ibuffer_info.read != NULL) {
		cfclose( ibuffer_info.read );
	}

	if (ibuffer_info.write != NULL) {
		cfclose( ibuffer_info.write );
	}

	memset( &ibuffer_info, 0, sizeof(IBX) );

	// figure out which vertices are transparent
	for ( i = 0; i < pm->n_models; i++ ) {
		if ( !pm->submodel[i].is_thruster ) {
			interp_create_transparency_index_buffer(pm, i);
		}
	}

	bool use_batched_rendering = true;

	if ( Use_GLSL >= 3 && !Cmdline_no_batching ) {
		bool unequal_stride = false;
		uint stride = 0;

		// figure out if the vertex stride of this entire model matches. if not, turn off batched rendering for this model
		for ( i = 0; i < pm->n_models; ++i ) {
			if ( pm->submodel[i].buffer.model_list != NULL && pm->submodel[i].buffer.stride != stride) {
				if ( stride == 0 ) {
					stride = pm->submodel[i].buffer.stride;
				} else {
					use_batched_rendering = false;
					break;
				}
			}
		}
	} else {
		use_batched_rendering = false;
	}

	// create another set of indexes for the detail buffers
	if ( use_batched_rendering ) {
		for ( i = 0; i < pm->n_detail_levels; i++ )	{
			interp_create_detail_index_buffer(pm, i);
		}
	}
=======
>>>>>>> 27cdf337

	// now actually fill the buffer with our info ...
	for (i = 0; i < pm->n_models; i++) {
		interp_pack_vertex_buffers(pm, i);

		// release temporary memory
		pm->submodel[i].buffer.release();
		pm->submodel[i].trans_buffer.release();
	}

	if ( use_batched_rendering ) {
		// pack the merged index buffers to the vbo.
		for ( i = 0; i < pm->n_detail_levels; ++i ) {
			if ( pm->detail_buffers[i].model_list == NULL ) {
				continue;
			}

			gr_pack_buffer(pm->vertex_buffer_id, &pm->detail_buffers[i]);
			pm->detail_buffers[i].release();
		}

		pm->flags |= PM_FLAG_BATCHED;
	}

	// ... and then finalize buffer
	gr_pack_buffer(pm->vertex_buffer_id, NULL);
}

// Goober5000
bool maybe_swap_mins_maxs(vec3d *mins, vec3d *maxs)
{
	float temp;
	bool swap_was_necessary = false;

	if (mins->xyz.x > maxs->xyz.x)
	{
		temp = mins->xyz.x;
		mins->xyz.x = maxs->xyz.x;
		maxs->xyz.x = temp;
		swap_was_necessary = true;
	}
	if (mins->xyz.y > maxs->xyz.y)
	{
		temp = mins->xyz.y;
		mins->xyz.y = maxs->xyz.y;
		maxs->xyz.y = temp;
		swap_was_necessary = true;
	}
	if (mins->xyz.z > maxs->xyz.z)
	{
		temp = mins->xyz.z;
		mins->xyz.z = maxs->xyz.z;
		maxs->xyz.z = temp;
		swap_was_necessary = true;
	}

// This is a mini utility that prints out the proper hex string for the
// mins and maxs so that the POF file can be modified in a hex editor.
// Currently none of the major POF editors allow editing of bounding boxes.
#if 0
	if (swap_was_necessary)
	{
		// use C hackery to convert float values to raw bytes
		const int NUM_BYTES = 24;
		typedef struct converter
		{
			union
			{
				struct
				{
					float min_x, min_y, min_z, max_x, max_y, max_z;
				} _float;
				ubyte _byte[NUM_BYTES];
			};
		} converter;

		// fill in the values
		converter z;
		z._float.min_x = mins->xyz.x;
		z._float.min_y = mins->xyz.y;
		z._float.min_z = mins->xyz.z;
		z._float.max_x = maxs->xyz.x;
		z._float.max_y = maxs->xyz.y;
		z._float.max_z = maxs->xyz.z;

		// prep string
		char hex_str[5];
		char text[100 + (5 * NUM_BYTES)];
		strcpy_s(text, "The following is the correct hex string for the minima and maxima:\n");

		// append hex values to the string
		for (int i = 0; i < NUM_BYTES; i++)
		{
			sprintf(hex_str, "%02X ", z._byte[i]);
			strcat_s(text, hex_str);
		}

		// notify the user
		Warning(LOCATION, text);
	}
#endif

	return swap_was_necessary;
}

void model_calc_bound_box( vec3d *box, vec3d *big_mn, vec3d *big_mx)
{
	box[0].xyz.x = big_mn->xyz.x; box[0].xyz.y = big_mn->xyz.y; box[0].xyz.z = big_mn->xyz.z;
	box[1].xyz.x = big_mx->xyz.x; box[1].xyz.y = big_mn->xyz.y; box[1].xyz.z = big_mn->xyz.z;
	box[2].xyz.x = big_mx->xyz.x; box[2].xyz.y = big_mx->xyz.y; box[2].xyz.z = big_mn->xyz.z;
	box[3].xyz.x = big_mn->xyz.x; box[3].xyz.y = big_mx->xyz.y; box[3].xyz.z = big_mn->xyz.z;


	box[4].xyz.x = big_mn->xyz.x; box[4].xyz.y = big_mn->xyz.y; box[4].xyz.z = big_mx->xyz.z;
	box[5].xyz.x = big_mx->xyz.x; box[5].xyz.y = big_mn->xyz.y; box[5].xyz.z = big_mx->xyz.z;
	box[6].xyz.x = big_mx->xyz.x; box[6].xyz.y = big_mx->xyz.y; box[6].xyz.z = big_mx->xyz.z;
	box[7].xyz.x = big_mn->xyz.x; box[7].xyz.y = big_mx->xyz.y; box[7].xyz.z = big_mx->xyz.z;
}


void parse_triggers(int &n_trig, queued_animation **triggers, char *props);


//reads a binary file containing a 3d model
int read_model_file(polymodel * pm, char *filename, int n_subsystems, model_subsystem *subsystems, int ferror)
{
	CFILE *fp;
	int version;
	int id, len, next_chunk;
	int i,j;
	vec3d temp_vec;

#ifndef NDEBUG
	strcpy_s(Global_filename, filename);
#endif

	// little test code i used in fred2
	//char pwd[128];
	//getcwd(pwd, 128);

	fp = cfopen(filename,"rb");

	if (!fp) {
		if (ferror == 1) {
			Error( LOCATION, "Can't open model file <%s>", filename );
		} else if (ferror == 0) {
			Warning( LOCATION, "Can't open model file <%s>", filename );
		}

		return -1;
	}		

	// generate checksum for the POF
	cfseek(fp, 0, SEEK_SET);	
	cf_chksum_long(fp, &Global_checksum);
	cfseek(fp, 0, SEEK_SET);


	// code to get a filename to write out subsystem information for each model that
	// is read.  This info is essentially debug stuff that is used to help get models
	// into the game quicker
#if 0
	{
		char bname[_MAX_FNAME];

		_splitpath(filename, NULL, NULL, bname, NULL);
		sprintf(debug_name, "%s.subsystems", bname);
		ss_fp = cfopen(debug_name, "wb", CFILE_NORMAL, CF_TYPE_TABLES );
		if ( !ss_fp )	{
			mprintf(( "Can't open debug file for writing subsystems for %s\n", filename));
		} else {
			strcpy_s(model_filename, filename);
			ss_warning_shown = 0;
		}
	}
#endif

	id = cfread_int(fp);

	if (id != POF_HEADER_ID)
		Error( LOCATION, "Bad ID in model file <%s>",filename);

	// Version is major*100+minor
	// So, major = version / 100;
	//     minor = version % 100;
	version = cfread_int(fp);

	//Warning( LOCATION, "POF Version = %d", version );
	
	if (version < PM_COMPATIBLE_VERSION || (version/100) > PM_OBJFILE_MAJOR_VERSION)	{
		Warning(LOCATION,"Bad version (%d) in model file <%s>",version,filename);
		return 0;
	}

	pm->version = version;
	Assert( strlen(filename) < FILESPEC_LENGTH );
	strcpy_s(pm->filename, filename);

	memset( &pm->view_positions, 0, sizeof(pm->view_positions) );

	// reset insignia counts
	pm->num_ins = 0;

	// reset glow points!! - Goober5000
	pm->n_glow_point_banks = 0;

	// reset SLDC
	pm->shield_collision_tree = NULL;
	pm->sldc_size = 0;

	id = cfread_int(fp);
	len = cfread_int(fp);
	next_chunk = cftell(fp) + len;

	while (!cfeof(fp)) {

//		mprintf(("Processing chunk <%c%c%c%c>, len = %d\n",id,id>>8,id>>16,id>>24,len));
//		key_getch();

		switch (id) {

			case ID_OHDR: {		//Object header
				//vector v;

				//mprintf(0,"Got chunk OHDR, len=%d\n",len);

#if defined( FREESPACE1_FORMAT )
				pm->n_models = cfread_int(fp);
//				mprintf(( "Num models = %d\n", pm->n_models ));
				pm->rad = cfread_float(fp);
				pm->flags = cfread_int(fp);	// 1=Allow tiling
#elif defined( FREESPACE2_FORMAT )
				pm->rad = cfread_float(fp);
				pm->flags = cfread_int(fp);	// 1=Allow tiling
				pm->n_models = cfread_int(fp);
//				mprintf(( "Num models = %d\n", pm->n_models ));
#endif

				// Check for unrealistic radii
				if ( pm->rad <= 0.1f )
				{
					Warning(LOCATION, "Model <%s> has a radius <= 0.1f\n", filename);
				}

				pm->submodel = new bsp_info[pm->n_models];

				//Assert(pm->n_models <= MAX_SUBMODELS);

				cfread_vector(&pm->mins,fp);
				cfread_vector(&pm->maxs,fp);

				// sanity first!
				if (maybe_swap_mins_maxs(&pm->mins, &pm->maxs)) {
					Warning(LOCATION, "Inverted bounding box on model '%s'!  Swapping values to compensate.", pm->filename);
				}
				model_calc_bound_box(pm->bounding_box, &pm->mins, &pm->maxs);
				
				pm->n_detail_levels = cfread_int(fp);
			//	mprintf(( "There are %d detail levels\n", pm->n_detail_levels ));
				for (i=0; i<pm->n_detail_levels;i++ )	{
					pm->detail[i] = cfread_int(fp);
					pm->detail_depth[i] = 0.0f;
			///		mprintf(( "Detail level %d is model %d.\n", i, pm->detail[i] ));
				}

				pm->num_debris_objects = cfread_int(fp);
				Assert( pm->num_debris_objects <= MAX_DEBRIS_OBJECTS );
				// mprintf(( "There are %d debris objects\n", pm->num_debris_objects ));
				for (i=0; i<pm->num_debris_objects;i++ )	{
					pm->debris_objects[i] = cfread_int(fp);
					// mprintf(( "Debris object %d is model %d.\n", i, pm->debris_objects[i] ));
				}

				if ( pm->version >= 1903 )	{
	
					if ( pm->version >= 2009 )	{
																	
						pm->mass = cfread_float(fp);
						cfread_vector( &pm->center_of_mass, fp );
						cfread_vector( &pm->moment_of_inertia.vec.rvec, fp );
						cfread_vector( &pm->moment_of_inertia.vec.uvec, fp );
						cfread_vector( &pm->moment_of_inertia.vec.fvec, fp );

						if(!is_valid_vec(&pm->moment_of_inertia.vec.rvec) || !is_valid_vec(&pm->moment_of_inertia.vec.uvec) || !is_valid_vec(&pm->moment_of_inertia.vec.fvec)) {
							Warning(LOCATION, "Moment of inertia values for model %s are invalid. This has to be fixed.\n", pm->filename);
							Int3();
						}
					} else {
						// old code where mass wasn't based on area, so do the calculation manually

						float vol_mass = cfread_float(fp);
						//	Attn: John Slagel:  The following is better done in bspgen.
						// Convert volume (cubic) to surface area (quadratic) and scale so 100 -> 100
						float area_mass = (float) pow(vol_mass, 0.6667f) * 4.65f;

						pm->mass = area_mass;
						float mass_ratio = vol_mass / area_mass; 
							
						cfread_vector( &pm->center_of_mass, fp );
						cfread_vector( &pm->moment_of_inertia.vec.rvec, fp );
						cfread_vector( &pm->moment_of_inertia.vec.uvec, fp );
						cfread_vector( &pm->moment_of_inertia.vec.fvec, fp );

						if(!is_valid_vec(&pm->moment_of_inertia.vec.rvec) || !is_valid_vec(&pm->moment_of_inertia.vec.uvec) || !is_valid_vec(&pm->moment_of_inertia.vec.fvec)) {
							Warning(LOCATION, "Moment of inertia values for model %s are invalid. This has to be fixed.\n", pm->filename);
							Int3();
						}

						// John remove this with change to bspgen
						vm_vec_scale( &pm->moment_of_inertia.vec.rvec, mass_ratio );
						vm_vec_scale( &pm->moment_of_inertia.vec.uvec, mass_ratio );
						vm_vec_scale( &pm->moment_of_inertia.vec.fvec, mass_ratio );
					}

					// a custom MOI is only used for ships, but we should probably log it anyway
					if ( IS_VEC_NULL(&pm->moment_of_inertia.vec.rvec)
						&& IS_VEC_NULL(&pm->moment_of_inertia.vec.uvec)
						&& IS_VEC_NULL(&pm->moment_of_inertia.vec.fvec) )
					{
						mprintf(("Model %s has a null moment of inertia!  (This is only a problem if the model is a ship.)\n", filename));
					}

				} else {
					pm->mass = 50.0f;
					vm_vec_zero( &pm->center_of_mass );
					vm_set_identity( &pm->moment_of_inertia );
					vm_vec_scale(&pm->moment_of_inertia.vec.rvec, 0.001f);
					vm_vec_scale(&pm->moment_of_inertia.vec.uvec, 0.001f);
					vm_vec_scale(&pm->moment_of_inertia.vec.fvec, 0.001f);
				}

				// read in cross section info
				pm->xc = NULL;
				if ( pm->version >= 2014 ) {
					pm->num_xc = cfread_int(fp);
					if (pm->num_xc > 0) {
						pm->xc = (cross_section*) vm_malloc(pm->num_xc*sizeof(cross_section));
						for (i=0; i<pm->num_xc; i++) {
							pm->xc[i].z = cfread_float(fp);
							pm->xc[i].radius = cfread_float(fp);
						}
					}
				} else {
					pm->num_xc = 0;
				}

				if ( pm->version >= 2007 )	{
					pm->num_lights = cfread_int(fp);
					//mprintf(( "Found %d lights!\n", pm->num_lights ));

					if (pm->num_lights > 0) {
						pm->lights = (bsp_light *)vm_malloc( sizeof(bsp_light)*pm->num_lights );
						for (i=0; i<pm->num_lights; i++ )	{			
							cfread_vector(&pm->lights[i].pos,fp);
							pm->lights[i].type = cfread_int(fp);
							pm->lights[i].value = 0.0f;
						}
					}
				} else {
					pm->num_lights = 0;
					pm->lights = NULL;
				}

				break;
			}
			
			case ID_SOBJ: {		//Subobject header
				int n;
				char *p, props[MAX_PROP_LEN];
//				float d;

				//mprintf(0,"Got chunk SOBJ, len=%d\n",len);

				n = cfread_int(fp);
				//mprintf(("SOBJ IDed itself as %d", n));

				Assert(n < pm->n_models );

#if defined( FREESPACE2_FORMAT )	
				pm->submodel[n].rad = cfread_float(fp);		//radius
#endif

				pm->submodel[n].parent = cfread_int(fp);

//				cfread_vector(&pm->submodel[n].norm,fp);
//				d = cfread_float(fp);				
//				cfread_vector(&pm->submodel[n].pnt,fp);
				cfread_vector(&pm->submodel[n].offset,fp);

//			mprintf(( "Subobj %d, offs = %.1f, %.1f, %.1f\n", n, pm->submodel[n].offset.xyz.x, pm->submodel[n].offset.xyz.y, pm->submodel[n].offset.xyz.z ));
	
#if defined ( FREESPACE1_FORMAT )
				pm->submodel[n].rad = cfread_float(fp);		//radius
#endif

//				pm->submodel[n].tree_offset = cfread_int(fp);	//offset
//				pm->submodel[n].data_offset = cfread_int(fp);	//offset

				cfread_vector(&pm->submodel[n].geometric_center,fp);

				cfread_vector(&pm->submodel[n].min,fp);
				cfread_vector(&pm->submodel[n].max,fp);

				pm->submodel[n].name[0] = '\0';

				cfread_string_len(pm->submodel[n].name, MAX_NAME_LEN, fp);		// get the name
				cfread_string_len(props, MAX_PROP_LEN, fp);			// and the user properties

				// Check for unrealistic radii
				if ( pm->submodel[n].rad <= 0.1f )
				{
					//Warning(LOCATION, "Submodel <%s> in model <%s> has a radius <= 0.1f\n", pm->submodel[n].name, filename);
				}
				
				// sanity first!
				if (maybe_swap_mins_maxs(&pm->submodel[n].min, &pm->submodel[n].max)) {
					Warning(LOCATION, "Inverted bounding box on submodel '%s' of model '%s'!  Swapping values to compensate.", pm->submodel[n].name, pm->filename);
				}
				model_calc_bound_box(pm->submodel[n].bounding_box, &pm->submodel[n].min, &pm->submodel[n].max);

				pm->submodel[n].movement_type = cfread_int(fp);
				pm->submodel[n].movement_axis = cfread_int(fp);

				// change turret movement type to MOVEMENT_TYPE_ROT_SPECIAL
				if ( strstr(pm->submodel[n].name, "turret") || strstr(pm->submodel[n].name, "gun") || strstr(pm->submodel[n].name, "cannon")) {
					pm->submodel[n].movement_type = MOVEMENT_TYPE_ROT_SPECIAL;
					pm->submodel[n].can_move = true;
				} else

				if (pm->submodel[n].movement_type == MOVEMENT_TYPE_ROT) {
					if (strstr(pm->submodel[n].name, "thruster")) {
						pm->submodel[n].movement_type = MOVEMENT_TYPE_NONE;
						pm->submodel[n].movement_axis = MOVEMENT_AXIS_NONE;
					}else if(strstr(props, "$triggered:")){
						pm->submodel[n].movement_type = MOVEMENT_TYPE_TRIGGERED;
					}
				}

				// Sets can_move on submodels which are of a rotating type or which have such a parent somewhere down the hierarchy
				if ( (pm->submodel[n].movement_type != MOVEMENT_TYPE_NONE)
					|| strstr(props, "$triggered:") || strstr(props, "$rotate") || strstr(props, "$dumb_rotate:") || strstr(props, "$gun_rotation:") || strstr(props, "$gun_rotation") ) {
					pm->submodel[n].can_move = true;
				} else if (pm->submodel[n].parent > -1 && pm->submodel[pm->submodel[n].parent].can_move) {
					pm->submodel[n].can_move = true;
				}

				if ( ( p = strstr(props, "$look_at:")) != NULL ) {
					pm->submodel[n].movement_type = MOVEMENT_TYPE_LOOK_AT;
					get_user_prop_value(p+9, pm->submodel[n].look_at);
					pm->submodel[n].look_at_num = -2; // Set this to -2 to mark it as something we need to work out the correct subobject number for later, after all subobjects have been processed
					
				} else {
					pm->submodel[n].look_at_num = -1; // No look_at
				}

				if ( ( p = strstr(props, "$dumb_rotate:") ) != NULL ) {
					pm->submodel[n].movement_type = MSS_FLAG_DUM_ROTATES;
					pm->submodel[n].dumb_turn_rate = (float)atof(p+13);
				} else {
					pm->submodel[n].dumb_turn_rate = 0.0f;
				}

				if ( pm->submodel[n].name[0] == '\0' ) {
					strcpy_s(pm->submodel[n].name, "unknown object name");
				}

				bool rotating_submodel_has_subsystem = !(pm->submodel[n].movement_type == MOVEMENT_TYPE_ROT);
				if ( ( p = strstr(props, "$special"))!= NULL ) {
					char type[64];

					get_user_prop_value(p+9, type);
					if ( !stricmp(type, "subsystem") ) {	// if we have a subsystem, put it into the list!
						do_new_subsystem( n_subsystems, subsystems, n, pm->submodel[n].rad, &pm->submodel[n].offset, props, pm->submodel[n].name, pm->id );
						rotating_submodel_has_subsystem = true;
					} else if ( !stricmp(type, "no_rotate") ) {
						// mark those submodels which should not rotate - ie, those with no subsystem
						pm->submodel[n].movement_type = MOVEMENT_TYPE_NONE;
						pm->submodel[n].movement_axis = MOVEMENT_AXIS_NONE;
					} else {
						// if submodel rotates (via bspgen), then there is either a subsys or special=no_rotate
						Assert( pm->submodel[n].movement_type != MOVEMENT_TYPE_ROT );
					}
				}

				// adding a warning if rotation is specified without movement axis.
				if ((pm->submodel[n].movement_type == MOVEMENT_TYPE_ROT) && (pm->submodel[n].movement_axis == MOVEMENT_AXIS_NONE)){
					Warning(LOCATION, "Rotation without rotation axis defined on submodel '%s' of model '%s'!", pm->submodel[n].name, pm->filename);
				}

/*				if ( strstr(props, "$nontargetable")!= NULL ) {
					pm->submodel[n].targetable = 0;
				}else{
					pm->submodel[n].targetable = 1;
				}
*/
//				pm->submodel[n].n_triggers = 0;
//				pm->submodel[n].triggers = NULL;

				//parse_triggers(pm->submodel[n].n_triggers, &pm->submodel[n].triggers, &props[0]);

				if (strstr(props, "$no_collisions") != NULL )
					pm->submodel[n].no_collisions = true;
				else
					pm->submodel[n].no_collisions = false;

				if (strstr(props, "$nocollide_this_only") != NULL )
					pm->submodel[n].nocollide_this_only = true;
				else
					pm->submodel[n].nocollide_this_only = false;

				if (strstr(props, "$collide_invisible") != NULL )
					pm->submodel[n].collide_invisible = true;
				else
					pm->submodel[n].collide_invisible = false;

				if (strstr(props, "$gun_rotation") != NULL)
					pm->submodel[n].gun_rotation = true;
				else
					pm->submodel[n].gun_rotation = false;

				if ( (p = strstr(props, "$lod0_name")) != NULL)
					get_user_prop_value(p+10, pm->submodel[n].lod_name);

				if (strstr(props, "$attach_thrusters") != NULL )
					pm->submodel[n].attach_thrusters = true;
				else
					pm->submodel[n].attach_thrusters = false;

				if ( (p = strstr(props, "$detail_box:")) != NULL ) {
					p += 12;
					while (*p == ' ') p++;
					pm->submodel[n].use_render_box = atoi(p);

					if ( (p = strstr(props, "$box_min:")) != NULL ) {
						p += 9;
						while (*p == ' ') p++;
						pm->submodel[n].render_box_min.xyz.x = (float)strtod(p, (char **)NULL);
						while (*p != ',') p++;
						pm->submodel[n].render_box_min.xyz.y = (float)strtod(++p, (char **)NULL);
						while (*p != ',') p++;
						pm->submodel[n].render_box_min.xyz.z = (float)strtod(++p, (char **)NULL);
					} else {
						pm->submodel[n].render_box_min = pm->submodel[n].min;
					}

					if ( (p = strstr(props, "$box_max:")) != NULL ) {
						p += 9;
						while (*p == ' ') p++;
						pm->submodel[n].render_box_max.xyz.x = (float)strtod(p, (char **)NULL);
						while (*p != ',') p++;
						pm->submodel[n].render_box_max.xyz.y = (float)strtod(++p, (char **)NULL);
						while (*p != ',') p++;
						pm->submodel[n].render_box_max.xyz.z = (float)strtod(++p, (char **)NULL);
					} else {
						pm->submodel[n].render_box_max = pm->submodel[n].max;
					}
				}

				if ( (p = strstr(props, "$detail_sphere:")) != NULL ) {
					p += 15;
					while (*p == ' ') p++;
					pm->submodel[n].use_render_sphere = atoi(p);

					if ( (p = strstr(props, "$radius:")) != NULL ) {
						p += 8;
						while (*p == ' ') p++;
						pm->submodel[n].render_sphere_radius = (float)strtod(p, (char **)NULL);
					} else {
						pm->submodel[n].render_sphere_radius = pm->submodel[n].rad;
					}

					if ( (p = strstr(props, "$offset:")) != NULL ) {
						p += 8;
						while (*p == ' ') p++;
						pm->submodel[n].render_sphere_offset.xyz.x = (float)strtod(p, (char **)NULL);
						while (*p != ',') p++;
						pm->submodel[n].render_sphere_offset.xyz.y = (float)strtod(++p, (char **)NULL);
						while (*p != ',') p++;
						pm->submodel[n].render_sphere_offset.xyz.z = (float)strtod(++p, (char **)NULL);
					} else {
						pm->submodel[n].render_sphere_offset = vmd_zero_vector;
					}
				}

				// Added for new handling of turret orientation - KeldorKatarn
				matrix	*orient = &pm->submodel[n].orientation;

				if ( (p = strstr(props, "$uvec:")) != NULL ) {
					p += 6;

					char *parsed_string = p;

					while (*parsed_string == ' ') {
						parsed_string++; // Skip spaces
					}

					orient->vec.uvec.xyz.x = (float)(strtod(parsed_string, (char **)NULL));

					// Find end of number
					parsed_string = strchr(parsed_string, ',');
					if (parsed_string == NULL) {
						Error( LOCATION,
							"Submodel '%s' of model '%s' has an improperly formatted $uvec: declaration in its properties."
							"\n\n$uvec: should be followed by 3 numbers separated with commas."
							"\n\nCouldn't find first comma (,)!",
							 pm->submodel[n].name, filename);
					}
					parsed_string++;

					while (*parsed_string == ' ') {
						parsed_string++; // Skip spaces
					}

					orient->vec.uvec.xyz.y = (float)(strtod(parsed_string, (char **)NULL));

					// Find end of number
					parsed_string = strchr(parsed_string, ',');
					if (parsed_string == NULL) {
						Error( LOCATION,
							"Submodel '%s' of model '%s' has an improperly formatted $uvec: declaration in its properties."
							"\n\n$uvec: should be followed by 3 numbers separated with commas."
							"\n\nCouldn't find second comma (,)!",
							 pm->submodel[n].name, filename);
					}
					parsed_string++;

					while (*parsed_string == ' ') {
						parsed_string++; // Skip spaces
					}

					orient->vec.uvec.xyz.z = (float)(strtod(parsed_string, (char **)NULL));

					if ( (p = strstr(props, "$fvec:")) != NULL ) {
						parsed_string = p + 6;

						while (*parsed_string == ' ') {
							parsed_string++; // Skip spaces
						}

						orient->vec.fvec.xyz.x = (float)(strtod(parsed_string, (char **)NULL));

						// Find end of number
						parsed_string = strchr(parsed_string, ',');
						if (parsed_string == NULL) {
							Error( LOCATION,
								"Submodel '%s' of model '%s' has an improperly formatted $fvec: declaration in its properties."
								"\n\n$fvec: should be followed by 3 numbers separated with commas."
								"\n\nCouldn't find first comma (,)!",
								 pm->submodel[n].name, filename);
						}
						parsed_string++;

						while (*parsed_string == ' ') {
							parsed_string++; // Skip spaces
						}

						orient->vec.fvec.xyz.y = (float)(strtod(parsed_string, (char **)NULL));

						// Find end of number
						parsed_string = strchr(parsed_string, ',');
						if (parsed_string == NULL) {
							Error( LOCATION,
								"Submodel '%s' of model '%s' has an improperly formatted $fvec: declaration in its properties."
								"\n\n$fvec: should be followed by 3 numbers separated with commas."
								"\n\nCouldn't find second comma (,)!",
								 pm->submodel[n].name, filename);
						}
						parsed_string++;

						while (*parsed_string == ' ') {
							parsed_string++; // Skip spaces
						}

						orient->vec.fvec.xyz.z = (float)(strtod(parsed_string, (char **)NULL));

						pm->submodel[n].force_turret_normal = true;

						vm_vec_normalize(&orient->vec.uvec);
						vm_vec_normalize(&orient->vec.fvec);

						vm_vec_crossprod(&orient->vec.rvec, &orient->vec.uvec, &orient->vec.fvec);
						vm_vec_crossprod(&orient->vec.fvec, &orient->vec.rvec, &orient->vec.uvec);

						vm_vec_normalize(&orient->vec.fvec);
						vm_vec_normalize(&orient->vec.rvec);

						vm_orthogonalize_matrix(orient);
					} else {
						int parent_num = pm->submodel[n].parent;

						if (parent_num > -1) {
							*orient = pm->submodel[parent_num].orientation;
						} else {
							*orient = vmd_identity_matrix;
						}

						Warning( LOCATION, "Improper custom orientation matrix for subsystem %s, you must define a up vector, then a forward vector", pm->submodel[n].name);
					}
				} else {
					int parent_num = pm->submodel[n].parent;

					if (parent_num > -1) {
						*orient = pm->submodel[parent_num].orientation;
					} else {
						*orient = vmd_identity_matrix;
					}

					if (strstr(props, "$fvec:") != NULL) {
						Warning( LOCATION, "Improper custom orientation matrix for subsystem %s, you must define a up vector, then a forward vector", pm->submodel[n].name);
					}
				}

				if ( !rotating_submodel_has_subsystem ) {
					nprintf(("Model", "Model %s: Rotating Submodel without subsystem: %s\n", pm->filename, pm->submodel[n].name));

					// mark those submodels which should not rotate - ie, those with no subsystem
					pm->submodel[n].movement_type = MOVEMENT_TYPE_NONE;
					pm->submodel[n].movement_axis = MOVEMENT_AXIS_NONE;
				}


				pm->submodel[n].angs.p = 0.0f;
				pm->submodel[n].angs.b = 0.0f;
				pm->submodel[n].angs.h = 0.0f;

				{
					int nchunks = cfread_int( fp );		// Throw away nchunks
					if ( nchunks > 0 )	{
						Error( LOCATION, "Model '%s' is chunked.  See John or Adam!\n", pm->filename );
					}
				}
				pm->submodel[n].bsp_data_size = cfread_int(fp);
				if ( pm->submodel[n].bsp_data_size > 0 )	{
					pm->submodel[n].bsp_data = (ubyte *)vm_malloc(pm->submodel[n].bsp_data_size);
					cfread(pm->submodel[n].bsp_data,1,pm->submodel[n].bsp_data_size,fp);
					swap_bsp_data( pm, pm->submodel[n].bsp_data );
				} else {
					pm->submodel[n].bsp_data = NULL;
				}

				if ( strstr( pm->submodel[n].name, "thruster") )	
					pm->submodel[n].is_thruster=1;
				else
					pm->submodel[n].is_thruster=0;

				// Genghis: if we have a thruster and none of the collision 
				// properties were provided, then set "nocollide_this_only".
				if (pm->submodel[n].is_thruster && !(pm->submodel[n].no_collisions) && !(pm->submodel[n].nocollide_this_only) && !(pm->submodel[n].collide_invisible) )
				{
					pm->submodel[n].nocollide_this_only = true;
				}

				if ( strstr( pm->submodel[n].name, "-destroyed") )	
					pm->submodel[n].is_damaged=1;
				else
					pm->submodel[n].is_damaged=0;

				//mprintf(( "Submodel %d, name '%s', parent = %d\n", n, pm->submodel[n].name, pm->submodel[n].parent ));
				//key_getch();

		//mprintf(( "Submodel %d, tree offset %d\n", n, pm->submodel[n].tree_offset ));
		//mprintf(( "Submodel %d, data offset %d\n", n, pm->submodel[n].data_offset ));
		//key_getch();

				break;

			}

			case ID_SLDC: // kazan - Shield Collision tree
				{
					pm->sldc_size = cfread_int(fp);
					pm->shield_collision_tree = (ubyte *)vm_malloc(pm->sldc_size);
					cfread(pm->shield_collision_tree,1,pm->sldc_size,fp);
					swap_sldc_data(pm->shield_collision_tree);
					//mprintf(( "Shield Collision Tree, %d bytes in size\n", pm->sldc_size));
				}
				break;

			case ID_SHLD:
				{
					pm->shield.nverts = cfread_int( fp );		// get the number of vertices in the list

					if (pm->shield.nverts > 0) {
						pm->shield.verts = (shield_vertex *)vm_malloc(pm->shield.nverts * sizeof(shield_vertex) );
						Assert( pm->shield.verts );
						for ( i = 0; i < pm->shield.nverts; i++ ) {						// read in the vertex list
							cfread_vector( &(pm->shield.verts[i].pos), fp );
						}
					}

					pm->shield.ntris = cfread_int( fp );		// get the number of triangles that compose the shield

					if (pm->shield.ntris > 0) {
						pm->shield.tris = (shield_tri *)vm_malloc(pm->shield.ntris * sizeof(shield_tri) );
						Assert( pm->shield.tris );
						for ( i = 0; i < pm->shield.ntris; i++ ) {
							cfread_vector( &temp_vec, fp );
							vm_vec_normalize_safe(&temp_vec);
							pm->shield.tris[i].norm = temp_vec;
							for ( j = 0; j < 3; j++ ) {
								pm->shield.tris[i].verts[j] = cfread_int( fp );		// read in the indices into the shield_vertex list
#ifndef NDEBUG
								if (pm->shield.tris[i].verts[j] >= pm->shield.nverts) {
									Error(LOCATION, "Ship %s has a bogus shield mesh.\nOnly %i vertices, index %i found.\n", filename, pm->shield.nverts, pm->shield.tris[i].verts[j]);
								}
#endif
							}
							
							for ( j = 0; j < 3; j++ ) {
								pm->shield.tris[i].neighbors[j] = cfread_int( fp );	// read in the neighbor indices -- indexes into tri list
#ifndef NDEBUG
								if (pm->shield.tris[i].neighbors[j] >= pm->shield.ntris) {
									Error(LOCATION, "Ship %s has a bogus shield mesh.\nOnly %i triangles, index %i found.\n", filename, pm->shield.ntris, pm->shield.tris[i].neighbors[j]);
								}
#endif
							}
						}
					}
				}
				break;

			case ID_GPNT:
				pm->n_guns = cfread_int(fp);

				if (pm->n_guns > 0) {
					pm->gun_banks = (w_bank *)vm_malloc(sizeof(w_bank) * pm->n_guns);
					Assert( pm->gun_banks != NULL );

					for (i = 0; i < pm->n_guns; i++ ) {
						w_bank *bank = &pm->gun_banks[i];

						bank->num_slots = cfread_int(fp);
						Assert ( bank->num_slots < MAX_SLOTS );
						for (j = 0; j < bank->num_slots; j++) {
							cfread_vector( &(bank->pnt[j]), fp );
							cfread_vector( &temp_vec, fp );
							vm_vec_normalize_safe(&temp_vec);
							bank->norm[j] = temp_vec;
						}
					}
				}
				break;
			
			case ID_MPNT:
				pm->n_missiles = cfread_int(fp);

				if (pm->n_missiles > 0) {
					pm->missile_banks = (w_bank *)vm_malloc(sizeof(w_bank) * pm->n_missiles);
					Assert( pm->missile_banks != NULL );

					for (i = 0; i < pm->n_missiles; i++ ) {
						w_bank *bank = &pm->missile_banks[i];

						bank->num_slots = cfread_int(fp);
						Assert ( bank->num_slots < MAX_SLOTS );
						for (j = 0; j < bank->num_slots; j++) {
							cfread_vector( &(bank->pnt[j]), fp );
							cfread_vector( &temp_vec, fp );
							vm_vec_normalize_safe(&temp_vec);
							bank->norm[j] = temp_vec;
						}
					}
				}
				break;

			case ID_DOCK: {
				char props[MAX_PROP_LEN];

				pm->n_docks = cfread_int(fp);

				if (pm->n_docks > 0) {
					pm->docking_bays = (dock_bay *)vm_malloc(sizeof(dock_bay) * pm->n_docks);
					Assert( pm->docking_bays != NULL );

					for (i = 0; i < pm->n_docks; i++ ) {
						char *p;
						dock_bay *bay = &pm->docking_bays[i];

						cfread_string_len( props, MAX_PROP_LEN, fp );
						if ( (p = strstr(props, "$name"))!= NULL ) {
							get_user_prop_value(p+5, bay->name);

							int length = strlen(bay->name);
							if ((length > 0) && is_white_space(bay->name[length-1])) {
								nprintf(("Model", "model '%s' has trailing whitespace on bay name '%s'; this will be trimmed\n", pm->filename, bay->name));
								drop_trailing_white_space(bay->name);
							}
							if (strlen(bay->name) == 0) {
								nprintf(("Model", "model '%s' has an empty name specified for docking point %d\n", pm->filename, i));
							}
						} else {
							nprintf(("Model", "model '%s' has no name specified for docking point %d\n", pm->filename, i));
							sprintf(bay->name, "<unnamed bay %c>", 'A' + i);
						}

						bay->num_spline_paths = cfread_int( fp );
						if ( bay->num_spline_paths > 0 ) {
							bay->splines = (int *)vm_malloc(sizeof(int) * bay->num_spline_paths);
							for ( j = 0; j < bay->num_spline_paths; j++ )
								bay->splines[j] = cfread_int(fp);
						} else {
							bay->splines = NULL;
						}

						// determine what this docking bay can be used for
						if ( !strnicmp(bay->name, "cargo", 5) )
							bay->type_flags = DOCK_TYPE_CARGO;
						else
							bay->type_flags = (DOCK_TYPE_REARM | DOCK_TYPE_GENERIC);

						bay->num_slots = cfread_int(fp);

						if(bay->num_slots != 2) {
							Warning(LOCATION, "Model '%s' has %d slots in dock point '%s'; models must have exactly %d slots per dock point.", filename, bay->num_slots, bay->name, 2);
						}

						for (j = 0; j < bay->num_slots; j++) {
							cfread_vector( &(bay->pnt[j]), fp );
							cfread_vector( &(bay->norm[j]), fp );
							if(vm_vec_mag(&(bay->norm[j])) <= 0.0f) {
								Warning(LOCATION, "Model '%s' dock point '%s' has a null normal. ", filename, bay->name);
							}
						}

						if(vm_vec_same(&bay->pnt[0], &bay->pnt[1])) {
							Warning(LOCATION, "Model '%s' has two identical docking slot positions on docking port '%s'. This is not allowed.  A new second slot position will be generated.", filename, bay->name);

							// just move the second point over by some amount
							bay->pnt[1].xyz.z += 10.0f;
						}

						vec3d diff;
						vm_vec_normalized_dir(&diff, &bay->pnt[0], &bay->pnt[1]);
						float dot = vm_vec_dotprod(&diff, &bay->norm[0]);
						if(fl_abs(dot) > 0.99f) {
							Warning(LOCATION, "Model '%s', docking port '%s' has docking slot positions that lie on the same axis as the docking normal.  This will cause a NULL VEC crash when docked to another ship.  A new docking normal will be generated.", filename, bay->name);

							// generate a simple rotation matrix in all three dimensions (though bank is probably not needed)
							angles a = { PI_2, PI_2, PI_2 };
							matrix m;
							vm_angles_2_matrix(&m, &a);

							// rotate the docking normal
							vec3d temp = bay->norm[0];
							vm_vec_rotate(&bay->norm[0], &temp, &m);
						}
					}
				}
				break;
			}

			case ID_GLOW:					//start glow point reading -Bobboau
			{
				char props[MAX_PROP_LEN];

				int gpb_num = cfread_int(fp);

				pm->n_glow_point_banks = gpb_num;
				pm->glow_point_banks = NULL;

				if (gpb_num > 0)
				{
					pm->glow_point_banks = (glow_point_bank *) vm_malloc(sizeof(glow_point_bank) * gpb_num);
					Assert(pm->glow_point_banks != NULL);
				}

				for (int gpb = 0; gpb < gpb_num; gpb++)
				{
					glow_point_bank *bank = &pm->glow_point_banks[gpb];

					bank->is_on = true;
					bank->glow_timestamp = 0;
					bank->disp_time = cfread_int(fp);
					bank->on_time = cfread_int(fp);
					bank->off_time = cfread_int(fp);
					bank->submodel_parent = cfread_int(fp);
					bank->LOD = cfread_int(fp);
					bank->type = cfread_int(fp);
					bank->num_points = cfread_int(fp);
					bank->points = NULL;

					if (bank->num_points > 0)
						bank->points = (glow_point *) vm_malloc(sizeof(glow_point) * bank->num_points);

					//if((bank->off_time > 0) && (bank->disp_time > 0))
						//bank->is_on = false;
	
					cfread_string_len(props, MAX_PROP_LEN, fp);
					// look for $glow_texture=xxx
					int length = strlen(props);

					if (length > 0)
					{
						int base_length = strlen("$glow_texture=");
						Assert(strstr( (const char *)&props, "$glow_texture=") != NULL);
						Assert(length > base_length);
						char *glow_texture_name = props + base_length;
						
						if (glow_texture_name[0] == '$')
							glow_texture_name++;

						bank->glow_bitmap = bm_load(glow_texture_name);

						if (bank->glow_bitmap < 0)
						{
							Warning( LOCATION, "Couldn't open glowpoint texture '%s'\nreferenced by model '%s'\n", glow_texture_name, pm->filename);
						}
						else
						{
							nprintf(( "Model", "Glow point bank %i texture num is %d for '%s'\n", gpb, bank->glow_bitmap, pm->filename));
						}

						strcat(glow_texture_name, "-neb");
						bank->glow_neb_bitmap = bm_load(glow_texture_name);

						if (bank->glow_neb_bitmap < 0)
						{
							bank->glow_neb_bitmap = bank->glow_bitmap;
							nprintf(( "Model", "Glow point bank nebula texture not found for '%s', using normal glowpoint texture instead\n", pm->filename));
						//	Error( LOCATION, "Couldn't open texture '%s'\nreferenced by model '%s'\n", glow_texture_name, pm->filename );
						}
						else
						{
							nprintf(( "Model", "Glow point bank %i nebula texture num is %d for '%s'\n", gpb, bank->glow_neb_bitmap, pm->filename));
						}
					} 
					else 
					{
						// niffiwan: no "props" string found - ensure we don't have a random texture assigned!
						bank->glow_bitmap = -1;
						bank->glow_neb_bitmap = -1;
						Warning( LOCATION, "No Glow point texture for bank '%d' referenced by model '%s'\n", gpb, pm->filename);
					}

					for (j = 0; j < bank->num_points; j++)
					{
						glow_point *p = &bank->points[j];

						cfread_vector(&(p->pnt), fp);
						cfread_vector( &temp_vec, fp );
						if (!IS_VEC_NULL_SQ_SAFE(&temp_vec))
							vm_vec_normalize(&temp_vec);
						else
							vm_vec_zero(&temp_vec);
						p->norm = temp_vec;
						p->radius = cfread_float( fp);
					}
				}
				break;					
			 }

			case ID_FUEL:
				char props[MAX_PROP_LEN];
				pm->n_thrusters = cfread_int(fp);

				if (pm->n_thrusters > 0) {
					pm->thrusters = (thruster_bank *)vm_malloc(sizeof(thruster_bank) * pm->n_thrusters);
					Assert( pm->thrusters != NULL );

					for (i = 0; i < pm->n_thrusters; i++ ) {
						thruster_bank *bank = &pm->thrusters[i];

						bank->num_points = cfread_int(fp);
						bank->points = NULL;

						if (bank->num_points > 0)
							bank->points = (glow_point *) vm_malloc(sizeof(glow_point) * bank->num_points);

						bank->obj_num = -1;
						bank->submodel_num = -1;

						if (pm->version < 2117) {
							bank->wash_info_pointer = NULL;
						} else {
							cfread_string_len( props, MAX_PROP_LEN, fp );
							// look for $engine_subsystem=xxx
							int length = strlen(props);
							if (length > 0) {
								int base_length = strlen("$engine_subsystem=");
								Assert( strstr( (const char *)&props, "$engine_subsystem=") != NULL );
								Assert( length > base_length );
								char *engine_subsys_name = props + base_length;
								if (engine_subsys_name[0] == '$') {
									engine_subsys_name++;
								}

								nprintf(("wash", "Ship %s with engine wash associated with subsys %s\n", filename, engine_subsys_name));

								// set wash_info_index to invalid
								int table_error = 1;
								bank->wash_info_pointer = NULL;
								for (int k=0; k<n_subsystems; k++) {
									if ( !subsystem_stricmp(subsystems[k].subobj_name, engine_subsys_name) ) {
										bank->submodel_num = subsystems[k].subobj_num;

										bank->wash_info_pointer = subsystems[k].engine_wash_pointer;
										if (bank->wash_info_pointer != NULL) {
											table_error = 0;
										}
										// also set what subsystem this is attached to but not if we only have one thruster bank
										// do this so that original :V: models still work like they used to
										if (pm->n_thrusters > 1) {
											bank->obj_num = k;
										}
										break;
									}
								}

								if ( (bank->wash_info_pointer == NULL) && (n_subsystems > 0) ) {
									if (table_error) {
									//	Warning(LOCATION, "No engine wash table entry in ships.tbl for ship model %s", filename);
									} else {
										Warning(LOCATION, "Inconsistent model: Engine wash engine subsystem does not match any ship subsytem names for ship model %s", filename);
									}
								}
							} else {
								bank->wash_info_pointer = NULL;
							}
						}

						for (j = 0; j < bank->num_points; j++) {
							glow_point *p = &bank->points[j];

							cfread_vector( &(p->pnt), fp );
							cfread_vector( &temp_vec, fp );
							vm_vec_normalize_safe(&temp_vec);
							p->norm = temp_vec;

							if ( pm->version > 2004 )	{
								p->radius = cfread_float( fp );
								//mprintf(( "Rad = %.2f\n", rad ));
							} else {
								p->radius = 1.0f;
							}
						}
						//mprintf(( "Num slots = %d\n", bank->num_slots ));
					}
				}
				break;

			case ID_TGUN:
			case ID_TMIS: {
				int n_banks = cfread_int(fp);			// Number of turrets

				for ( i = 0; i < n_banks; i++ ) {
					int parent;							// The parent subobj of the turret (the gun base)
					int physical_parent;				// The subobj that the firepoints are physically attached to (the gun barrel)
					int n_slots;						// How many firepoints the turret has
					model_subsystem *subsystemp;		// The actual turret subsystem

					parent = cfread_int( fp );
					physical_parent = cfread_int(fp);

					int snum=-1;
					if ( subsystems ) {
						for ( snum = 0; snum < n_subsystems; snum++ ) {
							subsystemp = &subsystems[snum];

							if ( parent == subsystemp->subobj_num ) {
								cfread_vector( &temp_vec, fp );
								vm_vec_normalize_safe(&temp_vec);
								subsystemp->turret_norm = temp_vec;
								vm_vector_2_matrix(&subsystemp->turret_matrix,&subsystemp->turret_norm,NULL,NULL);

								n_slots = cfread_int( fp );
								subsystemp->turret_gun_sobj = physical_parent;
								if(n_slots > MAX_TFP) {
									Warning(LOCATION, "Model %s has %i turret firing points on subsystem %s, maximum is %i", pm->filename, n_slots, subsystemp->name, MAX_TFP);
								}

								for (j = 0; j < n_slots; j++ )	{
									if(j < MAX_TFP)
										cfread_vector( &subsystemp->turret_firing_point[j], fp );
									else
									{
										vec3d bogus;
										cfread_vector(&bogus, fp);
									}
								}
								Assertion( n_slots > 0, "Turret %s in model %s has no firing points.\n", subsystemp->name, pm->filename);

								subsystemp->turret_num_firing_points = n_slots;

								break;
							}
						}
					}

					if ( (n_subsystems == 0) || (snum == n_subsystems) ) {
						vec3d bogus;

						nprintf(("Warning", "Turret submodel %i not found for turret %i in model %s\n", parent, i, pm->filename));
						cfread_vector( &bogus, fp );
						n_slots = cfread_int( fp );
						for (j = 0; j < n_slots; j++ )
							cfread_vector( &bogus, fp );
					}
				}
				break;
			}

			case ID_SPCL: {
				char name[MAX_NAME_LEN], props_spcl[MAX_PROP_LEN], *p;
				int n_specials;
				float radius;
				vec3d pnt;

				n_specials = cfread_int(fp);		// get the number of special subobjects we have
				for (i = 0; i < n_specials; i++) {

					// get the next free object of the subobject list.  Flag error if no more room

					cfread_string_len(name, MAX_NAME_LEN, fp);			// get the name of this special polygon

					cfread_string_len(props_spcl, MAX_PROP_LEN, fp);		// will definately have properties as well!
					cfread_vector( &pnt, fp );
					radius = cfread_float( fp );

					// check if $Split
					p = strstr(name, "$split");
					if (p != NULL) {
						pm->split_plane[pm->num_split_plane] = pnt.xyz.z;
						pm->num_split_plane++;
						Assert(pm->num_split_plane <= MAX_SPLIT_PLANE);
					} else if ( ( p = strstr(props_spcl, "$special"))!= NULL ) {
						char type[64];

						get_user_prop_value(p+9, type);
						if ( !stricmp(type, "subsystem") ) {	// if we have a subsystem, put it into the list!
							do_new_subsystem( n_subsystems, subsystems, -1, radius, &pnt, props_spcl, &name[1], pm->id );		// skip the first '$' character of the name
						} else if ( !stricmp(type, "shieldpoint") ) {
							pm->shield_points.push_back(pnt);
						}
					} else if ( strstr(name, "$enginelarge") || strstr(name, "$enginehuge") ){
						do_new_subsystem( n_subsystems, subsystems, -1, radius, &pnt, props_spcl, &name[1], pm->id );		// skip the first '$' character of the name
					} else {
						nprintf(("Warning", "Unknown special object type %s while reading model %s\n", name, pm->filename));
					}					
				}
				break;
			}
			
			case ID_TXTR: {		//Texture filename list
				int n;
//				char name_buf[128];

				//mprintf(0,"Got chunk TXTR, len=%d\n",len);


				n = cfread_int(fp);
				pm->n_textures = n;
				// Don't overwrite memory!!
				Verify(pm->n_textures <= MAX_MODEL_TEXTURES);
				//mprintf(0,"  num textures = %d\n",n);
				for (i=0; i<n; i++ )
				{
					char tmp_name[256];
					cfread_string_len(tmp_name,127,fp);
					model_load_texture(pm, i, tmp_name);
					//mprintf(0,"<%s>\n",name_buf);
				}


				break;
			}
			
/*			case ID_IDTA:		//Interpreter data
				//mprintf(0,"Got chunk IDTA, len=%d\n",len);

				pm->model_data = (ubyte *)vm_malloc(len);
				pm->model_data_size = len;
				Assert(pm->model_data != NULL );
			
				cfread(pm->model_data,1,len,fp);
			
				break;
*/

			case ID_INFO:		// don't need to do anything with info stuff

				#ifndef NDEBUG
					pm->debug_info_size = len;
					pm->debug_info = (char *)vm_malloc(pm->debug_info_size+1);
					Assert(pm->debug_info!=NULL);
					memset(pm->debug_info,0,len+1);
					cfread( pm->debug_info, 1, len, fp );
				#endif
				break;

			case ID_GRID:
				break;

			case ID_PATH:
				pm->n_paths = cfread_int( fp );

				if (pm->n_paths <= 0) {
					break;
				}

				pm->paths = (model_path *)vm_malloc(sizeof(model_path)*pm->n_paths);
				Assert( pm->paths != NULL );

				memset( pm->paths, 0, sizeof(model_path) * pm->n_paths );
					
				for (i=0; i<pm->n_paths; i++ )	{
					cfread_string_len(pm->paths[i].name , MAX_NAME_LEN-1, fp);
					if ( pm->version >= 2002 ) {
						// store the sub_model name number of the parent
						cfread_string_len(pm->paths[i].parent_name , MAX_NAME_LEN-1, fp);
						// get rid of leading '$' char in name
						if ( pm->paths[i].parent_name[0] == '$' ) {
							char tmpbuf[MAX_NAME_LEN];
							strcpy_s(tmpbuf, pm->paths[i].parent_name+1);
							strcpy_s(pm->paths[i].parent_name, tmpbuf);
						}
						// store the sub_model index (ie index into pm->submodel) of the parent
						pm->paths[i].parent_submodel = -1;
						for ( j = 0; j < pm->n_models; j++ ) {
							if ( !stricmp( pm->submodel[j].name, pm->paths[i].parent_name) ) {
								pm->paths[i].parent_submodel = j;
							}
						}
					} else {
						pm->paths[i].parent_name[0] = 0;
						pm->paths[i].parent_submodel = -1;
					}

					pm->paths[i].nverts = cfread_int( fp );
					pm->paths[i].verts = (mp_vert *)vm_malloc( sizeof(mp_vert) * pm->paths[i].nverts );
					pm->paths[i].goal = pm->paths[i].nverts - 1;
					pm->paths[i].type = MP_TYPE_UNUSED;
					pm->paths[i].value = 0;
					Assert(pm->paths[i].verts!=NULL);
					memset( pm->paths[i].verts, 0, sizeof(mp_vert) * pm->paths[i].nverts );

					for (j=0; j<pm->paths[i].nverts; j++ )	{
						cfread_vector(&pm->paths[i].verts[j].pos,fp );
						pm->paths[i].verts[j].radius = cfread_float( fp );
						
						{					// version 1802 added turret stuff
							int nturrets, k;

							nturrets = cfread_int( fp );
							pm->paths[i].verts[j].nturrets = nturrets;

							if (nturrets > 0) {
								pm->paths[i].verts[j].turret_ids = (int *)vm_malloc( sizeof(int) * nturrets );
								for ( k = 0; k < nturrets; k++ )
									pm->paths[i].verts[j].turret_ids[k] = cfread_int( fp );
							}
						} 
						
					}
				}
				break;

			case ID_EYE:					// an eye position(s)
				{
					int num_eyes;

					// all eyes points are stored simply as vectors and their normals.
					// 0th element is used as usual player view position.

					num_eyes = cfread_int( fp );
					pm->n_view_positions = num_eyes;
					Assert ( num_eyes < MAX_EYES );
					for (i = 0; i < num_eyes; i++ ) {
						pm->view_positions[i].parent = cfread_int( fp );
						cfread_vector( &pm->view_positions[i].pnt, fp );
						cfread_vector( &pm->view_positions[i].norm, fp );
					}
				}
				break;			

			case ID_INSG:				
				int num_ins, num_verts, num_faces, idx, idx2, idx3;			
				
				// get the # of insignias
				num_ins = cfread_int(fp);
				pm->num_ins = num_ins;
				
				// read in the insignias
				for(idx=0; idx<num_ins; idx++){
					// get the detail level
					pm->ins[idx].detail_level = cfread_int(fp);
					if (pm->ins[idx].detail_level < 0) {
						Warning(LOCATION, "Model '%s': insignia uses an invalid LOD (%i)\n", pm->filename, pm->ins[idx].detail_level);
					}

					// # of faces
					num_faces = cfread_int(fp);
					pm->ins[idx].num_faces = num_faces;
					Assert(num_faces <= MAX_INS_FACES);

					// # of vertices
					num_verts = cfread_int(fp);
					Assert(num_verts <= MAX_INS_VECS);

					// read in all the vertices
					for(idx2=0; idx2<num_verts; idx2++){
						cfread_vector(&pm->ins[idx].vecs[idx2], fp);
					}

					// read in world offset
					cfread_vector(&pm->ins[idx].offset, fp);

					// read in all the faces
					for(idx2=0; idx2<pm->ins[idx].num_faces; idx2++){						
						// read in 3 vertices
						for(idx3=0; idx3<3; idx3++){
							pm->ins[idx].faces[idx2][idx3] = cfread_int(fp);
							pm->ins[idx].u[idx2][idx3] = cfread_float(fp);
							pm->ins[idx].v[idx2][idx3] = cfread_float(fp);
						}
						vec3d tempv;

						//get three points (rotated) and compute normal

						vm_vec_perp(&tempv, 
							&pm->ins[idx].vecs[pm->ins[idx].faces[idx2][0]], 
							&pm->ins[idx].vecs[pm->ins[idx].faces[idx2][1]], 
							&pm->ins[idx].vecs[pm->ins[idx].faces[idx2][2]]);

						vm_vec_normalize_safe(&tempv);

						pm->ins[idx].norm[idx2] = tempv;
//						mprintf(("insignorm %.2f %.2f %.2f\n",pm->ins[idx].norm[idx2].xyz.x, pm->ins[idx].norm[idx2].xyz.y, pm->ins[idx].norm[idx2].xyz.z));

					}
				}					
				break;

			// autocentering info
			case ID_ACEN:
				cfread_vector(&pm->autocenter, fp);
				pm->flags |= PM_FLAG_AUTOCEN;
				break;

			default:
				mprintf(("Unknown chunk <%c%c%c%c>, len = %d\n",id,id>>8,id>>16,id>>24,len));
				cfseek(fp,len,SEEK_CUR);
				break;

		}
		cfseek(fp,next_chunk,SEEK_SET);

		id = cfread_int(fp);
		len = cfread_int(fp);
		next_chunk = cftell(fp) + len;

	}

#ifndef NDEBUG
	if ( ss_fp) {
		int size;
		
		cfclose(ss_fp);
		ss_fp = cfopen(debug_name, "rb");
		if ( ss_fp )	{
			size = cfilelength(ss_fp);
			cfclose(ss_fp);
			if ( size <= 0 )	{
				_unlink(debug_name);
			}
		}
	}
#endif

	cfclose(fp);

	// mprintf(("Done processing chunks\n"));
	return 1;
}

//Goober
void model_load_texture(polymodel *pm, int i, char *file)
{
	// NOTE: it doesn't help to use more than MAX_FILENAME_LEN here as bmpman will use that restriction
	//       we also have to make sure there is always a trailing NUL since overflow doesn't add it
	char tmp_name[MAX_FILENAME_LEN];
	strcpy_s(tmp_name, file);
	strlwr(tmp_name);

	texture_map *tmap = &pm->maps[i];
	tmap->Clear();

	//WMC - IMPORTANT!!
	//The Fred_running checks are there so that FRED will see those textures and put them in the
	//texture replacement box.

	// base maps ---------------------------------------------------------------
	texture_info *tbase = &tmap->textures[TM_BASE_TYPE];
	if (strstr(tmp_name, "thruster") || strstr(tmp_name, "invisible") || strstr(tmp_name, "warpmap"))
	{
		// Don't load textures for thruster animations or invisible textures
		// or warp models!-Bobboau
		tbase->clear();
	}
	else
	{
		// check if we should be transparent, include "-trans" but make sure to skip anything that might be "-transport"
		if ( (strstr(tmp_name, "-trans") && !strstr(tmp_name, "-transpo")) || strstr(tmp_name, "shockwave") || !strcmp(tmp_name, "nameplate") ) {
			tmap->is_transparent = true;
		}

		if (strstr(tmp_name, "-amb")) {
			tmap->is_ambient = true;
		}

		tbase->LoadTexture(tmp_name, pm->filename);
		if(tbase->GetTexture() < 0)
			Warning(LOCATION, "Couldn't open texture '%s'\nreferenced by model '%s'\n", tmp_name, pm->filename);
	}
	// -------------------------------------------------------------------------

	// glow maps ---------------------------------------------------------------
	texture_info *tglow = &tmap->textures[TM_GLOW_TYPE];
	if ( (!Cmdline_glow && !Fred_running) || (tbase->GetTexture() < 0))
	{
		tglow->clear();
	}
	else
	{
		strcpy_s(tmp_name, file);
		strcat_s(tmp_name, "-glow" );
		strlwr(tmp_name);

		tglow->LoadTexture(tmp_name, pm->filename);
	}
	// -------------------------------------------------------------------------

	// specular maps -----------------------------------------------------------
	texture_info *tspec = &tmap->textures[TM_SPECULAR_TYPE];
	if ( (!Cmdline_spec && !Fred_running) || (tbase->GetTexture() < 0))
	{
		tspec->clear();
	}
	else
	{
		strcpy_s(tmp_name, file);
		strcat_s(tmp_name, "-shine");
		strlwr(tmp_name);

		tspec->LoadTexture(tmp_name, pm->filename);
	}
	//tmap->spec_map.original_texture = tmap->spec_map.texture;
	// -------------------------------------------------------------------------

	// bump maps ---------------------------------------------------------------
	texture_info *tnorm = &tmap->textures[TM_NORMAL_TYPE];
	if ( (!Cmdline_normal && !Fred_running) || (tbase->GetTexture() < 0) ) {
		tnorm->clear();
	} else {
		strcpy_s(tmp_name, file);
		strcat_s(tmp_name, "-normal");
		strlwr(tmp_name);

		tnorm->LoadTexture(tmp_name, pm->filename);
	}

	// try to get a height map too
	texture_info *theight = &tmap->textures[TM_HEIGHT_TYPE];
	if ((!Cmdline_height && !Fred_running) || (tbase->GetTexture() < 0)) {
		theight->clear();
	} else {
		strcpy_s(tmp_name, file);
		strcat_s(tmp_name, "-height");
		strlwr(tmp_name);

		theight->LoadTexture(tmp_name, pm->filename);
	}

	// Utility map -------------------------------------------------------------
	texture_info *tmisc = &tmap->textures[TM_MISC_TYPE];

	strcpy_s(tmp_name, file);
	strcat_s(tmp_name, "-misc");
	strlwr(tmp_name);

	tmisc->LoadTexture(tmp_name, pm->filename);

	// -------------------------------------------------------------------------

	// See if we need to compile a new shader for this material
	int shader_flags = 0;

	if (tbase->GetTexture() > 0)
		shader_flags |= SDR_FLAG_MODEL_DIFFUSE_MAP;
	if (tglow->GetTexture() > 0 && Cmdline_glow)
		shader_flags |= SDR_FLAG_MODEL_GLOW_MAP;
	if (tspec->GetTexture() > 0 && Cmdline_spec)
		shader_flags |= SDR_FLAG_MODEL_SPEC_MAP;
	if (tnorm->GetTexture() > 0 && Cmdline_normal)
		shader_flags |= SDR_FLAG_MODEL_NORMAL_MAP;
	if (theight->GetTexture() > 0 && Cmdline_height)
		shader_flags |= SDR_FLAG_MODEL_HEIGHT_MAP;
	if (tspec->GetTexture() > 0 && Cmdline_env && Cmdline_spec) // No env maps without spec map
		shader_flags |= SDR_FLAG_MODEL_ENV_MAP;
	if (tmisc->GetTexture() > 0)
		shader_flags |= SDR_FLAG_MODEL_MISC_MAP;
	
	gr_maybe_create_shader(SDR_TYPE_MODEL, SDR_FLAG_MODEL_SHADOW_MAP);

	if(Use_GLSL > 1)
		shader_flags |= SDR_FLAG_MODEL_CLIP;

	gr_maybe_create_shader(SDR_TYPE_MODEL, shader_flags | SDR_FLAG_MODEL_LIGHT | SDR_FLAG_MODEL_ANIMATED);
	gr_maybe_create_shader(SDR_TYPE_MODEL, shader_flags | SDR_FLAG_MODEL_LIGHT | SDR_FLAG_MODEL_ANIMATED | SDR_FLAG_MODEL_FOG);
	
	if(Use_GLSL > 1)
		shader_flags |= SDR_FLAG_MODEL_DEFERRED;

	gr_maybe_create_shader(SDR_TYPE_MODEL, shader_flags | SDR_FLAG_MODEL_LIGHT);
	gr_maybe_create_shader(SDR_TYPE_MODEL, shader_flags | SDR_FLAG_MODEL_LIGHT | SDR_FLAG_MODEL_FOG);
	
	if( !Cmdline_no_batching && Use_GLSL >= 3 ) {
		shader_flags &= ~SDR_FLAG_MODEL_DEFERRED;
		shader_flags |= SDR_FLAG_MODEL_TRANSFORM;

		gr_maybe_create_shader(SDR_TYPE_MODEL, shader_flags | SDR_FLAG_MODEL_LIGHT | SDR_FLAG_MODEL_ANIMATED);
		gr_maybe_create_shader(SDR_TYPE_MODEL, shader_flags | SDR_FLAG_MODEL_LIGHT | SDR_FLAG_MODEL_ANIMATED | SDR_FLAG_MODEL_FOG);

		gr_maybe_create_shader(SDR_TYPE_MODEL, shader_flags | SDR_FLAG_MODEL_LIGHT);
		gr_maybe_create_shader(SDR_TYPE_MODEL, shader_flags | SDR_FLAG_MODEL_LIGHT | SDR_FLAG_MODEL_FOG);

		shader_flags |= SDR_FLAG_MODEL_DEFERRED;

		gr_maybe_create_shader(SDR_TYPE_MODEL, shader_flags | SDR_FLAG_MODEL_LIGHT | SDR_FLAG_MODEL_ANIMATED);
		gr_maybe_create_shader(SDR_TYPE_MODEL, shader_flags | SDR_FLAG_MODEL_LIGHT | SDR_FLAG_MODEL_ANIMATED | SDR_FLAG_MODEL_FOG);

		gr_maybe_create_shader(SDR_TYPE_MODEL, shader_flags | SDR_FLAG_MODEL_LIGHT);
		gr_maybe_create_shader(SDR_TYPE_MODEL, shader_flags | SDR_FLAG_MODEL_LIGHT | SDR_FLAG_MODEL_FOG);
	}
}

//returns the number of this model
int model_load(char *filename, int n_subsystems, model_subsystem *subsystems, int ferror, int duplicate)
{
	int i, num, arc_idx;
	polymodel *pm = NULL;

	if ( !model_initted )
		model_init();

#ifndef NDEBUG
	int ram_before = TotalRam;
#endif

	num = -1;

	for (i=0; i< MAX_POLYGON_MODELS; i++)	{
		if ( Polygon_models[i] )	{
			if (!stricmp(filename, Polygon_models[i]->filename) && !duplicate)		{
				// Model already loaded; just return.
				Polygon_models[i]->used_this_mission++;
				return Polygon_models[i]->id;
			}
		} else if ( num == -1 )	{
			// This is the first empty slot
			num = i;
		}
	}

	// No empty slot
	if ( num == -1 )	{
		Error( LOCATION, "Too many models" );
		return -1;
	}	

	mprintf(( "Loading model '%s'\n", filename ));

	pm = new polymodel;	
	Polygon_models[num] = pm;

	pm->n_paths = 0;
	pm->paths = NULL;

	int org_sig = Model_signature;
	Model_signature+=MAX_POLYGON_MODELS;
	if ( Model_signature < org_sig )	{
		Model_signature = 0;
	}
	Assert( (Model_signature % MAX_POLYGON_MODELS) == 0 );
	pm->id = Model_signature + num;
	Assert( (pm->id % MAX_POLYGON_MODELS) == num );

	extern int Parse_normal_problem_count;
	Parse_normal_problem_count = 0;

	pm->used_this_mission = 0;

#ifndef NDEBUG
	char busy_text[60] = { '\0' };

	strcat_s( busy_text, "** ModelLoad: " );
	strcat_s( busy_text, filename );
	strcat_s( busy_text, " **" );

	game_busy(busy_text);
#endif

	if (read_model_file(pm, filename, n_subsystems, subsystems, ferror) < 0)	{
		if (pm != NULL) {
			delete pm;
		}

		Polygon_models[num] = NULL;
		return -1;
	}

	pm->used_this_mission++;

#ifdef _DEBUG
	if(Fred_running && Parse_normal_problem_count > 0)
	{
		char buffer[100];
		sprintf(buffer,"Serious problem loading model %s, %d normals capped to zero",
			filename, Parse_normal_problem_count);
		MessageBox(NULL,buffer,"Error", MB_OK);
	}
#endif

	//=============================
	// Find the destroyed replacement models

	// Set up the default values
	for (i=0; i<pm->n_models; i++ )	{
		pm->submodel[i].my_replacement = -1;	// assume nothing replaces this
		pm->submodel[i].i_replace = -1;		// assume this doesn't replaces anything
	}

	// Search for models that have destroyed versions
	for (i=0; i<pm->n_models; i++ )	{
		int j;
		char destroyed_name[128];

		strcpy_s( destroyed_name, pm->submodel[i].name );
		strcat_s( destroyed_name, "-destroyed" );
		for (j=0; j<pm->n_models; j++ )	{
			if ( !stricmp( pm->submodel[j].name, destroyed_name ))	{
				pm->submodel[i].my_replacement = j;
				pm->submodel[j].i_replace = i;
			}
		}

		// Search for models with live debris
		// This debris comes from a destroyed subsystem when ship is still alive
		char live_debris_name[128];

		strcpy_s( live_debris_name, "debris-" );
		strcat_s( live_debris_name, pm->submodel[i].name );

		pm->submodel[i].num_live_debris = 0;
		for (j=0; j<pm->n_models; j++ ) {
			// check if current model name is substring of destroyed
			if ( strstr( pm->submodel[j].name, live_debris_name ))	{
				mprintf(( "Found live debris model for '%s'\n", pm->submodel[i].name ));
				Assert(pm->submodel[i].num_live_debris < MAX_LIVE_DEBRIS);
				pm->submodel[i].live_debris[pm->submodel[i].num_live_debris++] = j;
				pm->submodel[j].is_live_debris = 1;
			}
		}

	}

	create_family_tree(pm);

	// maybe generate vertex buffers
	create_vertex_buffer(pm);

	//==============================
	// Find all the lower detail versions of the hires model
	for (i=0; i<pm->n_models; i++ )	{
		int j, l1;
		bsp_info * sm1 = &pm->submodel[i];

		// set all arc types to be default 		
		for(arc_idx=0; arc_idx < MAX_ARC_EFFECTS; arc_idx++){
			sm1->arc_type[arc_idx] = MARC_TYPE_NORMAL;
		}

		sm1->num_details = 0;
		// If a backward compatibility LOD name is declared use it
		if (sm1->lod_name[0] != '\0') {
			l1=strlen(sm1->lod_name);
		}
		// otherwise use the name for LOD comparision
		else {
			l1 = strlen(sm1->name);
		}

		for (j=0; j<pm->num_debris_objects;j++ )	{
			if ( i == pm->debris_objects[j] )	{
				sm1->is_damaged = 1;
			} 
		}


		for (j=0; j<MAX_MODEL_DETAIL_LEVELS; j++ )	{
			sm1->details[j] = -1;
		}

		for (j=0; j<pm->n_models; j++ )	{
			int k;
			bsp_info * sm2 = &pm->submodel[j];

			if ( i==j ) continue;
			
			// set all arc types to be default 		
			for(arc_idx=0; arc_idx < MAX_ARC_EFFECTS; arc_idx++){
				sm2->arc_type[arc_idx] = MARC_TYPE_NORMAL;
			}

			// if sm2 is a detail of sm1 and sm1 is a high detail, then add it to sm1's list
			if ((int)strlen(sm2->name)!=l1) continue; 
	
			int ndiff = 0;
			int first_diff = 0;
			for ( k=0; k<l1; k++)	{
				// If a backward compatibility LOD name is declared use it
				if (sm1->lod_name[0] != '\0') {
					if (sm1->lod_name[k] != sm2->name[k] )	{
						if (ndiff==0) first_diff = k;
						ndiff++;
					}
				}
				// otherwise do the standard LOD comparision
				else {
					if (sm1->name[k] != sm2->name[k] )	{
						if (ndiff==0) first_diff = k;
						ndiff++;
					}
				}
			}
			if (ndiff==1)	{		// They only differ by one character!
				int dl1, dl2;
				// If a backward compatibility LOD name is declared use it
				if (sm1->lod_name[0] != '\0') {
					dl1 = tolower(sm1->lod_name[first_diff]) - 'a';
				}
				// otherwise do the standard LOD comparision
				else {
					dl1 = tolower(sm1->name[first_diff]) - 'a';
				}
				dl2 = tolower(sm2->name[first_diff]) - 'a';

				if ( (dl1<0) || (dl2<0) || (dl1>=MAX_MODEL_DETAIL_LEVELS) || (dl2>=MAX_MODEL_DETAIL_LEVELS) ) continue;	// invalid detail levels

				if ( dl1 == 0 )	{
					dl2--;	// Start from 1 up...
					if (dl2 >= sm1->num_details ) sm1->num_details = dl2+1;
					sm1->details[dl2] = j;
  				    mprintf(( "Submodel '%s' is detail level %d of '%s'\n", sm2->name, dl2 + 1, sm1->name ));
				}
			}
		}

		for (j=0; j<sm1->num_details; j++ )	{
			if ( sm1->details[j] == -1 )	{
				sm1->num_details = 0;
			}
		}

	}


	model_octant_create( pm );

	if ( !Cmdline_old_collision_sys ) {
		for ( i = 0; i < pm->n_models; ++i ) {
			pm->submodel[i].collision_tree_index = model_create_bsp_collision_tree();
			bsp_collision_tree *tree = model_get_bsp_collision_tree(pm->submodel[i].collision_tree_index);

			model_collide_parse_bsp(tree, pm->submodel[i].bsp_data, pm->version);
		}
	}

	// Find the core_radius... the minimum of 
	float rx, ry, rz;
	rx = fl_abs( pm->submodel[pm->detail[0]].max.xyz.x - pm->submodel[pm->detail[0]].min.xyz.x );
	ry = fl_abs( pm->submodel[pm->detail[0]].max.xyz.y - pm->submodel[pm->detail[0]].min.xyz.y );
	rz = fl_abs( pm->submodel[pm->detail[0]].max.xyz.z - pm->submodel[pm->detail[0]].min.xyz.z );

	pm->core_radius = MIN( rx, MIN(ry, rz) ) / 2.0f;

	for (i=0; i<pm->n_view_positions; i++ )	{
		if ( pm->view_positions[i].parent == pm->detail[0] )	{
			float d = vm_vec_mag( &pm->view_positions[i].pnt );

			d += 0.1f;		// Make the eye 1/10th of a meter inside the sphere.

			if ( d > pm->core_radius )	{
				pm->core_radius = d;
			}		
		}
	}

#ifndef NDEBUG
	int ram_after = TotalRam;

	pm->ram_used = ram_after - ram_before;
	Model_ram += pm->ram_used;
#endif

	// Goober5000 - originally done in ship_create for no apparent reason
	model_set_subsys_path_nums(pm, n_subsystems, subsystems);
	model_set_bay_path_nums(pm);

	return pm->id;
}

int model_create_instance(int model_num, int submodel_num)
{
	int i = 0;
	int open_slot = -1;

	// go through model instances and find an empty slot
	for ( i = 0; i < (int)Polygon_model_instances.size(); i++) {
		if ( !Polygon_model_instances[i] ) {
			open_slot = i;
		}
	}

	polymodel_instance *pmi = (polymodel_instance*)vm_malloc(sizeof(polymodel_instance));
	memset(pmi, 0, sizeof(polymodel_instance));

	// if not found, create a slot
	if ( open_slot < 0 ) {
		Polygon_model_instances.push_back( pmi );
		open_slot = Polygon_model_instances.size() - 1;
	} else {
		Polygon_model_instances[open_slot] = pmi;
	}

	polymodel *pm = model_get(model_num);

	pmi->submodel = (submodel_instance*)vm_malloc( sizeof(submodel_instance)*pm->n_models );
	pmi->submodel_render = (submodel_instance*)vm_malloc( sizeof(submodel_instance)*pm->n_models );

	for ( i = 0; i < pm->n_models; i++ ) {
		model_clear_submodel_instance( &pmi->submodel[i] );
		model_clear_submodel_instance( &pmi->submodel_render[i] );
	}

	pmi->model_num = model_num;

	if ( submodel_num < 0 ) {
		// if using default arguments, use detail0 as the root submodel
		pmi->root_submodel_num = pm->detail[0];
	} else {
		pmi->root_submodel_num = submodel_num;
	}

	return open_slot;
}

void model_delete_instance(int model_instance_num)
{
	Assert(model_instance_num >= 0);
	Assert(model_instance_num < (int)Polygon_model_instances.size());
	Assert(Polygon_model_instances[model_instance_num] != NULL);

	polymodel_instance *pmi = Polygon_model_instances[model_instance_num];

	if ( pmi->submodel ) {
		vm_free(pmi->submodel);
	}

	if ( pmi->submodel_render ) {
		vm_free(pmi->submodel_render);
	}

	vm_free(pmi);

	Polygon_model_instances[model_instance_num] = NULL;
}

// ensure that the subsys path is at least SUBSYS_PATH_DIST from the 
// second last to last point.
void model_maybe_fixup_subsys_path(polymodel *pm, int path_num)
{
	vec3d	*v1, *v2, dir;
	float	dist;
	int		index_1, index_2;

	Assert( (path_num >= 0) && (path_num < pm->n_paths) );

	model_path *mp;
	mp = &pm->paths[path_num];

	Assert(mp != NULL);
	Assert(mp->nverts > 1);
	
	index_1 = 1;
	index_2 = 0;

	v1 = &mp->verts[index_1].pos;
	v2 = &mp->verts[index_2].pos;
	
	dist = vm_vec_dist(v1, v2);
	if (dist < (SUBSYS_PATH_DIST - 10))
	{
		vm_vec_normalized_dir(&dir, v2, v1);
		vm_vec_scale_add(v2, v1, &dir, SUBSYS_PATH_DIST);
	}
}

// fill in the path_num field inside the model_subsystem struct.  This is an index into
// the pm->paths[] array, which is a path that provides a frontal approach to a subsystem
// (used for attacking purposes)
//
// NOTE: path_num in model_subsystem has the follows the following convention:
//			> 0	=> index into pm->paths[] for model that subsystem sits on
//			-1		=> path is not yet determined (may or may not exist)
//			-2		=> path doesn't yet exist for this subsystem
void model_set_subsys_path_nums(polymodel *pm, int n_subsystems, model_subsystem *subsystems)
{
	int i, j;

	for (i = 0; i < n_subsystems; i++)
		subsystems[i].path_num = -1;

	for (i = 0; i < n_subsystems; i++)
	{
		for (j = 0; j < pm->n_paths; j++)
		{
			if ( ((subsystems[i].subobj_num != -1) && (subsystems[i].subobj_num == pm->paths[j].parent_submodel)) ||
				(!subsystem_stricmp(subsystems[i].subobj_name, pm->paths[j].parent_name)) )
			{
				if (pm->n_paths > j)
				{
					subsystems[i].path_num = j;
					model_maybe_fixup_subsys_path(pm, j);

					break;
				}
			}
		}

		// If a path num wasn't located, then set value to -2
		if (subsystems[i].path_num == -1)
			subsystems[i].path_num = -2;
	}
}

// Determine the path indices (indicies into pm->paths[]) for the paths used for approaching/departing
// a fighter bay on a capital ship.
void model_set_bay_path_nums(polymodel *pm)
{
	int i;

	if (pm->ship_bay != NULL)
	{
		vm_free(pm->ship_bay);
		pm->ship_bay = NULL;
	}

	/*
	// currently only capital ships have fighter bays
	if ( !(sip->flags & (SIF_BIG_SHIP | SIF_HUGE_SHIP)) ) {
		return;
	}
	*/

	// malloc out storage for the path information
	pm->ship_bay = (ship_bay *) vm_malloc(sizeof(ship_bay));
	Assert(pm->ship_bay != NULL);

	pm->ship_bay->num_paths = 0;
	// TODO: determine if zeroing out here is affecting any earlier initializations
	pm->ship_bay->arrive_flags = 0;	// bitfield, set to 1 when that path number is reserved for an arrival
	pm->ship_bay->depart_flags = 0;	// bitfield, set to 1 when that path number is reserved for a departure


	// iterate through the paths that exist in the polymodel, searching for $bayN pathnames
	bool too_many_paths = false;
	for (i = 0; i < pm->n_paths; i++)
	{
		if (!strnicmp(pm->paths[i].name, NOX("$bay"), 4))
		{
			int bay_num;
			char temp[3];

			strncpy(temp, pm->paths[i].name + 4, 2);
			temp[2] = 0;
			bay_num = atoi(temp);

			if (bay_num < 1 || bay_num > MAX_SHIP_BAY_PATHS)
			{
				if(bay_num > MAX_SHIP_BAY_PATHS)
				{
					too_many_paths = true;
				}
				if(bay_num < 1)
				{
					Warning(LOCATION, "Model '%s' bay path '%s' index '%d' has an invalid bay number of %d", pm->filename, pm->paths[i].name, i, bay_num);
				}
				continue;
			}

			pm->ship_bay->path_indexes[bay_num - 1] = i;
			pm->ship_bay->num_paths++;
		}
	}
	if(too_many_paths)
	{
		Warning(LOCATION, "Model '%s' has too many bay paths - max is %d", pm->filename, MAX_SHIP_BAY_PATHS);
	}
}

// Get "parent" submodel for live debris submodel
int model_get_parent_submodel_for_live_debris( int model_num, int live_debris_model_num )
{
	polymodel *pm = model_get(model_num);

	Assert(pm->submodel[live_debris_model_num].is_live_debris == 1);

	int mn;
	bsp_info *child;

	// Start with the high level of detail hull 
	// Check all its children until we find the submodel to which the live debris belongs
	child = &pm->submodel[pm->detail[0]];
	mn = child->first_child;

	while (mn > 0) {
		child = &pm->submodel[mn];

		if (child->num_live_debris > 0) {
			// check all live debris submodels for the current child
			for (int idx=0; idx<child->num_live_debris; idx++) {
				if (child->live_debris[idx] == live_debris_model_num) {
					return mn;
				}
			}
			// DKA 5/26/99: can multiple live debris subsystems with each ship
			// NO LONGER TRUE Can only be 1 submodel with live debris
			// Error( LOCATION, "Could not find parent submodel for live debris.  Possible model error");
		}

		// get next child
		mn = child->next_sibling;
	}
	Error( LOCATION, "Could not find parent submodel for live debris");
	return -1;
}


float model_get_radius( int modelnum )
{
	polymodel *pm;

	pm = model_get(modelnum);

	return pm->rad;
}

float model_get_core_radius( int modelnum )
{
	polymodel *pm;

	pm = model_get(modelnum);

	return pm->core_radius;
}

float submodel_get_radius( int modelnum, int submodelnum )
{
	polymodel *pm;

	pm = model_get(modelnum);

	return pm->submodel[submodelnum].rad;
}



polymodel * model_get(int model_num)
{
	if ( model_num < 0 ) {
		Warning(LOCATION, "Invalid model number %d requested. Please post the call stack where an SCP coder can see it.\n", model_num);
		return NULL;
	}

	int num = model_num % MAX_POLYGON_MODELS;
	
	Assertion( num >= 0, "Model id %d is invalid. Please backtrace and investigate.\n", num);
	Assertion( num < MAX_POLYGON_MODELS, "Model id %d is larger than MAX_POLYGON_MODELS (%d). This is impossible, thus we have to conclude that math as we know it has ceased to work.\n", num, MAX_POLYGON_MODELS );
	Assertion( Polygon_models[num], "No model with id %d found. Please backtrace and investigate.\n", num );
	Assertion( Polygon_models[num]->id == model_num, "Index collision between model %s and requested model %d. Please backtrace and investigate.\n", Polygon_models[num]->filename, model_num );

	if (num < 0 || num > MAX_POLYGON_MODELS || !Polygon_models[num] || Polygon_models[num]->id != model_num)
		return NULL;

	return Polygon_models[num];
}

polymodel_instance* model_get_instance(int model_instance_num)
{
	Assert( model_instance_num >= 0 );
	Assert( model_instance_num < (int)Polygon_model_instances.size() );
	if ( model_instance_num < 0 || model_instance_num >= (int)Polygon_model_instances.size() ) {
		return NULL;
	} 

	return Polygon_model_instances[model_instance_num];
}

// Returns zero is x1,y1,x2,y2 are valid
// returns 1 for invalid model, 2 for point offscreen.
// note that x1,y1,x2,y2 aren't clipped to 2d screen coordinates!
int model_find_2d_bound_min(int model_num,matrix *orient, vec3d * pos,int *x1, int *y1, int *x2, int *y2 )
{
	polymodel * po;
	int n_valid_pts;
	int i, x,y,min_x, min_y, max_x, max_y;
	int rval = 0;

	po = model_get(model_num);

	g3_start_instance_matrix(pos,orient,false);
	
	n_valid_pts = 0;

	int hull = po->detail[0];

	min_x = min_y = max_x = max_y = 0;

	for (i=0; i<8; i++ )	{
		vertex pt;
		ubyte flags;

		flags = g3_rotate_vertex(&pt,&po->submodel[hull].bounding_box[i]);
		if ( !(flags&CC_BEHIND) ) {
			g3_project_vertex(&pt);

			if (!(pt.flags & PF_OVERFLOW)) {
				x = fl2i(pt.screen.xyw.x);
				y = fl2i(pt.screen.xyw.y);
				if ( n_valid_pts == 0 )	{
					min_x = x;
					min_y = y;
					max_x = x;
					max_y = y;
				} else {
					if ( x < min_x ) min_x = x;
					if ( y < min_y ) min_y = y;

					if ( x > max_x ) max_x = x;
					if ( y > max_y ) max_y = y;
				}
				n_valid_pts++;
			}
		}
	}

	if ( n_valid_pts < 8 )	{
		rval = 2;
	}

	if (x1) *x1 = min_x;
	if (y1) *y1 = min_y;

	if (x2) *x2 = max_x;
	if (y2) *y2 = max_y;

	g3_done_instance(false);

	return rval;
}


// Returns zero is x1,y1,x2,y2 are valid
// returns 1 for invalid model, 2 for point offscreen.
// note that x1,y1,x2,y2 aren't clipped to 2d screen coordinates!
int submodel_find_2d_bound_min(int model_num,int submodel, matrix *orient, vec3d * pos,int *x1, int *y1, int *x2, int *y2 )
{
	polymodel * po;
	int n_valid_pts;
	int i, x,y,min_x, min_y, max_x, max_y;
	bsp_info * sm;

	po = model_get(model_num);
	if ( (submodel < 0) || (submodel >= po->n_models ) ) return 1;
	sm = &po->submodel[submodel];
	
	g3_start_instance_matrix(pos,orient,false);
	
	n_valid_pts = 0;

	min_x = min_y = max_x = max_y = 0;

	for (i=0; i<8; i++ )	{
		vertex pt;
		ubyte flags;

		flags = g3_rotate_vertex(&pt,&sm->bounding_box[i]);
		if ( !(flags&CC_BEHIND) ) {
			g3_project_vertex(&pt);

			if (!(pt.flags & PF_OVERFLOW)) {
				x = fl2i(pt.screen.xyw.x);
				y = fl2i(pt.screen.xyw.y);
				if ( n_valid_pts == 0 )	{
					min_x = x;
					min_y = y;
					max_x = x;
					max_y = y;
				} else {
					if ( x < min_x ) min_x = x;
					if ( y < min_y ) min_y = y;

					if ( x > max_x ) max_x = x;
					if ( y > max_y ) max_y = y;
				}
				n_valid_pts++;
			}
		}
	}

	if ( n_valid_pts == 0 )	{
		return 2;
	}

	if (x1) *x1 = min_x;
	if (y1) *y1 = min_y;

	if (x2) *x2 = max_x;
	if (y2) *y2 = max_y;

	g3_done_instance(false);

	return 0;
}


// Returns zero is x1,y1,x2,y2 are valid
// returns 1 for invalid model, 2 for point offscreen.
// note that x1,y1,x2,y2 aren't clipped to 2d screen coordinates!
int model_find_2d_bound(int model_num,matrix *orient, vec3d * pos,int *x1, int *y1, int *x2, int *y2 )
{
	float t,w,h;
	vertex pnt;
	ubyte flags;
	polymodel * po;

	po = model_get(model_num);
	float width = po->rad;
	float height = po->rad;

	flags = g3_rotate_vertex(&pnt,pos);

	if ( pnt.flags & CC_BEHIND ) 
		return 2;

	if (!(pnt.flags&PF_PROJECTED))
		g3_project_vertex(&pnt);

	if (pnt.flags & PF_OVERFLOW)
		return 2;

	t = (width * Canv_w2)/pnt.world.xyz.z;
	w = t*Matrix_scale.xyz.x;

	t = (height*Canv_h2)/pnt.world.xyz.z;
	h = t*Matrix_scale.xyz.y;

	if (x1) *x1 = fl2i(pnt.screen.xyw.x - w);
	if (y1) *y1 = fl2i(pnt.screen.xyw.y - h);

	if (x2) *x2 = fl2i(pnt.screen.xyw.x + w);
	if (y2) *y2 = fl2i(pnt.screen.xyw.y + h);

	return 0;
}

// Returns zero is x1,y1,x2,y2 are valid
// returns 2 for point offscreen.
// note that x1,y1,x2,y2 aren't clipped to 2d screen coordinates!
int subobj_find_2d_bound(float radius ,matrix *orient, vec3d * pos,int *x1, int *y1, int *x2, int *y2 )
{
	float t,w,h;
	vertex pnt;
	ubyte flags;

	float width = radius;
	float height = radius;

	flags = g3_rotate_vertex(&pnt,pos);

	if ( pnt.flags & CC_BEHIND ) 
		return 2;

	if (!(pnt.flags&PF_PROJECTED))
		g3_project_vertex(&pnt);

	if (pnt.flags & PF_OVERFLOW)
		return 2;

	t = (width * Canv_w2)/pnt.world.xyz.z;
	w = t*Matrix_scale.xyz.x;

	t = (height*Canv_h2)/pnt.world.xyz.z;
	h = t*Matrix_scale.xyz.y;

	if (x1) *x1 = fl2i(pnt.screen.xyw.x - w);
	if (y1) *y1 = fl2i(pnt.screen.xyw.y - h);

	if (x2) *x2 = fl2i(pnt.screen.xyw.x + w);
	if (y2) *y2 = fl2i(pnt.screen.xyw.y + h);

	return 0;
}


// Given a vector that is in sub_model_num's frame of
// reference, and given the object's orient and position,
// return the vector in the model's frame of reference.
void model_find_obj_dir(vec3d *w_vec, vec3d *m_vec, object *ship_obj, int sub_model_num)
{
	vec3d tvec, vec;
	matrix m;
	int mn;

	Assert(ship_obj->type == OBJ_SHIP);

	polymodel *pm = model_get(Ship_info[Ships[ship_obj->instance].ship_info_index].model_num);
	vec = *m_vec;
	mn = sub_model_num;

	// instance up the tree for this point
	while ( (mn >= 0) && (pm->submodel[mn].parent >= 0) ) {
		// By using this kind of computation, the rotational angles can always
		// be computed relative to the submodel itself, instead of relative
		// to the parent - KeldorKatarn
		matrix rotation_matrix = pm->submodel[mn].orientation;
		vm_rotate_matrix_by_angles(&rotation_matrix, &pm->submodel[mn].angs);

		matrix inv_orientation;
		vm_copy_transpose_matrix(&inv_orientation, &pm->submodel[mn].orientation);

		vm_matrix_x_matrix(&m, &rotation_matrix, &inv_orientation);

		vm_vec_unrotate(&tvec, &vec, &m);
		vec = tvec;

		mn = pm->submodel[mn].parent;
	}

	// now instance for the entire object
	vm_vec_unrotate(w_vec, &vec, &ship_obj->orient);
}

void model_instance_find_obj_dir(vec3d *w_vec, vec3d *m_vec, object *ship_obj, int sub_model_num)
{
	vec3d tvec, vec;
	matrix m;
	int mn;

	Assert(ship_obj->type == OBJ_SHIP);

	polymodel_instance *pmi = model_get_instance(Ships[ship_obj->instance].model_instance_num);
	polymodel *pm = model_get(Ship_info[Ships[ship_obj->instance].ship_info_index].model_num);
	vec = *m_vec;
	mn = sub_model_num;

	// instance up the tree for this point
	while ( (mn >= 0) && (pm->submodel[mn].parent >= 0) ) {
		// By using this kind of computation, the rotational angles can always
		// be computed relative to the submodel itself, instead of relative
		// to the parent - KeldorKatarn
		matrix rotation_matrix = pm->submodel[mn].orientation;
		vm_rotate_matrix_by_angles(&rotation_matrix, &pmi->submodel[mn].angs);

		matrix inv_orientation;
		vm_copy_transpose_matrix(&inv_orientation, &pm->submodel[mn].orientation);

		vm_matrix_x_matrix(&m, &rotation_matrix, &inv_orientation);

		vm_vec_unrotate(&tvec, &vec, &m);
		vec = tvec;

		mn = pm->submodel[mn].parent;
	}

	// now instance for the entire object
	vm_vec_unrotate(w_vec, &vec, &ship_obj->orient);
}


// Given a point (pnt) that is in sub_model_num's frame of
// reference, return the point in in the object's frame of reference
void model_rot_sub_into_obj(vec3d * outpnt, vec3d *mpnt,polymodel *pm, int sub_model_num)
{
	vec3d pnt;
	vec3d tpnt;
	matrix m;
	int mn;

	pnt = *mpnt;
	mn = sub_model_num;

	//instance up the tree for this point
	while ( (mn >= 0) && (pm->submodel[mn].parent >= 0) ) {
		// By using this kind of computation, the rotational angles can always
		// be computed relative to the submodel itself, instead of relative
		// to the parent - KeldorKatarn
		matrix rotation_matrix = pm->submodel[mn].orientation;
		vm_rotate_matrix_by_angles(&rotation_matrix, &pm->submodel[mn].angs);
 
		matrix inv_orientation;
		vm_copy_transpose_matrix(&inv_orientation, &pm->submodel[mn].orientation);

		vm_matrix_x_matrix(&m, &rotation_matrix, &inv_orientation);

		vm_vec_unrotate(&tpnt, &pnt, &m);
		vm_vec_add(&pnt, &tpnt, &pm->submodel[mn].offset);

		mn = pm->submodel[mn].parent;
	}

	//now instance for the entire object
	*outpnt = pnt;
}


// Given a rotating submodel, find the ship and world axes or rotatation.
void model_get_rotating_submodel_axis(vec3d *model_axis, vec3d *world_axis, int modelnum, int submodel_num, object *obj)
{
	polymodel *pm = model_get(modelnum);

	bsp_info *sm = &pm->submodel[submodel_num];
	Assert(sm->movement_type == MOVEMENT_TYPE_ROT);

	if (sm->movement_axis == MOVEMENT_AXIS_X) {
		vm_vec_make(model_axis, 1.0f, 0.0f, 0.0f);
	} else if (sm->movement_axis == MOVEMENT_AXIS_Y) {
		vm_vec_make(model_axis, 0.0f, 1.0f, 0.0f);
	} else {
		Assert(sm->movement_axis == MOVEMENT_AXIS_Z);
		vm_vec_make(model_axis, 0.0f, 0.0f, 1.0f);
	}

	model_find_obj_dir(world_axis, model_axis, obj, submodel_num);
}


// Does stepped rotation of a submodel
void submodel_stepped_rotate(model_subsystem *psub, submodel_instance_info *sii)
{
	Assert(psub->flags & MSS_FLAG_STEPPED_ROTATE);

	if ( psub->subobj_num < 0 ) return;

	polymodel *pm = model_get(psub->model_num);
	bsp_info *sm = &pm->submodel[psub->subobj_num];

	if ( sm->movement_type != MOVEMENT_TYPE_ROT ) return;

	// get active rotation time this frame
	int end_stamp = timestamp();
	// just to make sure this issue wont pop up again... might cause odd jerking in some extremely odd situations
	// but given that those issues would require the timer to be reseted in any case it probably wont hurt
	float rotation_time;
	if ((end_stamp - sii->step_zero_timestamp) < 0) {
		sii->step_zero_timestamp = end_stamp;
		rotation_time = 0.0f;
	} else {
		rotation_time = 0.001f * (end_stamp - sii->step_zero_timestamp);
	}
	//Assert(rotation_time >= 0);

	// save last angles
	sii->prev_angs = sii->angs;

	// float pointer into struct to get angle (either p,b,h)
	float *ang_prev = NULL, *ang_next = NULL;
	switch( sm->movement_axis ) {
	case MOVEMENT_AXIS_X:
		ang_prev = &sii->prev_angs.p;
		ang_next = &sii->angs.p;
		break;

	case MOVEMENT_AXIS_Y:	
		ang_prev = &sii->prev_angs.h;
		ang_next = &sii->angs.h;
		break;

	case MOVEMENT_AXIS_Z:	
		ang_prev = &sii->prev_angs.b;
		ang_next = &sii->angs.b;
		break;
	}

	// just in case we got through that switch statement in error
	if ( (ang_prev == NULL) && (ang_next == NULL) )
		return;

	// angular displacement of one step
	float step_size = (PI2 / psub->stepped_rotation->num_steps);

	// get time to complete one step, including pause
	float step_time = psub->stepped_rotation->t_transit + psub->stepped_rotation->t_pause;

	// cur_step is step number relative to zero (0 - num_steps)
	// step_offset_time is TIME into current step
	float step_offset_time = (float)fmod(rotation_time, step_time);
	// subtract off fractional step part, round up  (ie, 1.999999 -> 2)
	int cur_step = int( ((rotation_time - step_offset_time) / step_time) + 0.5f);
	// mprintf(("cur step %d\n", cur_step));
	// Assert(step_offset_time >= 0);

	if (cur_step >= psub->stepped_rotation->num_steps) {
		// I don;t know why, but removing this line makes it all good.
		// sii->step_zero_timestamp += int(1000.0f * (psub->stepped_rotation->num_steps * step_time) + 0.5f);

		// reset cur_step (use mod to handle physics/ai pause)
		cur_step = cur_step % psub->stepped_rotation->num_steps;
	}

	// get base angle
	*ang_next = cur_step * step_size;

	// determine which phase of rotation we're in
	float coast_start_time = psub->stepped_rotation->fraction * psub->stepped_rotation->t_transit;
	float decel_start_time = psub->stepped_rotation->t_transit * (1.0f - psub->stepped_rotation->fraction);
	float pause_start_time = psub->stepped_rotation->t_transit;

	float start_coast_angle = 0.5f * psub->stepped_rotation->max_turn_accel * coast_start_time * coast_start_time;

	if (step_offset_time < coast_start_time) {
		// do accel
		float accel_time = step_offset_time;
		*ang_next += 0.5f * psub->stepped_rotation->max_turn_accel * accel_time * accel_time;
		sii->cur_turn_rate = psub->stepped_rotation->max_turn_accel * accel_time;
	} else if (step_offset_time < decel_start_time) {
		// do coast
		float coast_time = step_offset_time - coast_start_time;
		*ang_next += start_coast_angle + psub->stepped_rotation->max_turn_rate * coast_time;
		sii->cur_turn_rate = psub->stepped_rotation->max_turn_rate;
	} else if (step_offset_time < pause_start_time) {
		// do decel
		float time_to_pause = psub->stepped_rotation->t_transit - step_offset_time;
		*ang_next += (step_size - 0.5f * psub->stepped_rotation->max_turn_accel * time_to_pause * time_to_pause);
		sii->cur_turn_rate = psub->stepped_rotation->max_turn_rate * time_to_pause;
	} else {
		// do pause
		*ang_next += step_size;
		sii->cur_turn_rate = 0.0f;
	}
}

void world_find_real_model_point(vec3d *out, vec3d *world_pt, polymodel *pm, int submodel_num, matrix *orient, vec3d *pos);

void submodel_look_at(polymodel *pm, int mn)
{
	bsp_info * sm;

	if ( mn < 0 ) {
		return;
	}

	sm = &pm->submodel[mn];
	angles *angs = &pm->submodel[mn].angs;

	if ( sm->movement_type != MOVEMENT_TYPE_LOOK_AT ) {
		return;
	}

	vec3d other, mp;

	int pmn = pm->id;

	// VA - Run this bit only once for each look_at enabled submodel, to correctly associate the name given in the $look_at: property with the number of that named subobject
	if (sm->look_at_num == -2) {
		// Search through submodels for the look_at target name
		for (int i = 0; i < pm->n_models; i++) {
			if (!strcmp(sm->look_at, pm->submodel[i].name))  {
				sm->look_at_num = i; // Found it
				nprintf(("Model", "NOTE: Matched $look_at: target <%s> with subobject id %d\n", sm->look_at, i));
				break; 
			}
		}

		if (sm->look_at_num == -2) {
			Warning( LOCATION, "Invalid submodel name given in $look_at: property in model file <%s>. (%s looking for %s)\n", pm->filename, pm->submodel->name, sm->look_at );
			sm->look_at_num = -1; // Set to -1 to not break stuff
		}
	}

	model_find_world_point(&mp, &vmd_zero_vector, pmn, sm->look_at_num, &vmd_identity_matrix, &vmd_zero_vector);
	world_find_real_model_point(&other, &mp, pm, mn, &vmd_identity_matrix, &vmd_zero_vector);

	if (!IS_MAT_NULL(&pm->submodel[mn].orientation)) {
		vm_vec_rotate(&mp, &other, &pm->submodel[mn].orientation);
	} else {
		mp = other;
	}

	vec3d	d, l;
	model_find_submodel_offset(&d, pmn, mn);
	model_find_submodel_offset(&l, pmn, sm->look_at_num);
	vm_vec_sub(&other, &l, &d);

	if (!IS_MAT_NULL(&pm->submodel[mn].orientation)) {
		vm_vec_rotate(&l, &other, &pm->submodel[mn].orientation);
	} else {
		l = other;
	}

	float *a;
	int axis;

	switch( sm->movement_axis ) {
		default:
		case MOVEMENT_AXIS_X:
			l.xyz.x = 0;
			mp.xyz.x = 0;
			a = &angs->p;
			axis = 0;
			break;

		case MOVEMENT_AXIS_Y:
			l.xyz.y = 0;
			mp.xyz.y = 0;
			a = &angs->h;
			axis = 1;
			break;

		case MOVEMENT_AXIS_Z:
			l.xyz.z = 0;
			mp.xyz.z = 0;
			a = &angs->b;
			axis = 2;
			break;
	}

	vm_vec_normalize(&mp);
	vm_vec_normalize(&l);

	vec3d c;
	vm_vec_crossprod(&c, &l, &mp);
	float dot=vm_vec_dotprod(&l,&mp);
	if (dot>=0.0f) {
		*a = asin(c.a1d[axis]);
	} else {
		*a = PI-asin(c.a1d[axis]);
	}

	if (*a > PI2 ) {
		*a -= PI2;
	} else { if (*a < 0.0f )
		*a += PI2;
	}

	for (int k=0; k<sm->num_details; k++ ) {
		pm->submodel[sm->details[k]].angs = *angs;
	}

}

// Rotates the angle of a submodel.  Use this so the right unlocked axis
// gets stuffed.
void submodel_rotate(model_subsystem *psub, submodel_instance_info *sii)
{
	bsp_info * sm;

	if ( psub->subobj_num < 0 ) return;

	polymodel *pm = model_get(psub->model_num);
	sm = &pm->submodel[psub->subobj_num];

	if ( sm->movement_type != MOVEMENT_TYPE_ROT ) return;

	// save last angles
	sii->prev_angs = sii->angs;

	// probably send in a calculated desired turn rate
	float diff = sii->desired_turn_rate - sii->cur_turn_rate;

	float final_turn_rate;
	if (diff > 0) {
		final_turn_rate = sii->cur_turn_rate + sii->turn_accel * flFrametime;
		if (final_turn_rate > sii->desired_turn_rate) {
			final_turn_rate = sii->desired_turn_rate;
		}
	} else if (diff < 0) {
		final_turn_rate = sii->cur_turn_rate - sii->turn_accel * flFrametime;
		if (final_turn_rate < sii->desired_turn_rate) {
			final_turn_rate = sii->desired_turn_rate;
		}
	} else {
		final_turn_rate = sii->desired_turn_rate;
	}

	float delta = (sii->cur_turn_rate + final_turn_rate) * 0.5f * flFrametime;
	sii->cur_turn_rate = final_turn_rate;

	// Apply rotation in the axis of movement
	// then normalize the angle angle so that we are within a valid range:
	//  greater than or equal to 0
	//  less than PI2
	switch( sm->movement_axis )	{
	case MOVEMENT_AXIS_X:
		sii->angs.p += delta;

		while (sii->angs.p > PI2)
			sii->angs.p -= PI2;
		while (sii->angs.p < 0.0f)
			sii->angs.p += PI2;

		break;
	case MOVEMENT_AXIS_Y:
		sii->angs.h += delta;

		while (sii->angs.h > PI2)
			sii->angs.h -= PI2;
		while (sii->angs.h < 0.0f)
			sii->angs.h += PI2;

		break;
	case MOVEMENT_AXIS_Z:
		sii->angs.b += delta;

		while (sii->angs.b > PI2)
			sii->angs.b -= PI2;
		while (sii->angs.b < 0.0f)
			sii->angs.b += PI2;

		break;
	}
}
/*
void submodel_ai_rotate(model_subsystem *psub, submodel_instance_info *sii)
{
	bsp_info * sm;

	if ( psub->subobj_num < 0 ) return;
	if(psub->ai_rotation.type = 0) return;

	polymodel *pm = model_get(psub->model_num);
	sm = &pm->submodel[psub->subobj_num];

	if ( sm->movement_type != MOVEMENT_TYPE_ROT ) return;

	
	// save last angles
	sii->prev_angs = sii->angs;

	// probably send in a calculated desired turn rate
	float diff = sii->desired_turn_rate - sii->cur_turn_rate;

	float final_turn_rate;
	if (diff > 0) {
		final_turn_rate = sii->cur_turn_rate + sii->turn_accel * flFrametime;
		if (final_turn_rate > sii->desired_turn_rate) {
			final_turn_rate = sii->desired_turn_rate;
		}
	} else if (diff < 0) {
		final_turn_rate = sii->cur_turn_rate - sii->turn_accel * flFrametime;
		if (final_turn_rate < sii->desired_turn_rate) {
			final_turn_rate = sii->desired_turn_rate;
		}
	} else {
		final_turn_rate = sii->desired_turn_rate;
	}

	float delta = (sii->cur_turn_rate + final_turn_rate) * 0.5f * flFrametime;
	sii->cur_turn_rate = final_turn_rate;

	
	//float delta = psub->turn_rate * flFrametime;

	switch( sm->movement_axis )	{
	case MOVEMENT_AXIS_X:
		if (sii->angs.p + delta > psub->ai_rotation.max ){//if it will or has gone past it's max then set it to the max/min
			sii->angs.p = psub->ai_rotation.max;
			return;
		} else if(sii->angs.p + delta < psub->ai_rotation.min){
			sii->angs.p = psub->ai_rotation.min;
			return;
		}
		sii->angs.p += delta;
		if (sii->angs.p > PI2 )
			sii->angs.p -= PI2;
		else if (sii->angs.p < 0.0f )
			sii->angs.p += PI2;
		break;
	case MOVEMENT_AXIS_Y:	
		sii->angs.h += delta;
		if (sii->angs.h > PI2 )
			sii->angs.h -= PI2;
		else if (sii->angs.h < 0.0f )
			sii->angs.h += PI2;
		break;
	case MOVEMENT_AXIS_Z:	
		sii->angs.b += delta;
		if (sii->angs.b > PI2 )
			sii->angs.b -= PI2;
		else if (sii->angs.b < 0.0f )
			sii->angs.b += PI2;
		break;
	}
}
*/


//=========================================================================
// Make a turret's correct orientation matrix.   This should be done when 
// the model is read, but I wasn't sure at what point all the data that I
// needed was read, so I just check a flag and call this routine when
// I determine I need the correct matrix.   In this code, you can't use
// vm_vec_2_matrix or anything, since these turrets could be either 
// right handed or left handed.
void model_make_turret_matrix(int model_num, model_subsystem * turret )
{
	polymodel * pm;
	vec3d fvec, uvec, rvec;

	pm = model_get(model_num);
	bsp_info * gun = &pm->submodel[turret->turret_gun_sobj];
	bsp_info * base = &pm->submodel[turret->subobj_num];
	float offset_base_h = 0.0f;
	float offset_barrel_h = 0.0f;
#ifdef WMC_SIDE_TURRETS
	offset_base_h = -PI_2;
	offset_barrel_h = -PI_2;
#endif

	if (base->force_turret_normal == true)
		turret->turret_norm = base->orientation.vec.uvec;

	model_clear_instance(model_num);
	base->angs.h = offset_base_h;
	gun->angs.h = offset_barrel_h;
	model_find_world_dir(&fvec, &turret->turret_norm, model_num, turret->turret_gun_sobj, &vmd_identity_matrix, NULL );

	base->angs.h = -PI_2 + offset_base_h;
	gun->angs.p = -PI_2;
	gun->angs.h = offset_barrel_h;
	model_find_world_dir(&rvec, &turret->turret_norm, model_num, turret->turret_gun_sobj, &vmd_identity_matrix, NULL );

	base->angs.h = 0.0f + offset_base_h;
	gun->angs.p = -PI_2;
	gun->angs.h = offset_barrel_h;
	model_find_world_dir(&uvec, &turret->turret_norm, model_num, turret->turret_gun_sobj, &vmd_identity_matrix, NULL );
									
	vm_vec_normalize(&fvec);
	vm_vec_normalize(&rvec);
	vm_vec_normalize(&uvec);

	turret->turret_matrix.vec.fvec = fvec;
	turret->turret_matrix.vec.rvec = rvec;
	turret->turret_matrix.vec.uvec = uvec;

//	vm_vector_2_matrix(&turret->turret_matrix,&turret->turret_norm,NULL,NULL);

	// HACK!! WARNING!!!
	// I'm doing nothing to verify that this matrix is orthogonal!!
	// In other words, there's no guarantee that the vectors are 90 degrees
	// from each other.
	// I'm not doing this because I don't know how to do it without ruining
	// the handedness of the matrix... however, I'm not too worried about	
	// this because I am creating these 3 vectors by making them 90 degrees
	// apart, so this should be close enough.  I think this will start 
	// causing weird errors when we view from turrets. -John
	turret->flags |= MSS_FLAG_TURRET_MATRIX;
}

// Tries to move joints so that the turret points to the point dst.
// turret1 is the angles of the turret, turret2 is the angles of the gun from turret
//	Returns 1 if rotated gun, 0 if no gun to rotate (rotation handled by AI)
int model_rotate_gun(int model_num, model_subsystem *turret, matrix *orient, angles *base_angles, angles *gun_angles, vec3d *pos, vec3d *dst, int obj_idx, bool reset)
{
	polymodel * pm;
	object *objp = &Objects[obj_idx];
	ship *shipp = &Ships[objp->instance];
	ship_subsys *ss = ship_get_subsys(shipp, turret->subobj_name);

	pm = model_get(model_num);
	bsp_info * gun = &pm->submodel[turret->turret_gun_sobj];
	bsp_info * base = &pm->submodel[turret->subobj_num];
	bool limited_base_rotation = false;

	// Check for a valid turret
	Assert( turret->turret_num_firing_points > 0 );
	// Check for a valid subsystem
	Assert( ss != NULL );

	//This should not happen
	if ( base == gun ) {
		return 0;
	}

	// Build the correct turret matrix if there isn't already one
	if ( !(turret->flags & MSS_FLAG_TURRET_MATRIX) )
		model_make_turret_matrix(model_num, turret );

	Assert( turret->flags & MSS_FLAG_TURRET_MATRIX);
//	Assert( gun->movement_axis == MOVEMENT_AXIS_X );				// Gun must be able to change pitch
//	Assert( base->movement_axis == MOVEMENT_AXIS_Z );	// Parent must be able to change heading

	//------------	
	// rotate the dest point into the turret gun normal's frame of
	// reference, but not using the turret's angles.
	// Call this vector of_dst
	vec3d of_dst;							
	matrix world_to_turret_matrix;		// converts world coordinates to turret's FOR
	vec3d world_to_turret_translate;	// converts world coordinates to turret's FOR
	vec3d tempv;

	vm_vec_unrotate( &tempv, &base->offset, orient);
	vm_vec_add( &world_to_turret_translate, pos, &tempv );

	if (turret->flags & MSS_FLAG_TURRET_ALT_MATH)
		world_to_turret_matrix = ss->world_to_turret_matrix;
	else
		vm_matrix_x_matrix( &world_to_turret_matrix, orient, &turret->turret_matrix );

	vm_vec_sub( &tempv, dst, &world_to_turret_translate );
	vm_vec_rotate( &of_dst, &tempv, &world_to_turret_matrix );

	vm_vec_normalize(&of_dst);

	//------------	
	// Find the heading and pitch that the gun needs to turn to
	// by extracting them from the of_dst vector.
	// Call this the desired_angles
	angles desired_angles;
//	vm_extract_angles_vector(&desired_angles, &of_dst);
	
	if (reset == false) {
		desired_angles.p = (float)acos(of_dst.xyz.z);
		desired_angles.h = PI - atan2_safe(of_dst.xyz.x, of_dst.xyz.y);
		desired_angles.b = 0.0f;
	} else {
		desired_angles.p = 0.0f;
		desired_angles.h = 0.0f;
		desired_angles.b = 0.0f;
		if (turret->n_triggers > 0) {
			int i;
			for (i = 0; i<turret->n_triggers; i++) {
				desired_angles.p = turret->triggers[i].angle.xyz.x;
				desired_angles.h = turret->triggers[i].angle.xyz.y;
			}
		}
	}

	if (turret->flags & MSS_FLAG_TURRET_ALT_MATH)
		limited_base_rotation = true;

	//	mprintf(( "Z = %.1f, atan= %.1f\n", of_dst.xyz.z, desired_angles.p ));

	//------------	
	// Gradually turn the turret towards the desired angles
	float step_size = turret->turret_turning_rate * flFrametime;
	float base_delta, gun_delta;

	if (reset == true)
		step_size /= 3.0f;
	else
		ss->rotation_timestamp = timestamp(turret->turret_reset_delay);

	// reset these two
	ss->base_rotation_rate_pct = 0.0f;
	ss->gun_rotation_rate_pct = 0.0f;

	base_delta = vm_interp_angle(&base_angles->h, desired_angles.h, step_size, limited_base_rotation);
	gun_delta = vm_interp_angle(&gun_angles->p, desired_angles.p, step_size);

	if (turret->turret_base_rotation_snd != -1)	
	{
		if (step_size > 0)
		{
			base_delta = (float) (fabs(base_delta)) / step_size;
			if (base_delta > 1.0f)
				base_delta = 1.0f;
			ss->base_rotation_rate_pct = base_delta;
		}
	}

	if (turret->turret_gun_rotation_snd != -1)
	{
		if (step_size > 0)
		{
			gun_delta = (float) (fabs(gun_delta)) / step_size;
			if (gun_delta > 1.0f)
				gun_delta = 1.0f;
			ss->gun_rotation_rate_pct = gun_delta;
		}
	}

//	base_angles->h -= step_size*(key_down_timef(KEY_1)-key_down_timef(KEY_2) );
//	gun_angles->p += step_size*(key_down_timef(KEY_3)-key_down_timef(KEY_4) );

	if (turret->flags & MSS_FLAG_FIRE_ON_TARGET)
	{
		base_delta = vm_delta_from_interp_angle( base_angles->h, desired_angles.h );
		gun_delta = vm_delta_from_interp_angle( gun_angles->p, desired_angles.p );
		ss->points_to_target = sqrt( pow(base_delta,2) + pow(gun_delta,2));
	}

	return 1;

}


// Goober5000
// For a submodel, return its overall offset from the main model.
void model_find_submodel_offset(vec3d *outpnt, int model_num, int sub_model_num)
{
	int mn;
	polymodel *pm = model_get(model_num);

	vm_vec_zero(outpnt);
	mn = sub_model_num;

	//instance up the tree for this point
	while ( (mn >= 0) && (pm->submodel[mn].parent >= 0) ) {
		vm_vec_add2(outpnt, &pm->submodel[mn].offset);

		mn = pm->submodel[mn].parent;
	}
}

void make_submodel_world_matrix(polymodel *pm, int sn, vec3d*v){
	if (pm->submodel[sn].parent != -1) {
		make_submodel_world_matrix(pm,pm->submodel[sn].parent,v);
	}

	vm_vec_sub2(v, &pm->submodel[sn].offset);
	vec3d t = *v;

	matrix a;
	vm_angles_2_matrix(&a, &pm->submodel[sn].angs);
	if (!IS_MAT_NULL(&pm->submodel[sn].orientation)) {
		matrix inv, f;
		vm_copy_transpose_matrix(&inv, &pm->submodel[sn].orientation);
		vm_matrix_x_matrix(&f, &a, &inv);
		vm_matrix_x_matrix(&a, &pm->submodel[sn].orientation, &f);
	}
	vm_vec_rotate(v, &t, &a);
}

// just like below, exept it actualy does what it says it does
void world_find_real_model_point(vec3d *out, vec3d *world_pt, polymodel *pm, int submodel_num, matrix *orient, vec3d *pos)
{
	vec3d tempv1, tempv2;

	// get into ship RF
	vm_vec_sub(&tempv1, world_pt, pos);
	vm_vec_rotate(&tempv2, &tempv1, orient);

	if (pm->submodel[submodel_num].parent == -1) {
		*out  = tempv2;
		return;
	}

	//vec3d os = ZERO_VECTOR;
	// put into submodel RF
	make_submodel_world_matrix(pm,submodel_num, &tempv2);
	*out = tempv2;
}

// Given a point (pnt) that is in sub_model_num's frame of
// reference, and given the object's orient and position, 
// return the point in 3-space in outpnt.
void model_find_world_point(vec3d * outpnt, vec3d *mpnt,int model_num,int sub_model_num, matrix * objorient, vec3d * objpos )
{
	vec3d pnt;
	vec3d tpnt;
	matrix m;
	int mn;
	polymodel *pm = model_get(model_num);

	pnt = *mpnt;
	mn = sub_model_num;

	//instance up the tree for this point
	while ( (mn >= 0) && (pm->submodel[mn].parent >= 0) ) {
		// By using this kind of computation, the rotational angles can always
		// be computed relative to the submodel itself, instead of relative
		// to the parent - KeldorKatarn
		matrix rotation_matrix = pm->submodel[mn].orientation;
		vm_rotate_matrix_by_angles(&rotation_matrix, &pm->submodel[mn].angs);

		matrix inv_orientation;
		vm_copy_transpose_matrix(&inv_orientation, &pm->submodel[mn].orientation);

		vm_matrix_x_matrix(&m, &rotation_matrix, &inv_orientation);

		vm_vec_unrotate(&tpnt, &pnt, &m);

		vm_vec_add(&pnt, &tpnt, &pm->submodel[mn].offset);

		mn = pm->submodel[mn].parent;
	}

	//now instance for the entire object
	vm_vec_unrotate(outpnt,&pnt,objorient);
	vm_vec_add2(outpnt,objpos);
}

void model_instance_find_world_point(vec3d * outpnt, vec3d *mpnt, int model_num, int model_instance_num, int sub_model_num, matrix * objorient, vec3d * objpos )
{
	vec3d pnt;
	vec3d tpnt;
	matrix m;
	int mn;
	polymodel *pm = model_get(model_num);
	polymodel_instance *pmi = model_get_instance(model_instance_num);

	pnt = *mpnt;
	mn = sub_model_num;

	//instance up the tree for this point
	while ( (mn >= 0) && (pm->submodel[mn].parent >= 0) ) {
		// By using this kind of computation, the rotational angles can always
		// be computed relative to the submodel itself, instead of relative
		// to the parent - KeldorKatarn
		matrix rotation_matrix = pm->submodel[mn].orientation;
		vm_rotate_matrix_by_angles(&rotation_matrix, &pmi->submodel[mn].angs);

		matrix inv_orientation;
		vm_copy_transpose_matrix(&inv_orientation, &pm->submodel[mn].orientation);

		vm_matrix_x_matrix(&m, &rotation_matrix, &inv_orientation);

		vm_vec_unrotate(&tpnt, &pnt, &m);

		vm_vec_add(&pnt, &tpnt, &pm->submodel[mn].offset);

		mn = pm->submodel[mn].parent;
	}

	//now instance for the entire object
	vm_vec_unrotate(outpnt,&pnt,objorient);
	vm_vec_add2(outpnt,objpos);
}

// Given a point in the world RF, find the corresponding point in the model RF.
// This is special purpose code, specific for model collision.
// NOTE - this code ASSUMES submodel is 1 level down from hull (detail[0])
//
// out - point in model RF
// world_pt - point in world RF
// pm - polygon model
// submodel_num - submodel in whose RF we're trying to find the corresponding world point
// orient - orient matrix of ship
// pos - pos vector of ship
void world_find_model_point(vec3d *out, vec3d *world_pt, polymodel *pm, int submodel_num, matrix *orient, vec3d *pos)
{
	Assert( (pm->submodel[submodel_num].parent == pm->detail[0]) || (pm->submodel[submodel_num].parent == -1) );

	vec3d tempv1, tempv2;
	matrix m;

	// get into ship RF
	vm_vec_sub(&tempv1, world_pt, pos);
	vm_vec_rotate(&tempv2, &tempv1, orient);

	if (pm->submodel[submodel_num].parent == -1) {
		*out  = tempv2;
		return;
	}

	// put into submodel RF
	vm_vec_sub2(&tempv2, &pm->submodel[submodel_num].offset);

	// By using this kind of computation, the rotational angles can always
	// be computed relative to the submodel itself, instead of relative
	// to the parent - KeldorKatarn
	matrix rotation_matrix = pm->submodel[submodel_num].orientation;
	vm_rotate_matrix_by_angles(&rotation_matrix, &pm->submodel[submodel_num].angs);

	matrix inv_orientation;
	vm_copy_transpose_matrix(&inv_orientation, &pm->submodel[submodel_num].orientation);

	vm_matrix_x_matrix(&m, &rotation_matrix, &inv_orientation);

	vm_vec_rotate(out, &tempv2, &m);
}

void world_find_model_instance_point(vec3d *out, vec3d *world_pt, polymodel *pm, polymodel_instance *pmi, int submodel_num, matrix *orient, vec3d *pos)
{
	Assert( (pm->submodel[submodel_num].parent == pm->detail[0]) || (pm->submodel[submodel_num].parent == -1) );

	vec3d tempv1, tempv2;
	matrix m;

	// get into ship RF
	vm_vec_sub(&tempv1, world_pt, pos);
	vm_vec_rotate(&tempv2, &tempv1, orient);

	if (pm->submodel[submodel_num].parent == -1) {
		*out  = tempv2;
		return;
	}

	// put into submodel RF
	vm_vec_sub2(&tempv2, &pm->submodel[submodel_num].offset);

	// By using this kind of computation, the rotational angles can always
	// be computed relative to the submodel itself, instead of relative
	// to the parent - KeldorKatarn
	matrix rotation_matrix = pm->submodel[submodel_num].orientation;
	vm_rotate_matrix_by_angles(&rotation_matrix, &pmi->submodel[submodel_num].angs);

	matrix inv_orientation;
	vm_copy_transpose_matrix(&inv_orientation, &pm->submodel[submodel_num].orientation);

	vm_matrix_x_matrix(&m, &rotation_matrix, &inv_orientation);

	vm_vec_rotate(out, &tempv2, &m);
}

/**
 * Finds the current location of a submodel (in the ship's frame of reference),
 * taking into account the rotations of any parent submodels it might have.
 *  
 * @param *outpnt Output point
 * @param *ship_obj Ship object
 * @param submodel_num The number of the submodel we're interested in
 */
void find_submodel_instance_point(vec3d *outpnt, object *ship_obj, int submodel_num)
{
	Assert(ship_obj->type == OBJ_SHIP);

	vm_vec_zero(outpnt);
	matrix submodel_instance_matrix, rotation_matrix, inv_orientation;

	polymodel_instance *pmi = model_get_instance(Ships[ship_obj->instance].model_instance_num);
	polymodel *pm = model_get(Ship_info[Ships[ship_obj->instance].ship_info_index].model_num);

	int mn = submodel_num;
	while ( (mn >= 0) && (pm->submodel[mn].parent >= 0) ) {
		vec3d offset = pm->submodel[mn].offset;

		int parent_mn = pm->submodel[mn].parent;

		if (pm->submodel[parent_mn].can_move) {
			rotation_matrix = pm->submodel[parent_mn].orientation;
			vm_rotate_matrix_by_angles(&rotation_matrix, &pmi->submodel[parent_mn].angs);

			vm_copy_transpose_matrix(&inv_orientation, &pm->submodel[parent_mn].orientation);

			vm_matrix_x_matrix(&submodel_instance_matrix, &rotation_matrix, &inv_orientation);

			vec3d tvec = offset;
			vm_vec_unrotate(&offset, &tvec, &submodel_instance_matrix);
		}

		vm_vec_add2(outpnt, &offset);

		mn = parent_mn;
	}
}

/**
 * Finds the current location and rotation (in the ship's frame of reference) of
 * a submodel point, taking into account the rotations of the submodel and any
 * parent submodels it might have.
 *  
 * @param *outpnt Output point
 * @param *outnorm Output normal
 * @param *ship_obj Ship object
 * @param submodel_num The number of the submodel we're interested in
 * @param *submodel_pnt The point which's current position we want, in the submodel's frame of reference
 * @param *submodel_norm The normal which's current direction we want, in the ship's frame of reference
 */
void find_submodel_instance_point_normal(vec3d *outpnt, vec3d *outnorm, object *ship_obj, int submodel_num, vec3d *submodel_pnt, vec3d *submodel_norm)
{
	Assert(ship_obj->type == OBJ_SHIP);

	*outnorm = *submodel_norm;
	vm_vec_zero(outpnt);
	matrix submodel_instance_matrix, rotation_matrix, inv_orientation;

	polymodel_instance *pmi = model_get_instance(Ships[ship_obj->instance].model_instance_num);
	polymodel *pm = model_get(Ship_info[Ships[ship_obj->instance].ship_info_index].model_num);

	int mn = submodel_num;
	while ( (mn >= 0) && (pm->submodel[mn].parent >= 0) ) {
		vec3d offset = pm->submodel[mn].offset;

		if ( mn == submodel_num) {
			vec3d submodel_pnt_offset = *submodel_pnt;

			rotation_matrix = pm->submodel[submodel_num].orientation;
			vm_rotate_matrix_by_angles(&rotation_matrix, &pmi->submodel[submodel_num].angs);

			vm_copy_transpose_matrix(&inv_orientation, &pm->submodel[submodel_num].orientation);

			vm_matrix_x_matrix(&submodel_instance_matrix, &rotation_matrix, &inv_orientation);

			vec3d tvec = submodel_pnt_offset;
			vm_vec_unrotate(&submodel_pnt_offset, &tvec, &submodel_instance_matrix);

			vec3d tnorm = *outnorm;
			vm_vec_unrotate(outnorm, &tnorm, &submodel_instance_matrix);

			vm_vec_add2(&offset, &submodel_pnt_offset);
		}

		int parent_model_num = pm->submodel[mn].parent;

		rotation_matrix = pm->submodel[parent_model_num].orientation;
		vm_rotate_matrix_by_angles(&rotation_matrix, &pmi->submodel[parent_model_num].angs);

		vm_copy_transpose_matrix(&inv_orientation, &pm->submodel[parent_model_num].orientation);

		vm_matrix_x_matrix(&submodel_instance_matrix, &rotation_matrix, &inv_orientation);

		vec3d tvec = offset;
		vm_vec_unrotate(&offset, &tvec, &submodel_instance_matrix);

		vec3d tnorm = *outnorm;
		vm_vec_unrotate(outnorm, &tnorm, &submodel_instance_matrix);

		vm_vec_add2(outpnt, &offset);

		mn = parent_model_num;
	}
}

/**
 * Same as find_submodel_instance_point_normal, except that this takes and
 * returns matrices instead of normals.
 *  
 * Finds the current location and rotation (in the ship's frame of reference) of
 * a submodel point, taking into account the rotations of the submodel and any
 * parent submodels it might have.
 *
 * @param *outpnt Output point
 * @param *outorient Output matrix
 * @param *ship_obj Ship object
 * @param submodel_num The number of the submodel we're interested in
 * @param *submodel_pnt The point which's current position we want, in the submodel's frame of reference
 * @param *submodel_orient The local matrix which's current orientation in the ship's frame of reference we want
 */
void find_submodel_instance_point_orient(vec3d *outpnt, matrix *outorient, object *ship_obj, int submodel_num, vec3d *submodel_pnt, matrix *submodel_orient)
{
	Assert(ship_obj->type == OBJ_SHIP);

	*outorient = *submodel_orient;
	vm_vec_zero(outpnt);
	matrix submodel_instance_matrix, rotation_matrix, inv_orientation;

	polymodel_instance *pmi = model_get_instance(Ships[ship_obj->instance].model_instance_num);
	polymodel *pm = model_get(Ship_info[Ships[ship_obj->instance].ship_info_index].model_num);

	int mn = submodel_num;
	while ( (mn >= 0) && (pm->submodel[mn].parent >= 0) ) {
		vec3d offset = pm->submodel[mn].offset;

		if ( mn == submodel_num) {
			vec3d submodel_pnt_offset = *submodel_pnt;

			rotation_matrix = pm->submodel[submodel_num].orientation;
			vm_rotate_matrix_by_angles(&rotation_matrix, &pmi->submodel[submodel_num].angs);

			vm_copy_transpose_matrix(&inv_orientation, &pm->submodel[submodel_num].orientation);

			vm_matrix_x_matrix(&submodel_instance_matrix, &rotation_matrix, &inv_orientation);

			vec3d tvec = submodel_pnt_offset;
			vm_vec_unrotate(&submodel_pnt_offset, &tvec, &submodel_instance_matrix);

			matrix tnorm = *outorient;
			vm_matrix_x_matrix(outorient, &tnorm, &submodel_instance_matrix);

			vm_vec_add2(&offset, &submodel_pnt_offset);
		}

		int parent_model_num = pm->submodel[mn].parent;

		rotation_matrix = pm->submodel[parent_model_num].orientation;
		vm_rotate_matrix_by_angles(&rotation_matrix, &pmi->submodel[parent_model_num].angs);

		vm_copy_transpose_matrix(&inv_orientation, &pm->submodel[parent_model_num].orientation);

		vm_matrix_x_matrix(&submodel_instance_matrix, &rotation_matrix, &inv_orientation);

		vec3d tvec = offset;
		vm_vec_unrotate(&offset, &tvec, &submodel_instance_matrix);

		matrix tnorm = *outorient;
		vm_matrix_x_matrix(outorient, &tnorm, &submodel_instance_matrix);

		vm_vec_add2(outpnt, &offset);

		mn = parent_model_num;
	}
}

/**
 * Finds the current world location of a submodel, taking into account the
 * rotations of any parent submodels it might have.
 *  
 * @param *outpnt Output point
 * @param *ship_obj Ship object
 * @param submodel_num The number of the submodel we're interested in
 */
void find_submodel_instance_world_point(vec3d *outpnt, object *ship_obj, int submodel_num)
{
	vec3d loc_pnt;

	find_submodel_instance_point(&loc_pnt, ship_obj, submodel_num);

	vm_vec_unrotate(outpnt, &loc_pnt, &ship_obj->orient);
	vm_vec_add2(outpnt, &ship_obj->pos);
}

// Verify rotating submodel has corresponding ship subsystem -- info in which to store rotation angle
int rotating_submodel_has_ship_subsys(int submodel, ship *shipp)
{
	model_subsystem	*psub;
	ship_subsys			*pss;

	int found = 0;

	// Go through all subsystems and look for submodel
	// the subsystems that need it.
	for ( pss = GET_FIRST(&shipp->subsys_list); pss != END_OF_LIST(&shipp->subsys_list); pss = GET_NEXT(pss) ) {
		psub = pss->system_info;
		if (psub->subobj_num == submodel) {
			found = 1;
			break;
		}
	}
	
	return found;
}

void model_get_rotating_submodel_list(SCP_vector<int> *submodel_vector, object *objp)
{
	Assert(objp->type == OBJ_SHIP);
	
	// Check if not currently rotating - then treat as part of superstructure.
	int modelnum = Ship_info[Ships[objp->instance].ship_info_index].model_num;
	polymodel *pm = model_get(modelnum);
	bsp_info *child_submodel;
	
	child_submodel = &pm->submodel[pm->detail[0]];
	
	if(child_submodel->no_collisions) { // if detail0 has $no_collision set dont check childs
		return;
	}

	int i = child_submodel->first_child;
	while ( i >= 0 )	{
		child_submodel = &pm->submodel[i];

		// Don't check it or its children if it is destroyed or it is a replacement (non-moving)
		if ( !child_submodel->blown_off && (child_submodel->i_replace == -1) && !child_submodel->no_collisions && !child_submodel->nocollide_this_only)	{

			// Only look for submodels that rotate
			if (child_submodel->movement_type == MOVEMENT_TYPE_ROT) {

				// find ship subsys and check submodel rotation is less than max allowed.
				ship *pship = &Ships[objp->instance];
				ship_subsys *subsys;

				for ( subsys = GET_FIRST(&pship->subsys_list); subsys !=END_OF_LIST(&pship->subsys_list); subsys = GET_NEXT(subsys) ) {
					Assert(subsys->system_info->model_num == modelnum);
					if (i == subsys->system_info->subobj_num) {
						// found the correct subsystem - now check delta rotation angle not too large
						float delta_angle = get_submodel_delta_angle(&subsys->submodel_info_1);
						if (delta_angle < MAX_SUBMODEL_COLLISION_ROT_ANGLE) {
							submodel_vector->push_back(i);
						}
						break;
					}
				}
			}
		}
		i = child_submodel->next_sibling;
	}

	// error checking
//#define MODEL_CHECK
#ifdef MODEL_CHECK
	ship *pship = &Ships[objp->instance];
	for (size_t idx=0; idx<submodel_vector->size(); idx++) {
		int valid = rotating_submodel_has_ship_subsys(submodel_vector[idx], pship);
//		Assert( valid );
		if ( !valid ) {

			Warning( LOCATION, "Ship %s has rotating submodel [%s] without ship subsystem\n", pship->ship_name, pm->submodel[submodel_vector[idx]].name );
			pm->submodel[submodel_vector[idx]].movement_type &= ~MOVEMENT_TYPE_ROT;
			submodel_vector->erase(submodel_vector->begin()+i);
		}
	}
#endif

}

void model_get_submodel_tree_list(SCP_vector<int> &submodel_vector, polymodel* pm, int mn)
{
	if ( pm->submodel[mn].buffer.model_list != NULL ) {
		submodel_vector.push_back(mn);
	}

	int i = pm->submodel[mn].first_child;

	while ( i >= 0 ) {
		model_get_submodel_tree_list(submodel_vector, pm, i);

		i = pm->submodel[i].next_sibling;
	}
}

// Given a direction (pnt) that is in sub_model_num's frame of
// reference, and given the object's orient and position, 
// return the point in 3-space in outpnt.
void model_find_world_dir(vec3d * out_dir, vec3d *in_dir,int model_num, int sub_model_num, matrix * objorient, vec3d * objpos )
{
	vec3d pnt;
	vec3d tpnt;
	matrix m;
	int mn;
	polymodel *pm = model_get(model_num);

	pnt = *in_dir;
	mn = sub_model_num;

	//instance up the tree for this point
	while ( (mn >= 0) && (pm->submodel[mn].parent >= 0) ) {
		// By using this kind of computation, the rotational angles can always
		// be computed relative to the submodel itself, instead of relative
		// to the parent - KeldorKatarn
		matrix rotation_matrix = pm->submodel[mn].orientation;
		vm_rotate_matrix_by_angles(&rotation_matrix, &pm->submodel[mn].angs);

		matrix inv_orientation;
		vm_copy_transpose_matrix(&inv_orientation, &pm->submodel[mn].orientation);

		vm_matrix_x_matrix(&m, &rotation_matrix, &inv_orientation);

		vm_vec_unrotate(&tpnt, &pnt, &m);
		pnt = tpnt;

		mn = pm->submodel[mn].parent;
	}

	//now instance for the entire object
	vm_vec_unrotate(out_dir,&pnt,objorient);
}

// the same as above - just taking model instance data into account
// model_find_world_dir
void model_instance_find_world_dir(vec3d * out_dir, vec3d *in_dir,int model_num, int model_instance_num, int sub_model_num, matrix * objorient, vec3d * objpos )
{
	vec3d pnt;
	vec3d tpnt;
	matrix m;
	int mn;
	polymodel *pm = model_get(model_num);
	polymodel_instance *pmi = model_get_instance(model_instance_num);

	pnt = *in_dir;
	mn = sub_model_num;

	//instance up the tree for this point
	while ( (mn >= 0) && (pm->submodel[mn].parent >= 0) ) {
		// By using this kind of computation, the rotational angles can always
		// be computed relative to the submodel itself, instead of relative
		// to the parent - KeldorKatarn
		matrix rotation_matrix = pm->submodel[mn].orientation;
		vm_rotate_matrix_by_angles(&rotation_matrix, &pmi->submodel[mn].angs);

		matrix inv_orientation;
		vm_copy_transpose_matrix(&inv_orientation, &pm->submodel[mn].orientation);

		vm_matrix_x_matrix(&m, &rotation_matrix, &inv_orientation);

		vm_vec_unrotate(&tpnt, &pnt, &m);
		pnt = tpnt;

		mn = pm->submodel[mn].parent;
	}

	//now instance for the entire object
	vm_vec_unrotate(out_dir,&pnt,objorient);
}


// Clears all the submodel instances stored in a model to their defaults.
void model_clear_instance(int model_num)
{
	polymodel * pm;
	int i;

	pm = model_get(model_num);

	pm->gun_submodel_rotation = 0.0f;
	// reset textures to original ones
	for (i=0; i<pm->n_textures; i++ )	{
		pm->maps[i].ResetToOriginal();
	}
	
	for (i=0; i<pm->n_models; i++ )	{
		bsp_info *sm = &pm->submodel[i];
		
		if ( pm->submodel[i].is_damaged )	{
			sm->blown_off = 1;
		} else {
			sm->blown_off = 0;
		}
		sm->angs.p = 0.0f;
		sm->angs.b = 0.0f;
		sm->angs.h = 0.0f;

		// set pointer to other ship subsystem info [turn rate, accel, moment, axis, ...]
		sm->sii = NULL;

		sm->num_arcs = 0;		// Turn off any electric arcing effects
	}

	for (i=0; i<pm->num_lights; i++ )	{
		pm->lights[i].value = 0.0f;
	}

	interp_clear_instance();

//	if ( keyd_pressed[KEY_1] ) pm->lights[0].value = 1.0f/255.0f;
//	if ( keyd_pressed[KEY_2] ) pm->lights[1].value = 1.0f/255.0f;
//	if ( keyd_pressed[KEY_3] ) pm->lights[2].value = 1.0f/255.0f;
//	if ( keyd_pressed[KEY_4] ) pm->lights[3].value = 1.0f/255.0f;
//	if ( keyd_pressed[KEY_5] ) pm->lights[4].value = 1.0f/255.0f;
//	if ( keyd_pressed[KEY_6] ) pm->lights[5].value = 1.0f/255.0f;


}

// initialization during ship set
void model_clear_instance_info( submodel_instance_info * sii )
{
	sii->blown_off = 0;
	sii->angs.p = 0.0f;
	sii->angs.b = 0.0f;
	sii->angs.h = 0.0f;
	sii->prev_angs.p = 0.0f;
	sii->prev_angs.b = 0.0f;
	sii->prev_angs.h = 0.0f;

	sii->cur_turn_rate = 0.0f;
	sii->desired_turn_rate = 0.0f;
	sii->turn_accel = 0.0f;
}

void model_clear_submodel_instance( submodel_instance *sm_instance )
{
	sm_instance->angs.p = 0.0f;
	sm_instance->angs.b = 0.0f;
	sm_instance->angs.h = 0.0f;
	sm_instance->blown_off = false;
	sm_instance->collision_checked = false;
	sm_instance->moved_this_frame = false;
}

void model_clear_submodel_instances( int model_instance_num )
{
	int i;
	polymodel_instance *pmi = model_get_instance(model_instance_num);
	polymodel *pm = model_get(pmi->model_num);

	for ( i = 0; i < pm->n_models; i++ ) {
		model_clear_submodel_instance(&pmi->submodel[i]);
	}
}

// initialization during ship set
void model_set_instance_info(submodel_instance_info *sii, float turn_rate, float turn_accel)
{
	sii->blown_off = 0;
	sii->angs.p = 0.0f;
	sii->angs.b = 0.0f;
	sii->angs.h = 0.0f;
	sii->prev_angs.p = 0.0f;
	sii->prev_angs.b = 0.0f;
	sii->prev_angs.h = 0.0f;

	sii->cur_turn_rate = turn_rate * 0.0f;
	sii->desired_turn_rate = turn_rate;
	sii->turn_accel = turn_accel;
	sii->axis_set = 0;
	sii->step_zero_timestamp = timestamp();
}



// Sets the submodel instance data in a submodel (for all detail levels)
void model_set_instance(int model_num, int sub_model_num, submodel_instance_info * sii, int flags)
{
	int i;
	polymodel * pm;

	pm = model_get(model_num);

	Assert( sub_model_num >= 0 );
	Assert( sub_model_num < pm->n_models );

	if ( sub_model_num < 0 ) return;
	if ( sub_model_num >= pm->n_models ) return;
	bsp_info *sm = &pm->submodel[sub_model_num];

	if (flags & SSF_NO_DISAPPEAR) {
		// If the submodel is to not disappear when the subsystem is destroyed, we simply
		// make the submodel act as its own replacement as well
		sm->my_replacement = sub_model_num;
	}

	// Set the "blown out" flags	
	sm->blown_off = sii->blown_off;

	if ( (sm->blown_off) && (!(flags & SSF_NO_REPLACE)) )	{
		if ( sm->my_replacement > -1 )	{
			pm->submodel[sm->my_replacement].blown_off = 0;
			pm->submodel[sm->my_replacement].angs = sii->angs;
			pm->submodel[sm->my_replacement].sii = sii;
		}
	} else {
		// If submodel isn't yet blown off and has a -destroyed replacement model, we prevent
		// the replacement model from being drawn by marking it as having been blown off
		if ( sm->my_replacement > -1 && sm->my_replacement != sub_model_num)	{
			pm->submodel[sm->my_replacement].blown_off = 1;
		}
	}

	// Set the angles
	sm->angs = sii->angs;
	sm->sii = sii;

	// For all the detail levels of this submodel, set them also.
	for (i=0; i<sm->num_details; i++ )	{
		model_set_instance(model_num, sm->details[i], sii, flags );
	}
}

// Sets the submodel instance data in a submodel (for all detail levels)
// Techroom version uses two floats of setting rotation angles (for turrets)
// instead of using larger but largely unused structures for storing the same data
void model_set_instance_techroom(int model_num, int sub_model_num, float angle_1, float angle_2)
{
	polymodel * pm;

	pm = model_get(model_num);

	Assert( sub_model_num >= 0 );
	Assert( sub_model_num < pm->n_models );

	if ( sub_model_num < 0 ) return;
	if ( sub_model_num >= pm->n_models ) return;
	bsp_info *sm = &pm->submodel[sub_model_num];

	// If submodel isn't yet blown off and has a -destroyed replacement model, we prevent
	// the replacement model from being drawn by marking it as having been blown off
	if ( sm->my_replacement > -1 && sm->my_replacement != sub_model_num)	{
		pm->submodel[sm->my_replacement].blown_off = 1;
	}

	// Set the angles
	sm->angs.p = angle_1;
	sm->angs.h = angle_2;
}

void model_update_instance(int model_instance_num, int sub_model_num, submodel_instance_info *sii)
{
	int i;
	polymodel *pm;
	polymodel_instance *pmi;

	pmi = model_get_instance(model_instance_num);
	pm = model_get(pmi->model_num);

	Assert( sub_model_num >= 0 );
	Assert( sub_model_num < pm->n_models );

	if ( sub_model_num < 0 ) return;
	if ( sub_model_num >= pm->n_models ) return;

	submodel_instance *smi = &pmi->submodel[sub_model_num];
	submodel_instance *smi_r = &pmi->submodel_render[sub_model_num];
	bsp_info *sm = &pm->submodel[sub_model_num];

	// Set the "blown out" flags	
	smi->blown_off = sii->blown_off ? true : false;

	if ( smi->blown_off )	{
		if ( sm->my_replacement > -1 )	{
			pmi->submodel[sm->my_replacement].blown_off = false;
			pmi->submodel[sm->my_replacement].angs = sii->angs;
			pmi->submodel[sm->my_replacement].prev_angs = sii->prev_angs;

			pmi->submodel_render[sm->my_replacement].blown_off = false;
			pmi->submodel_render[sm->my_replacement].angs = sii->angs;
			pmi->submodel_render[sm->my_replacement].prev_angs = sii->prev_angs;
		}
	} else {
		// If submodel isn't yet blown off and has a -destroyed replacement model, we prevent
		// the replacement model from being drawn by marking it as having been blown off
		if ( sm->my_replacement > -1 && sm->my_replacement != sub_model_num)	{
			pmi->submodel[sm->my_replacement].blown_off = true;
			pmi->submodel_render[sm->my_replacement].blown_off = true;
		}
	}

	// Set the angles
	smi->angs = sii->angs;
	smi->prev_angs = sii->prev_angs;

	smi_r->angs = sii->angs;
	smi_r->prev_angs = sii->prev_angs;

	smi->moved_this_frame = true;

	// For all the detail levels of this submodel, set them also.
	for (i=0; i<sm->num_details; i++ )	{
		model_update_instance(model_instance_num, sm->details[i], sii );
	}
}

void model_instance_dumb_rotation_sub(polymodel_instance * pmi, polymodel *pm, int mn)
{
	while ( mn >= 0 )	{

		bsp_info * sm = &pm->submodel[mn];
		submodel_instance *smi = &pmi->submodel[mn];
		submodel_instance *smi_r = &pmi->submodel_render[mn];

		if ( sm->movement_type == MSS_FLAG_DUM_ROTATES ){
			float *ang;
			float *ang_r;
			int axis = sm->movement_axis;
			switch ( axis ) {
			case MOVEMENT_AXIS_X:
				ang = &smi->angs.p;
				ang_r = &smi_r->angs.p;
					break;
			case MOVEMENT_AXIS_Z:
				ang = &smi->angs.b;
				ang_r = &smi_r->angs.b;
					break;
			default:
			case MOVEMENT_AXIS_Y:
				ang = &smi->angs.h;
				ang_r = &smi_r->angs.h;
					break;
			}
			*ang = sm->dumb_turn_rate * float(timestamp())/1000.0f;
			*ang = ((*ang/(PI*2.0f))-float(int(*ang/(PI*2.0f))))*(PI*2.0f);
			*ang_r = *ang;
			//this keeps ang from getting bigger than 2PI
		}

		if ( pm->submodel[mn].first_child > -1 )
			model_instance_dumb_rotation_sub(pmi, pm, pm->submodel[mn].first_child);

		mn = pm->submodel[mn].next_sibling;
	}
}

void model_instance_dumb_rotation(int model_instance_num)
{
	polymodel *pm;
	polymodel_instance *pmi;

	pmi = model_get_instance(model_instance_num);
	pm = model_get(pmi->model_num);
	int mn = pm->detail[0];

	model_instance_dumb_rotation_sub(pmi, pm, mn);
}

void model_do_children_dumb_rotation(polymodel * pm, int mn)
{
	while ( mn >= 0 ) {

		bsp_info * sm = &pm->submodel[mn];

		if ( sm->movement_type == MSS_FLAG_DUM_ROTATES ) {
			float *ang;
			int axis = sm->movement_axis;
			switch(axis) {
			case MOVEMENT_AXIS_X:
				ang = &sm->angs.p;
					break;
			case MOVEMENT_AXIS_Z:
				ang = &sm->angs.b;
					break;
			default:
			case MOVEMENT_AXIS_Y:
				ang = &sm->angs.h;
					break;
			}

			*ang = sm->dumb_turn_rate * float(timestamp())/1000.0f;
			*ang = ((*ang/(PI*2.0f))-float(int(*ang/(PI*2.0f))))*(PI*2.0f);
			//this keeps ang from getting bigger than 2PI
		}

		if (pm->submodel[mn].first_child >-1) { 
			model_do_children_dumb_rotation(pm, pm->submodel[mn].first_child);
		}

		mn = pm->submodel[mn].next_sibling;
	}
}
void model_do_dumb_rotation(int pn){
	polymodel * pm;

	pm = model_get(pn);
	int mn = pm->detail[0];

	model_do_children_dumb_rotation(pm,mn);
}

void model_do_children_look_at(polymodel * pm, int mn)
{
	while ( mn >= 0 ) {
		submodel_look_at(pm, mn);
		if (pm->submodel[mn].first_child >-1) { 
			model_do_children_look_at(pm, pm->submodel[mn].first_child);
		}
		mn = pm->submodel[mn].next_sibling;
	}
}

void model_do_look_at(int pn)
{
	polymodel * pm;
	pm = model_get(pn);
	int mn = pm->detail[0];
	model_do_children_look_at(pm,mn);
}

// Finds a point on the rotation axis of a submodel, used in collision, generally find rotational velocity
void model_init_submodel_axis_pt(submodel_instance_info *sii, int model_num, int submodel_num)
{
	vec3d axis;
	vec3d *mpoint1, *mpoint2;
	vec3d p1, v1, p2, v2, int1;

	polymodel *pm = model_get(model_num);
	Assert(pm->submodel[submodel_num].movement_type == MOVEMENT_TYPE_ROT);
	Assert(sii);

	mpoint1 = NULL;
	mpoint2 = NULL;

	// find 2 fixed points in submodel RF
	// these will be rotated to about the axis an angle of 0 and PI and we'll find the intersection of the
	// two lines to find a point on the axis
	if (pm->submodel[submodel_num].movement_axis == MOVEMENT_AXIS_X) {
		axis = vmd_x_vector;
		mpoint1 = &vmd_y_vector;
		mpoint2 = &vmd_z_vector;
	} else if (pm->submodel[submodel_num].movement_axis == MOVEMENT_AXIS_Y) {
		mpoint1 = &vmd_x_vector;
		axis = vmd_z_vector;		// rotation about y is a change in heading (p,b,h), so we need z
		mpoint2 = &vmd_z_vector;
	} else if (pm->submodel[submodel_num].movement_axis == MOVEMENT_AXIS_Z) {
		mpoint1 = &vmd_x_vector;
		mpoint2 = &vmd_y_vector;
		axis = vmd_y_vector;		// rotation about z is a change in bank (p,b,h), so we need y
	} else {
		// must be one of these axes or submodel_rot_hit is incorrectly set
		Int3();
	}

	// copy submodel angs
	angles copy_angs = pm->submodel[submodel_num].angs;

	// find two points rotated into model RF when angs set to 0
	vm_vec_copy_scale((vec3d*)&pm->submodel[submodel_num].angs, &axis, 0.0f);
	model_find_world_point(&p1, mpoint1, model_num, submodel_num, &vmd_identity_matrix, &vmd_zero_vector);
	model_find_world_point(&p2, mpoint2, model_num, submodel_num, &vmd_identity_matrix, &vmd_zero_vector);

	// find two points rotated into model RF when angs set to PI
	vm_vec_copy_scale((vec3d*)&pm->submodel[submodel_num].angs, &axis, PI);
	model_find_world_point(&v1, mpoint1, model_num, submodel_num, &vmd_identity_matrix, &vmd_zero_vector);
	model_find_world_point(&v2, mpoint2, model_num, submodel_num, &vmd_identity_matrix, &vmd_zero_vector);

	// reset submodel angs
	pm->submodel[submodel_num].angs = copy_angs;

	// find direction vectors of the two lines
	vm_vec_sub2(&v1, &p1);
	vm_vec_sub2(&v2, &p2);

	// find the intersection of the two lines
	float s, t;
	fvi_two_lines_in_3space(&p1, &v1, &p2, &v2, &s, &t);

	// find the actual intersection points
	vm_vec_scale_add(&int1, &p1, &v1, s);

	// set flag to init
	sii->pt_on_axis = int1;
	sii->axis_set = 1;
}


// Adds an electrical arcing effect to a submodel
void model_add_arc(int model_num, int sub_model_num, vec3d *v1, vec3d *v2, int arc_type )
{
	polymodel * pm;

	pm = model_get(model_num);

	if ( sub_model_num == -1 )	{
		sub_model_num = pm->detail[0];
	}

	Assert( sub_model_num >= 0 );
	Assert( sub_model_num < pm->n_models );

	if ( sub_model_num < 0 ) return;
	if ( sub_model_num >= pm->n_models ) return;
	bsp_info *sm = &pm->submodel[sub_model_num];

	if ( sm->num_arcs < MAX_ARC_EFFECTS )	{
		sm->arc_type[sm->num_arcs] = (ubyte)arc_type;
		sm->arc_pts[sm->num_arcs][0] = *v1;
		sm->arc_pts[sm->num_arcs][1] = *v2;
		sm->num_arcs++;
	}
}

// function to return an index into the docking_bays array which matches the criteria passed
// to this function.  dock_type is one of the DOCK_TYPE_XXX defines in model.h
// Goober5000 - now finds more than one dockpoint of this type
int model_find_dock_index(int modelnum, int dock_type, int index_to_start_at)
{
	int i;
	polymodel *pm;

	// get model and make sure it has dockpoints
	pm = model_get(modelnum);
	if ( pm->n_docks <= 0 )
		return -1;

	// look for a dockpoint of this type
	for (i = index_to_start_at; i < pm->n_docks; i++ )
	{
		if ( dock_type & pm->docking_bays[i].type_flags )
			return i;
	}

	// if we get here, type wasn't found -- return -1 and hope for the best
	return -1;
}

// function to return an index into the docking_bays array which matches the string passed
// Fred uses strings to identify docking positions.  This function also accepts generic strings
// so that a desginer doesn't have to know exact names if building a mission from hand.
int model_find_dock_name_index( int modelnum, char *name )
{
	int i;
	polymodel *pm;

	// get model and make sure it has dockpoints
	pm = model_get(modelnum);
	if ( pm->n_docks <= 0 )
		return -1;

	// check the generic names and call previous function to find first dock point of
	// the specified type
	for(i = 0; i < Num_dock_type_names; i++)
	{
		if(!stricmp(name, Dock_type_names[i].name)) {
			return model_find_dock_index(modelnum, Dock_type_names[i].def);
		}
	}
	/*
	if ( !stricmp(name, "cargo") )
		return model_find_dock_index( modelnum, DOCK_TYPE_CARGO );
	else if (!stricmp( name, "rearm") )
		return model_find_dock_index( modelnum, DOCK_TYPE_REARM );
	else if (!stricmp( name, "generic") )
		return model_find_dock_index( modelnum, DOCK_TYPE_GENERIC );
	*/

	// look for a dockpoint with this name
	for (i = 0; i < pm->n_docks; i++ )
	{
		if ( !stricmp(pm->docking_bays[i].name, name) )
			return i;
	}

	// if the bay does not have a name in the model, the model loading code
	// will assign it a default name... check for that here
	if (!strnicmp(name, "<unnamed bay ", 13))
	{
		int index = (name[13] - 'A');
		if (index >= 0 && index < pm->n_docks)
			return index;
	}

	// if we get here, name wasn't found -- return -1 and hope for the best
	return -1;
}

// returns the actual name of a docking point on a model, needed by Fred.
char *model_get_dock_name(int modelnum, int index)
{
	polymodel *pm;

	pm = model_get(modelnum);
	Assert((index >= 0) && (index < pm->n_docks));
	return pm->docking_bays[index].name;
}

int model_get_num_dock_points(int modelnum)
{
	polymodel *pm;

	pm = model_get(modelnum);
	return pm->n_docks;
}

int model_get_dock_index_type(int modelnum, int index)
{
	polymodel *pm = model_get(modelnum);				

	return pm->docking_bays[index].type_flags;
}

// get all the different docking point types on a model
int model_get_dock_types(int modelnum)
{
	int i, type = 0;
	polymodel *pm;

	pm = model_get(modelnum);
	for (i=0; i<pm->n_docks; i++)
		type |= pm->docking_bays[i].type_flags;

	return type;
}

// Goober5000
// returns index in [0, MAX_SHIP_BAY_PATHS)
int model_find_bay_path(int modelnum, char *bay_path_name)
{
	int i;
	polymodel *pm = model_get(modelnum);

	if (pm->ship_bay == NULL)
		return -1;

	if (pm->ship_bay->num_paths <= 0)
		return -1;

	for (i = 0; i < pm->ship_bay->num_paths; i++)
	{
		if (!stricmp(pm->paths[pm->ship_bay->path_indexes[i]].name, bay_path_name))
			return i;
	}

	return -1;
}

int model_create_bsp_collision_tree()
{
	// first find an open slot
	size_t i;
	bool slot_found = false;

	for ( i = 0; i < Bsp_collision_tree_list.size(); ++i ) {
		if ( !Bsp_collision_tree_list[i].used ) {
			slot_found = true;
			break;
		}
	}

	if ( slot_found ) {
		Bsp_collision_tree_list[i].used = true;

		return (int)i;
	}

	bsp_collision_tree tree;

	tree.used = true;
	Bsp_collision_tree_list.push_back(tree);

	return Bsp_collision_tree_list.size() - 1;
}

bsp_collision_tree *model_get_bsp_collision_tree(int tree_index)
{
	Assert(tree_index >= 0);
	Assert((uint) tree_index < Bsp_collision_tree_list.size());

	return &Bsp_collision_tree_list[tree_index];
}

void model_remove_bsp_collision_tree(int tree_index)
{
	Bsp_collision_tree_list[tree_index].used = false;

	if ( Bsp_collision_tree_list[tree_index].node_list ) {
		vm_free(Bsp_collision_tree_list[tree_index].node_list);
	}

	if ( Bsp_collision_tree_list[tree_index].leaf_list ) {
		vm_free(Bsp_collision_tree_list[tree_index].leaf_list);
	}
	
	if ( Bsp_collision_tree_list[tree_index].point_list ) {
		vm_free( Bsp_collision_tree_list[tree_index].point_list );
	}
	
	if ( Bsp_collision_tree_list[tree_index].vert_list ) {
		vm_free( Bsp_collision_tree_list[tree_index].vert_list);
	}
}

#if BYTE_ORDER == BIG_ENDIAN
extern void model_allocate_interp_data(int, int, int);

// tigital -
void swap_bsp_defpoints(ubyte * p)
{
	int n, i;
	int nverts = INTEL_INT( w(p+8) );		//tigital
	int offset = INTEL_INT( w(p+16) );
	int n_norms = INTEL_INT( w(p+12) );

	w(p+8) = nverts;
	w(p+16) = offset;
	w(p+12) = n_norms;

	ubyte * normcount = p+20;
	vec3d *src = vp(p+offset);

	model_allocate_interp_data(nverts, n_norms, 0);

	for (n=0; n<nverts; n++ )	{
		src->xyz.x = INTEL_FLOAT( &src->xyz.x );		//tigital
		src->xyz.y = INTEL_FLOAT( &src->xyz.y );
		src->xyz.z = INTEL_FLOAT( &src->xyz.z );

		Interp_verts[n] = src;
		src++;	//tigital

		for (i=0; i<normcount[n]; i++){
			src->xyz.x = INTEL_FLOAT( &src->xyz.x );		//tigital
			src->xyz.y = INTEL_FLOAT( &src->xyz.y );
			src->xyz.z = INTEL_FLOAT( &src->xyz.z );
			src++;
		}
	}
}

void swap_bsp_tmappoly( polymodel * pm, ubyte * p )
{
	int i, nv;
	model_tmap_vert *verts;
	vec3d * normal = vp(p+8);	//tigital
	vec3d * center = vp(p+20);
	float radius = INTEL_FLOAT( &fl(p+32) );

	fl(p+32) = radius;

	normal->xyz.x = INTEL_FLOAT( &normal->xyz.x );
	normal->xyz.y = INTEL_FLOAT( &normal->xyz.y );
	normal->xyz.z = INTEL_FLOAT( &normal->xyz.z );
	center->xyz.x = INTEL_FLOAT( &center->xyz.x );
	center->xyz.y = INTEL_FLOAT( &center->xyz.y );
	center->xyz.z = INTEL_FLOAT( &center->xyz.z );

	nv = INTEL_INT( w(p+36));		//tigital
		w(p+36) = nv;

	int tmap_num = INTEL_INT( w(p+40) );	//tigital
		w(p+40) = tmap_num;

	if ( nv < 0 ) return;

	verts = (model_tmap_vert *)(p+44);
	for (i=0;i<nv;i++){
		verts[i].vertnum = INTEL_SHORT( verts[i].vertnum );
		verts[i].normnum = INTEL_SHORT( verts[i].normnum );
		verts[i].u = INTEL_FLOAT( &verts[i].u );
		verts[i].v = INTEL_FLOAT( &verts[i].v );
	}

	if ( pm->version < 2003 )	{
		// Set the "normal_point" part of field to be the center of the polygon
		vec3d center_point;
		vm_vec_zero( &center_point );

		for (i=0;i<nv;i++)	{
			vm_vec_add2( &center_point, Interp_verts[verts[i].vertnum] );
		}

		center_point.xyz.x /= nv;
		center_point.xyz.y /= nv;
		center_point.xyz.z /= nv;

		*vp(p+20) = center_point;

		float rad = 0.0f;

		for (i=0;i<nv;i++)	{
			float dist = vm_vec_dist( &center_point, Interp_verts[verts[i].vertnum] );
			if ( dist > rad )	{
				rad = dist;
			}
		}
		fl(p+32) = rad;
	}
}

void swap_bsp_flatpoly( polymodel * pm, ubyte * p )
{
	int i, nv;
	short *verts;
	vec3d * normal = vp(p+8);	//tigital
	vec3d * center = vp(p+20);

	float radius = INTEL_FLOAT( &fl(p+32) );

	fl(p+32) = radius; 

	normal->xyz.x = INTEL_FLOAT( &normal->xyz.x );
	normal->xyz.y = INTEL_FLOAT( &normal->xyz.y );
	normal->xyz.z = INTEL_FLOAT( &normal->xyz.z );
	center->xyz.x = INTEL_FLOAT( &center->xyz.x );
	center->xyz.y = INTEL_FLOAT( &center->xyz.y );
	center->xyz.z = INTEL_FLOAT( &center->xyz.z );

	nv = INTEL_INT( w(p+36));		//tigital
		w(p+36) = nv;
        
	if ( nv < 0 ) return;

	verts = (short *)(p+44);
	for (i=0; i<nv*2; i++){
		verts[i] = INTEL_SHORT( verts[i] );
	}

	if ( pm->version < 2003 )	{
		// Set the "normal_point" part of field to be the center of the polygon
		vec3d center_point;
		vm_vec_zero( &center_point );

		for (i=0;i<nv;i++)	{
			vm_vec_add2( &center_point, Interp_verts[verts[i*2]] );
		}

		center_point.xyz.x /= nv;
		center_point.xyz.y /= nv;
		center_point.xyz.z /= nv;

		*vp(p+20) = center_point;

		float rad = 0.0f;

		for (i=0;i<nv;i++)	{
			float dist = vm_vec_dist( &center_point, Interp_verts[verts[i*2]] );
			if ( dist > rad )	{
				rad = dist;
			}
		}
		fl(p+32) = rad;
	}
}

void swap_bsp_sortnorms( polymodel * pm, ubyte * p )
{
	int frontlist = INTEL_INT( w(p+36) );	//tigital
	int backlist = INTEL_INT( w(p+40) );
	int prelist = INTEL_INT( w(p+44) );
	int postlist = INTEL_INT( w(p+48) );
	int onlist = INTEL_INT( w(p+52) );

	w(p+36) = frontlist;
	w(p+40) = backlist;
	w(p+44) = prelist;
	w(p+48) = postlist;
	w(p+52) = onlist;

	vec3d * normal = vp(p+8);	//tigital
	vec3d * center = vp(p+20);
	int  tmp = INTEL_INT( w(p+32) );
	
	w(p+32) = tmp;

	normal->xyz.x = INTEL_FLOAT( &normal->xyz.x );
	normal->xyz.y = INTEL_FLOAT( &normal->xyz.y );
	normal->xyz.z = INTEL_FLOAT( &normal->xyz.z );
	center->xyz.x = INTEL_FLOAT( &center->xyz.x );
	center->xyz.y = INTEL_FLOAT( &center->xyz.y );
	center->xyz.z = INTEL_FLOAT( &center->xyz.z );

	vec3d * bmin = vp(p+56);	//tigital
	vec3d * bmax = vp(p+68);

	bmin->xyz.x = INTEL_FLOAT( &bmin->xyz.x );
	bmin->xyz.y = INTEL_FLOAT( &bmin->xyz.y );
	bmin->xyz.z = INTEL_FLOAT( &bmin->xyz.z );
	bmax->xyz.x = INTEL_FLOAT( &bmax->xyz.x );
	bmax->xyz.y = INTEL_FLOAT( &bmax->xyz.y );
	bmax->xyz.z = INTEL_FLOAT( &bmax->xyz.z );

	if (prelist) swap_bsp_data(pm,p+prelist);
	if (backlist) swap_bsp_data(pm,p+backlist);
	if (onlist) swap_bsp_data(pm,p+onlist);
	if (frontlist) swap_bsp_data(pm,p+frontlist);
	if (postlist) swap_bsp_data(pm,p+postlist);
}
#endif // BIG_ENDIAN

void swap_bsp_data( polymodel * pm, void *model_ptr )
{
#if BYTE_ORDER == BIG_ENDIAN
	ubyte *p = (ubyte *)model_ptr;
	int chunk_type, chunk_size;
	vec3d * min;
	vec3d * max;

	chunk_type = INTEL_INT( w(p) );	//tigital
	chunk_size = INTEL_INT( w(p+4) );
	w(p) = chunk_type;
	w(p+4) = chunk_size;

	while (chunk_type != OP_EOF) {
		switch (chunk_type) {
			case OP_EOF:
				return;
			case OP_DEFPOINTS:
				swap_bsp_defpoints(p); 
				break;
			case OP_FLATPOLY:
				swap_bsp_flatpoly(pm, p);
				break;
			case OP_TMAPPOLY:
				swap_bsp_tmappoly(pm, p);
				break;
			case OP_SORTNORM:	
				swap_bsp_sortnorms(pm, p);
				break;
			case OP_BOUNDBOX:
				min = vp(p+8);
				max = vp(p+20);
				min->xyz.x = INTEL_FLOAT( &min->xyz.x );
				min->xyz.y = INTEL_FLOAT( &min->xyz.y );
				min->xyz.z = INTEL_FLOAT( &min->xyz.z );
				max->xyz.x = INTEL_FLOAT( &max->xyz.x );
				max->xyz.y = INTEL_FLOAT( &max->xyz.y );
				max->xyz.z = INTEL_FLOAT( &max->xyz.z );
				break;
			default:
				mprintf(( "Bad chunk type %d, len=%d in modelread:swap_bsp_data\n", chunk_type, chunk_size ));
				Int3();		// Bad chunk type!
			return;
		}

		p += chunk_size;
		chunk_type = INTEL_INT( w(p));	//tigital
		chunk_size = INTEL_INT( w(p+4) );
		w(p) = chunk_type;
		w(p+4) = chunk_size;
	}

	return;
#endif
}

void swap_sldc_data(ubyte *buffer)
{
#if BYTE_ORDER == BIG_ENDIAN
	char *type_p = (char *)(buffer);
	int *size_p = (int *)(buffer+1);
	*size_p = INTEL_INT(*size_p);

	// split and polygons
	vec3d *minbox_p = (vec3d*)(buffer+5);
	vec3d *maxbox_p = (vec3d*)(buffer+17);

	minbox_p->xyz.x = INTEL_FLOAT(&minbox_p->xyz.x);
	minbox_p->xyz.y = INTEL_FLOAT(&minbox_p->xyz.y);
	minbox_p->xyz.z = INTEL_FLOAT(&minbox_p->xyz.z);

	maxbox_p->xyz.x = INTEL_FLOAT(&maxbox_p->xyz.x);
	maxbox_p->xyz.y = INTEL_FLOAT(&maxbox_p->xyz.y);
	maxbox_p->xyz.z = INTEL_FLOAT(&maxbox_p->xyz.z);


	// split
	unsigned int *front_offset_p = (unsigned int*)(buffer+29);
	unsigned int *back_offset_p = (unsigned int*)(buffer+33);

	// polygons
	unsigned int *num_polygons_p = (unsigned int*)(buffer+29);

	unsigned int *shld_polys = (unsigned int*)(buffer+33);

	if (*type_p == 0) // SPLIT
	{
			*front_offset_p = INTEL_INT(*front_offset_p);
			*back_offset_p = INTEL_INT(*back_offset_p);
	}
	else
	{
		*num_polygons_p = INTEL_INT(*num_polygons_p);
		for (unsigned int i = 0; i < *num_polygons_p; i++)
		{
			shld_polys[i] = INTEL_INT(shld_polys[i]);
		}			
	}
#endif
}

void glowpoint_override_defaults(glow_point_bank_override *gpo)
{
	gpo->name[0] = 0;
	gpo->type = 0;
	gpo->on_time = 0;
	gpo->off_time = 0;
	gpo->disp_time = 0;
	gpo->glow_bitmap = -1;
	gpo->glow_neb_bitmap = -1;
	gpo->is_on = true;
	gpo->type_override = false;
	gpo->on_time_override = false;
	gpo->off_time_override = false;
	gpo->disp_time_override = false;
	gpo->glow_bitmap_override = false;
	gpo->pulse_period_override = false;
	gpo->pulse_type = 0;
	gpo->pulse_period = 0;
	gpo->pulse_amplitude = 1.0f;
	gpo->pulse_bias = 0.0f;
	gpo->pulse_exponent = 1.0f;
	gpo->is_lightsource = false;
	gpo->radius_multi = 15.0f;
	gpo->light_color = vmd_zero_vector;
	gpo->light_mix_color = vmd_zero_vector;
	gpo->lightcone = false;
	gpo->cone_angle = 90.0f;
	gpo->cone_direction = vmd_zero_vector;
	gpo->dualcone = false;
	gpo->rotating = false;
	gpo->rotation_axis = vmd_zero_vector;
	gpo->rotation_speed = 0.0f;
}

SCP_vector<glow_point_bank_override>::iterator get_glowpoint_bank_override_by_name(const char* name)
{
	SCP_vector<glow_point_bank_override>::iterator gpo = glowpoint_bank_overrides.begin();
	for(;gpo != glowpoint_bank_overrides.end(); ++gpo)	{
		if(!strcmp(gpo->name, name))	{
			return gpo;
		}
	}
	return glowpoint_bank_overrides.end();
}

void parse_glowpoint_table(const char *filename)
{
	try {
		if (cf_exists_full(filename, CF_TYPE_TABLES))
			read_file_text(filename, CF_TYPE_TABLES);
		else
			return;

		reset_parse();

		if (!optional_string("#Glowpoint overrides")) {
			return;
		}

		while (!required_string_either("$Name:", "#End")) {
			glow_point_bank_override gpo;
			glowpoint_override_defaults(&gpo);

			bool replace = false;
			bool skip = false;

			required_string("$Name:");
			stuff_string(gpo.name, F_NAME, NAME_LENGTH);

			if (optional_string("+nocreate")) {
				if (Parsing_modular_table) {
					replace = true;
				}
				else {
					mprintf(("+nocreate specified in non-modular glowpoint table.\n"));
				}
			}

			if (optional_string("$On:")) {
				stuff_boolean(&gpo.is_on);
			}

			if (optional_string("$Displacement time:")) {
				stuff_int(&gpo.disp_time);
				gpo.disp_time_override = true;
			}

			if (optional_string("$On time:")) {
				stuff_int(&gpo.on_time);
				gpo.on_time_override = true;
			}

			if (optional_string("$Off time:")) {
				stuff_int(&gpo.off_time);
				gpo.off_time_override = true;
			}

			if (optional_string("$Texture:")) {
				char glow_texture_name[32];
				stuff_string(glow_texture_name, F_NAME, NAME_LENGTH);

				gpo.glow_bitmap_override = true;

				if (stricmp(glow_texture_name, "none")) {
					gpo.glow_bitmap = bm_load(glow_texture_name);

					if (gpo.glow_bitmap < 0)
					{
						Warning(LOCATION, "Couldn't open texture '%s'\nreferenced by glowpoint present '%s'\n", glow_texture_name, gpo.name);
					}
					else
					{
						nprintf(("Model", "Glowpoint preset %s texture num is %d\n", gpo.name, gpo.glow_bitmap));
					}

					char glow_texture_neb_name[256];
					strncpy(glow_texture_neb_name, glow_texture_name, 256);
					strcat(glow_texture_neb_name, "-neb");
					gpo.glow_neb_bitmap = bm_load(glow_texture_neb_name);

					if (gpo.glow_neb_bitmap < 0)
					{
						gpo.glow_neb_bitmap = gpo.glow_bitmap;
						nprintf(("Model", "Glowpoint preset nebula texture not found for '%s', using normal glowpoint texture instead\n", gpo.name));
					}
					else
					{
						nprintf(("Model", "Glowpoint preset %s nebula texture num is %d\n", gpo, gpo.glow_neb_bitmap));
					}
				}
				else {
					gpo.glow_bitmap_override = true;
				}
			}

			if (optional_string("$Type:")) {
				stuff_int(&gpo.type);
				gpo.type_override = true;
			}

			if (optional_string("$Pulse type:")) {
				char pulsetype[33];
				stuff_string(pulsetype, F_NAME, NAME_LENGTH);
				if (!stricmp(pulsetype, "sine")) {
					gpo.pulse_type = PULSE_SIN;
				}
				else if (!stricmp(pulsetype, "cosine")) {
					gpo.pulse_type = PULSE_COS;
				}
				else if (!stricmp(pulsetype, "triangle")) {
					gpo.pulse_type = PULSE_TRI;
				}
				else if (!stricmp(pulsetype, "shiftedtriangle")) {
					gpo.pulse_type = PULSE_SHIFTTRI;
				}
			}

			if (optional_string("$Pulse period:")) {
				stuff_int(&gpo.pulse_period);
				gpo.pulse_period_override = true;
			}

			if (optional_string("$Pulse amplitude:")) {
				stuff_float(&gpo.pulse_amplitude);
			}

			if (optional_string("$Pulse bias:")) {
				stuff_float(&gpo.pulse_bias);
			}

			if (optional_string("$Pulse exponent:")) {
				stuff_float(&gpo.pulse_exponent);
			}

			if (optional_string("+light")) {
				gpo.is_lightsource = true;

				if (optional_string("$Light radius multiplier:")) {
					stuff_float(&gpo.radius_multi);
				}

				required_string("$Light color:");
				int temp;
				stuff_int(&temp);
				gpo.light_color.xyz.x = temp / 255.0f;
				stuff_int(&temp);
				gpo.light_color.xyz.y = temp / 255.0f;
				stuff_int(&temp);
				gpo.light_color.xyz.z = temp / 255.0f;

				if (optional_string("$Light mix color:")) {
					stuff_int(&temp);
					gpo.light_mix_color.xyz.x = temp / 255.0f;
					stuff_int(&temp);
					gpo.light_mix_color.xyz.y = temp / 255.0f;
					stuff_int(&temp);
					gpo.light_mix_color.xyz.z = temp / 255.0f;
				}

				if (optional_string("+lightcone")) {
					gpo.lightcone = true;

					if (optional_string("$Cone angle:")) {
						stuff_float(&gpo.cone_angle);
						gpo.cone_inner_angle = cos((gpo.cone_angle - (gpo.cone_angle < 20.0f) ? gpo.cone_angle*0.5f : 20.0f) / 180.0f * PI);
						gpo.cone_angle = cos(gpo.cone_angle / 180.0f * PI);
					}

					required_string("$Cone direction:");
					stuff_float_list(gpo.cone_direction.a1d, 3);
					if (vm_vec_mag_quick(&gpo.cone_direction) != 0.0f) {
						vm_vec_normalize(&gpo.cone_direction);
					}
					else {
						Warning(LOCATION, "Null vector specified in cone direction for glowpoint override %s. Discarding preset.", gpo.name);
						skip = true;
					}
					if (optional_string("+dualcone")) {
						gpo.dualcone = true;
					}

					if (optional_string("+rotating")) {
						gpo.rotating = true;
						required_string("$Rotation axis:");
						stuff_float_list(gpo.rotation_axis.a1d, 3);
						if (vm_vec_mag_quick(&gpo.rotation_axis) != 0.0f) {
							vm_vec_normalize(&gpo.rotation_axis);
						}
						else {
							Warning(LOCATION, "Null vector specified in rotation axis for glowpoint override %s. Discarding preset.", gpo.name);
							skip = true;
						}
						required_string("$Rotation speed:");
						stuff_float(&gpo.rotation_speed);
					}
				}
			}
			if (!skip) {
				SCP_vector<glow_point_bank_override>::iterator gpoi = get_glowpoint_bank_override_by_name(gpo.name);
				if (gpoi == glowpoint_bank_overrides.end()) {
					if (!replace) {
						glowpoint_bank_overrides.push_back(gpo);
					}
				}
				else {
					if (!replace) {
						Warning(LOCATION, "+nocreate not specified for glowpoint override that already exists. Discarding duplicate entry: %s", gpo.name);
					}
					else {
						glowpoint_bank_overrides.erase(gpoi);
						glowpoint_bank_overrides.push_back(gpo);
					}
				}
			}

		}
		required_string("#End");
	} catch (const parse::ParseException& e) {
		mprintf(("Unable to parse '%s'!  Error code = %d.\n", filename, e.what()));
		return;
	}
}

void glowpoint_init()
{
	glowpoint_bank_overrides.clear();
	parse_glowpoint_table("glowpoints.tbl");
	parse_modular_table(NOX("*-gpo.tbm"), parse_glowpoint_table);
}<|MERGE_RESOLUTION|>--- conflicted
+++ resolved
@@ -748,18 +748,6 @@
 	for (i = 0; i < pm->n_models; i++) {
 		interp_configure_vertex_buffers(pm, i);
 	}
-<<<<<<< HEAD
-	
-	// these must be reset to NULL for the tests to work correctly later
-	if (ibuffer_info.read != NULL) {
-		cfclose( ibuffer_info.read );
-	}
-
-	if (ibuffer_info.write != NULL) {
-		cfclose( ibuffer_info.write );
-	}
-
-	memset( &ibuffer_info, 0, sizeof(IBX) );
 
 	// figure out which vertices are transparent
 	for ( i = 0; i < pm->n_models; i++ ) {
@@ -795,8 +783,6 @@
 			interp_create_detail_index_buffer(pm, i);
 		}
 	}
-=======
->>>>>>> 27cdf337
 
 	// now actually fill the buffer with our info ...
 	for (i = 0; i < pm->n_models; i++) {
