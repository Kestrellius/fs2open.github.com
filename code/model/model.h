--- conflicted
+++ resolved
@@ -980,17 +980,14 @@
 
 // Gets two random points on the surface of a submodel
 extern void submodel_get_two_random_points(int model_num, int submodel_num, vec3d *v1, vec3d *v2, vec3d *n1 = NULL, vec3d *n2 = NULL);
-<<<<<<< HEAD
-extern void submodel_get_two_random_points_better(int model_num, int submodel_num, vec3d *v1, vec3d *v2);
+
+extern void submodel_get_two_random_points_better(int model_num, int submodel_num, vec3d * v1, vec3d * v2, int seed = -1);
 
 // gets the average position of the mesh at a particular z slice, approximately
 void submodel_get_cross_sectional_avg_pos(int model_num, int submodel_num, float z_slice_pos, vec3d* pos);
 // generates a random position more or less inside-ish a mesh at a particular z slice
 void submodel_get_cross_sectional_random_pos(int model_num, int submodel_num, float z_slice_pos, vec3d* pos);
   
-=======
-extern void submodel_get_two_random_points_better(int model_num, int submodel_num, vec3d *v1, vec3d *v2, int seed = -1);
->>>>>>> 61c7cc28
 // gets the index into the docking_bays array of the specified type of docking point
 // Returns the index.  second functions returns the index of the docking bay with
 // the specified name
