/*
 * Copyright (C) Volition, Inc. 1999.  All rights reserved.
 *
 * All source code herein is the property of Volition, Inc. You may not sell 
 * or otherwise commercially exploit the source or things you created based on the 
 * source.
 *
*/ 



#define MODEL_LIB

#include "bmpman/bmpman.h"
#include "cmdline/cmdline.h"
#include "debugconsole/console.h"
#include "gamesequence/gamesequence.h"
#include "gamesnd/gamesnd.h"
#include "globalincs/alphacolors.h"
#include "globalincs/linklist.h"
#include "graphics/2d.h"
#include "graphics/util/GPUMemoryHeap.h"
#include "io/key.h"
#include "io/timer.h"
#include "math/fvi.h"
#include "math/staticrand.h"
#include "mission/missionparse.h"
#include "model/modelrender.h"
#include "model/modelsinc.h"
#include "nebula/neb.h"
#include "parse/parselo.h"
#include "particle/particle.h"
#include "render/3dinternal.h"
#include "ship/ship.h"
#include "ship/shipfx.h"
#include "tracing/Monitor.h"
#include "tracing/tracing.h"
#include "utils/Random.h"
#include "weapon/shockwave.h"

#include <climits>


float model_radius = 0;

// Some debug variables used externally for displaying stats
#ifndef NDEBUG
int modelstats_num_polys = 0;
int modelstats_num_polys_drawn = 0;
int modelstats_num_verts = 0;
int modelstats_num_sortnorms = 0;
int modelstats_num_boxes = 0;
#endif

typedef struct model_light {
	ubyte r, g, b;
} model_light;

// a lighting object
typedef struct model_light_object {
	model_light *lights;

	int		objnum;
	int		skip;
	int		skip_max;
} model_light_object;

struct bsp_vertex
{
	vec3d position;
	vec3d normal;
	uv_pair tex_coord;
	ubyte r, g, b, a;
};

struct bsp_polygon
{
	uint Start_index;
	uint Num_verts;

	int texture;
};

class bsp_polygon_data
{
	SCP_vector<vec3d> Vertex_list;
	SCP_vector<vec3d> Normal_list; 

	SCP_vector<bsp_vertex> Polygon_vertices;
	SCP_vector<bsp_polygon> Polygons;

	ubyte* Lights;

	int Num_polies[MAX_MODEL_TEXTURES];
	int Num_verts[MAX_MODEL_TEXTURES];

	int Num_flat_polies;
	int Num_flat_verts;

	void process_bsp(int offset, ubyte* bsp_data);
	void process_defpoints(int off, ubyte* bsp_data);
	void process_sortnorm(int offset, ubyte* bsp_data);
	void process_sortnorm2(int offset, ubyte* bsp_data);
	void process_tmap(int offset, ubyte* bsp_data);
	void process_tmap2(int offset, ubyte* bsp_data);
	void process_flat(int offset, ubyte* bsp_data);
public:
	bsp_polygon_data(ubyte* bsp_data);

	int get_num_triangles(int texture);
	int get_num_lines(int texture);

	void generate_triangles(int texture, vertex *vert_ptr, vec3d* norm_ptr);
	void generate_lines(int texture, vertex *vert_ptr);

	SCP_set<int> get_textures_used() const;
	void replace_textures_used(const SCP_map<int, int>& replacementMap);
};

/**
 * @brief Vertex structure for passing data to the GPU
 */
struct interp_vertex {
	uv_pair uv;
	vec3d normal;
	vec4 tangent;
	float modelId;
	vec3d pos;
};

// -----------------------
// Local variables
//

static uint Num_interp_verts_allocated = 0;
vec3d **Interp_verts = NULL;
static vertex *Interp_points = NULL;
static vertex *Interp_splode_points = NULL;
vec3d *Interp_splode_verts = NULL;
static uint Interp_num_verts = 0;

static float Interp_box_scale = 1.0f; // this is used to scale both detail boxes and spheres

// -------------------------------------------------------------------
// lighting save stuff 
//

model_light_object Interp_lighting_temp;
model_light_object *Interp_lighting = &Interp_lighting_temp;
int Interp_use_saved_lighting = 0;
int Interp_saved_lighting_full = 0;
//
// lighting save stuff 
// -------------------------------------------------------------------


static uint Num_interp_norms_allocated = 0;
static vec3d **Interp_norms = NULL;
static ubyte *Interp_light_applied = NULL;
static uint Interp_num_norms = 0;
static ubyte *Interp_lights;

// Stuff to control rendering parameters
static color Interp_outline_color;
static int Interp_detail_level_locked = -1;
static uint Interp_flags = 0;

// If non-zero, then the subobject gets scaled by Interp_thrust_scale.
int Interp_thrust_scale_subobj = 0;
float Interp_thrust_scale = 0.1f;
static float Interp_thrust_scale_x = 0.0f;//added -bobboau
static float Interp_thrust_scale_y = 0.0f;//added -bobboau

static int Interp_thrust_bitmap = -1;
static int Interp_thrust_glow_bitmap = -1;
static float Interp_thrust_glow_noise = 1.0f;
static bool Interp_afterburner = false;

// Bobboau's thruster stuff
static int Interp_secondary_thrust_glow_bitmap = -1;
static int Interp_tertiary_thrust_glow_bitmap = -1;
static int Interp_distortion_thrust_bitmap = -1;
static float Interp_thrust_glow_rad_factor = 1.0f;
static float Interp_secondary_thrust_glow_rad_factor = 1.0f;
static float Interp_tertiary_thrust_glow_rad_factor = 1.0f;
static float Interp_distortion_thrust_rad_factor = 1.0f;
static float Interp_distortion_thrust_length_factor = 1.0f;
static float Interp_thrust_glow_len_factor = 1.0f;
static vec3d Interp_thrust_rotvel = ZERO_VECTOR;
static bool Interp_draw_distortion = true;

// Bobboau's warp stuff
static float Interp_warp_scale_x = 1.0f;
static float Interp_warp_scale_y = 1.0f;
static float Interp_warp_scale_z = 1.0f;

// if != -1, use this bitmap when rendering ship insignias
static int Interp_insignia_bitmap = -1;

// if != -1, use this bitmap when rendering with a forced texture
static int Interp_forced_bitmap = -1;

// our current level of detail (LOD)
int Interp_detail_level = 0;

// forward references
int model_should_render_engine_glow(int objnum, int bank_obj);

void model_deallocate_interp_data()
{
	if (Interp_verts != nullptr) {
		vm_free(Interp_verts);
		Interp_verts = nullptr;
	}

	if (Interp_points != nullptr) {
		vm_free(Interp_points);
		Interp_points = nullptr;
	}

	if (Interp_splode_points != nullptr) {
		vm_free(Interp_splode_points);
		Interp_splode_points = nullptr;
	}

	if (Interp_splode_verts != nullptr) {
		vm_free(Interp_splode_verts);
		Interp_splode_verts = nullptr;
	}

	if (Interp_norms != nullptr) {
		vm_free(Interp_norms);
		Interp_norms = nullptr;
	}

	if (Interp_light_applied != nullptr) {
		vm_free(Interp_light_applied);
		Interp_light_applied = nullptr;
	}

	if (Interp_lighting_temp.lights != nullptr) {
		vm_free(Interp_lighting_temp.lights);
		Interp_lighting_temp.lights = nullptr;
	}

	Num_interp_verts_allocated = 0;
	Num_interp_norms_allocated = 0;
}

extern void model_collide_allocate_point_list(int n_points);
extern void model_collide_free_point_list();

void model_allocate_interp_data(uint n_verts, uint n_norms)
{
	static ubyte dealloc = 0;

	if (!dealloc) {
		atexit(model_deallocate_interp_data);
		atexit(model_collide_free_point_list);
		dealloc = 1;
	}

	Assert( (n_verts || Num_interp_verts_allocated) && (n_norms || Num_interp_norms_allocated) );

	if (n_verts > Num_interp_verts_allocated) {
		if (Interp_verts != NULL) {
			vm_free(Interp_verts);
			Interp_verts = NULL;
		}
		// Interp_verts can't be reliably realloc'd so free and malloc it on each resize (no data needs to be carried over)
		Interp_verts = (vec3d**) vm_malloc( n_verts * sizeof(vec3d *) );

		Interp_points = (vertex*) vm_realloc( Interp_points, n_verts * sizeof(vertex) );
		Interp_splode_points = (vertex*) vm_realloc( Interp_splode_points, n_verts * sizeof(vertex) );
		Interp_splode_verts = (vec3d*) vm_realloc( Interp_splode_verts, n_verts * sizeof(vec3d) );

		Num_interp_verts_allocated = n_verts;

		// model collide needs a similar size to resize it based on this new value
		model_collide_allocate_point_list( n_verts );
	}

	if (n_norms > Num_interp_norms_allocated) {
		if (Interp_norms != NULL) {
			vm_free(Interp_norms);
			Interp_norms = NULL;
		}
		// Interp_norms can't be reliably realloc'd so free and malloc it on each resize (no data needs to be carried over)
		Interp_norms = (vec3d**) vm_malloc( n_norms * sizeof(vec3d *) );

		// these next two lighting things aren't values that need to be carried over, but we need to make sure they are 0 by default
		if (Interp_light_applied != NULL) {
			vm_free(Interp_light_applied);
			Interp_light_applied = NULL;
		}

		if (Interp_lighting_temp.lights != NULL) {
			vm_free(Interp_lighting_temp.lights);
			Interp_lighting_temp.lights = NULL;
		}

		Interp_light_applied = (ubyte*) vm_malloc( n_norms * sizeof(ubyte) );
		Interp_lighting_temp.lights = (model_light*) vm_malloc( n_norms * sizeof(model_light) );

		memset( Interp_light_applied, 0, n_norms * sizeof(ubyte) );
		memset( Interp_lighting_temp.lights, 0, n_norms * sizeof(model_light) );

		Num_interp_norms_allocated = n_norms;
	}

	Interp_num_verts = n_verts;
	Interp_num_norms = n_norms;

	// check that everything is still usable (works in release and debug builds)
	Verify( Interp_points != NULL );
	Verify( Interp_splode_points != NULL );
	Verify( Interp_verts != NULL );
	Verify( Interp_splode_verts != NULL );
	Verify( Interp_norms != NULL );
	Verify( Interp_light_applied != NULL );
}

void interp_clear_instance()
{
	Interp_thrust_scale = 0.1f;
	Interp_thrust_scale_x = 0.0f;//added-Bobboau
	Interp_thrust_scale_y = 0.0f;//added-Bobboau
	Interp_thrust_bitmap = -1;
	Interp_thrust_glow_bitmap = -1;
	Interp_thrust_glow_noise = 1.0f;
	Interp_insignia_bitmap = -1;
	Interp_afterburner = false;

	// Bobboau's thruster stuff
	{
		Interp_thrust_glow_rad_factor = 1.0f;

		Interp_secondary_thrust_glow_bitmap = -1;
		Interp_secondary_thrust_glow_rad_factor = 1.0f;

		Interp_tertiary_thrust_glow_bitmap = -1;
		Interp_tertiary_thrust_glow_rad_factor = 1.0f;

		Interp_thrust_glow_len_factor = 1.0f;

		vm_vec_zero(&Interp_thrust_rotvel);
	}

	Interp_box_scale = 1.0f;

	Interp_detail_level_locked = -1;

	Interp_forced_bitmap = -1;
}

/**
 * Scales the engines thrusters by this much
 */
void model_set_thrust(int  /*model_num*/, mst_info *mst)
{
	if (mst == NULL) {
		Int3();
		return;
	}

	Interp_thrust_scale = mst->length.xyz.z;
	Interp_thrust_scale_x = mst->length.xyz.x;
	Interp_thrust_scale_y = mst->length.xyz.y;

	CLAMP(Interp_thrust_scale, 0.1f, 1.0f);

	Interp_thrust_bitmap = mst->primary_bitmap;
	Interp_thrust_glow_bitmap = mst->primary_glow_bitmap;
	Interp_secondary_thrust_glow_bitmap = mst->secondary_glow_bitmap;
	Interp_tertiary_thrust_glow_bitmap = mst->tertiary_glow_bitmap;
	Interp_distortion_thrust_bitmap = mst->distortion_bitmap;

	Interp_thrust_glow_noise = mst->glow_noise;
	Interp_afterburner = mst->use_ab;

	Interp_thrust_rotvel = mst->rotvel;

	Interp_thrust_glow_rad_factor = mst->glow_rad_factor;
	Interp_secondary_thrust_glow_rad_factor = mst->secondary_glow_rad_factor;
	Interp_tertiary_thrust_glow_rad_factor = mst->tertiary_glow_rad_factor;
	Interp_thrust_glow_len_factor = mst->glow_length_factor;
	Interp_distortion_thrust_rad_factor = mst->distortion_rad_factor;
	Interp_distortion_thrust_length_factor = mst->distortion_length_factor;

	Interp_draw_distortion = mst->draw_distortion;
}

bool splodeing = false;
int splodeingtexture = -1;
float splode_level = 0.0f;

float GEOMETRY_NOISE = 0.0f;

// Point list
// +0      int         id
// +4      int         size
// +8      int         n_verts
// +12     int         n_norms
// +16     int         offset from start of chunk to vertex data
// +20     n_verts*char    norm_counts
// +offset             vertex data. Each vertex n is a point followed by norm_counts[n] normals.
void model_interp_splode_defpoints(ubyte * p, polymodel * /*pm*/, bsp_info * /*sm*/, float dist)
{
	if(dist==0.0f)return;

	if(dist<0.0f)dist*=-1.0f;

	int n;
	int nverts = w(p+8);	
	int offset = w(p+16);
	int nnorms = 0;

	ubyte * normcount = p+20;
	vertex *dest = Interp_splode_points;
	vec3d *src = vp(p+offset);

	for (n = 0; n < nverts; n++) {
		nnorms += normcount[n];
	}

	model_allocate_interp_data(nverts, nnorms);

	vec3d dir;

	for (n=0; n<nverts; n++ )	{	
		Interp_splode_verts[n] = *src;		
			
		src++;

		vm_vec_avg_n(&dir, normcount[n], src);
		vm_vec_normalize(&dir);

		for(int i=0; i<normcount[n]; i++)src++;

		vm_vec_scale_add2(&Interp_splode_verts[n], &dir, dist);

		g3_rotate_vertex(dest, &Interp_splode_verts[n]);
		
		dest++;

	}

}

// Point list
// +0      int         id
// +4      int         size
// +8      int         n_verts
// +12     int         n_norms
// +16     int         offset from start of chunk to vertex data
// +20     n_verts*char    norm_counts
// +offset             vertex data. Each vertex n is a point followed by norm_counts[n] normals.
void model_interp_defpoints(ubyte * p, polymodel *pm, bsp_info *sm)
{
	if(splodeing)model_interp_splode_defpoints(p, pm, sm, splode_level*model_radius);

	uint i, n;
	uint nverts = uw(p+8);	
	uint offset = uw(p+16);
	uint next_norm = 0;
	uint nnorms = 0;

	ubyte * normcount = p+20;
	vertex *dest = NULL;
	vec3d *src = vp(p+offset);

	// Get pointer to lights
	Interp_lights = p+20+nverts;

	for (i = 0; i < nverts; i++) {
		nnorms += normcount[i];
	}

	// allocate new Interp data if size is greater than we already have ready to use
	model_allocate_interp_data(nverts, nnorms);

	dest = Interp_points;

	Assert( dest != NULL );

	#ifndef NDEBUG
	modelstats_num_verts += nverts;
	#endif


	if (Interp_thrust_scale_subobj)	{

		// Only scale vertices that aren't on the "base" of 
		// the effect.  Base is something Adam decided to be
		// anything under 1.5 meters, hence the 1.5f.
		float min_thruster_dist = -1.5f;

		if ( Interp_flags & MR_IS_MISSILE )	{
			min_thruster_dist = 0.5f;
		}

		for (n=0; n<nverts; n++ )	{
			vec3d tmp;

			Interp_verts[n] = src;

			// Only scale vertices that aren't on the "base" of 
			// the effect.  Base is something Adam decided to be
			// anything under 1.5 meters, hence the 1.5f.
			if ( src->xyz.z < min_thruster_dist )	{
				tmp.xyz.x = src->xyz.x * 1.0f;
				tmp.xyz.y = src->xyz.y * 1.0f;
				tmp.xyz.z = src->xyz.z * Interp_thrust_scale;
			} else {
				tmp = *src;
			}
			
			g3_rotate_vertex(dest,&tmp);
		
			src++;		// move to normal

			for (i=0; i<normcount[n]; i++ )	{
				Interp_light_applied[next_norm] = 0;
				Interp_norms[next_norm] = src;

				next_norm++;
				src++;
			}
			dest++;
		} 
	} else if ( (Interp_warp_scale_x != 1.0f) || (Interp_warp_scale_y != 1.0f) || (Interp_warp_scale_z != 1.0f)) {
		for (n=0; n<nverts; n++ )	{
			vec3d tmp;

			Interp_verts[n] = src;

			tmp.xyz.x = (src->xyz.x) * Interp_warp_scale_x;
			tmp.xyz.y = (src->xyz.y) * Interp_warp_scale_y;
			tmp.xyz.z = (src->xyz.z) * Interp_warp_scale_z;
			
			g3_rotate_vertex(dest,&tmp);
		
			src++;		// move to normal

			for (i=0; i<normcount[n]; i++ )	{
				Interp_light_applied[next_norm] = 0;
				Interp_norms[next_norm] = src;

				next_norm++;
				src++;
			}
			dest++;
		} 
	} else {
		vec3d point;

		for (n=0; n<nverts; n++ )	{	

			if(GEOMETRY_NOISE!=0.0f){
				GEOMETRY_NOISE = model_radius / 50;

				Interp_verts[n] = src;	
				point.xyz.x = src->xyz.x + frand_range(GEOMETRY_NOISE,-GEOMETRY_NOISE);
				point.xyz.y = src->xyz.y + frand_range(GEOMETRY_NOISE,-GEOMETRY_NOISE);
				point.xyz.z = src->xyz.z + frand_range(GEOMETRY_NOISE,-GEOMETRY_NOISE);
						
				g3_rotate_vertex(dest, &point);
			}else{
				Interp_verts[n] = src;	
				g3_rotate_vertex(dest, src);
			}

			src++;		// move to normal

			for (i=0; i<normcount[n]; i++ )	{
				Interp_light_applied[next_norm] = 0;
				Interp_norms[next_norm] = src;

				next_norm++;
				src++;
			}
			dest++;
		}
	}

	Interp_num_norms = next_norm;
}

void model_interp_edge_alpha( ubyte *param_r, ubyte *param_g, ubyte *param_b, vec3d *pnt, vec3d *norm, float alpha, bool invert = false)
{
	vec3d r;

	vm_vec_sub(&r, &View_position, pnt);
	vm_vec_normalize(&r);

	float d = vm_vec_dot(&r, norm);

	if (d < 0.0f)
		d = -d;

	if (invert)
		*param_r = *param_g = *param_b = ubyte( fl2i((1.0f - d) * 254.0f * alpha));
	else
		*param_r = *param_g = *param_b = ubyte( fl2i(d * 254.0f * alpha) );
}

int Interp_subspace = 0;
float Interp_subspace_offset_u = 0.0f;
float Interp_subspace_offset_v = 0.0f;
ubyte Interp_subspace_r = 255;
ubyte Interp_subspace_g = 255;
ubyte Interp_subspace_b = 255;

void model_draw_debug_points( polymodel *pm, bsp_info * submodel, uint flags )
{
	if ( flags & MR_SHOW_OUTLINE_PRESET )	{
		return;
	}

	// Draw a red pivot point
	gr_set_color(128,0,0);
	g3_draw_sphere_ez(&vmd_zero_vector, 2.0f );

	// Draw a green center of mass when drawing the hull
	if ( submodel && (submodel->parent==-1) )	{
		gr_set_color(0,128,0);
		g3_draw_sphere_ez( &pm->center_of_mass, 1.0f );
	}

	if ( submodel )	{
		// Draw a blue center point
		gr_set_color(0,0,128);
		g3_draw_sphere_ez( &submodel->geometric_center, 0.9f );
	}
	
	// Draw the bounding box
	int i;
	vertex pts[8];

	if ( submodel )	{
		for (i=0; i<8; i++ )	{
			g3_rotate_vertex( &pts[i], &submodel->bounding_box[i] );
		}
		gr_set_color(128,128,128);
		g3_draw_line( &pts[0], &pts[1] );
		g3_draw_line( &pts[1], &pts[2] );
		g3_draw_line( &pts[2], &pts[3] );
		g3_draw_line( &pts[3], &pts[0] );

		g3_draw_line( &pts[4], &pts[5] );
		g3_draw_line( &pts[5], &pts[6] );
		g3_draw_line( &pts[6], &pts[7] );
		g3_draw_line( &pts[7], &pts[4] );

		g3_draw_line( &pts[0], &pts[4] );
		g3_draw_line( &pts[1], &pts[5] );
		g3_draw_line( &pts[2], &pts[6] );
		g3_draw_line( &pts[3], &pts[7] );
	} else {
		gr_set_color(0,255,0);

		int j;
		for (j=0; j<8; j++ )	{

			vec3d	bounding_box[8];		// caclulated fron min/max
			model_calc_bound_box(bounding_box,&pm->octants[j].min,&pm->octants[j].max);

			for (i=0; i<8; i++ )	{
				g3_rotate_vertex( &pts[i], &bounding_box[i] );
			}
			gr_set_color(128,0,0);
			g3_draw_line( &pts[0], &pts[1] );
			g3_draw_line( &pts[1], &pts[2] );
			g3_draw_line( &pts[2], &pts[3] );
			g3_draw_line( &pts[3], &pts[0] );

			g3_draw_line( &pts[4], &pts[5] );
			g3_draw_line( &pts[5], &pts[6] );
			g3_draw_line( &pts[6], &pts[7] );
			g3_draw_line( &pts[7], &pts[4] );

			g3_draw_line( &pts[0], &pts[4] );
			g3_draw_line( &pts[1], &pts[5] );
			g3_draw_line( &pts[2], &pts[6] );
			g3_draw_line( &pts[3], &pts[7] );			
		}		
	}
}

/**
 * Debug code to show all the paths of a model
 */
void model_draw_paths_htl( int model_num, uint flags )
{
	int i,j;
	vec3d pnt;
	vec3d prev_pnt;
	polymodel * pm;	

	if ( flags & MR_SHOW_OUTLINE_PRESET )	{
		return;
	}

	pm = model_get(model_num);

	if (pm->n_paths<1){
		return;
	}	

	int cull = gr_set_cull(0);
	for (i=0; i<pm->n_paths; i++ )	{
		for (j=0; j<pm->paths[i].nverts; j++ )
		{
			// Rotate point into world coordinates			
			pnt = pm->paths[i].verts[j].pos;

			// Pnt is now the x,y,z world coordinates of this vert.
			// For this example, I am just drawing a sphere at that
			// point.

			vertex tmp;
			g3_rotate_vertex(&tmp,&pnt);

			if ( pm->paths[i].verts[j].nturrets > 0 ){
				gr_set_color( 0, 0, 255 );						// draw points covered by turrets in blue
			} else {
				gr_set_color( 255, 0, 0 );
			}

			g3_render_sphere(&pnt, 0.5f);
			
			if (j)
			{
				//g3_draw_htl_line(&prev_pnt, &pnt);
				g3_render_line_3d(true, &prev_pnt, &pnt);
			}

			prev_pnt = pnt;
		}
	}

	gr_set_cull(cull);
}

/**
 * Docking bay and fighter bay paths
 */
void model_draw_bay_paths_htl(int model_num)
{
	int idx, s_idx;
	vec3d v1, v2;

	polymodel *pm = model_get(model_num);
	if(pm == NULL){
		return;
	}

	int cull = gr_set_cull(0);
	// render docking bay normals
	gr_set_color(0, 255, 0);
	for(idx=0; idx<pm->n_docks; idx++){
		for(s_idx=0; s_idx<pm->docking_bays[idx].num_slots; s_idx++){
			v1 = pm->docking_bays[idx].pnt[s_idx];
			vm_vec_scale_add(&v2, &v1, &pm->docking_bays[idx].norm[s_idx], 10.0f);

			// draw the point and normal
			g3_render_sphere(&v1, 2.0);
			//g3_draw_htl_line(&v1, &v2);
			g3_render_line_3d(true, &v1, &v2);
		}
	}

	// render figher bay paths
	gr_set_color(0, 255, 255);
		
	// iterate through the paths that exist in the polymodel, searching for $bayN pathnames
	for (idx = 0; idx<pm->n_paths; idx++) {
		if ( !strnicmp(pm->paths[idx].name, NOX("$bay"), 4) ) {						
			for(s_idx=0; s_idx<pm->paths[idx].nverts-1; s_idx++){
				v1 = pm->paths[idx].verts[s_idx].pos;
				v2 = pm->paths[idx].verts[s_idx+1].pos;

				//g3_draw_htl_line(&v1, &v2);
				g3_render_line_3d(true, &v1, &v2);
			}
		}
	}	

	gr_set_cull(cull);
}

static const int MAX_ARC_SEGMENT_POINTS = 50;
int Num_arc_segment_points = 0;
vec3d Arc_segment_points[MAX_ARC_SEGMENT_POINTS];

void interp_render_arc_segment( vec3d *v1, vec3d *v2, int depth )
{
	float d = vm_vec_dist_quick( v1, v2 );
	const float scaler = 0.30f;

	if ( (d < scaler) || (depth > 4) ) {
		// the real limit appears to be 33, so we should never hit this unless the code changes
		Assert( Num_arc_segment_points < MAX_ARC_SEGMENT_POINTS );

		memcpy( &Arc_segment_points[Num_arc_segment_points++], v2, sizeof(vec3d) );
	} else {
		// divide in half
		vec3d tmp;
		vm_vec_avg( &tmp, v1, v2 );
	
		tmp.xyz.x += (frand() - 0.5f) * d * scaler;
		tmp.xyz.y += (frand() - 0.5f) * d * scaler;
		tmp.xyz.z += (frand() - 0.5f) * d * scaler;

		// add additional point
		interp_render_arc_segment( v1, &tmp, depth+1 );
		interp_render_arc_segment( &tmp, v2, depth+1 );
	}
}

int Interp_lightning = 1;
DCF_BOOL( Arcs, Interp_lightning )

// Returns one of the following
#define IBOX_ALL_OFF 0
#define IBOX_ALL_ON 1
#define IBOX_SOME_ON_SOME_OFF 2

int interp_box_offscreen( vec3d *min, vec3d *max )
{
	if ( keyd_pressed[KEY_LSHIFT] )	{
		return IBOX_ALL_ON;
	}

	vec3d v[8];
	v[0].xyz.x = min->xyz.x; v[0].xyz.y = min->xyz.y; v[0].xyz.z = min->xyz.z;
	v[1].xyz.x = max->xyz.x; v[1].xyz.y = min->xyz.y; v[1].xyz.z = min->xyz.z;
	v[2].xyz.x = max->xyz.x; v[2].xyz.y = max->xyz.y; v[2].xyz.z = min->xyz.z;
	v[3].xyz.x = min->xyz.x; v[3].xyz.y = max->xyz.y; v[3].xyz.z = min->xyz.z;

	v[4].xyz.x = min->xyz.x; v[4].xyz.y = min->xyz.y; v[4].xyz.z = max->xyz.z;
	v[5].xyz.x = max->xyz.x; v[5].xyz.y = min->xyz.y; v[5].xyz.z = max->xyz.z;
	v[6].xyz.x = max->xyz.x; v[6].xyz.y = max->xyz.y; v[6].xyz.z = max->xyz.z;
	v[7].xyz.x = min->xyz.x; v[7].xyz.y = max->xyz.y; v[7].xyz.z = max->xyz.z;

	ubyte and_codes = 0xff;
	ubyte or_codes = 0xff;
	int i;

	for (i=0; i<8; i++ )	{
		vertex tmp;
		ubyte codes=g3_rotate_vertex( &tmp, &v[i] );

		or_codes |= codes;
		and_codes &= codes;
	}

	// If and_codes is set this means that all points lie off to the
	// same side of the screen.
	if (and_codes)	{
		return IBOX_ALL_OFF;	//all points off screen
	}

	// If this is set it means at least one of the points is offscreen,
	// but they aren't all off to the same side.
	if (or_codes)	{
		return IBOX_SOME_ON_SOME_OFF;
	}

	// They are all onscreen.
	return IBOX_ALL_ON;	
}

void model_render_shields( polymodel * pm, uint flags )
{
	int i, j;
	shield_tri *tri;
	vertex pnt0, prev_pnt, tmp = vertex();

	if ( flags & MR_SHOW_OUTLINE_PRESET )	{
		return;
	}

	gr_set_color(0, 0, 200 );

	//	Scan all the triangles in the mesh.
	for (i=0; i<pm->shield.ntris; i++ )	{

		tri = &pm->shield.tris[i];

		if (g3_check_normal_facing(&pm->shield.verts[tri->verts[0]].pos,&tri->norm ) ) {

			//	Process the vertices.
			//	Note this rotates each vertex each time it's needed, very dumb.
			for (j=0; j<3; j++ )	{

				g3_rotate_vertex(&tmp, &pm->shield.verts[tri->verts[j]].pos );

				if (j)
					g3_draw_line(&prev_pnt, &tmp);
				else
					pnt0 = tmp;
				prev_pnt = tmp;
			}

			g3_draw_line(&pnt0, &prev_pnt);
		}
	}
}

int Model_texturing = 1;
int Model_polys = 1;

DCF_BOOL( model_texturing, Model_texturing )
DCF_BOOL( model_polys, Model_polys )

MONITOR( NumModelsRend )
MONITOR( NumHiModelsRend )
MONITOR( NumMedModelsRend )
MONITOR( NumLowModelsRend )

/**
 * Draws a bitmap with the specified 3d width & height 
 * @return 1 if off screen, 0 if not
 */
int model_get_rotated_bitmap_points(vertex *pnt,float angle, float rad, vertex *v)
{
	float sa, ca;
	int i;

	Assert( G3_count == 1 );
		
	sa = sinf(angle);
	ca = cosf(angle);

	float width, height;

	width = height = rad;

	v[0].world.xyz.x = (-width*ca - height*sa)*Matrix_scale.xyz.x + pnt->world.xyz.x;
	v[0].world.xyz.y = (-width*sa + height*ca)*Matrix_scale.xyz.y + pnt->world.xyz.y;
	v[0].world.xyz.z = pnt->world.xyz.z;
	v[0].screen.xyw.w = 0.0f;
	v[0].texture_position.u = 0.0f;
	v[0].texture_position.v = 0.0f;

	v[1].world.xyz.x = (width*ca - height*sa)*Matrix_scale.xyz.x + pnt->world.xyz.x;
	v[1].world.xyz.y = (width*sa + height*ca)*Matrix_scale.xyz.y + pnt->world.xyz.y;
	v[1].world.xyz.z = pnt->world.xyz.z;
	v[1].screen.xyw.w = 0.0f;
	v[1].texture_position.u = 1.0f;
	v[1].texture_position.v = 0.0f;

	v[2].world.xyz.x = (width*ca + height*sa)*Matrix_scale.xyz.x + pnt->world.xyz.x;
	v[2].world.xyz.y = (width*sa - height*ca)*Matrix_scale.xyz.y + pnt->world.xyz.y;
	v[2].world.xyz.z = pnt->world.xyz.z;
	v[2].screen.xyw.w = 0.0f;
	v[2].texture_position.u = 1.0f;
	v[2].texture_position.v = 1.0f;

	v[3].world.xyz.x = (-width*ca + height*sa)*Matrix_scale.xyz.x + pnt->world.xyz.x;
	v[3].world.xyz.y = (-width*sa - height*ca)*Matrix_scale.xyz.y + pnt->world.xyz.y;
	v[3].world.xyz.z = pnt->world.xyz.z;
	v[3].screen.xyw.w = 0.0f;
	v[3].texture_position.u = 0.0f;
	v[3].texture_position.v = 1.0f;

	ubyte codes_and=0xff;

	float sw,z;
	z = pnt->world.xyz.z - rad / 4.0f;
	if ( z < 0.0f ) z = 0.0f;
	sw = 1.0f / z;

	for (i=0; i<4; i++ )	{
		//now code the four points
		codes_and &= g3_code_vertex(&v[i]);
		v[i].flags = 0;		// mark as not yet projected
		g3_project_vertex(&v[i]);
		v[i].screen.xyw.w = sw;
	}

	if (codes_and)
		return 1;		//1 means off screen

	return 0;
}

float Interp_depth_scale = 1500.0f;

DCF(model_darkening,"Makes models darker with distance")
{
	if (dc_optional_string_either("help", "--help")) {
		dc_printf( "Usage: model_darkening <float>\n" );
		dc_printf("Sets the distance at which to start blacking out models (namely asteroids).\n");
		return;
	}

	if (dc_optional_string_either("status", "--status") || dc_optional_string_either("?", "--?")) {
		dc_printf( "model_darkening = %.1f\n", Interp_depth_scale );
		return;
	}

	dc_stuff_float(&Interp_depth_scale);

	dc_printf("model_darkening set to %.1f\n", Interp_depth_scale);
}

// tmp_detail_level
// 0 - Max
// 1
// 2
// 3
// 4 - None

#if MAX_DETAIL_LEVEL != 4
#error MAX_DETAIL_LEVEL is assumed to be 4 in ModelInterp.cpp
#endif


/**
 * Find the distance-squared from p0 to the closest point on a box.  Fills in closest_pt.
 * The box's dimensions are from 'min' to 'max'.
 */
float interp_closest_dist_sq_to_box( vec3d *closest_pt, const vec3d *p0, const vec3d *min, const vec3d *max )
{
	auto origin = p0->a1d;
	auto minB = min->a1d;
	auto maxB = max->a1d;
	auto coord = closest_pt->a1d;
	bool inside = true;
	int i;

	for (i=0; i<3; i++ )	{
		if ( origin[i] < minB[i] )	{
			coord[i] = minB[i];
			inside = false;
		} else if (origin[i] > maxB[i] )	{
			coord[i] = maxB[i];
			inside = false;
		} else {
			coord[i] = origin[i];
		}
	}
	
	if ( inside )	{
		return 0.0f;
	}

	return vm_vec_dist_squared(closest_pt, p0);
}


// Finds the closest point on a model to a point in space.  Actually only finds a point
// on the bounding box of the model.    
// Given:
//   model_num      Which model
//   orient         Orientation of the model
//   pos            Position of the model
//   eye_pos        Point that you want to find the closest point to
// Returns:
//   distance from eye_pos to closest_point.  0 means eye_pos is 
//   on or inside the bounding box.
//   Also fills in outpnt with the actual closest point (in local coordinates).
float model_find_closest_point( vec3d *outpnt, int model_num, int submodel_num, const matrix *orient, const vec3d *pos, const vec3d *eye_pos )
{
	vec3d tempv, eye_rel_pos;
	
	polymodel *pm = model_get(model_num);

	if ( submodel_num < 0 )	{
		 submodel_num = pm->detail[0];
	}

	// Rotate eye pos into object coordinates
	vm_vec_sub(&tempv, pos, eye_pos);
	vm_vec_rotate(&eye_rel_pos, &tempv, orient);

	return fl_sqrt( interp_closest_dist_sq_to_box( outpnt, &eye_rel_pos, &pm->submodel[submodel_num].min, &pm->submodel[submodel_num].max ) );
}

// Like the above, but finds the closest two points to each other.
float model_find_closest_points(vec3d *outpnt1, int model_num1, int submodel_num1, const matrix *orient1, const vec3d *pos1, vec3d *outpnt2, int model_num2, int submodel_num2, const matrix *orient2, const vec3d *pos2)
{
	polymodel *pm1 = model_get(model_num1);
	if (submodel_num1 < 0)
		submodel_num1 = pm1->detail[0];

	polymodel *pm2 = model_get(model_num2);
	if (submodel_num2 < 0)
		submodel_num2 = pm2->detail[0];

	// determine obj2's bounding box
	vec3d bounding_box[8];
	model_calc_bound_box(bounding_box, &pm2->submodel[submodel_num2].min, &pm2->submodel[submodel_num2].max);

	float closest_dist_sq = -1.0f;

	// check each point on it
	for (const auto &pt : bounding_box)
	{
		vec3d temp, rel_pt;

		// find world coordinates of this point
		vm_vec_unrotate(&temp, &pt, orient2);
		vm_vec_add(&rel_pt, &temp, pos2);

		// now find coordinates relative to obj1
		vm_vec_sub(&temp, pos1, &rel_pt);
		vm_vec_rotate(&rel_pt, &temp, orient1);

		// test this point
		float dist_sq = interp_closest_dist_sq_to_box(&temp, &rel_pt, &pm1->submodel[submodel_num1].min, &pm1->submodel[submodel_num1].max);
		if (closest_dist_sq < 0.0f || dist_sq < closest_dist_sq)
		{
			closest_dist_sq = dist_sq;

			// Note: As in the other function, both of these points are
			// in local coordinates relative to each of their models.
			*outpnt1 = temp;
			*outpnt2 = pt;
		}
	}

	// we have now found the closest point
	return fl_sqrt(closest_dist_sq);
}

int tiling = 1;
DCF(tiling, "Toggles rendering of tiled textures (default is on)")
{
	if (dc_optional_string_either("status", "--status") || dc_optional_string_either("?", "--?")) {
		dc_printf("Tiled textures are %s", tiling ? "ON" : "OFF");
		return;
	}

	tiling = !tiling;
	if(tiling){
		dc_printf("Tiled textures\n");
	} else {
		dc_printf("Non-tiled textures\n");
	}
}

void moldel_calc_facing_pts( vec3d *top, vec3d *bot, vec3d *fvec, vec3d *pos, float w, float  /*z_add*/, vec3d *Eyeposition )
{
	vec3d uvec, rvec;
	vec3d temp;

	temp = *pos;

	vm_vec_sub( &rvec, Eyeposition, &temp );
	vm_vec_normalize( &rvec );	

	vm_vec_cross(&uvec,fvec,&rvec);
	vm_vec_normalize(&uvec);

	vm_vec_scale_add( top, &temp, &uvec, w/2.0f );
	vm_vec_scale_add( bot, &temp, &uvec, -w/2.0f );	
}

<<<<<<< HEAD
void submodel_get_two_random_points(int model_num, int submodel_num, vec3d *v1, vec3d *v2, int seed)
=======
// Fills in an array with points from a model.
// Only gets up to max_num verts;
// Returns number of verts found;
static int submodel_get_points_internal(int model_num, int submodel_num)
{
	polymodel * pm;

	pm = model_get(model_num);

	if ( submodel_num < 0 )	{
		submodel_num = pm->detail[0];
	}

	ubyte *p = pm->submodel[submodel_num].bsp_data;
	int chunk_type, chunk_size;

	chunk_type = w(p);
	chunk_size = w(p+4);

	while (chunk_type != OP_EOF)	{
		switch (chunk_type) {
		case OP_DEFPOINTS:	{
				uint n;
				uint nverts = uw(p+8);				
				uint offset = uw(p+16);
				uint nnorms = 0;			

				ubyte * normcount = p+20;
				vec3d *src = vp(p+offset);

				for (n = 0; n < nverts; n++) {
					nnorms += normcount[n];
				}

				model_allocate_interp_data(nverts, nnorms);

				// this must happen only after the interp_data allocation call (since the address changes)
				vec3d **verts = Interp_verts;
				vec3d **norms = Interp_norms;

				for (n=0; n<nverts; n++ )	{
					*verts++ = src;
					*norms++ = src + 1;		// first normal associated with the point

					src += normcount[n]+1;
				} 
				return nverts;		// Read in 'n' points
			}
			break;
		case OP_FLATPOLY:		break;
		case OP_TMAPPOLY:		break;
		case OP_SORTNORM:		break;
		case OP_SORTNORM2:		break;
		case OP_BOUNDBOX:		break;
		case OP_TMAP2POLY:		break;
		default:
			mprintf(( "Bad chunk type %d, len=%d in submodel_get_points\n", chunk_type, chunk_size ));
			Int3();		// Bad chunk type!
			return 0;
		}
		p += chunk_size;
		chunk_type = w(p);
		chunk_size = w(p+4);
	}
	return 0;		// Couldn't find 'em
}

/**
 * Gets two random points on a model
 */
vec3d submodel_get_random_point_fallback(int model_num, int submodel_num)
{
	int nv = submodel_get_points_internal(model_num, submodel_num);

	// this is not only because of the immediate div-0 error but also because of the less immediate expectation for at least one point to be found
	if (nv <= 0) {
		polymodel *pm = model_get(model_num);
		Error(LOCATION, "Model %d ('%s') must have at least one point from submodel_get_points_internal!", model_num, (pm == NULL) ? "<null model?!?>" : pm->filename);

		// in case people ignore the error...
		return vmd_zero_vector;
	}

	int vn1 = Random::next(nv);

	return *Interp_verts[vn1];
}

vec3d submodel_get_random_point(int model_num, int submodel_num, int seed)
>>>>>>> 072fee45
{
	polymodel *pm = model_get(model_num);

	if (pm != NULL) {
		if ( submodel_num < 0 )	{
			submodel_num = pm->detail[0];
		}

<<<<<<< HEAD
=======
		// the Shivan Comm Node does not have a collision tree, for one
		if (pm->submodel[submodel_num].collision_tree_index < 0) {
			nprintf(("Model", "In submodel_get_random_point(), model %s does not have a collision tree!  Falling back to submodel_get_random_point_fallback().\n", pm->filename));

			return submodel_get_random_point_fallback(model_num, submodel_num);
		}

>>>>>>> 072fee45
		bsp_collision_tree *tree = model_get_bsp_collision_tree(pm->submodel[submodel_num].collision_tree_index);

		int nv = tree->n_verts;

		// this is not only because of the immediate div-0 error but also because of the less immediate expectation for at least one point (preferably two) to be found
		if (nv <= 0) {
			Error(LOCATION, "Model %d ('%s') must have at least one point in its collision tree!", model_num, (pm == NULL) ? "<null model?!?>" : pm->filename);

			// in case people ignore the error...
			return vmd_zero_vector;
		}

		int seed_num = seed == -1 ? Random::next() : seed;
		int vn1 = static_rand(seed_num) % nv;

		return tree->point_list[vn1];
	} else {
		Assertion(false, "submodel_get_random_point called on an invalid model!");
		return vmd_zero_vector;
	}
}

void submodel_get_cross_sectional_avg_pos(int model_num, int submodel_num, float z_slice_pos, vec3d* pos)
{
	polymodel* pm = model_get(model_num);

	if (pm != nullptr) {
		if (submodel_num < 0) {
			submodel_num = pm->detail[0];
		}

		bsp_collision_tree* tree = model_get_bsp_collision_tree(pm->submodel[submodel_num].collision_tree_index);

		int nv = tree->n_verts;

		// this is not only because of the immediate div-0 error but also because of the less immediate expectation for at least one point (preferably two) to be found
		if (nv <= 0) {
			Error(LOCATION, "Model %d ('%s') must have at least one point from submodel_get_cross_sectional_avg_pos!", model_num, (pm == nullptr) ? "<null model?!?>" : pm->filename);

			// in case people ignore the error...
			vm_vec_zero(pos);
			return;
		}

		vm_vec_zero(pos);
		// we take a regular average, add them all up, divide by the total number, but weighted by how close they are to the z slice
		float accum_scale_factor = 0.0f;
		for (int i = 0; i < tree->n_verts; i++) {
			// this goes from 1 directly at our z pos, and quickly goes to 0 the further it gets
			float scale_factor = 1 / ((fabs(tree->point_list[i].xyz.z - z_slice_pos) / (pm->rad / 10)) + 1);
			vm_vec_scale_add(pos, pos, &tree->point_list[i], scale_factor);
			// keep track of the scale factor we use because we need to divide by its total at the end
			accum_scale_factor += scale_factor;
		}

		*pos /= accum_scale_factor;
	}
}

void submodel_get_cross_sectional_random_pos(int model_num, int submodel_num, float z_slice_pos, vec3d* pos)
{
	polymodel* pm = model_get(model_num);

	if (pm != nullptr) {
		if (submodel_num < 0) {
			submodel_num = pm->detail[0];
		}

		// the Shivan Comm Node does not have a collision tree, for one
		if (pm->submodel[submodel_num].collision_tree_index < 0) {
			nprintf(("Model", "In submodel_get_cross_sectional_random_pos(), model %s does not have a collision tree!\n", pm->filename));
			return;
		}

		bsp_collision_tree* tree = model_get_bsp_collision_tree(pm->submodel[submodel_num].collision_tree_index);

		int nv = tree->n_verts;

		// this is not only because of the immediate div-0 error but also because of the less immediate expectation for at least one point (preferably two) to be found
		if (nv <= 0) {
			Error(LOCATION, "Model %d ('%s') must have at least one point from submodel_get_cross_sectional_random_pos!", model_num, (pm == nullptr) ? "<null model?!?>" : pm->filename);

			// in case people ignore the error...
			vm_vec_zero(pos);
			return;
		}

		vm_vec_zero(pos);
		vec3d best1, best2;
		// make random guesses a bunch of times, and average our two best guesses closest to the z pos, ez
		// there are more accurate ways, but this is reasonably good and super cheap
		vm_vec_make(&best1, 0, 0, 999999);
		vm_vec_make(&best2, 0, 0, 999999);
		for (int i = 0; i < 15; i++) {
			vec3d rand_point = tree->point_list[Random::next(nv)];
			if (fabs(rand_point.xyz.z - z_slice_pos) < fabs(best1.xyz.z - z_slice_pos))
				best1 = rand_point;
			else if (fabs(rand_point.xyz.z - z_slice_pos) < fabs(best2.xyz.z - z_slice_pos))
				best2 = rand_point;
		}

		vm_vec_avg(pos, &best1, &best2);
	}
}

// If MR_FLAG_OUTLINE bit set this color will be used for outlines.
// This defaults to black.
void model_set_outline_color(int r, int g, int b )
{
	gr_init_color( &Interp_outline_color, r, g, b );

}

// IF MR_LOCK_DETAIL is set, then it will always draw detail level 'n'
// This defaults to 0. (0=highest, larger=lower)
void model_set_detail_level(int n)
{
	Interp_detail_level_locked = n;
}

/**
 * Returns number of tmaps & flat polys in a submodel;
 */
int submodel_get_num_polys_sub( ubyte *p )
{
	int chunk_type = w(p);
	int chunk_size = w(p+4);
	int n = 0;
	
	bool end = chunk_type == OP_EOF;
	while (!end)	{
		switch (chunk_type) {
		case OP_DEFPOINTS:	break;
		case OP_FLATPOLY:		n++; break;
		case OP_TMAPPOLY:		n++; break;
		case OP_SORTNORM:		{
			int frontlist = w(p+36);
			int backlist = w(p+40);
			int prelist = w(p+44);
			int postlist = w(p+48);
			int onlist = w(p+52);
			n += submodel_get_num_polys_sub(p+frontlist);
			n += submodel_get_num_polys_sub(p+backlist);
			n += submodel_get_num_polys_sub(p+prelist);
			n += submodel_get_num_polys_sub(p+postlist );
			n += submodel_get_num_polys_sub(p+onlist );
			}
			break;

		case OP_SORTNORM2: {
			int frontlist = w(p + 8);
			int backlist = w(p + 12);
			n += submodel_get_num_polys_sub(p + frontlist);
			n += submodel_get_num_polys_sub(p + backlist);
			}
			end = true; // should not continue after this chunk
			break;
		case OP_BOUNDBOX:	break;
		case OP_TMAP2POLY:		
			n++; 
			end = true; // should not continue after this chunk
			break;
		default:
			mprintf(( "Bad chunk type %d, len=%d in submodel_get_num_polys\n", chunk_type, chunk_size ));
			Int3();		// Bad chunk type!
			return 0;
		}
		p += chunk_size;
		chunk_type = w(p);
		chunk_size = w(p+4);

		if (chunk_type == OP_EOF)
			end = true;
	}
	return n;		
}

/**
 * Returns number of tmaps & flat polys in a submodel
 */
int submodel_get_num_polys(int model_num, int submodel_num )
{
	polymodel * pm;

	pm = model_get(model_num);

	return submodel_get_num_polys_sub( pm->submodel[submodel_num].bsp_data );
}

/**
 * See if the given texture is used by the passed model. 0 if not used, 1 if used, -1 on error
 */
int model_find_texture(int model_num, int bitmap)
{
	polymodel * pm;	
	int idx;

	// get a handle to the model
	pm = model_get(model_num);
	if(pm == NULL){
		return -1;
	}

	// find the texture
	for(idx=0; idx<pm->n_textures; idx++)
	{
		if(pm->maps[idx].FindTexture(bitmap) > -1)
		{
			return 1;
		}
	}

	// no texture
	return 0;
}

// find closest point on extended bounding box (the bounding box plus all the planes that make it up)
// returns closest distance to extended box
// positive return value means start_point is outside extended box
// displaces closest point an optional amount delta to the outside of the box
// closest_box_point can be NULL.
float get_model_closest_box_point_with_delta(vec3d *closest_box_point, vec3d *start_point, int modelnum, int *is_inside, float delta)
{
	int i, idx;
	vec3d box_point, ray_direction, *extremes;
	float dist, best_dist;
	polymodel *pm;
	int inside = 0;
	int masks[6] = {0x01, 0x02, 0x04, 0x08, 0x10, 0x20};
	int mask_inside = 0x3f;

	best_dist = FLT_MAX;
	pm = model_get(modelnum);

	for (i=0; i<6; i++) {
		idx = i / 2;	// which row vector of Identity matrix

		memcpy(&ray_direction, vmd_identity_matrix.a2d[idx], sizeof(vec3d));

		// do negative, then positive plane for each axis
		if (2 * idx == i) {
			extremes = &pm->mins;
			vm_vec_negate(&ray_direction);
		} else {
			extremes = &pm->maxs;
		}

		// a negative distance means started outside the box
		dist = fvi_ray_plane(&box_point, extremes, &ray_direction, start_point, &ray_direction, 0.0f);
		if (dist > 0) {
			inside |= masks[i];
		}
		if (fabs(dist) < fabs(best_dist)) {
			best_dist = dist;
			if (closest_box_point) {
				vm_vec_scale_add(closest_box_point, &box_point, &ray_direction, delta);
			}
		}
	}

	// is start_point inside the box
	if (is_inside) {
		*is_inside = (inside == mask_inside);
	}

	return -best_dist;
}

// find closest point on extended bounding box (the bounding box plus all the planes that make it up)
// returns closest distance to extended box
// positive return value means start_point is outside extended box
// displaces closest point an optional amount delta to the outside of the box
// closest_box_point can be NULL.
float get_world_closest_box_point_with_delta(vec3d *closest_box_point, object *box_obj, vec3d *start_point, int *is_inside, float delta)
{
	vec3d temp, box_start;
	float dist;
	int modelnum;

	// get modelnum
	modelnum = Ship_info[Ships[box_obj->instance].ship_info_index].model_num;

	// rotate start_point to box_obj RF
	vm_vec_sub(&temp, start_point, &box_obj->pos);
	vm_vec_rotate(&box_start, &temp, &box_obj->orient);

	dist = get_model_closest_box_point_with_delta(closest_box_point, &box_start, modelnum, is_inside, delta);

	// rotate closest_box_point to world RF
	if (closest_box_point) {
		vm_vec_unrotate(&temp, closest_box_point, &box_obj->orient);
		vm_vec_add(closest_box_point, &temp, &box_obj->pos);
	}

	return dist;
}

/**
 * Given a newly loaded model, page in all textures
 */
void model_page_in_textures(int modelnum, int ship_info_index)
{
	int i, idx;
	polymodel *pm = model_get(modelnum);

	// bogus
	if (pm == NULL)
		return;

	for (idx = 0; idx < pm->n_textures; idx++) {
		pm->maps[idx].PageIn();
	}

	for (i = 0; i < pm->n_glow_point_banks; i++) {
		glow_point_bank *bank = &pm->glow_point_banks[i];

		bm_page_in_texture(bank->glow_bitmap);
		bm_page_in_texture(bank->glow_neb_bitmap);
	}

	if (ship_info_index >= 0)
		ship_page_in_textures(ship_info_index);
}

// unload all textures for a given model
// "release" should only be set if called from model_unload()!!!
void model_page_out_textures(int model_num, bool release)
{
	if (model_num < 0)
		return;

	polymodel *pm = model_get(model_num);

	if (pm == NULL)
		return;

	if (release && (pm->used_this_mission > 0))
		return;

	model_page_out_textures(pm, release);
}

void model_page_out_textures(polymodel* pm, bool release, const SCP_set<int>& skipTextures, const SCP_set<int>& skipGlowBanks)
{
	int i, j;
	for (i = 0; i < pm->n_textures; i++) {
		if (skipTextures.count(i) > 0)
			continue;
		pm->maps[i].PageOut(release);
	}

	// NOTE: "release" doesn't work here for some, as of yet unknown, reason - taylor
	for (j = 0; j < pm->n_glow_point_banks; j++) {
		if(skipGlowBanks.count(j) > 0)
			continue;
		glow_point_bank* bank = &pm->glow_point_banks[j];

		if (bank->glow_bitmap >= 0) {
		//	if (release) {
		//		bm_release(bank->glow_bitmap);
		//		bank->glow_bitmap = -1;
		//	} else {
				bm_unload(bank->glow_bitmap);
		//	}
		}

		if (bank->glow_neb_bitmap >= 0) {
		//	if (release) {
		//		bm_release(bank->glow_neb_bitmap);
		//		bank->glow_neb_bitmap = -1;
		//	} else {
				bm_unload(bank->glow_neb_bitmap);
		//	}
		}
	}
}


//**********vertex buffer stuff**********//
int tri_count[MAX_MODEL_TEXTURES];
poly_list polygon_list[MAX_MODEL_TEXTURES];

void parse_defpoint(int off, ubyte *bsp_data)
{
	uint i, n;
	uint nverts = uw(off+bsp_data+8);	
	uint offset = uw(off+bsp_data+16);
	uint next_norm = 0;

	ubyte *normcount = off+bsp_data+20;
	vec3d *src = vp(off+bsp_data+offset);

	// Get pointer to lights
	Interp_lights = off+bsp_data+20+nverts;

#ifndef NDEBUG
	modelstats_num_verts += nverts;
#endif

	for (n = 0; n < nverts; n++) {
		Interp_verts[n] = src;
		src++; // move to normal

		for (i = 0; i < normcount[n]; i++) {
			Interp_norms[next_norm] = src;

			next_norm++;
			src++;
		}
	}
}

int check_values(vec3d *N)
{
	// Values equal to -1.#IND0
	if(!is_valid_vec(N))
	{
		N->xyz.x = 1.0f;
		N->xyz.y = 0.0f;
		N->xyz.z = 0.0f;
		return 1;
	}

	return 0;
}

int Parse_normal_problem_count = 0;

void parse_tmap(int offset, ubyte *bsp_data)
{
	int pof_tex = w(bsp_data+offset+TMAP_TEXNUM);
	uint n_vert = uw(bsp_data+offset+TMAP_NVERTS);
	ubyte *p = &bsp_data[offset+TMAP_NORMAL];
	auto tverts = reinterpret_cast<model_tmap_vert_old*>(&bsp_data[offset + TMAP_VERTS]);

	vertex *V;
	vec3d *v;
	vec3d *N;

	int problem_count = 0;

	for (uint i = 1; i < (n_vert-1); i++) {
		V = &polygon_list[pof_tex].vert[(polygon_list[pof_tex].n_verts)];
		N = &polygon_list[pof_tex].norm[(polygon_list[pof_tex].n_verts)];
		v = Interp_verts[tverts[0].vertnum];
		V->world.xyz.x = v->xyz.x;
		V->world.xyz.y = v->xyz.y;
		V->world.xyz.z = v->xyz.z;
		V->texture_position.u = tverts[0].u;
		V->texture_position.v = tverts[0].v;

		*N = *Interp_norms[tverts[0].normnum];

		if ( IS_VEC_NULL(N) )
			*N = *vp(p);

	  	problem_count += check_values(N);
		vm_vec_normalize_safe(N);

		V = &polygon_list[pof_tex].vert[(polygon_list[pof_tex].n_verts)+1];
		N = &polygon_list[pof_tex].norm[(polygon_list[pof_tex].n_verts)+1];
		v = Interp_verts[tverts[i].vertnum];
		V->world.xyz.x = v->xyz.x;
		V->world.xyz.y = v->xyz.y;
		V->world.xyz.z = v->xyz.z;
		V->texture_position.u = tverts[i].u;
		V->texture_position.v = tverts[i].v;

		*N = *Interp_norms[tverts[i].normnum];

		if ( IS_VEC_NULL(N) )
			*N = *vp(p);

	 	problem_count += check_values(N);
		vm_vec_normalize_safe(N);

		V = &polygon_list[pof_tex].vert[(polygon_list[pof_tex].n_verts)+2];
		N = &polygon_list[pof_tex].norm[(polygon_list[pof_tex].n_verts)+2];
		v = Interp_verts[tverts[i+1].vertnum];
		V->world.xyz.x = v->xyz.x;
		V->world.xyz.y = v->xyz.y;
		V->world.xyz.z = v->xyz.z;
		V->texture_position.u = tverts[i+1].u;
		V->texture_position.v = tverts[i+1].v;

		*N = *Interp_norms[tverts[i+1].normnum];

		if ( IS_VEC_NULL(N) )
			*N = *vp(p);

		problem_count += check_values(N);
		vm_vec_normalize_safe(N);

		polygon_list[pof_tex].n_verts += 3;
	}

	Parse_normal_problem_count += problem_count;
}

/**
* @brief Parses a TMAP2POLY chunk into a list of polygons.
* 
* @param offset The byte offset to the current TMAP2POLY chunk within bsp_data.
* @param[in] bsp_data The byte buffer containing the BSP information for the current model.
*/
void parse_tmap2(int offset, ubyte* bsp_data)
{
	int pof_tex = w(bsp_data + offset + TMAP2_TEXNUM);
	uint n_vert = uw(bsp_data + offset + TMAP2_NVERTS);

	ubyte* p = &bsp_data[offset + TMAP2_NORMAL];
	model_tmap_vert* tverts;

	vertex* V;
	vec3d* v;
	vec3d* N;

	int problem_count = 0;

	tverts = reinterpret_cast<model_tmap_vert*>(&bsp_data[offset + TMAP2_VERTS]);

	for (uint i = 1; i < (n_vert - 1); i++) {
		V = &polygon_list[pof_tex].vert[(polygon_list[pof_tex].n_verts)];
		N = &polygon_list[pof_tex].norm[(polygon_list[pof_tex].n_verts)];
		v = Interp_verts[tverts[0].vertnum];
		V->world.xyz.x = v->xyz.x;
		V->world.xyz.y = v->xyz.y;
		V->world.xyz.z = v->xyz.z;
		V->texture_position.u = tverts[0].u;
		V->texture_position.v = tverts[0].v;

		*N = *Interp_norms[tverts[0].normnum];

		if (IS_VEC_NULL(N))
			*N = *vp(p);

		problem_count += check_values(N);
		vm_vec_normalize_safe(N);

		V = &polygon_list[pof_tex].vert[(polygon_list[pof_tex].n_verts) + 1];
		N = &polygon_list[pof_tex].norm[(polygon_list[pof_tex].n_verts) + 1];
		v = Interp_verts[tverts[i].vertnum];
		V->world.xyz.x = v->xyz.x;
		V->world.xyz.y = v->xyz.y;
		V->world.xyz.z = v->xyz.z;
		V->texture_position.u = tverts[i].u;
		V->texture_position.v = tverts[i].v;

		*N = *Interp_norms[tverts[i].normnum];

		if (IS_VEC_NULL(N))
			*N = *vp(p);

		problem_count += check_values(N);
		vm_vec_normalize_safe(N);

		V = &polygon_list[pof_tex].vert[(polygon_list[pof_tex].n_verts) + 2];
		N = &polygon_list[pof_tex].norm[(polygon_list[pof_tex].n_verts) + 2];
		v = Interp_verts[tverts[i + 1].vertnum];
		V->world.xyz.x = v->xyz.x;
		V->world.xyz.y = v->xyz.y;
		V->world.xyz.z = v->xyz.z;
		V->texture_position.u = tverts[i + 1].u;
		V->texture_position.v = tverts[i + 1].v;

		*N = *Interp_norms[tverts[i + 1].normnum];

		if (IS_VEC_NULL(N))
			*N = *vp(p);

		problem_count += check_values(N);
		vm_vec_normalize_safe(N);

		polygon_list[pof_tex].n_verts += 3;
	}

	Parse_normal_problem_count += problem_count;
}

void parse_bsp(int offset, ubyte* bsp_data);

void parse_sortnorm(int offset, ubyte* bsp_data)
{
	int frontlist, backlist, prelist, postlist, onlist;

	frontlist = w(bsp_data + offset + 36);
	backlist = w(bsp_data + offset + 40);
	prelist = w(bsp_data + offset + 44);
	postlist = w(bsp_data + offset + 48);
	onlist = w(bsp_data + offset + 52);

	if (prelist) parse_bsp(offset + prelist, bsp_data);
	if (backlist) parse_bsp(offset + backlist, bsp_data);
	if (onlist) parse_bsp(offset + onlist, bsp_data);
	if (frontlist) parse_bsp(offset + frontlist, bsp_data);
	if (postlist) parse_bsp(offset + postlist, bsp_data);
}

/**
* @brief Parses a SORTNORM2 by recursively parsing into the two pointers it contains.
*
* @param offset The byte offset to the current SORT2NORM chunk within bsp_data.
* @param bsp_data The byte buffer containing the BSP information for the current model.
*/
void parse_sortnorm2(int offset, ubyte* bsp_data)
{
	int frontlist, backlist;

	frontlist = w(bsp_data + offset + 8);
	backlist = w(bsp_data + offset + 12);

	if (backlist) parse_bsp(offset + backlist, bsp_data);
	if (frontlist) parse_bsp(offset + frontlist, bsp_data);
}

void parse_bsp(int offset, ubyte *bsp_data)
{
	int id = w(bsp_data+offset);
	int size = w(bsp_data+offset+4);

	bool end = id == OP_EOF;
	while (!end) {
		switch (id)
		{
			case OP_DEFPOINTS:
				parse_defpoint(offset, bsp_data);
				break;

			case OP_SORTNORM:
				parse_sortnorm(offset, bsp_data);
				break;

			case OP_SORTNORM2:
				parse_sortnorm2(offset, bsp_data);
				end = true; // should not continue after this chunk
				break;

			case OP_FLATPOLY:
				break;

			case OP_TMAPPOLY:
				parse_tmap(offset, bsp_data);
				break;

			case OP_BOUNDBOX:
				break;

			case OP_TMAP2POLY:
				parse_tmap2(offset, bsp_data);
				end = true; // should not continue after this chunk
				break;

			default:
				return;
		}

		offset += size;
		id = w(bsp_data+offset);
		size = w(bsp_data+offset+4);

		if (size < 1 || id == OP_EOF)
			end = true;
	}
}

void find_tmap(int offset, const ubyte *bsp_data, int id)
{
	int pof_tex = cw(bsp_data+offset+(id == OP_TMAP2POLY ? TMAP2_TEXNUM : TMAP_TEXNUM));
	uint n_vert = cuw(bsp_data+offset+ (id == OP_TMAP2POLY ? TMAP2_NVERTS : TMAP_NVERTS));

	tri_count[pof_tex] += n_vert-2;	
}

void find_defpoint(int off, ubyte *bsp_data)
{
	uint n;
	uint nverts = uw(off+bsp_data+8);	

	ubyte * normcount = off+bsp_data+20;

	// Get pointer to lights
	Interp_lights = off+bsp_data+20+nverts;

#ifndef NDEBUG
	modelstats_num_verts += nverts;
#endif

	int norm_num = 0;

	for (n = 0; n < nverts; n++) {	
		norm_num += normcount[n];
	}

	Interp_num_verts = nverts;
	Interp_num_norms = norm_num;
}

void find_tri_counts(int offset, ubyte* bsp_data);

void find_sortnorm(int offset, ubyte* bsp_data)
{
	int frontlist, backlist, prelist, postlist, onlist;

	frontlist = w(bsp_data + offset + 36);
	backlist = w(bsp_data + offset + 40);
	prelist = w(bsp_data + offset + 44);
	postlist = w(bsp_data + offset + 48);
	onlist = w(bsp_data + offset + 52);

	if (prelist) find_tri_counts(offset + prelist, bsp_data);
	if (backlist) find_tri_counts(offset + backlist, bsp_data);
	if (onlist) find_tri_counts(offset + onlist, bsp_data);
	if (frontlist) find_tri_counts(offset + frontlist, bsp_data);
	if (postlist) find_tri_counts(offset + postlist, bsp_data);
}

void find_sortnorm2(int offset, ubyte* bsp_data)
{
	int frontlist, backlist;

	frontlist = w(bsp_data + offset + 8);
	backlist = w(bsp_data + offset + 12);

	if (backlist) find_tri_counts(offset + backlist, bsp_data);
	if (frontlist) find_tri_counts(offset + frontlist, bsp_data);
}

// tri_count
void find_tri_counts(int offset, ubyte *bsp_data)
{
	int id = w(bsp_data+offset);
	int size = w(bsp_data+offset+4);

	bool end = id == OP_EOF;
	while (!end) {
		switch (id)
		{
			case OP_DEFPOINTS:
				find_defpoint(offset, bsp_data);
				break;

			case OP_SORTNORM:
				find_sortnorm(offset, bsp_data);
				break;

			case OP_SORTNORM2:
				find_sortnorm2(offset, bsp_data);
				end = true; // should not continue after this chunk
				break;

			case OP_FLATPOLY:
				break;

			case OP_TMAPPOLY:
				find_tmap(offset, bsp_data, id);
				break;
			case OP_TMAP2POLY:
				find_tmap(offset, bsp_data, id);
				end = true; // should not continue after this chunk
				break;

			case OP_BOUNDBOX:
				break;

			default:
				return;
		}

		offset += size;
		id = w(bsp_data+offset);
		size = w(bsp_data+offset+4);

		if (size < 1 || id == OP_EOF)
			end = true;
	}
}

void model_interp_submit_buffers(indexed_vertex_source *vert_src, size_t vertex_stride)
{
	Assert(vert_src != NULL);

	if ( !(vert_src->Vertex_list_size > 0 && vert_src->Index_list_size > 0 ) ) {
		return;
	}

	if ( vert_src->Vertex_list != NULL ) {
		size_t offset;
		gr_heap_allocate(GpuHeap::ModelVertex, vert_src->Vertex_list_size, vert_src->Vertex_list, offset, vert_src->Vbuffer_handle);

		// If this happens then someone must have allocated something from the heap with a different stride than what we
		// are using.
		Assertion(offset % vertex_stride == 0, "Offset returned by GPU heap allocation does not match stride value!");
		vert_src->Base_vertex_offset = offset / vertex_stride;
		vert_src->Vertex_offset = offset;

		vm_free(vert_src->Vertex_list);
		vert_src->Vertex_list = NULL;
	}

	if ( vert_src->Index_list != NULL ) {
		gr_heap_allocate(GpuHeap::ModelIndex, vert_src->Index_list_size, vert_src->Index_list, vert_src->Index_offset, vert_src->Ibuffer_handle);

		vm_free(vert_src->Index_list);
		vert_src->Index_list = NULL;
	}
}

bool model_interp_pack_buffer(indexed_vertex_source *vert_src, vertex_buffer *vb)
{
	if ( vert_src == NULL ) {
		return false;
	}

	Assertion(vb != nullptr, "Invalid vertex buffer specified!");

	int i, n_verts = 0;
	size_t j;
	if ( vert_src->Vertex_list == NULL ) {
		vert_src->Vertex_list = vm_malloc(vert_src->Vertex_list_size);

		// return invalid if we don't have the memory
		if ( vert_src->Vertex_list == NULL ) {
			return false;
		}

		memset(vert_src->Vertex_list, 0, vert_src->Vertex_list_size);
	}

	if ( vert_src->Index_list == NULL ) {
		vert_src->Index_list = vm_malloc(vert_src->Index_list_size);

		// return invalid if we don't have the memory
		if ( vert_src->Index_list == NULL ) {
			return false;
		}

		memset(vert_src->Index_list, 0, vert_src->Index_list_size);
	}

	// bump to our index in the array
	auto array = reinterpret_cast<interp_vertex*>(static_cast<uint8_t*>(vert_src->Vertex_list) + (vb->vertex_offset));

	// generate the vertex array
	n_verts = vb->model_list->n_verts;
	for ( i = 0; i < n_verts; i++ ) {
		vertex *vl = &vb->model_list->vert[i];
		auto outVert = &array[i];

		// don't try to generate more data than what's available
		Assert(((i * sizeof(interp_vertex)) + sizeof(interp_vertex)) <= (vert_src->Vertex_list_size - vb->vertex_offset));

		// NOTE: UV->NORM->TSB->MODEL_ID->VERT, This array order *must* be preserved!!

		// tex coords
		if ( vb->flags & VB_FLAG_UV1 ) {
			outVert->uv = vl->texture_position;
		} else {
			outVert->uv.u = 1.0f;
			outVert->uv.v = 1.0f;
		}

		// normals
		if ( vb->flags & VB_FLAG_NORMAL ) {
			Assert(vb->model_list->norm != NULL);
			outVert->normal = vb->model_list->norm[i];
		} else {
			outVert->normal.xyz.x = 0.0f;
			outVert->normal.xyz.y = 0.0f;
			outVert->normal.xyz.z = 1.0f;
		}

		// tangent space data
		if ( vb->flags & VB_FLAG_TANGENT ) {
			Assert(vb->model_list->tsb != NULL);
			tsb_t *tsb = &vb->model_list->tsb[i];

			outVert->tangent.xyzw.x = tsb->tangent.xyz.x;
			outVert->tangent.xyzw.y = tsb->tangent.xyz.y;
			outVert->tangent.xyzw.z = tsb->tangent.xyz.z;
			outVert->tangent.xyzw.w = tsb->scaler;
		} else {
			outVert->tangent.xyzw.x = 1.0f;
			outVert->tangent.xyzw.y = 0.0f;
			outVert->tangent.xyzw.z = 0.0f;
			outVert->tangent.xyzw.w = 0.0f;
		}

		if ( vb->flags & VB_FLAG_MODEL_ID ) {
			Assert(vb->model_list->submodels != NULL);
			outVert->modelId = (float)vb->model_list->submodels[i];
		} else {
			outVert->modelId = 0.0f;
		}

		// verts
		outVert->pos = vl->world;
	}

	// generate the index array
	for ( j = 0; j < vb->tex_buf.size(); j++ ) {
		buffer_data* tex_buf = &vb->tex_buf[j];
		n_verts = (int)tex_buf->n_verts;
		auto offset = tex_buf->index_offset;
		const uint *index = tex_buf->get_index();

		// bump to our spot in the buffer
		auto ibuf = static_cast<uint8_t*>(vert_src->Index_list) + offset;

		if ( vb->tex_buf[j].flags & VB_FLAG_LARGE_INDEX ) {
			memcpy(ibuf, index, n_verts * sizeof(uint));
		} else {
			ushort *mybuf = (ushort*)ibuf;

			for ( i = 0; i < n_verts; i++ ) {
				mybuf[i] = (ushort)index[i];
			}
		}
	}

	return true;
}

void interp_pack_vertex_buffers(polymodel *pm, int mn)
{
	Assert( (mn >= 0) && (mn < pm->n_models) );

	bsp_info *model = &pm->submodel[mn];

	if ( !model->buffer.model_list ) {
		return;
	}

	bool rval = model_interp_pack_buffer(&pm->vert_source, &model->buffer);

	if ( model->trans_buffer.flags & VB_FLAG_TRANS && !model->trans_buffer.tex_buf.empty() ) {
		model_interp_pack_buffer(&pm->vert_source, &model->trans_buffer);
	}

	if ( !rval ) {
		Error( LOCATION, "Unable to pack vertex buffer for '%s'\n", pm->filename );
	}
}

void model_interp_set_buffer_layout(vertex_layout *layout)
{
	Assert(layout != NULL);

	// Similarly to model_interp_config_buffer, we add all vectex components even if they aren't used
	// This reduces the amount of vertex format respecification and since the data contains valid data there is no risk
	// of reading garbage data on the GPU

	layout->add_vertex_component(vertex_format_data::TEX_COORD2, sizeof(interp_vertex), offsetof(interp_vertex, uv));

	layout->add_vertex_component(vertex_format_data::NORMAL, sizeof(interp_vertex), offsetof(interp_vertex, normal));

	layout->add_vertex_component(vertex_format_data::TANGENT, sizeof(interp_vertex), offsetof(interp_vertex, tangent));

	layout->add_vertex_component(vertex_format_data::MODEL_ID, sizeof(interp_vertex), offsetof(interp_vertex, modelId));

	layout->add_vertex_component(vertex_format_data::POSITION3, sizeof(interp_vertex), offsetof(interp_vertex, pos));
}

bool model_interp_config_buffer(indexed_vertex_source *vert_src, vertex_buffer *vb, bool update_ibuffer_only)
{
	if ( vb == NULL ) {
		return false;
	}

	if ( !(vb->flags & VB_FLAG_POSITION) ) {
		Int3();
		return false;
	}

	// pad out the vertex buffer even if it doesn't use certain attributes
	// we require consistent stride across vertex buffers so we can use base vertex offsetting for performance reasons
	vb->stride = sizeof(interp_vertex);

	model_interp_set_buffer_layout(&vb->layout);

	// offsets for this chunk
	if ( !update_ibuffer_only ) {
		vb->vertex_offset = vert_src->Vertex_list_size;
		vb->vertex_num_offset = vb->vertex_offset / vb->stride;
		vert_src->Vertex_list_size += (uint)(vb->stride * vb->model_list->n_verts);
	}

	for ( size_t idx = 0; idx < vb->tex_buf.size(); idx++ ) {
		buffer_data *bd = &vb->tex_buf[idx];

		bd->index_offset = vert_src->Index_list_size;
		vert_src->Index_list_size += (uint)(bd->n_verts * ((bd->flags & VB_FLAG_LARGE_INDEX) ? sizeof(uint) : sizeof(ushort)));

		// even out index buffer so we are always word aligned
		vert_src->Index_list_size += (uint)(vert_src->Index_list_size % sizeof(uint));
	}

	return true;
}

void interp_configure_vertex_buffers(polymodel *pm, int mn, const model_read_deferred_tasks& deferredTasks)
{
	TRACE_SCOPE(tracing::ModelConfigureVertexBuffers);

	int i, j, first_index;
	uint total_verts = 0;
	SCP_vector<int> vertex_list;

	Assert( (mn >= 0) && (mn < pm->n_models) );

	bsp_info *model = &pm->submodel[mn];

	for (i = 0; i < MAX_MODEL_TEXTURES; i++) {
		polygon_list[i].n_verts = 0;
		tri_count[i] = 0;
	}

	int milliseconds = timer_get_milliseconds();

	bsp_polygon_data *bsp_polies = new bsp_polygon_data(model->bsp_data);

	auto textureReplace = deferredTasks.texture_replacements.find(mn);
	if (textureReplace != deferredTasks.texture_replacements.end())
		bsp_polies->replace_textures_used(textureReplace->second.replacementIds);

	for (i = 0; i < MAX_MODEL_TEXTURES; i++) {
		int vert_count = bsp_polies->get_num_triangles(i) * 3;
		tri_count[i] = vert_count / 3;
		total_verts += vert_count;

		polygon_list[i].allocate(vert_count);

		bsp_polies->generate_triangles(i, polygon_list[i].vert, polygon_list[i].norm);
		polygon_list[i].n_verts = vert_count;

		// set submodel ID
		for ( j = 0; j < polygon_list[i].n_verts; ++j ) {
			polygon_list[i].submodels[j] = mn;
		}

		// for the moment we can only support INT_MAX worth of verts per index buffer
		if (total_verts > INT_MAX) {
			Error( LOCATION, "Unable to generate vertex buffer data because model '%s' with %i verts is over the maximum of %i verts!\n", pm->filename, total_verts, INT_MAX);
		}
	}

	// figure out if we have an outline
	int outline_n_lines = bsp_polies->get_num_lines(-1);

	if ( outline_n_lines > 0 ) {
		model->n_verts_outline = outline_n_lines * 2;
		model->outline_buffer = (vertex*)vm_malloc(sizeof(vertex) * model->n_verts_outline);

		bsp_polies->generate_lines(-1, model->outline_buffer);
	}

	// done with the bsp now that we have the vertex data
	delete bsp_polies;

	int time_elapsed = timer_get_milliseconds() - milliseconds;

	nprintf(("Model", "BSP Parse took %d milliseconds.\n", time_elapsed));

	if (total_verts < 1) {
		return;
	}

	total_verts = 0;

	for (i = 0; i < MAX_MODEL_TEXTURES; i++) {
		total_verts += polygon_list[i].n_verts;
	}

	poly_list *model_list = new(std::nothrow) poly_list;

	if ( !model_list ) {
		Error( LOCATION, "Unable to allocate memory for poly_list!\n" );
	}

	model->buffer.model_list = model_list;

	model_list->allocate( (int)total_verts );

	for (i = 0; i < MAX_MODEL_TEXTURES; i++) {
		if ( !polygon_list[i].n_verts )
			continue;

		memcpy( (model_list->vert) + model_list->n_verts, polygon_list[i].vert, sizeof(vertex) * polygon_list[i].n_verts );
		memcpy( (model_list->norm) + model_list->n_verts, polygon_list[i].norm, sizeof(vec3d) * polygon_list[i].n_verts );

		if (Cmdline_normal) {
			memcpy( (model_list->tsb) + model_list->n_verts, polygon_list[i].tsb, sizeof(tsb_t) * polygon_list[i].n_verts );
		}

		memcpy( (model_list->submodels) + model_list->n_verts, polygon_list[i].submodels, sizeof(int) * polygon_list[i].n_verts );

		model_list->n_verts += polygon_list[i].n_verts;
	}

	// no read file so we'll have to generate
	model_list->make_index_buffer(vertex_list);

	vertex_list.clear();	// done

	int vertex_flags = (VB_FLAG_POSITION | VB_FLAG_NORMAL | VB_FLAG_UV1);

	if (model_list->tsb != NULL) {
		Assert( Cmdline_normal );
		vertex_flags |= VB_FLAG_TANGENT;
	}

	if ( model_list->submodels != NULL ) {
		vertex_flags |= VB_FLAG_MODEL_ID;
	}

	model->buffer.flags = vertex_flags;

	for (i = 0; i < MAX_MODEL_TEXTURES; i++) {
		if ( !polygon_list[i].n_verts )
			continue;

		buffer_data new_buffer(polygon_list[i].n_verts);

		Verify( new_buffer.get_index() != NULL );

		for (j = 0; j < polygon_list[i].n_verts; j++) {
			first_index = model_list->find_index_fast(&polygon_list[i], j);
			Assert(first_index != -1);

			new_buffer.assign(j, first_index);
		}

		new_buffer.texture = i;

		new_buffer.flags = 0;

		if (polygon_list[i].n_verts >= USHRT_MAX) {
			new_buffer.flags |= VB_FLAG_LARGE_INDEX;
		}

		model->buffer.tex_buf.push_back( new_buffer );
	}

	bool rval = model_interp_config_buffer(&pm->vert_source, &model->buffer, false);

	if ( !rval ) {
		Error( LOCATION, "Unable to configure vertex buffer for '%s'\n", pm->filename );
	}
}

void interp_copy_index_buffer(vertex_buffer *src, vertex_buffer *dest, size_t *index_counts)
{
	size_t i, j, k;
	size_t src_buff_size;
	buffer_data *src_buffer;
	buffer_data *dest_buffer;
	size_t vert_offset = src->vertex_num_offset; // assuming all submodels crunched into this index buffer have the same stride
	//int vert_offset = 0;

	for ( i = 0; i < dest->tex_buf.size(); ++i ) {
		dest_buffer = &dest->tex_buf[i];

		for ( j = 0; j < src->tex_buf.size(); ++j ) {
			if ( dest_buffer->texture != src->tex_buf[j].texture ) {
				continue;
			}

			src_buffer = &src->tex_buf[j];
			src_buff_size = (size_t)src_buffer->n_verts;

			for ( k = 0; k < src_buff_size; ++k ) {
				dest_buffer->assign(dest_buffer->n_verts, (uint32_t)(src_buffer->get_index()[k] + vert_offset)); // take into account the vertex offset.
				dest_buffer->n_verts++;

				Assert(dest_buffer->n_verts <= index_counts[dest_buffer->texture]);
			}
		}
	}
}

void interp_fill_detail_index_buffer(SCP_vector<int> &submodel_list, polymodel *pm, vertex_buffer *buffer)
{
	size_t index_counts[MAX_MODEL_TEXTURES];
	int i, j;
	int model_num;

	for ( i = 0; i < MAX_MODEL_TEXTURES; ++i ) {
		index_counts[i] = 0;
	}

	buffer->vertex_offset = 0;
	buffer->vertex_num_offset = 0;
	buffer->model_list = new(std::nothrow) poly_list;

	int num_buffers;
	int tex_num;

	// need to first count how many indexes there are in this entire detail model hierarchy
	for ( i = 0; i < (int)submodel_list.size(); ++i ) {
		model_num = submodel_list[i];

		if ( pm->submodel[model_num].flags[Model::Submodel_flags::Is_thruster] ) {
			continue;
		}

		num_buffers = (int)pm->submodel[model_num].buffer.tex_buf.size();

		buffer->flags |= pm->submodel[model_num].buffer.flags;

		for ( j = 0; j < num_buffers; ++j ) {
			tex_num = pm->submodel[model_num].buffer.tex_buf[j].texture;

			index_counts[tex_num] += pm->submodel[model_num].buffer.tex_buf[j].n_verts;
		}
	}

	// allocate the respective texture buffers with indexes for our detail buffer
	for ( i = 0; i < MAX_MODEL_TEXTURES; ++i ) {
		if ( index_counts[i] == 0 ) {
			continue;
		}

		buffer->tex_buf.push_back(buffer_data(index_counts[i]));

		buffer_data &new_buffer = buffer->tex_buf.back();
		//new_buffer.n_verts = 0;
		new_buffer.texture = i;
	}

	for ( i = 0; i < (int)buffer->tex_buf.size(); ++i ) {
		buffer->tex_buf[i].n_verts = 0;
	}

	// finally copy over the indexes
	for ( i = 0; i < (int)submodel_list.size(); ++i ) {
		model_num = submodel_list[i];

		if (pm->submodel[model_num].flags[Model::Submodel_flags::Is_thruster]) {
			continue;
		}

		interp_copy_index_buffer(&pm->submodel[model_num].buffer, buffer, index_counts);
	}

	// check which buffers need to have the > USHORT flag
	for ( i = 0; i < (int)buffer->tex_buf.size(); ++i ) {
		if ( buffer->tex_buf[i].i_last >= USHRT_MAX ) {
			buffer->tex_buf[i].flags |= VB_FLAG_LARGE_INDEX;
		}
	}
}

void interp_create_detail_index_buffer(polymodel *pm, int detail_num)
{
	TRACE_SCOPE(tracing::ModelCreateDetailIndexBuffers);

	SCP_vector<int> submodel_list;

	submodel_list.clear();

	model_get_submodel_tree_list(submodel_list, pm, pm->detail[detail_num]);

	if ( submodel_list.empty() ) {
		return;
	}

	interp_fill_detail_index_buffer(submodel_list, pm, &pm->detail_buffers[detail_num]);
	
	// check if anything was even put into this buffer
	if ( pm->detail_buffers[detail_num].tex_buf.empty() ) {
		return;
	} 

	model_interp_config_buffer(&pm->vert_source, &pm->detail_buffers[detail_num], true);
}

void interp_create_transparency_index_buffer(polymodel *pm, int mn)
{
	TRACE_SCOPE(tracing::ModelCreateTransparencyIndexBuffer);

	const int NUM_VERTS_PER_TRI = 3;

	bsp_info *sub_model = &pm->submodel[mn];

	vertex_buffer *trans_buffer = &sub_model->trans_buffer;

	trans_buffer->model_list = new(std::nothrow) poly_list;
	trans_buffer->vertex_offset = pm->submodel[mn].buffer.vertex_offset;
	trans_buffer->vertex_num_offset = pm->submodel[mn].buffer.vertex_num_offset;
	trans_buffer->stride = pm->submodel[mn].buffer.stride;
	trans_buffer->flags = pm->submodel[mn].buffer.flags;

	poly_list *model_list = pm->submodel[mn].buffer.model_list;

	// bail out if this buffer is empty
	if ( model_list == NULL || model_list->n_verts < 1 ) {
		return;
	}

	SCP_vector<buffer_data> &tex_buffers = pm->submodel[mn].buffer.tex_buf;
	uint current_tri[NUM_VERTS_PER_TRI];
	bool transparent_tri = false;
	int num_tris = 0;

	for ( int i = 0; i < (int)tex_buffers.size(); ++i ) {
		buffer_data *tex_buf = &tex_buffers[i];

		if ( tex_buf->n_verts < 1 ) {
			continue;
		}

		const uint *indices = tex_buf->get_index();

		texture_map *tmap = &pm->maps[tex_buf->texture];

		// skip if this is already designated to be a transparent pass by the modeller
// 		if ( tmap->is_transparent ) {
// 			continue;
// 		}

		int bitmap_handle = tmap->textures[TM_BASE_TYPE].GetTexture();

		if ( bitmap_handle < 0 || !bm_has_alpha_channel(bitmap_handle) ) {
			continue;
		}

		bitmap_lookup texture_lookup(bitmap_handle);

		if ( !texture_lookup.valid() ) {
			continue;
		}

		SCP_vector<int> transparent_indices;

		transparent_tri = false;
		num_tris = 0;

		for ( size_t j = 0; j < tex_buf->n_verts; ++j ) {
			uint index = indices[j];

			// need the uv coords of the vert at this index
			float u = model_list->vert[index].texture_position.u;
			float v = model_list->vert[index].texture_position.v;

			if ( texture_lookup.get_channel_alpha(u, v) < 0.95f) {
				transparent_tri = true;
			}

			current_tri[num_tris] = index;
			num_tris++;

			if ( num_tris == NUM_VERTS_PER_TRI ) {
				if ( transparent_tri ) {
					// we have a triangle and it's transparent. 
					// shove index into the transparency buffer
					transparent_indices.push_back(current_tri[0]);
					transparent_indices.push_back(current_tri[1]);
					transparent_indices.push_back(current_tri[2]);
				}

				transparent_tri = false;
				num_tris = 0;
			}
		}

		if ( transparent_indices.empty() ) {
			continue;
		}

		pm->flags |= PM_FLAG_TRANS_BUFFER;
		trans_buffer->flags |= VB_FLAG_TRANS;

		trans_buffer->tex_buf.push_back ( buffer_data ( transparent_indices.size() ) );

		buffer_data &new_buff = trans_buffer->tex_buf.back();
		new_buff.texture = tex_buf->texture;

		for ( int j = 0; j < (int)transparent_indices.size(); ++j ) {
			new_buff.assign(j, transparent_indices[j]);
		}
	}

	if ( trans_buffer->flags & VB_FLAG_TRANS ) {
		model_interp_config_buffer(&pm->vert_source, trans_buffer, true);
	}
}

void model_interp_process_shield_mesh(polymodel * pm)
{
	SCP_vector<vec3d> buffer;

	if ( pm->shield.nverts <= 0 ) {
		return;
	}

	int n_verts = 0;
	
	for ( int i = 0; i < pm->shield.ntris; i++ ) {
		shield_tri *tri = &pm->shield.tris[i];

		vec3d a = pm->shield.verts[tri->verts[0]].pos;
		vec3d b = pm->shield.verts[tri->verts[1]].pos;
		vec3d c = pm->shield.verts[tri->verts[2]].pos;

		// recalculate triangle normals to solve some issues regarding triangle collision
		vec3d b_a;
		vec3d c_a;

		vm_vec_sub(&b_a, &b, &a);
		vm_vec_sub(&c_a, &c, &a);
		vm_vec_cross(&tri->norm, &b_a, &c_a);
		vm_vec_normalize_safe(&tri->norm);

		buffer.push_back(a);
		buffer.push_back(tri->norm);

		buffer.push_back(b);
		buffer.push_back(tri->norm);

		buffer.push_back(c);
		buffer.push_back(tri->norm);

		n_verts += 3;
	}
	
	if ( !buffer.empty() ) {
		pm->shield.buffer_id = gr_create_buffer(BufferType::Vertex, BufferUsageHint::Static);
		pm->shield.buffer_n_verts = n_verts;
		gr_update_buffer_data(pm->shield.buffer_id, buffer.size() * sizeof(vec3d), &buffer[0]);

		pm->shield.layout.add_vertex_component(vertex_format_data::POSITION3, sizeof(vec3d) * 2, 0);
		pm->shield.layout.add_vertex_component(vertex_format_data::NORMAL, sizeof(vec3d) * 2, sizeof(vec3d));
	} else {
		pm->shield.buffer_id = gr_buffer_handle::invalid();
	}
}

// returns 1 if the thruster should be drawn
//         0 if it shouldn't
int model_should_render_engine_glow(int objnum, int bank_obj)
{
	if ((bank_obj <= -1) || (objnum <= -1))
		return 1;

	object *obj = &Objects[objnum];

	if (obj->type == OBJ_SHIP) {
		ship_subsys *ssp;
		ship *shipp = &Ships[obj->instance];
		ship_info *sip = &Ship_info[shipp->ship_info_index];

		Assert( bank_obj < sip->n_subsystems );

		char subname[MAX_NAME_LEN];
		// shipp->subsystems isn't always valid here so don't use it
		strcpy_s(subname, sip->subsystems[bank_obj].subobj_name);

		ssp = GET_FIRST(&shipp->subsys_list);
		while ( ssp != END_OF_LIST( &shipp->subsys_list ) ) {
			if ( !strcmp(subname, ssp->system_info->subobj_name) ) {
				// this subsystem has 0 or less hits, ie. it's destroyed
				if ( ssp->current_hits <= 0 )
					return 0;

				// see if the subsystem is disrupted, in which case it should be inoperable
				if ( ship_subsys_disrupted(ssp) )
					return 0;

				return 1;
			}
			ssp = GET_NEXT( ssp );
		}

	} else if (obj->type == OBJ_WEAPON) {
		// for weapons, if needed in the future
	}

	// default to render glow
	return 1;
}

// Goober5000
// uses same algorithms as in ship_do_thruster_frame
int model_interp_get_texture(texture_info *tinfo, int elapsed_time)
{
	int texture, frame, cur_time, num_frames;
	float total_time;

	// get texture
	num_frames = tinfo->GetNumFrames();
	texture = tinfo->GetTexture();
	total_time = tinfo->GetTotalTime();

	// maybe animate it
	if (texture >= 0 && num_frames > 1)
	{
		// sanity check total_time first thing
		Assert(total_time > 0.0f);
		total_time *= MILLISECONDS_PER_SECOND;

		cur_time = elapsed_time % fl2i(total_time);

		// get animation frame
		frame = fl2i((cur_time * num_frames) / total_time + 0.5f);
		CLAMP(frame, 0, num_frames - 1);

		// advance to the correct frame
		texture += frame;
	}

	// done
	return texture;
}

void model_mix_two_team_colors(team_color* dest, team_color* a, team_color* b, float mix_factor)
{
	dest->base.r = a->base.r * (1.0f - mix_factor) + b->base.r * mix_factor;
	dest->base.g = a->base.g * (1.0f - mix_factor) + b->base.g * mix_factor;
	dest->base.b = a->base.b * (1.0f - mix_factor) + b->base.b * mix_factor;

	dest->stripe.r = a->stripe.r * (1.0f - mix_factor) + b->stripe.r * mix_factor;
	dest->stripe.g = a->stripe.g * (1.0f - mix_factor) + b->stripe.g * mix_factor;
	dest->stripe.b = a->stripe.b * (1.0f - mix_factor) + b->stripe.b * mix_factor;
}

bool model_get_team_color( team_color *clr, const SCP_string &team, const SCP_string &secondaryteam, fix timestamp, int fadetime )
{
	Assert(clr != NULL);

	if ( !stricmp(secondaryteam.c_str(), "none") ) {
		if (Team_Colors.find(team) != Team_Colors.end()) {
			*clr = Team_Colors[team];
			return true;
		} else
			return false;
	} else {
		if ( Team_Colors.find(secondaryteam) != Team_Colors.end()) {
			team_color temp_color;
			team_color start;

			if (Team_Colors.find(team) != Team_Colors.end()) {
				start = Team_Colors[team];
			} else {
				start.base.r = 0.0f;
				start.base.g = 0.0f;
				start.base.b = 0.0f;

				start.stripe.r = 0.0f;
				start.stripe.g = 0.0f;
				start.stripe.b = 0.0f;
			}

			team_color end = Team_Colors[secondaryteam];
			float time_remaining = 0.0f;
			if (fadetime != 0) // avoid potential div-by-zero
				time_remaining = (f2fl(Missiontime - timestamp) * 1000)/fadetime;
			CLAMP(time_remaining, 0.0f, 1.0f);
			model_mix_two_team_colors(&temp_color, &start, &end, time_remaining);

			*clr = temp_color;
			return true;
		} else
			return false;
	}
}

//********************-----CLASS: texture_info-----********************//
texture_info::texture_info()
{
	clear();
}
texture_info::texture_info(int bm_handle)
{
	if(!bm_is_valid(bm_handle))
	{
		clear();
		return;
	}

	this->original_texture = bm_handle;
	this->ResetTexture();
}
void texture_info::clear()
{
	texture = original_texture = -1;
	num_frames = 0;
	total_time = 1.0f;
}
int texture_info::GetNumFrames()
{
	return num_frames;
}
int texture_info::GetOriginalTexture()
{
	return original_texture;
}
int texture_info::GetTexture()
{
	return texture;
}
float texture_info::GetTotalTime()
{
	return total_time;
}
int texture_info::LoadTexture(const char *filename, const char *dbg_name)
{
	if (strlen(filename) + 4 >= NAME_LENGTH) //Filenames are passed in without extension
	{
		mprintf(("Generated texture name %s is too long. Skipping...\n", filename));
		return -1;
	}
	this->original_texture = bm_load_either(filename, NULL, NULL, NULL, true, CF_TYPE_MAPS);
	if(this->original_texture < 0)
		nprintf(("Maps", "For \"%s\" I couldn't find %s.ani\n", dbg_name, filename));
	this->ResetTexture();

	return texture;
}
void texture_info::PageIn()
{
	bm_page_in_texture(texture);
}

void texture_info::PageOut(bool release)
{
	if (texture >= 0) {
		if (release) {
			bm_release(texture);
			texture = -1;
			num_frames = 0;
			total_time = 1.0f;
		} else {
			bm_unload(texture);
		}
	}
}
int texture_info::ResetTexture()
{
	return this->SetTexture(original_texture);
}
int texture_info::SetTexture(int n_tex)
{
	if(n_tex != -1 && !bm_is_valid(n_tex))
		return texture;

	//Set the new texture
	texture = n_tex;

	//If it is intentionally invalid, blank everything else
	if(n_tex == -1)
	{
		num_frames = 0;
		total_time = 1.0f;
	}
	else
	{
		//Determine the num_frames and total_time values.
		int fps = 0;
		this->num_frames = 1;

		bm_get_info(texture, NULL, NULL, NULL, &this->num_frames, &fps);

		this->total_time = (num_frames / ((fps > 0) ? (float)fps : 1.0f));
	}

	return texture;
}

//********************-----CLASS: texture_map-----********************//
int texture_map::FindTexture(int bm_handle)
{
	if(!bm_is_valid(bm_handle))
		return -1;

	for(int i = 0; i < TM_NUM_TYPES; i++)
	{
		if (this->textures[i].GetTexture() == bm_handle)
			return i;
	}
	return -1;
}
int texture_map::FindTexture(const char* fname)
{
	if(fname == NULL || !strlen(fname))
		return -1;

	char buf[NAME_LENGTH];
	for(int i = 0; i < TM_NUM_TYPES; i++)
	{
		bm_get_filename(this->textures[i].GetTexture(), buf);
		if (!strextcmp(buf, fname)) {
			return i;
		}
	}
	return -1;
}

void texture_map::PageIn()
{
	for(int i = 0; i < TM_NUM_TYPES; i++)
		this->textures[i].PageIn();
}

void texture_map::PageOut(bool release)
{
	for(int i = 0; i < TM_NUM_TYPES; i++)
		this->textures[i].PageOut(release);
}

void texture_map::Clear()
{
	is_ambient = false;
	is_transparent = false;

	for(int i = 0; i < TM_NUM_TYPES; i++)
		this->textures[i].clear();
}

void texture_map::ResetToOriginal()
{
	for(int i = 0; i < TM_NUM_TYPES; i++)
		this->textures[i].ResetTexture();
}

bsp_polygon_data::bsp_polygon_data(ubyte* bsp_data)
{
	Polygon_vertices.clear();
	Polygons.clear();

	for (int i = 0; i < MAX_MODEL_TEXTURES; ++i) {
		Num_verts[i] = 0;
		Num_polies[i] = 0;
	}

	Num_flat_verts = 0;
	Num_flat_polies = 0;

	process_bsp(0, bsp_data);
}

void bsp_polygon_data::process_bsp(int offset, ubyte* bsp_data)
{
	int id = w(bsp_data + offset);
	int size = w(bsp_data + offset + 4);

	bool end = id == OP_EOF;
	while (!end) {
		switch (id)
		{
		case OP_DEFPOINTS:
			process_defpoints(offset, bsp_data);
			break;

		case OP_SORTNORM:
			process_sortnorm(offset, bsp_data);
			break;

		case OP_SORTNORM2:
			process_sortnorm2(offset, bsp_data);
			end = true; // should not continue after this chunk
			break;

		case OP_FLATPOLY:
			process_flat(offset, bsp_data);
			break;

		case OP_TMAPPOLY:
			process_tmap(offset, bsp_data);
			break;

		case OP_BOUNDBOX:
			break;

		case OP_TMAP2POLY:
			process_tmap2(offset, bsp_data);
			end = true; // should not continue after this chunk
			break;

		default:
			return;
		}

		offset += size;
		id = w(bsp_data + offset);
		size = w(bsp_data + offset + 4);

		if (size < 1 || id == OP_EOF)
			end = true;
	}
}

void bsp_polygon_data::process_defpoints(int off, ubyte* bsp_data)
{
	uint i, n;
	uint nverts = uw(off + bsp_data + 8);
	uint offset = uw(off + bsp_data + 16);

	ubyte *normcount = off + bsp_data + 20;
	vec3d *src = vp(off + bsp_data + offset);

	// Get pointer to lights
	Lights = off + bsp_data + 20 + nverts;

#ifndef NDEBUG
	modelstats_num_verts += nverts;
#endif

	Vertex_list.clear();
	Normal_list.clear();

	for (n = 0; n < nverts; n++) {
		Vertex_list.push_back(*src);
		src++; // move to normal

		for (i = 0; i < normcount[n]; i++) {
			Normal_list.push_back(*src);
			src++;
		}
	}
}

/**
* @brief Parses a SORTNORM2 by recursively parsing into the two pointers it contains.
*
* @param offset The byte offset to the current SORT2NORM chunk within bsp_data.
* @param bsp_data The byte buffer containing the BSP information for the current model.
*/
void bsp_polygon_data::process_sortnorm2(int offset, ubyte* bsp_data)
{
	int frontlist, backlist;

	frontlist = w(bsp_data + offset + 8);
	backlist = w(bsp_data + offset + 12);

	if (backlist) process_bsp(offset + backlist, bsp_data);
	if (frontlist) process_bsp(offset + frontlist, bsp_data);
}

void bsp_polygon_data::process_sortnorm(int offset, ubyte* bsp_data)
{
	int frontlist, backlist, prelist, postlist, onlist;

	frontlist = w(bsp_data + offset + 36);
	backlist = w(bsp_data + offset + 40);
	prelist = w(bsp_data + offset + 44);
	postlist = w(bsp_data + offset + 48);
	onlist = w(bsp_data + offset + 52);

	if (prelist) process_bsp(offset + prelist, bsp_data);
	if (backlist) process_bsp(offset + backlist, bsp_data);
	if (onlist) process_bsp(offset + onlist, bsp_data);
	if (frontlist) process_bsp(offset + frontlist, bsp_data);
	if (postlist) process_bsp(offset + postlist, bsp_data);
}

void bsp_polygon_data::process_tmap(int offset, ubyte* bsp_data)
{
	int pof_tex = w(bsp_data + offset + TMAP_TEXNUM);
	uint n_vert = uw(bsp_data + offset + TMAP_NVERTS);
	ubyte* p;

	if ( n_vert < 3 ) {
		// don't parse degenerate polygons
		return;
	}

	p = &bsp_data[offset + TMAP_NORMAL];

	auto tverts = reinterpret_cast<model_tmap_vert_old*>(&bsp_data[offset + TMAP_VERTS]);

	// Copy the verts manually since they aren't aligned with the struct
	//unpack_tmap_verts(&bsp_data[offset + 44], tverts, n_vert);

	int problem_count = 0;

	// make a polygon
	bsp_polygon polygon;

	polygon.Start_index = (uint)Polygon_vertices.size();
	polygon.Num_verts = n_vert;
	polygon.texture = pof_tex;

	// this polygon will be broken up into a triangle fan. first three verts make up the first triangle
	// additional verts are made into new tris
	Num_polies[pof_tex]++;
	Num_verts[pof_tex] += n_vert;

	// stuff data making up the vertices of this polygon
	for ( uint i = 0; i < n_vert; ++i ) {
		bsp_vertex vert;

		vert.position = Vertex_list[tverts[i].vertnum];
		
		vert.tex_coord.u = tverts[i].u;
		vert.tex_coord.v = tverts[i].v;

		vert.normal = Normal_list[tverts[i].normnum];

		// see if this normal is okay
		if (IS_VEC_NULL(&vert.normal))
			vert.normal = *vp(p);

		problem_count += check_values(&vert.normal);
		vm_vec_normalize_safe(&vert.normal);

		Polygon_vertices.push_back(vert);
	}

	Polygons.push_back(polygon);

	Parse_normal_problem_count += problem_count;
}

/**
* @brief Converts a TMAP2POLY chunk into a list of BSP_polygon.
* 
* @param offset The byte offset into bsp_data.
* @param[in] The buffer containing the chunk data.
*/
void bsp_polygon_data::process_tmap2(int offset, ubyte* bsp_data)
{
	int pof_tex = w(bsp_data + offset + TMAP2_TEXNUM);
	uint n_vert = uw(bsp_data + offset + TMAP2_NVERTS);
	model_tmap_vert* tverts;
	int problem_count = 0;
	bsp_polygon polygon;

	if (n_vert < 3) {
		Error(LOCATION, "Model contains TMAP2 chunk with less than 3 vertices!");
		return;
	}

	tverts = reinterpret_cast<model_tmap_vert*>(&bsp_data[offset + TMAP2_VERTS]);

	// make a polygon
	polygon.Start_index = (uint)Polygon_vertices.size();
	polygon.Num_verts = n_vert;
	polygon.texture = pof_tex;

	// this polygon will be broken up into a triangle fan. first three verts make up the first triangle
	// additional verts are made into new tris
	Num_polies[pof_tex]++;
	Num_verts[pof_tex] += n_vert;

	// stuff data making up the vertices of this polygon
	for (uint i = 0; i < n_vert; ++i) {
		bsp_vertex vert;

		vert.position = Vertex_list[tverts[i].vertnum];

		vert.tex_coord.u = tverts[i].u;
		vert.tex_coord.v = tverts[i].v;

		vert.normal = Normal_list[tverts[i].normnum];

		// see if this normal is okay
		if (IS_VEC_NULL(&vert.normal))
			vert.normal = *vp(&bsp_data[offset + 32]);

		problem_count += check_values(&vert.normal);
		vm_vec_normalize_safe(&vert.normal);

		Polygon_vertices.push_back(vert);
	}

	Polygons.push_back(polygon);

	Parse_normal_problem_count += problem_count;
}

void bsp_polygon_data::process_flat(int offset, ubyte* bsp_data)
{
	int n_vert = w(bsp_data + offset + 36);

	if (n_vert < 3) {
		// don't parse degenerate polygons
		return;
	}

	short * verts = (short *)(bsp_data + offset + 44);

	ubyte r = *(bsp_data + offset + 40);
	ubyte g = *(bsp_data + offset + 41);
	ubyte b = *(bsp_data + offset + 42);

	bsp_polygon polygon;

	polygon.Start_index = (uint)Polygon_vertices.size();
	polygon.Num_verts = n_vert;
	polygon.texture = -1;

	Num_flat_polies++;
	Num_flat_verts += n_vert;

	for (int i = 0; i < n_vert; i++) {
		bsp_vertex vert;

		int vertnum = verts[i * 2 + 0];
		int norm = verts[i * 2 + 1];

		vert.position = Vertex_list[vertnum];
		vert.normal = Normal_list[norm];

		vert.r = r;
		vert.g = g;
		vert.b = b;
		vert.a = 255;

		Polygon_vertices.push_back(vert);
	}

	Polygons.push_back(polygon);
}

int bsp_polygon_data::get_num_triangles(int texture)
{
	if ( texture < 0 ) {
		return MAX(Num_flat_verts - 2 * Num_flat_polies, 0);
	}

	return MAX(Num_verts[texture] - 2 * Num_polies[texture], 0);
}

int bsp_polygon_data::get_num_lines(int texture)
{
	if (texture < 0) {
		return Num_flat_verts;
	}

	return Num_verts[texture];
}

void bsp_polygon_data::generate_triangles(int texture, vertex *vert_ptr, vec3d* norm_ptr)
{
	int num_verts = 0;

	for ( uint i = 0; i < Polygons.size(); ++i ) {
		if ( Polygons[i].texture != texture ) {
			continue;
		}

		uint start_index = Polygons[i].Start_index;
		uint end_index = Polygons[i].Start_index + Polygons[i].Num_verts;

		for ( uint j = start_index + 1; j < end_index - 1; ++j ) {
			// first vertex of this triangle. Always the first vertex of the polygon
			vertex* vert = &vert_ptr[num_verts];
			vert->world = Polygon_vertices[start_index].position;
			vert->texture_position = Polygon_vertices[start_index].tex_coord;

			vec3d* norm = &norm_ptr[num_verts];
			*norm = Polygon_vertices[start_index].normal;

			// second vertex of this triangle. 
			vert = &vert_ptr[num_verts + 1];
			vert->world = Polygon_vertices[j].position;
			vert->texture_position = Polygon_vertices[j].tex_coord;

			norm = &norm_ptr[num_verts + 1];
			*norm = Polygon_vertices[j].normal;

			// third vertex of this triangle. 
			vert = &vert_ptr[num_verts + 2];
			vert->world = Polygon_vertices[j+1].position;
			vert->texture_position = Polygon_vertices[j+1].tex_coord;

			norm = &norm_ptr[num_verts + 2];
			*norm = Polygon_vertices[j+1].normal;

			num_verts += 3;
		}
	}
}

void bsp_polygon_data::generate_lines(int texture, vertex *vert_ptr)
{
	int num_verts = 0;

	for (uint i = 0; i < Polygons.size(); ++i) {
		if (Polygons[i].texture != texture) {
			continue;
		}

		uint start_index = Polygons[i].Start_index;
		uint end_index = Polygons[i].Start_index + Polygons[i].Num_verts;

		for (uint j = start_index; j < end_index; ++j) {
			// first vertex of this triangle. Always the first vertex of the polygon
			vertex* vert = &vert_ptr[num_verts];
			vert->world = Polygon_vertices[j].position;
			vert->r = Polygon_vertices[j].r;
			vert->g = Polygon_vertices[j].g;
			vert->b = Polygon_vertices[j].b;
			vert->a = Polygon_vertices[j].a;

			if ( j == end_index - 1 ) {
				vert = &vert_ptr[num_verts + 1];
				vert->world = Polygon_vertices[start_index].position;
				vert->r = Polygon_vertices[start_index].r;
				vert->g = Polygon_vertices[start_index].g;
				vert->b = Polygon_vertices[start_index].b;
				vert->a = Polygon_vertices[start_index].a;
			} else {
				vert = &vert_ptr[num_verts + 1];
				vert->world = Polygon_vertices[j + 1].position;
				vert->r = Polygon_vertices[j + 1].r;
				vert->g = Polygon_vertices[j + 1].g;
				vert->b = Polygon_vertices[j + 1].b;
				vert->a = Polygon_vertices[j + 1].a;
			}

			num_verts += 2;
		}
	}
}

SCP_set<int> bsp_polygon_data::get_textures_used() const {
	SCP_set<int> textures;
	for (const auto& poly : Polygons)
		textures.emplace(poly.texture);
	return textures;
}

void bsp_polygon_data::replace_textures_used(const SCP_map<int, int>& replacementMap) {
	for (auto& poly : Polygons) {
		auto it = replacementMap.find(poly.texture);
		if (it != replacementMap.end()) {
			poly.texture = it->second;
			Num_verts[it->first] -= poly.Num_verts;
			Num_verts[it->second] += poly.Num_verts;
			--Num_polies[it->first];
			++Num_polies[it->first];
		}
	}
}

SCP_set<int> model_get_textures_used(const polymodel* pm, int submodel) {
	return bsp_polygon_data{ pm->submodel[submodel].bsp_data }.get_textures_used();
}<|MERGE_RESOLUTION|>--- conflicted
+++ resolved
@@ -1159,99 +1159,7 @@
 	vm_vec_scale_add( bot, &temp, &uvec, -w/2.0f );	
 }
 
-<<<<<<< HEAD
-void submodel_get_two_random_points(int model_num, int submodel_num, vec3d *v1, vec3d *v2, int seed)
-=======
-// Fills in an array with points from a model.
-// Only gets up to max_num verts;
-// Returns number of verts found;
-static int submodel_get_points_internal(int model_num, int submodel_num)
-{
-	polymodel * pm;
-
-	pm = model_get(model_num);
-
-	if ( submodel_num < 0 )	{
-		submodel_num = pm->detail[0];
-	}
-
-	ubyte *p = pm->submodel[submodel_num].bsp_data;
-	int chunk_type, chunk_size;
-
-	chunk_type = w(p);
-	chunk_size = w(p+4);
-
-	while (chunk_type != OP_EOF)	{
-		switch (chunk_type) {
-		case OP_DEFPOINTS:	{
-				uint n;
-				uint nverts = uw(p+8);				
-				uint offset = uw(p+16);
-				uint nnorms = 0;			
-
-				ubyte * normcount = p+20;
-				vec3d *src = vp(p+offset);
-
-				for (n = 0; n < nverts; n++) {
-					nnorms += normcount[n];
-				}
-
-				model_allocate_interp_data(nverts, nnorms);
-
-				// this must happen only after the interp_data allocation call (since the address changes)
-				vec3d **verts = Interp_verts;
-				vec3d **norms = Interp_norms;
-
-				for (n=0; n<nverts; n++ )	{
-					*verts++ = src;
-					*norms++ = src + 1;		// first normal associated with the point
-
-					src += normcount[n]+1;
-				} 
-				return nverts;		// Read in 'n' points
-			}
-			break;
-		case OP_FLATPOLY:		break;
-		case OP_TMAPPOLY:		break;
-		case OP_SORTNORM:		break;
-		case OP_SORTNORM2:		break;
-		case OP_BOUNDBOX:		break;
-		case OP_TMAP2POLY:		break;
-		default:
-			mprintf(( "Bad chunk type %d, len=%d in submodel_get_points\n", chunk_type, chunk_size ));
-			Int3();		// Bad chunk type!
-			return 0;
-		}
-		p += chunk_size;
-		chunk_type = w(p);
-		chunk_size = w(p+4);
-	}
-	return 0;		// Couldn't find 'em
-}
-
-/**
- * Gets two random points on a model
- */
-vec3d submodel_get_random_point_fallback(int model_num, int submodel_num)
-{
-	int nv = submodel_get_points_internal(model_num, submodel_num);
-
-	// this is not only because of the immediate div-0 error but also because of the less immediate expectation for at least one point to be found
-	if (nv <= 0) {
-		polymodel *pm = model_get(model_num);
-		Error(LOCATION, "Model %d ('%s') must have at least one point from submodel_get_points_internal!", model_num, (pm == NULL) ? "<null model?!?>" : pm->filename);
-
-		// in case people ignore the error...
-		return vmd_zero_vector;
-	}
-
-	int vn1 = Random::next(nv);
-
-	return *Interp_verts[vn1];
-}
-
 vec3d submodel_get_random_point(int model_num, int submodel_num, int seed)
->>>>>>> 072fee45
 {
 	polymodel *pm = model_get(model_num);
 
@@ -1260,16 +1168,6 @@
 			submodel_num = pm->detail[0];
 		}
 
-<<<<<<< HEAD
-=======
-		// the Shivan Comm Node does not have a collision tree, for one
-		if (pm->submodel[submodel_num].collision_tree_index < 0) {
-			nprintf(("Model", "In submodel_get_random_point(), model %s does not have a collision tree!  Falling back to submodel_get_random_point_fallback().\n", pm->filename));
-
-			return submodel_get_random_point_fallback(model_num, submodel_num);
-		}
-
->>>>>>> 072fee45
 		bsp_collision_tree *tree = model_get_bsp_collision_tree(pm->submodel[submodel_num].collision_tree_index);
 
 		int nv = tree->n_verts;
