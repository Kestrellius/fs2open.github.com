/*
 * Copyright (C) Volition, Inc. 1999.  All rights reserved.
 *
 * All source code herein is the property of Volition, Inc. You may not sell 
 * or otherwise commercially exploit the source or things you created based on the 
 * source.
 *
*/ 



#define MODEL_LIB

#include "bmpman/bmpman.h"
#include "cmdline/cmdline.h"
#include "debugconsole/console.h"
#include "gamesequence/gamesequence.h"
#include "gamesnd/gamesnd.h"
#include "globalincs/alphacolors.h"
#include "globalincs/linklist.h"
#include "graphics/2d.h"
#include "graphics/util/GPUMemoryHeap.h"
#include "io/key.h"
#include "io/timer.h"
#include "math/fvi.h"
#include "math/staticrand.h"
#include "mission/missionparse.h"
#include "model/modelrender.h"
#include "model/modelsinc.h"
#include "nebula/neb.h"
#include "parse/parselo.h"
#include "particle/particle.h"
#include "render/3dinternal.h"
#include "ship/ship.h"
#include "ship/shipfx.h"
#include "weapon/shockwave.h"
#include "tracing/Monitor.h"
#include "tracing/tracing.h"

#include <climits>


float model_radius = 0;

// Some debug variables used externally for displaying stats
#ifndef NDEBUG
int modelstats_num_polys = 0;
int modelstats_num_polys_drawn = 0;
int modelstats_num_verts = 0;
int modelstats_num_sortnorms = 0;
int modelstats_num_boxes = 0;
#endif

extern fix game_get_overall_frametime();	// for texture animation

typedef struct model_light {
	ubyte r, g, b;
	ubyte spec_r, spec_g, spec_b;
} model_light;

// a lighting object
typedef struct model_light_object {
	model_light *lights;

	int		objnum;
	int		skip;
	int		skip_max;
} model_light_object;

struct bsp_vertex
{
	vec3d position;
	vec3d normal;
	uv_pair tex_coord;
	ubyte r, g, b, a;
};

struct bsp_polygon
{
	uint Start_index;
	uint Num_verts;

	int texture;
};

class bsp_polygon_data
{
	SCP_vector<vec3d> Vertex_list;
	SCP_vector<vec3d> Normal_list; 

	SCP_vector<bsp_vertex> Polygon_vertices;
	SCP_vector<bsp_polygon> Polygons;

	ubyte* Lights;

	int Num_polies[MAX_MODEL_TEXTURES];
	int Num_verts[MAX_MODEL_TEXTURES];

	int Num_flat_polies;
	int Num_flat_verts;

	void process_bsp(int offset, ubyte* bsp_data);
	void process_defpoints(int off, ubyte* bsp_data);
	void process_sortnorm(int offset, ubyte* bsp_data);
	void process_tmap(int offset, ubyte* bsp_data);
	void process_flat(int offset, ubyte* bsp_data);
public:
	bsp_polygon_data(ubyte* bsp_data);

	int get_num_triangles(int texture);
	int get_num_lines(int texture);

	void generate_triangles(int texture, vertex *vert_ptr, vec3d* norm_ptr);
	void generate_lines(int texture, vertex *vert_ptr);
};

/**
 * @brief Vertex structure for passing data to the GPU
 */
struct interp_vertex {
	uv_pair uv;
	vec3d normal;
	vec4 tangent;
	float modelId;
	vec3d pos;
};

// -----------------------
// Local variables
//

static int Num_interp_verts_allocated = 0;
vec3d **Interp_verts = NULL;
static vertex *Interp_points = NULL;
static vertex *Interp_splode_points = NULL;
vec3d *Interp_splode_verts = NULL;
static int Interp_num_verts = 0;

static float Interp_box_scale = 1.0f; // this is used to scale both detail boxes and spheres

// -------------------------------------------------------------------
// lighting save stuff 
//

model_light_object Interp_lighting_temp;
model_light_object *Interp_lighting = &Interp_lighting_temp;
int Interp_use_saved_lighting = 0;
int Interp_saved_lighting_full = 0;
//
// lighting save stuff 
// -------------------------------------------------------------------


static int Num_interp_norms_allocated = 0;
static vec3d **Interp_norms = NULL;
static ubyte *Interp_light_applied = NULL;
static int Interp_num_norms = 0;
static ubyte *Interp_lights;

// Stuff to control rendering parameters
static color Interp_outline_color;
static int Interp_detail_level_locked = -1;
static uint Interp_flags = 0;

// If non-zero, then the subobject gets scaled by Interp_thrust_scale.
int Interp_thrust_scale_subobj = 0;
float Interp_thrust_scale = 0.1f;
static float Interp_thrust_scale_x = 0.0f;//added -bobboau
static float Interp_thrust_scale_y = 0.0f;//added -bobboau

static int Interp_thrust_bitmap = -1;
static int Interp_thrust_glow_bitmap = -1;
static float Interp_thrust_glow_noise = 1.0f;
static bool Interp_afterburner = false;

// Bobboau's thruster stuff
static int Interp_secondary_thrust_glow_bitmap = -1;
static int Interp_tertiary_thrust_glow_bitmap = -1;
static int Interp_distortion_thrust_bitmap = -1;
static float Interp_thrust_glow_rad_factor = 1.0f;
static float Interp_secondary_thrust_glow_rad_factor = 1.0f;
static float Interp_tertiary_thrust_glow_rad_factor = 1.0f;
static float Interp_distortion_thrust_rad_factor = 1.0f;
static float Interp_distortion_thrust_length_factor = 1.0f;
static float Interp_thrust_glow_len_factor = 1.0f;
static vec3d Interp_thrust_rotvel = ZERO_VECTOR;
static bool Interp_draw_distortion = true;

// Bobboau's warp stuff
static float Interp_warp_scale_x = 1.0f;
static float Interp_warp_scale_y = 1.0f;
static float Interp_warp_scale_z = 1.0f;

// if != -1, use this bitmap when rendering ship insignias
static int Interp_insignia_bitmap = -1;

// if != -1, use this bitmap when rendering with a forced texture
static int Interp_forced_bitmap = -1;

// our current level of detail (LOD)
int Interp_detail_level = 0;

// forward references
int model_should_render_engine_glow(int objnum, int bank_obj);
int model_interp_get_texture(texture_info *tinfo, fix base_frametime);

void model_deallocate_interp_data()
{
	if (Interp_verts != NULL)
		vm_free(Interp_verts);

	if (Interp_points != NULL)
		vm_free(Interp_points);

	if (Interp_splode_points != NULL)
		vm_free(Interp_splode_points);

	if (Interp_splode_verts != NULL)
		vm_free(Interp_splode_verts);

	if (Interp_norms != NULL)
		vm_free(Interp_norms);

	if (Interp_light_applied != NULL)
		vm_free(Interp_light_applied);

	if (Interp_lighting_temp.lights != NULL)
		vm_free(Interp_lighting_temp.lights);

	Num_interp_verts_allocated = 0;
	Num_interp_norms_allocated = 0;
}

extern void model_collide_allocate_point_list(int n_points);
extern void model_collide_free_point_list();

void model_allocate_interp_data(int n_verts, int n_norms)
{
	static ubyte dealloc = 0;

	if (!dealloc) {
		atexit(model_deallocate_interp_data);
		atexit(model_collide_free_point_list);
		dealloc = 1;
	}

	Assert( (n_verts >= 0) && (n_norms >= 0) );
	Assert( (n_verts || Num_interp_verts_allocated) && (n_norms || Num_interp_norms_allocated) );

	if (n_verts > Num_interp_verts_allocated) {
		if (Interp_verts != NULL) {
			vm_free(Interp_verts);
			Interp_verts = NULL;
		}
		// Interp_verts can't be reliably realloc'd so free and malloc it on each resize (no data needs to be carried over)
		Interp_verts = (vec3d**) vm_malloc( n_verts * sizeof(vec3d *) );

		Interp_points = (vertex*) vm_realloc( Interp_points, n_verts * sizeof(vertex) );
		Interp_splode_points = (vertex*) vm_realloc( Interp_splode_points, n_verts * sizeof(vertex) );
		Interp_splode_verts = (vec3d*) vm_realloc( Interp_splode_verts, n_verts * sizeof(vec3d) );

		Num_interp_verts_allocated = n_verts;

		// model collide needs a similar size to resize it based on this new value
		model_collide_allocate_point_list( n_verts );
	}

	if (n_norms > Num_interp_norms_allocated) {
		if (Interp_norms != NULL) {
			vm_free(Interp_norms);
			Interp_norms = NULL;
		}
		// Interp_norms can't be reliably realloc'd so free and malloc it on each resize (no data needs to be carried over)
		Interp_norms = (vec3d**) vm_malloc( n_norms * sizeof(vec3d *) );

		// these next two lighting things aren't values that need to be carried over, but we need to make sure they are 0 by default
		if (Interp_light_applied != NULL) {
			vm_free(Interp_light_applied);
			Interp_light_applied = NULL;
		}

		if (Interp_lighting_temp.lights != NULL) {
			vm_free(Interp_lighting_temp.lights);
			Interp_lighting_temp.lights = NULL;
		}

		Interp_light_applied = (ubyte*) vm_malloc( n_norms * sizeof(ubyte) );
		Interp_lighting_temp.lights = (model_light*) vm_malloc( n_norms * sizeof(model_light) );

		memset( Interp_light_applied, 0, n_norms * sizeof(ubyte) );
		memset( Interp_lighting_temp.lights, 0, n_norms * sizeof(model_light) );

		Num_interp_norms_allocated = n_norms;
	}

	Interp_num_verts = n_verts;
	Interp_num_norms = n_norms;

	// check that everything is still usable (works in release and debug builds)
	Verify( Interp_points != NULL );
	Verify( Interp_splode_points != NULL );
	Verify( Interp_verts != NULL );
	Verify( Interp_splode_verts != NULL );
	Verify( Interp_norms != NULL );
	Verify( Interp_light_applied != NULL );
}

void interp_clear_instance()
{
	Interp_thrust_scale = 0.1f;
	Interp_thrust_scale_x = 0.0f;//added-Bobboau
	Interp_thrust_scale_y = 0.0f;//added-Bobboau
	Interp_thrust_bitmap = -1;
	Interp_thrust_glow_bitmap = -1;
	Interp_thrust_glow_noise = 1.0f;
	Interp_insignia_bitmap = -1;
	Interp_afterburner = false;

	// Bobboau's thruster stuff
	{
		Interp_thrust_glow_rad_factor = 1.0f;

		Interp_secondary_thrust_glow_bitmap = -1;
		Interp_secondary_thrust_glow_rad_factor = 1.0f;

		Interp_tertiary_thrust_glow_bitmap = -1;
		Interp_tertiary_thrust_glow_rad_factor = 1.0f;

		Interp_thrust_glow_len_factor = 1.0f;

		vm_vec_zero(&Interp_thrust_rotvel);
	}

	Interp_box_scale = 1.0f;

	Interp_detail_level_locked = -1;

	Interp_forced_bitmap = -1;
}

/**
 * Scales the engines thrusters by this much
 */
void model_set_thrust(int  /*model_num*/, mst_info *mst)
{
	if (mst == NULL) {
		Int3();
		return;
	}

	Interp_thrust_scale = mst->length.xyz.z;
	Interp_thrust_scale_x = mst->length.xyz.x;
	Interp_thrust_scale_y = mst->length.xyz.y;

	CLAMP(Interp_thrust_scale, 0.1f, 1.0f);

	Interp_thrust_bitmap = mst->primary_bitmap;
	Interp_thrust_glow_bitmap = mst->primary_glow_bitmap;
	Interp_secondary_thrust_glow_bitmap = mst->secondary_glow_bitmap;
	Interp_tertiary_thrust_glow_bitmap = mst->tertiary_glow_bitmap;
	Interp_distortion_thrust_bitmap = mst->distortion_bitmap;

	Interp_thrust_glow_noise = mst->glow_noise;
	Interp_afterburner = mst->use_ab;

	Interp_thrust_rotvel = mst->rotvel;

	Interp_thrust_glow_rad_factor = mst->glow_rad_factor;
	Interp_secondary_thrust_glow_rad_factor = mst->secondary_glow_rad_factor;
	Interp_tertiary_thrust_glow_rad_factor = mst->tertiary_glow_rad_factor;
	Interp_thrust_glow_len_factor = mst->glow_length_factor;
	Interp_distortion_thrust_rad_factor = mst->distortion_rad_factor;
	Interp_distortion_thrust_length_factor = mst->distortion_length_factor;

	Interp_draw_distortion = mst->draw_distortion;
}

bool splodeing = false;
int splodeingtexture = -1;
float splode_level = 0.0f;

float GEOMETRY_NOISE = 0.0f;

// Point list
// +0      int         id
// +4      int         size
// +8      int         n_verts
// +12     int         n_norms
// +16     int         offset from start of chunk to vertex data
// +20     n_verts*char    norm_counts
// +offset             vertex data. Each vertex n is a point followed by norm_counts[n] normals.
void model_interp_splode_defpoints(ubyte * p, polymodel * /*pm*/, bsp_info * /*sm*/, float dist)
{
	if(dist==0.0f)return;

	if(dist<0.0f)dist*=-1.0f;

	int n;
	int nverts = w(p+8);	
	int offset = w(p+16);
	int nnorms = 0;

	ubyte * normcount = p+20;
	vertex *dest = Interp_splode_points;
	vec3d *src = vp(p+offset);

	for (n = 0; n < nverts; n++) {
		nnorms += normcount[n];
	}

	model_allocate_interp_data(nverts, nnorms);

	vec3d dir;

	for (n=0; n<nverts; n++ )	{	
		Interp_splode_verts[n] = *src;		
			
		src++;

		vm_vec_avg_n(&dir, normcount[n], src);
		vm_vec_normalize(&dir);

		for(int i=0; i<normcount[n]; i++)src++;

		vm_vec_scale_add2(&Interp_splode_verts[n], &dir, dist);

		g3_rotate_vertex(dest, &Interp_splode_verts[n]);
		
		dest++;

	}

}

// Point list
// +0      int         id
// +4      int         size
// +8      int         n_verts
// +12     int         n_norms
// +16     int         offset from start of chunk to vertex data
// +20     n_verts*char    norm_counts
// +offset             vertex data. Each vertex n is a point followed by norm_counts[n] normals.
void model_interp_defpoints(ubyte * p, polymodel *pm, bsp_info *sm)
{
	if(splodeing)model_interp_splode_defpoints(p, pm, sm, splode_level*model_radius);

	int i, n;
	int nverts = w(p+8);	
	int offset = w(p+16);
	int next_norm = 0;
	int nnorms = 0;

	ubyte * normcount = p+20;
	vertex *dest = NULL;
	vec3d *src = vp(p+offset);

	// Get pointer to lights
	Interp_lights = p+20+nverts;

	for (i = 0; i < nverts; i++) {
		nnorms += normcount[i];
	}

	// allocate new Interp data if size is greater than we already have ready to use
	model_allocate_interp_data(nverts, nnorms);

	dest = Interp_points;

	Assert( dest != NULL );

	#ifndef NDEBUG
	modelstats_num_verts += nverts;
	#endif


	if (Interp_thrust_scale_subobj)	{

		// Only scale vertices that aren't on the "base" of 
		// the effect.  Base is something Adam decided to be
		// anything under 1.5 meters, hence the 1.5f.
		float min_thruster_dist = -1.5f;

		if ( Interp_flags & MR_IS_MISSILE )	{
			min_thruster_dist = 0.5f;
		}

		for (n=0; n<nverts; n++ )	{
			vec3d tmp;

			Interp_verts[n] = src;

			// Only scale vertices that aren't on the "base" of 
			// the effect.  Base is something Adam decided to be
			// anything under 1.5 meters, hence the 1.5f.
			if ( src->xyz.z < min_thruster_dist )	{
				tmp.xyz.x = src->xyz.x * 1.0f;
				tmp.xyz.y = src->xyz.y * 1.0f;
				tmp.xyz.z = src->xyz.z * Interp_thrust_scale;
			} else {
				tmp = *src;
			}
			
			g3_rotate_vertex(dest,&tmp);
		
			src++;		// move to normal

			for (i=0; i<normcount[n]; i++ )	{
				Interp_light_applied[next_norm] = 0;
				Interp_norms[next_norm] = src;

				next_norm++;
				src++;
			}
			dest++;
		} 
	} else if ( (Interp_warp_scale_x != 1.0f) || (Interp_warp_scale_y != 1.0f) || (Interp_warp_scale_z != 1.0f)) {
		for (n=0; n<nverts; n++ )	{
			vec3d tmp;

			Interp_verts[n] = src;

			tmp.xyz.x = (src->xyz.x) * Interp_warp_scale_x;
			tmp.xyz.y = (src->xyz.y) * Interp_warp_scale_y;
			tmp.xyz.z = (src->xyz.z) * Interp_warp_scale_z;
			
			g3_rotate_vertex(dest,&tmp);
		
			src++;		// move to normal

			for (i=0; i<normcount[n]; i++ )	{
				Interp_light_applied[next_norm] = 0;
				Interp_norms[next_norm] = src;

				next_norm++;
				src++;
			}
			dest++;
		} 
	} else {
		vec3d point;

		for (n=0; n<nverts; n++ )	{	

			if(GEOMETRY_NOISE!=0.0f){
				GEOMETRY_NOISE = model_radius / 50;

				Interp_verts[n] = src;	
				point.xyz.x = src->xyz.x + frand_range(GEOMETRY_NOISE,-GEOMETRY_NOISE);
				point.xyz.y = src->xyz.y + frand_range(GEOMETRY_NOISE,-GEOMETRY_NOISE);
				point.xyz.z = src->xyz.z + frand_range(GEOMETRY_NOISE,-GEOMETRY_NOISE);
						
				g3_rotate_vertex(dest, &point);
			}else{
				Interp_verts[n] = src;	
				g3_rotate_vertex(dest, src);
			}

			src++;		// move to normal

			for (i=0; i<normcount[n]; i++ )	{
				Interp_light_applied[next_norm] = 0;
				Interp_norms[next_norm] = src;

				next_norm++;
				src++;
			}
			dest++;
		}
	}

	Interp_num_norms = next_norm;
}

void model_interp_edge_alpha( ubyte *param_r, ubyte *param_g, ubyte *param_b, vec3d *pnt, vec3d *norm, float alpha, bool invert = false)
{
	vec3d r;

	vm_vec_sub(&r, &View_position, pnt);
	vm_vec_normalize(&r);

	float d = vm_vec_dot(&r, norm);

	if (d < 0.0f)
		d = -d;

	if (invert)
		*param_r = *param_g = *param_b = ubyte( fl2i((1.0f - d) * 254.0f * alpha));
	else
		*param_r = *param_g = *param_b = ubyte( fl2i(d * 254.0f * alpha) );
}

int Interp_subspace = 0;
float Interp_subspace_offset_u = 0.0f;
float Interp_subspace_offset_v = 0.0f;
ubyte Interp_subspace_r = 255;
ubyte Interp_subspace_g = 255;
ubyte Interp_subspace_b = 255;

void model_draw_debug_points( polymodel *pm, bsp_info * submodel, uint flags )
{
	if ( flags & MR_SHOW_OUTLINE_PRESET )	{
		return;
	}

	// Draw a red pivot point
	gr_set_color(128,0,0);
	g3_draw_sphere_ez(&vmd_zero_vector, 2.0f );

	// Draw a green center of mass when drawing the hull
	if ( submodel && (submodel->parent==-1) )	{
		gr_set_color(0,128,0);
		g3_draw_sphere_ez( &pm->center_of_mass, 1.0f );
	}

	if ( submodel )	{
		// Draw a blue center point
		gr_set_color(0,0,128);
		g3_draw_sphere_ez( &submodel->geometric_center, 0.9f );
	}
	
	// Draw the bounding box
	int i;
	vertex pts[8];

	if ( submodel )	{
		for (i=0; i<8; i++ )	{
			g3_rotate_vertex( &pts[i], &submodel->bounding_box[i] );
		}
		gr_set_color(128,128,128);
		g3_draw_line( &pts[0], &pts[1] );
		g3_draw_line( &pts[1], &pts[2] );
		g3_draw_line( &pts[2], &pts[3] );
		g3_draw_line( &pts[3], &pts[0] );

		g3_draw_line( &pts[4], &pts[5] );
		g3_draw_line( &pts[5], &pts[6] );
		g3_draw_line( &pts[6], &pts[7] );
		g3_draw_line( &pts[7], &pts[4] );

		g3_draw_line( &pts[0], &pts[4] );
		g3_draw_line( &pts[1], &pts[5] );
		g3_draw_line( &pts[2], &pts[6] );
		g3_draw_line( &pts[3], &pts[7] );
	} else {
		gr_set_color(0,255,0);

		int j;
		for (j=0; j<8; j++ )	{

			vec3d	bounding_box[8];		// caclulated fron min/max
			model_calc_bound_box(bounding_box,&pm->octants[j].min,&pm->octants[j].max);

			for (i=0; i<8; i++ )	{
				g3_rotate_vertex( &pts[i], &bounding_box[i] );
			}
			gr_set_color(128,0,0);
			g3_draw_line( &pts[0], &pts[1] );
			g3_draw_line( &pts[1], &pts[2] );
			g3_draw_line( &pts[2], &pts[3] );
			g3_draw_line( &pts[3], &pts[0] );

			g3_draw_line( &pts[4], &pts[5] );
			g3_draw_line( &pts[5], &pts[6] );
			g3_draw_line( &pts[6], &pts[7] );
			g3_draw_line( &pts[7], &pts[4] );

			g3_draw_line( &pts[0], &pts[4] );
			g3_draw_line( &pts[1], &pts[5] );
			g3_draw_line( &pts[2], &pts[6] );
			g3_draw_line( &pts[3], &pts[7] );			
		}		
	}
}

/**
 * Debug code to show all the paths of a model
 */
void model_draw_paths_htl( int model_num, uint flags )
{
	int i,j;
	vec3d pnt;
	vec3d prev_pnt;
	polymodel * pm;	

	if ( flags & MR_SHOW_OUTLINE_PRESET )	{
		return;
	}

	pm = model_get(model_num);

	if (pm->n_paths<1){
		return;
	}	

	int cull = gr_set_cull(0);
	for (i=0; i<pm->n_paths; i++ )	{
		for (j=0; j<pm->paths[i].nverts; j++ )
		{
			// Rotate point into world coordinates			
			pnt = pm->paths[i].verts[j].pos;

			// Pnt is now the x,y,z world coordinates of this vert.
			// For this example, I am just drawing a sphere at that
			// point.

			vertex tmp;
			g3_rotate_vertex(&tmp,&pnt);

			if ( pm->paths[i].verts[j].nturrets > 0 ){
				gr_set_color( 0, 0, 255 );						// draw points covered by turrets in blue
			} else {
				gr_set_color( 255, 0, 0 );
			}

			g3_render_sphere(&pnt, 0.5f);
			
			if (j)
			{
				//g3_draw_htl_line(&prev_pnt, &pnt);
				g3_render_line_3d(true, &prev_pnt, &pnt);
			}

			prev_pnt = pnt;
		}
	}

	gr_set_cull(cull);
}

/**
 * Docking bay and fighter bay paths
 */
void model_draw_bay_paths_htl(int model_num)
{
	int idx, s_idx;
	vec3d v1, v2;

	polymodel *pm = model_get(model_num);
	if(pm == NULL){
		return;
	}

	int cull = gr_set_cull(0);
	// render docking bay normals
	gr_set_color(0, 255, 0);
	for(idx=0; idx<pm->n_docks; idx++){
		for(s_idx=0; s_idx<pm->docking_bays[idx].num_slots; s_idx++){
			v1 = pm->docking_bays[idx].pnt[s_idx];
			vm_vec_scale_add(&v2, &v1, &pm->docking_bays[idx].norm[s_idx], 10.0f);

			// draw the point and normal
			g3_render_sphere(&v1, 2.0);
			//g3_draw_htl_line(&v1, &v2);
			g3_render_line_3d(true, &v1, &v2);
		}
	}

	// render figher bay paths
	gr_set_color(0, 255, 255);
		
	// iterate through the paths that exist in the polymodel, searching for $bayN pathnames
	for (idx = 0; idx<pm->n_paths; idx++) {
		if ( !strnicmp(pm->paths[idx].name, NOX("$bay"), 4) ) {						
			for(s_idx=0; s_idx<pm->paths[idx].nverts-1; s_idx++){
				v1 = pm->paths[idx].verts[s_idx].pos;
				v2 = pm->paths[idx].verts[s_idx+1].pos;

				//g3_draw_htl_line(&v1, &v2);
				g3_render_line_3d(true, &v1, &v2);
			}
		}
	}	

	gr_set_cull(cull);
}

static const int MAX_ARC_SEGMENT_POINTS = 50;
int Num_arc_segment_points = 0;
vec3d Arc_segment_points[MAX_ARC_SEGMENT_POINTS];

void interp_render_arc_segment( vec3d *v1, vec3d *v2, int depth )
{
	float d = vm_vec_dist_quick( v1, v2 );
	const float scaler = 0.30f;

	if ( (d < scaler) || (depth > 4) ) {
		// the real limit appears to be 33, so we should never hit this unless the code changes
		Assert( Num_arc_segment_points < MAX_ARC_SEGMENT_POINTS );

		memcpy( &Arc_segment_points[Num_arc_segment_points++], v2, sizeof(vec3d) );
	} else {
		// divide in half
		vec3d tmp;
		vm_vec_avg( &tmp, v1, v2 );
	
		tmp.xyz.x += (frand() - 0.5f) * d * scaler;
		tmp.xyz.y += (frand() - 0.5f) * d * scaler;
		tmp.xyz.z += (frand() - 0.5f) * d * scaler;

		// add additional point
		interp_render_arc_segment( v1, &tmp, depth+1 );
		interp_render_arc_segment( &tmp, v2, depth+1 );
	}
}

int Interp_lightning = 1;
DCF_BOOL( Arcs, Interp_lightning )

// Returns one of the following
#define IBOX_ALL_OFF 0
#define IBOX_ALL_ON 1
#define IBOX_SOME_ON_SOME_OFF 2

int interp_box_offscreen( vec3d *min, vec3d *max )
{
	if ( keyd_pressed[KEY_LSHIFT] )	{
		return IBOX_ALL_ON;
	}

	vec3d v[8];
	v[0].xyz.x = min->xyz.x; v[0].xyz.y = min->xyz.y; v[0].xyz.z = min->xyz.z;
	v[1].xyz.x = max->xyz.x; v[1].xyz.y = min->xyz.y; v[1].xyz.z = min->xyz.z;
	v[2].xyz.x = max->xyz.x; v[2].xyz.y = max->xyz.y; v[2].xyz.z = min->xyz.z;
	v[3].xyz.x = min->xyz.x; v[3].xyz.y = max->xyz.y; v[3].xyz.z = min->xyz.z;

	v[4].xyz.x = min->xyz.x; v[4].xyz.y = min->xyz.y; v[4].xyz.z = max->xyz.z;
	v[5].xyz.x = max->xyz.x; v[5].xyz.y = min->xyz.y; v[5].xyz.z = max->xyz.z;
	v[6].xyz.x = max->xyz.x; v[6].xyz.y = max->xyz.y; v[6].xyz.z = max->xyz.z;
	v[7].xyz.x = min->xyz.x; v[7].xyz.y = max->xyz.y; v[7].xyz.z = max->xyz.z;

	ubyte and_codes = 0xff;
	ubyte or_codes = 0xff;
	int i;

	for (i=0; i<8; i++ )	{
		vertex tmp;
		ubyte codes=g3_rotate_vertex( &tmp, &v[i] );

		or_codes |= codes;
		and_codes &= codes;
	}

	// If and_codes is set this means that all points lie off to the
	// same side of the screen.
	if (and_codes)	{
		return IBOX_ALL_OFF;	//all points off screen
	}

	// If this is set it means at least one of the points is offscreen,
	// but they aren't all off to the same side.
	if (or_codes)	{
		return IBOX_SOME_ON_SOME_OFF;
	}

	// They are all onscreen.
	return IBOX_ALL_ON;	
}

void model_render_shields( polymodel * pm, uint flags )
{
	int i, j;
	shield_tri *tri;
	vertex pnt0, prev_pnt, tmp = vertex();

	if ( flags & MR_SHOW_OUTLINE_PRESET )	{
		return;
	}

	gr_set_color(0, 0, 200 );

	//	Scan all the triangles in the mesh.
	for (i=0; i<pm->shield.ntris; i++ )	{

		tri = &pm->shield.tris[i];

		if (g3_check_normal_facing(&pm->shield.verts[tri->verts[0]].pos,&tri->norm ) ) {

			//	Process the vertices.
			//	Note this rotates each vertex each time it's needed, very dumb.
			for (j=0; j<3; j++ )	{

				g3_rotate_vertex(&tmp, &pm->shield.verts[tri->verts[j]].pos );

				if (j)
					g3_draw_line(&prev_pnt, &tmp);
				else
					pnt0 = tmp;
				prev_pnt = tmp;
			}

			g3_draw_line(&pnt0, &prev_pnt);
		}
	}
}

int Model_texturing = 1;
int Model_polys = 1;

DCF_BOOL( model_texturing, Model_texturing )
DCF_BOOL( model_polys, Model_polys )

MONITOR( NumModelsRend )
MONITOR( NumHiModelsRend )
MONITOR( NumMedModelsRend )
MONITOR( NumLowModelsRend )

/**
 * Draws a bitmap with the specified 3d width & height 
 * @return 1 if off screen, 0 if not
 */
int model_get_rotated_bitmap_points(vertex *pnt,float angle, float rad, vertex *v)
{
	float sa, ca;
	int i;

	Assert( G3_count == 1 );
		
	sa = sinf(angle);
	ca = cosf(angle);

	float width, height;

	width = height = rad;

	v[0].world.xyz.x = (-width*ca - height*sa)*Matrix_scale.xyz.x + pnt->world.xyz.x;
	v[0].world.xyz.y = (-width*sa + height*ca)*Matrix_scale.xyz.y + pnt->world.xyz.y;
	v[0].world.xyz.z = pnt->world.xyz.z;
	v[0].screen.xyw.w = 0.0f;
	v[0].texture_position.u = 0.0f;
	v[0].texture_position.v = 0.0f;

	v[1].world.xyz.x = (width*ca - height*sa)*Matrix_scale.xyz.x + pnt->world.xyz.x;
	v[1].world.xyz.y = (width*sa + height*ca)*Matrix_scale.xyz.y + pnt->world.xyz.y;
	v[1].world.xyz.z = pnt->world.xyz.z;
	v[1].screen.xyw.w = 0.0f;
	v[1].texture_position.u = 1.0f;
	v[1].texture_position.v = 0.0f;

	v[2].world.xyz.x = (width*ca + height*sa)*Matrix_scale.xyz.x + pnt->world.xyz.x;
	v[2].world.xyz.y = (width*sa - height*ca)*Matrix_scale.xyz.y + pnt->world.xyz.y;
	v[2].world.xyz.z = pnt->world.xyz.z;
	v[2].screen.xyw.w = 0.0f;
	v[2].texture_position.u = 1.0f;
	v[2].texture_position.v = 1.0f;

	v[3].world.xyz.x = (-width*ca + height*sa)*Matrix_scale.xyz.x + pnt->world.xyz.x;
	v[3].world.xyz.y = (-width*sa - height*ca)*Matrix_scale.xyz.y + pnt->world.xyz.y;
	v[3].world.xyz.z = pnt->world.xyz.z;
	v[3].screen.xyw.w = 0.0f;
	v[3].texture_position.u = 0.0f;
	v[3].texture_position.v = 1.0f;

	ubyte codes_and=0xff;

	float sw,z;
	z = pnt->world.xyz.z - rad / 4.0f;
	if ( z < 0.0f ) z = 0.0f;
	sw = 1.0f / z;

	for (i=0; i<4; i++ )	{
		//now code the four points
		codes_and &= g3_code_vertex(&v[i]);
		v[i].flags = 0;		// mark as not yet projected
		g3_project_vertex(&v[i]);
		v[i].screen.xyw.w = sw;
	}

	if (codes_and)
		return 1;		//1 means off screen

	return 0;
}

float Interp_depth_scale = 1500.0f;

DCF(model_darkening,"Makes models darker with distance")
{
	if (dc_optional_string_either("help", "--help")) {
		dc_printf( "Usage: model_darkening <float>\n" );
		dc_printf("Sets the distance at which to start blacking out models (namely asteroids).\n");
		return;
	}

	if (dc_optional_string_either("status", "--status") || dc_optional_string_either("?", "--?")) {
		dc_printf( "model_darkening = %.1f\n", Interp_depth_scale );
		return;
	}

	dc_stuff_float(&Interp_depth_scale);

	dc_printf("model_darkening set to %.1f\n", Interp_depth_scale);
}

// tmp_detail_level
// 0 - Max
// 1
// 2
// 3
// 4 - None

#if MAX_DETAIL_LEVEL != 4
#error MAX_DETAIL_LEVEL is assumed to be 4 in ModelInterp.cpp
#endif


/**
 * Find the distance-squared from p0 to the closest point on a box.  Fills in closest_pt.
 * The box's dimensions are from 'min' to 'max'.
 */
float interp_closest_dist_sq_to_box( vec3d *closest_pt, const vec3d *p0, const vec3d *min, const vec3d *max )
{
	auto origin = p0->a1d;
	auto minB = min->a1d;
	auto maxB = max->a1d;
	auto coord = closest_pt->a1d;
	bool inside = true;
	int i;

	for (i=0; i<3; i++ )	{
		if ( origin[i] < minB[i] )	{
			coord[i] = minB[i];
			inside = false;
		} else if (origin[i] > maxB[i] )	{
			coord[i] = maxB[i];
			inside = false;
		} else {
			coord[i] = origin[i];
		}
	}
	
	if ( inside )	{
		return 0.0f;
	}

	return vm_vec_dist_squared(closest_pt, p0);
}


// Finds the closest point on a model to a point in space.  Actually only finds a point
// on the bounding box of the model.    
// Given:
//   model_num      Which model
//   orient         Orientation of the model
//   pos            Position of the model
//   eye_pos        Point that you want to find the closest point to
// Returns:
//   distance from eye_pos to closest_point.  0 means eye_pos is 
//   on or inside the bounding box.
//   Also fills in outpnt with the actual closest point (in local coordinates).
float model_find_closest_point( vec3d *outpnt, int model_num, int submodel_num, const matrix *orient, const vec3d *pos, const vec3d *eye_pos )
{
	vec3d tempv, eye_rel_pos;
	
	polymodel *pm = model_get(model_num);

	if ( submodel_num < 0 )	{
		 submodel_num = pm->detail[0];
	}

	// Rotate eye pos into object coordinates
	vm_vec_sub(&tempv, pos, eye_pos);
	vm_vec_rotate(&eye_rel_pos, &tempv, orient);

	return fl_sqrt( interp_closest_dist_sq_to_box( outpnt, &eye_rel_pos, &pm->submodel[submodel_num].min, &pm->submodel[submodel_num].max ) );
}

// Like the above, but finds the closest two points to each other.
float model_find_closest_points(vec3d *outpnt1, int model_num1, int submodel_num1, const matrix *orient1, const vec3d *pos1, vec3d *outpnt2, int model_num2, int submodel_num2, const matrix *orient2, const vec3d *pos2)
{
	polymodel *pm1 = model_get(model_num1);
	if (submodel_num1 < 0)
		submodel_num1 = pm1->detail[0];

	polymodel *pm2 = model_get(model_num2);
	if (submodel_num2 < 0)
		submodel_num2 = pm2->detail[0];

	// determine obj2's bounding box
	vec3d bounding_box[8];
	model_calc_bound_box(bounding_box, &pm2->submodel[submodel_num2].min, &pm2->submodel[submodel_num2].max);

	float closest_dist_sq = -1.0f;

	// check each point on it
	for (const auto &pt : bounding_box)
	{
		vec3d temp, rel_pt;

		// find world coordinates of this point
		vm_vec_unrotate(&temp, &pt, orient2);
		vm_vec_add(&rel_pt, &temp, pos2);

		// now find coordinates relative to obj1
		vm_vec_sub(&temp, pos1, &rel_pt);
		vm_vec_rotate(&rel_pt, &temp, orient1);

		// test this point
		float dist_sq = interp_closest_dist_sq_to_box(&temp, &rel_pt, &pm1->submodel[submodel_num1].min, &pm1->submodel[submodel_num1].max);
		if (closest_dist_sq < 0.0f || dist_sq < closest_dist_sq)
		{
			closest_dist_sq = dist_sq;

			// Note: As in the other function, both of these points are
			// in local coordinates relative to each of their models.
			*outpnt1 = temp;
			*outpnt2 = pt;
		}
	}

	// we have now found the closest point
	return fl_sqrt(closest_dist_sq);
}

int tiling = 1;
DCF(tiling, "Toggles rendering of tiled textures (default is on)")
{
	if (dc_optional_string_either("status", "--status") || dc_optional_string_either("?", "--?")) {
		dc_printf("Tiled textures are %s", tiling ? "ON" : "OFF");
		return;
	}

	tiling = !tiling;
	if(tiling){
		dc_printf("Tiled textures\n");
	} else {
		dc_printf("Non-tiled textures\n");
	}
}

void moldel_calc_facing_pts( vec3d *top, vec3d *bot, vec3d *fvec, vec3d *pos, float w, float  /*z_add*/, vec3d *Eyeposition )
{
	vec3d uvec, rvec;
	vec3d temp;

	temp = *pos;

	vm_vec_sub( &rvec, Eyeposition, &temp );
	vm_vec_normalize( &rvec );	

	vm_vec_cross(&uvec,fvec,&rvec);
	vm_vec_normalize(&uvec);

	vm_vec_scale_add( top, &temp, &uvec, w/2.0f );
	vm_vec_scale_add( bot, &temp, &uvec, -w/2.0f );	
}

// Fills in an array with points from a model.
// Only gets up to max_num verts;
// Returns number of verts found;
static int submodel_get_points_internal(int model_num, int submodel_num)
{
	polymodel * pm;

	pm = model_get(model_num);

	if ( submodel_num < 0 )	{
		submodel_num = pm->detail[0];
	}

	ubyte *p = pm->submodel[submodel_num].bsp_data;
	int chunk_type, chunk_size;

	chunk_type = w(p);
	chunk_size = w(p+4);

	while (chunk_type != OP_EOF)	{
		switch (chunk_type) {
		case OP_DEFPOINTS:	{
				int n;
				int nverts = w(p+8);				
				int offset = w(p+16);
				int nnorms = 0;			

				ubyte * normcount = p+20;
				vec3d *src = vp(p+offset);

				for (n = 0; n < nverts; n++) {
					nnorms += normcount[n];
				}

				model_allocate_interp_data(nverts, nnorms);

				// this must happen only after the interp_data allocation call (since the address changes)
				vec3d **verts = Interp_verts;
				vec3d **norms = Interp_norms;

				for (n=0; n<nverts; n++ )	{
					*verts++ = src;
					*norms++ = src + 1;		// first normal associated with the point

					src += normcount[n]+1;
				} 
				return nverts;		// Read in 'n' points
			}
			break;
		case OP_FLATPOLY:		break;
		case OP_TMAPPOLY:		break;
		case OP_SORTNORM:		break;
		case OP_BOUNDBOX:		break;
		default:
			mprintf(( "Bad chunk type %d, len=%d in submodel_get_points\n", chunk_type, chunk_size ));
			Int3();		// Bad chunk type!
			return 0;
		}
		p += chunk_size;
		chunk_type = w(p);
		chunk_size = w(p+4);
	}
	return 0;		// Couldn't find 'em
}

/**
 * Gets two random points on a model
 */
void submodel_get_two_random_points(int model_num, int submodel_num, vec3d *v1, vec3d *v2, vec3d *n1, vec3d *n2 )
{
	int nv = submodel_get_points_internal(model_num, submodel_num);

	// this is not only because of the immediate div-0 error but also because of the less immediate expectation for at least one point (preferably two) to be found
	if (nv <= 0) {
		polymodel *pm = model_get(model_num);
		Error(LOCATION, "Model %d ('%s') must have at least one point from submodel_get_points_internal!", model_num, (pm == NULL) ? "<null model?!?>" : pm->filename);

		// in case people ignore the error...
		vm_vec_zero(v1);
		vm_vec_zero(v2);
		if (n1 != NULL) {
			vm_vec_zero(n1);
		}
		if (n2 != NULL) {
			vm_vec_zero(n2);
		}
		return;
	}

	int vn1 = rand32() % nv;
	int vn2 = rand32() % nv;

	*v1 = *Interp_verts[vn1];
	*v2 = *Interp_verts[vn2];

	if(n1 != NULL){
		*n1 = *Interp_norms[vn1];
	}
	if(n2 != NULL){
		*n2 = *Interp_norms[vn2];
	}
}

void submodel_get_two_random_points_better(int model_num, int submodel_num, vec3d *v1, vec3d *v2, int seed)
{
	polymodel *pm = model_get(model_num);

	if (pm != NULL) {
		if ( submodel_num < 0 )	{
			submodel_num = pm->detail[0];
		}

		// the Shivan Comm Node does not have a collision tree, for one
		if (pm->submodel[submodel_num].collision_tree_index < 0) {
			nprintf(("Model", "In submodel_get_two_random_points_better(), model %s does not have a collision tree!  Falling back to submodel_get_two_random_points().\n", pm->filename));

			submodel_get_two_random_points(model_num, submodel_num, v1, v2);
			return;
		}

		bsp_collision_tree *tree = model_get_bsp_collision_tree(pm->submodel[submodel_num].collision_tree_index);

		int nv = tree->n_verts;

		// this is not only because of the immediate div-0 error but also because of the less immediate expectation for at least one point (preferably two) to be found
		if (nv <= 0) {
			Error(LOCATION, "Model %d ('%s') must have at least one point from submodel_get_points_internal!", model_num, (pm == NULL) ? "<null model?!?>" : pm->filename);

			// in case people ignore the error...
			vm_vec_zero(v1);
			vm_vec_zero(v2);

			return;
		}

<<<<<<< HEAD
#ifndef NDEBUG
		if (RAND_MAX < nv)
		{
			static int submodel_get_two_random_points_warned = false;
			if (!submodel_get_two_random_points_warned)
			{
				Warning(LOCATION, "RAND_MAX is only %d, but submodel %d for model %s has %d vertices!  Explosions will not propagate through the entire model!\n", RAND_MAX, submodel_num, pm->filename, nv);
				submodel_get_two_random_points_warned = true;
			}
		}
#endif
		int seed_num = seed == -1 ? rand32() : seed;
		int vn1 = static_rand(seed_num) % nv;
		int vn2 = static_rand(seed_num) % nv;
=======
		int vn1 = rand32() % nv;
		int vn2 = rand32() % nv;
>>>>>>> 679f7f20

		*v1 = tree->point_list[vn1];
		*v2 = tree->point_list[vn2];
	}
}

// If MR_FLAG_OUTLINE bit set this color will be used for outlines.
// This defaults to black.
void model_set_outline_color(int r, int g, int b )
{
	gr_init_color( &Interp_outline_color, r, g, b );

}

// IF MR_LOCK_DETAIL is set, then it will always draw detail level 'n'
// This defaults to 0. (0=highest, larger=lower)
void model_set_detail_level(int n)
{
	Interp_detail_level_locked = n;
}

/**
 * Returns number of tmaps & flat polys in a submodel;
 */
int submodel_get_num_polys_sub( ubyte *p )
{
	int chunk_type = w(p);
	int chunk_size = w(p+4);
	int n = 0;
	
	while (chunk_type != OP_EOF)	{
		switch (chunk_type) {
		case OP_DEFPOINTS:	break;
		case OP_FLATPOLY:		n++; break;
		case OP_TMAPPOLY:		n++; break;
		case OP_SORTNORM:		{
			int frontlist = w(p+36);
			int backlist = w(p+40);
			int prelist = w(p+44);
			int postlist = w(p+48);
			int onlist = w(p+52);
			n += submodel_get_num_polys_sub(p+frontlist);
			n += submodel_get_num_polys_sub(p+backlist);
			n += submodel_get_num_polys_sub(p+prelist);
			n += submodel_get_num_polys_sub(p+postlist );
			n += submodel_get_num_polys_sub(p+onlist );
			}
			break;
		case OP_BOUNDBOX:	break;
		default:
			mprintf(( "Bad chunk type %d, len=%d in submodel_get_num_polys\n", chunk_type, chunk_size ));
			Int3();		// Bad chunk type!
			return 0;
		}
		p += chunk_size;
		chunk_type = w(p);
		chunk_size = w(p+4);
	}
	return n;		
}

/**
 * Returns number of tmaps & flat polys in a submodel
 */
int submodel_get_num_polys(int model_num, int submodel_num )
{
	polymodel * pm;

	pm = model_get(model_num);

	return submodel_get_num_polys_sub( pm->submodel[submodel_num].bsp_data );
}

/**
 * See if the given texture is used by the passed model. 0 if not used, 1 if used, -1 on error
 */
int model_find_texture(int model_num, int bitmap)
{
	polymodel * pm;	
	int idx;

	// get a handle to the model
	pm = model_get(model_num);
	if(pm == NULL){
		return -1;
	}

	// find the texture
	for(idx=0; idx<pm->n_textures; idx++)
	{
		if(pm->maps[idx].FindTexture(bitmap) > -1)
		{
			return 1;
		}
	}

	// no texture
	return 0;
}

// find closest point on extended bounding box (the bounding box plus all the planes that make it up)
// returns closest distance to extended box
// positive return value means start_point is outside extended box
// displaces closest point an optional amount delta to the outside of the box
// closest_box_point can be NULL.
float get_model_closest_box_point_with_delta(vec3d *closest_box_point, vec3d *start_point, int modelnum, int *is_inside, float delta)
{
	int i, idx;
	vec3d box_point, ray_direction, *extremes;
	float dist, best_dist;
	polymodel *pm;
	int inside = 0;
	int masks[6] = {0x01, 0x02, 0x04, 0x08, 0x10, 0x20};
	int mask_inside = 0x3f;

	best_dist = FLT_MAX;
	pm = model_get(modelnum);

	for (i=0; i<6; i++) {
		idx = i / 2;	// which row vector of Identity matrix

		memcpy(&ray_direction, vmd_identity_matrix.a2d[idx], sizeof(vec3d));

		// do negative, then positive plane for each axis
		if (2 * idx == i) {
			extremes = &pm->mins;
			vm_vec_negate(&ray_direction);
		} else {
			extremes = &pm->maxs;
		}

		// a negative distance means started outside the box
		dist = fvi_ray_plane(&box_point, extremes, &ray_direction, start_point, &ray_direction, 0.0f);
		if (dist > 0) {
			inside |= masks[i];
		}
		if (fabs(dist) < fabs(best_dist)) {
			best_dist = dist;
			if (closest_box_point) {
				vm_vec_scale_add(closest_box_point, &box_point, &ray_direction, delta);
			}
		}
	}

	// is start_point inside the box
	if (is_inside) {
		*is_inside = (inside == mask_inside);
	}

	return -best_dist;
}

// find closest point on extended bounding box (the bounding box plus all the planes that make it up)
// returns closest distance to extended box
// positive return value means start_point is outside extended box
// displaces closest point an optional amount delta to the outside of the box
// closest_box_point can be NULL.
float get_world_closest_box_point_with_delta(vec3d *closest_box_point, object *box_obj, vec3d *start_point, int *is_inside, float delta)
{
	vec3d temp, box_start;
	float dist;
	int modelnum;

	// get modelnum
	modelnum = Ship_info[Ships[box_obj->instance].ship_info_index].model_num;

	// rotate start_point to box_obj RF
	vm_vec_sub(&temp, start_point, &box_obj->pos);
	vm_vec_rotate(&box_start, &temp, &box_obj->orient);

	dist = get_model_closest_box_point_with_delta(closest_box_point, &box_start, modelnum, is_inside, delta);

	// rotate closest_box_point to world RF
	if (closest_box_point) {
		vm_vec_unrotate(&temp, closest_box_point, &box_obj->orient);
		vm_vec_add(closest_box_point, &temp, &box_obj->pos);
	}

	return dist;
}

/**
 * Given a newly loaded model, page in all textures
 */
void model_page_in_textures(int modelnum, int ship_info_index)
{
	int i, idx;
	polymodel *pm = model_get(modelnum);

	// bogus
	if (pm == NULL)
		return;

	for (idx = 0; idx < pm->n_textures; idx++) {
		pm->maps[idx].PageIn();
	}

	for (i = 0; i < pm->n_glow_point_banks; i++) {
		glow_point_bank *bank = &pm->glow_point_banks[i];

		bm_page_in_texture(bank->glow_bitmap);
		bm_page_in_texture(bank->glow_neb_bitmap);
	}

	if (ship_info_index >= 0)
		ship_page_in_textures(ship_info_index);
}

// unload all textures for a given model
// "release" should only be set if called from model_unload()!!!
void model_page_out_textures(int model_num, bool release)
{
	int i, j;

	if (model_num < 0)
		return;

	polymodel *pm = model_get(model_num);

	if (pm == NULL)
		return;

	if (release && (pm->used_this_mission > 0))
		return;


	for (i = 0; i < pm->n_textures; i++) {
		pm->maps[i].PageOut(release);
	}

	// NOTE: "release" doesn't work here for some, as of yet unknown, reason - taylor
	for (j = 0; j < pm->n_glow_point_banks; j++) {
		glow_point_bank *bank = &pm->glow_point_banks[j];

		if (bank->glow_bitmap >= 0) {
		//	if (release) {
		//		bm_release(bank->glow_bitmap);
		//		bank->glow_bitmap = -1;
		//	} else {
				bm_unload(bank->glow_bitmap);
		//	}
		}

		if (bank->glow_neb_bitmap >= 0) {
		//	if (release) {
		//		bm_release(bank->glow_neb_bitmap);
		//		bank->glow_neb_bitmap = -1;
		//	} else {
				bm_unload(bank->glow_neb_bitmap);
		//	}
		}
	}
}


//**********vertex buffer stuff**********//
int tri_count[MAX_MODEL_TEXTURES];
poly_list polygon_list[MAX_MODEL_TEXTURES];

void parse_defpoint(int off, ubyte *bsp_data)
{
	int i, n;
	int nverts = w(off+bsp_data+8);	
	int offset = w(off+bsp_data+16);
	int next_norm = 0;

	ubyte *normcount = off+bsp_data+20;
	vec3d *src = vp(off+bsp_data+offset);

	// Get pointer to lights
	Interp_lights = off+bsp_data+20+nverts;

#ifndef NDEBUG
	modelstats_num_verts += nverts;
#endif

	for (n = 0; n < nverts; n++) {
		Interp_verts[n] = src;
		src++; // move to normal

		for (i = 0; i < normcount[n]; i++) {
			Interp_norms[next_norm] = src;

			next_norm++;
			src++;
		}
	}
}

int check_values(vec3d *N)
{
	// Values equal to -1.#IND0
	if(!is_valid_vec(N))
	{
		N->xyz.x = 1.0f;
		N->xyz.y = 0.0f;
		N->xyz.z = 0.0f;
		return 1;
	}

	return 0;
}

int Parse_normal_problem_count = 0;

void parse_tmap(int offset, ubyte *bsp_data)
{
	int pof_tex = w(bsp_data+offset+40);
	int n_vert = w(bsp_data+offset+36);
	
	ubyte *p = &bsp_data[offset+8];
	model_tmap_vert *tverts;

	tverts = (model_tmap_vert *)&bsp_data[offset+44];

	vertex *V;
	vec3d *v;
	vec3d *N;

	int problem_count = 0;

	for (int i = 1; i < (n_vert-1); i++) {
		V = &polygon_list[pof_tex].vert[(polygon_list[pof_tex].n_verts)];
		N = &polygon_list[pof_tex].norm[(polygon_list[pof_tex].n_verts)];
		v = Interp_verts[(int)tverts[0].vertnum];
		V->world.xyz.x = v->xyz.x;
		V->world.xyz.y = v->xyz.y;
		V->world.xyz.z = v->xyz.z;
		V->texture_position.u = tverts[0].u;
		V->texture_position.v = tverts[0].v;

		*N = *Interp_norms[(int)tverts[0].normnum];

		if ( IS_VEC_NULL(N) )
			*N = *vp(p);

	  	problem_count += check_values(N);
		vm_vec_normalize_safe(N);

		V = &polygon_list[pof_tex].vert[(polygon_list[pof_tex].n_verts)+1];
		N = &polygon_list[pof_tex].norm[(polygon_list[pof_tex].n_verts)+1];
		v = Interp_verts[(int)tverts[i].vertnum];
		V->world.xyz.x = v->xyz.x;
		V->world.xyz.y = v->xyz.y;
		V->world.xyz.z = v->xyz.z;
		V->texture_position.u = tverts[i].u;
		V->texture_position.v = tverts[i].v;

		*N = *Interp_norms[(int)tverts[i].normnum];

		if ( IS_VEC_NULL(N) )
			*N = *vp(p);

	 	problem_count += check_values(N);
		vm_vec_normalize_safe(N);

		V = &polygon_list[pof_tex].vert[(polygon_list[pof_tex].n_verts)+2];
		N = &polygon_list[pof_tex].norm[(polygon_list[pof_tex].n_verts)+2];
		v = Interp_verts[(int)tverts[i+1].vertnum];
		V->world.xyz.x = v->xyz.x;
		V->world.xyz.y = v->xyz.y;
		V->world.xyz.z = v->xyz.z;
		V->texture_position.u = tverts[i+1].u;
		V->texture_position.v = tverts[i+1].v;

		*N = *Interp_norms[(int)tverts[i+1].normnum];

		if ( IS_VEC_NULL(N) )
			*N = *vp(p);

		problem_count += check_values(N);
		vm_vec_normalize_safe(N);

		polygon_list[pof_tex].n_verts += 3;
	}

	Parse_normal_problem_count += problem_count;
}

void parse_sortnorm(int offset, ubyte *bsp_data);

void parse_bsp(int offset, ubyte *bsp_data)
{
	int id = w(bsp_data+offset);
	int size = w(bsp_data+offset+4);

	while (id != 0) {
		switch (id)
		{
			case OP_DEFPOINTS:
				parse_defpoint(offset, bsp_data);
				break;

			case OP_SORTNORM:
				parse_sortnorm(offset, bsp_data);
				break;

			case OP_FLATPOLY:
				break;

			case OP_TMAPPOLY:
				parse_tmap(offset, bsp_data);
				break;

			case OP_BOUNDBOX:
				break;

			default:
				return;
		}

		offset += size;
		id = w(bsp_data+offset);
		size = w(bsp_data+offset+4);

		if (size < 1)
			id = OP_EOF;
	}
}

void parse_sortnorm(int offset, ubyte *bsp_data)
{
	int frontlist, backlist, prelist, postlist, onlist;

	frontlist = w(bsp_data+offset+36);
	backlist = w(bsp_data+offset+40);
	prelist = w(bsp_data+offset+44);
	postlist = w(bsp_data+offset+48);
	onlist = w(bsp_data+offset+52);

	if (prelist) parse_bsp(offset+prelist,bsp_data);
	if (backlist) parse_bsp(offset+backlist, bsp_data);
	if (onlist) parse_bsp(offset+onlist, bsp_data);
	if (frontlist) parse_bsp(offset+frontlist, bsp_data);
	if (postlist) parse_bsp(offset+postlist, bsp_data);
}

void find_tmap(int offset, ubyte *bsp_data)
{
	int pof_tex = w(bsp_data+offset+40);
	int n_vert = w(bsp_data+offset+36);

	tri_count[pof_tex] += n_vert-2;	
}

void find_defpoint(int off, ubyte *bsp_data)
{
	int n;
	int nverts = w(off+bsp_data+8);	

	ubyte * normcount = off+bsp_data+20;

	// Get pointer to lights
	Interp_lights = off+bsp_data+20+nverts;

#ifndef NDEBUG
	modelstats_num_verts += nverts;
#endif

	int norm_num = 0;

	for (n = 0; n < nverts; n++) {	
		norm_num += normcount[n];
	}

	Interp_num_verts = nverts;
	Interp_num_norms = norm_num;
}

void find_sortnorm(int offset, ubyte *bsp_data);

// tri_count
void find_tri_counts(int offset, ubyte *bsp_data)
{
	int id = w(bsp_data+offset);
	int size = w(bsp_data+offset+4);

	while (id != 0) {
		switch (id)
		{
			case OP_DEFPOINTS:
				find_defpoint(offset, bsp_data);
				break;

			case OP_SORTNORM:
				find_sortnorm(offset, bsp_data);
				break;

			case OP_FLATPOLY:
				break;

			case OP_TMAPPOLY:
				find_tmap(offset, bsp_data);
				break;

			case OP_BOUNDBOX:
				break;

			default:
				return;
		}

		offset += size;
		id = w(bsp_data+offset);
		size = w(bsp_data+offset+4);

		if (size < 1)
			id = OP_EOF;
	}
}

void find_sortnorm(int offset, ubyte *bsp_data)
{
	int frontlist, backlist, prelist, postlist, onlist;

	frontlist = w(bsp_data+offset+36);
	backlist = w(bsp_data+offset+40);
	prelist = w(bsp_data+offset+44);
	postlist = w(bsp_data+offset+48);
	onlist = w(bsp_data+offset+52);

	if (prelist) find_tri_counts(offset+prelist,bsp_data);
	if (backlist) find_tri_counts(offset+backlist, bsp_data);
	if (onlist) find_tri_counts(offset+onlist, bsp_data);
	if (frontlist) find_tri_counts(offset+frontlist, bsp_data);
	if (postlist) find_tri_counts(offset+postlist, bsp_data);
}

void model_interp_submit_buffers(indexed_vertex_source *vert_src, size_t vertex_stride)
{
	Assert(vert_src != NULL);

	if ( !(vert_src->Vertex_list_size > 0 && vert_src->Index_list_size > 0 ) ) {
		return;
	}

	if ( vert_src->Vertex_list != NULL ) {
		size_t offset;
		gr_heap_allocate(GpuHeap::ModelVertex, vert_src->Vertex_list_size, vert_src->Vertex_list, offset, vert_src->Vbuffer_handle);

		// If this happens then someone must have allocated something from the heap with a different stride than what we
		// are using.
		Assertion(offset % vertex_stride == 0, "Offset returned by GPU heap allocation does not match stride value!");
		vert_src->Base_vertex_offset = offset / vertex_stride;
		vert_src->Vertex_offset = offset;

		vm_free(vert_src->Vertex_list);
		vert_src->Vertex_list = NULL;
	}

	if ( vert_src->Index_list != NULL ) {
		gr_heap_allocate(GpuHeap::ModelIndex, vert_src->Index_list_size, vert_src->Index_list, vert_src->Index_offset, vert_src->Ibuffer_handle);

		vm_free(vert_src->Index_list);
		vert_src->Index_list = NULL;
	}
}

bool model_interp_pack_buffer(indexed_vertex_source *vert_src, vertex_buffer *vb)
{
	if ( vert_src == NULL ) {
		return false;
	}

	Assertion(vb != nullptr, "Invalid vertex buffer specified!");

	int i, n_verts = 0;
	size_t j;
	if ( vert_src->Vertex_list == NULL ) {
		vert_src->Vertex_list = vm_malloc(vert_src->Vertex_list_size);

		// return invalid if we don't have the memory
		if ( vert_src->Vertex_list == NULL ) {
			return false;
		}

		memset(vert_src->Vertex_list, 0, vert_src->Vertex_list_size);
	}

	if ( vert_src->Index_list == NULL ) {
		vert_src->Index_list = vm_malloc(vert_src->Index_list_size);

		// return invalid if we don't have the memory
		if ( vert_src->Index_list == NULL ) {
			return false;
		}

		memset(vert_src->Index_list, 0, vert_src->Index_list_size);
	}

	// bump to our index in the array
	auto array = reinterpret_cast<interp_vertex*>(static_cast<uint8_t*>(vert_src->Vertex_list) + (vb->vertex_offset));

	// generate the vertex array
	n_verts = vb->model_list->n_verts;
	for ( i = 0; i < n_verts; i++ ) {
		vertex *vl = &vb->model_list->vert[i];
		auto outVert = &array[i];

		// don't try to generate more data than what's available
		Assert(((i * sizeof(interp_vertex)) + sizeof(interp_vertex)) <= (vert_src->Vertex_list_size - vb->vertex_offset));

		// NOTE: UV->NORM->TSB->MODEL_ID->VERT, This array order *must* be preserved!!

		// tex coords
		if ( vb->flags & VB_FLAG_UV1 ) {
			outVert->uv = vl->texture_position;
		} else {
			outVert->uv.u = 1.0f;
			outVert->uv.v = 1.0f;
		}

		// normals
		if ( vb->flags & VB_FLAG_NORMAL ) {
			Assert(vb->model_list->norm != NULL);
			outVert->normal = vb->model_list->norm[i];
		} else {
			outVert->normal.xyz.x = 0.0f;
			outVert->normal.xyz.y = 0.0f;
			outVert->normal.xyz.z = 1.0f;
		}

		// tangent space data
		if ( vb->flags & VB_FLAG_TANGENT ) {
			Assert(vb->model_list->tsb != NULL);
			tsb_t *tsb = &vb->model_list->tsb[i];

			outVert->tangent.xyzw.x = tsb->tangent.xyz.x;
			outVert->tangent.xyzw.y = tsb->tangent.xyz.y;
			outVert->tangent.xyzw.z = tsb->tangent.xyz.z;
			outVert->tangent.xyzw.w = tsb->scaler;
		} else {
			outVert->tangent.xyzw.x = 1.0f;
			outVert->tangent.xyzw.y = 0.0f;
			outVert->tangent.xyzw.z = 0.0f;
			outVert->tangent.xyzw.w = 0.0f;
		}

		if ( vb->flags & VB_FLAG_MODEL_ID ) {
			Assert(vb->model_list->submodels != NULL);
			outVert->modelId = (float)vb->model_list->submodels[i];
		} else {
			outVert->modelId = 0.0f;
		}

		// verts
		outVert->pos = vl->world;
	}

	// generate the index array
	for ( j = 0; j < vb->tex_buf.size(); j++ ) {
		buffer_data* tex_buf = &vb->tex_buf[j];
		n_verts = (int)tex_buf->n_verts;
		auto offset = tex_buf->index_offset;
		const uint *index = tex_buf->get_index();

		// bump to our spot in the buffer
		auto ibuf = static_cast<uint8_t*>(vert_src->Index_list) + offset;

		if ( vb->tex_buf[j].flags & VB_FLAG_LARGE_INDEX ) {
			memcpy(ibuf, index, n_verts * sizeof(uint));
		} else {
			ushort *mybuf = (ushort*)ibuf;

			for ( i = 0; i < n_verts; i++ ) {
				mybuf[i] = (ushort)index[i];
			}
		}
	}

	return true;
}

void interp_pack_vertex_buffers(polymodel *pm, int mn)
{
	Assert( (mn >= 0) && (mn < pm->n_models) );

	bsp_info *model = &pm->submodel[mn];

	if ( !model->buffer.model_list ) {
		return;
	}

	bool rval = model_interp_pack_buffer(&pm->vert_source, &model->buffer);

	if ( model->trans_buffer.flags & VB_FLAG_TRANS && !model->trans_buffer.tex_buf.empty() ) {
		model_interp_pack_buffer(&pm->vert_source, &model->trans_buffer);
	}

	if ( !rval ) {
		Error( LOCATION, "Unable to pack vertex buffer for '%s'\n", pm->filename );
	}
}

void model_interp_set_buffer_layout(vertex_layout *layout)
{
	Assert(layout != NULL);

	// Similarly to model_interp_config_buffer, we add all vectex components even if they aren't used
	// This reduces the amount of vertex format respecification and since the data contains valid data there is no risk
	// of reading garbage data on the GPU

	layout->add_vertex_component(vertex_format_data::TEX_COORD2, sizeof(interp_vertex), offsetof(interp_vertex, uv));

	layout->add_vertex_component(vertex_format_data::NORMAL, sizeof(interp_vertex), offsetof(interp_vertex, normal));

	layout->add_vertex_component(vertex_format_data::TANGENT, sizeof(interp_vertex), offsetof(interp_vertex, tangent));

	layout->add_vertex_component(vertex_format_data::MODEL_ID, sizeof(interp_vertex), offsetof(interp_vertex, modelId));

	layout->add_vertex_component(vertex_format_data::POSITION3, sizeof(interp_vertex), offsetof(interp_vertex, pos));
}

bool model_interp_config_buffer(indexed_vertex_source *vert_src, vertex_buffer *vb, bool update_ibuffer_only)
{
	if ( vb == NULL ) {
		return false;
	}

	if ( !(vb->flags & VB_FLAG_POSITION) ) {
		Int3();
		return false;
	}

	// pad out the vertex buffer even if it doesn't use certain attributes
	// we require consistent stride across vertex buffers so we can use base vertex offsetting for performance reasons
	vb->stride = sizeof(interp_vertex);

	model_interp_set_buffer_layout(&vb->layout);

	// offsets for this chunk
	if ( !update_ibuffer_only ) {
		vb->vertex_offset = vert_src->Vertex_list_size;
		vb->vertex_num_offset = vb->vertex_offset / vb->stride;
		vert_src->Vertex_list_size += (uint)(vb->stride * vb->model_list->n_verts);
	}

	for ( size_t idx = 0; idx < vb->tex_buf.size(); idx++ ) {
		buffer_data *bd = &vb->tex_buf[idx];

		bd->index_offset = vert_src->Index_list_size;
		vert_src->Index_list_size += (uint)(bd->n_verts * ((bd->flags & VB_FLAG_LARGE_INDEX) ? sizeof(uint) : sizeof(ushort)));

		// even out index buffer so we are always word aligned
		vert_src->Index_list_size += (uint)(vert_src->Index_list_size % sizeof(uint));
	}

	return true;
}

void interp_configure_vertex_buffers(polymodel *pm, int mn)
{
	TRACE_SCOPE(tracing::ModelConfigureVertexBuffers);

	int i, j, first_index;
	uint total_verts = 0;
	SCP_vector<int> vertex_list;

	Assert( (mn >= 0) && (mn < pm->n_models) );

	bsp_info *model = &pm->submodel[mn];

	for (i = 0; i < MAX_MODEL_TEXTURES; i++) {
		polygon_list[i].n_verts = 0;
		tri_count[i] = 0;
	}

	int milliseconds = timer_get_milliseconds();

	bsp_polygon_data *bsp_polies = new bsp_polygon_data(model->bsp_data);

	for (i = 0; i < MAX_MODEL_TEXTURES; i++) {
		int vert_count = bsp_polies->get_num_triangles(i) * 3;
		tri_count[i] = vert_count / 3;
		total_verts += vert_count;

		polygon_list[i].allocate(vert_count);

		bsp_polies->generate_triangles(i, polygon_list[i].vert, polygon_list[i].norm);
		polygon_list[i].n_verts = vert_count;

		// set submodel ID
		for ( j = 0; j < polygon_list[i].n_verts; ++j ) {
			polygon_list[i].submodels[j] = mn;
		}

		// for the moment we can only support INT_MAX worth of verts per index buffer
		if (total_verts > INT_MAX) {
			Error( LOCATION, "Unable to generate vertex buffer data because model '%s' with %i verts is over the maximum of %i verts!\n", pm->filename, total_verts, INT_MAX);
		}
	}

	// figure out if we have an outline
	int outline_n_lines = bsp_polies->get_num_lines(-1);

	if ( outline_n_lines > 0 ) {
		model->n_verts_outline = outline_n_lines * 2;
		model->outline_buffer = (vertex*)vm_malloc(sizeof(vertex) * model->n_verts_outline);

		bsp_polies->generate_lines(-1, model->outline_buffer);
	}

	// done with the bsp now that we have the vertex data
	delete bsp_polies;

	int time_elapsed = timer_get_milliseconds() - milliseconds;

	nprintf(("Model", "BSP Parse took %d milliseconds.\n", time_elapsed));

	if (total_verts < 1) {
		return;
	}

	total_verts = 0;

	for (i = 0; i < MAX_MODEL_TEXTURES; i++) {
		total_verts += polygon_list[i].n_verts;
	}

	poly_list *model_list = new(std::nothrow) poly_list;

	if ( !model_list ) {
		Error( LOCATION, "Unable to allocate memory for poly_list!\n" );
	}

	model->buffer.model_list = model_list;

	model_list->allocate( (int)total_verts );

	for (i = 0; i < MAX_MODEL_TEXTURES; i++) {
		if ( !polygon_list[i].n_verts )
			continue;

		memcpy( (model_list->vert) + model_list->n_verts, polygon_list[i].vert, sizeof(vertex) * polygon_list[i].n_verts );
		memcpy( (model_list->norm) + model_list->n_verts, polygon_list[i].norm, sizeof(vec3d) * polygon_list[i].n_verts );

		if (Cmdline_normal) {
			memcpy( (model_list->tsb) + model_list->n_verts, polygon_list[i].tsb, sizeof(tsb_t) * polygon_list[i].n_verts );
		}

		memcpy( (model_list->submodels) + model_list->n_verts, polygon_list[i].submodels, sizeof(int) * polygon_list[i].n_verts );

		model_list->n_verts += polygon_list[i].n_verts;
	}

	// no read file so we'll have to generate
	model_list->make_index_buffer(vertex_list);

	vertex_list.clear();	// done

	int vertex_flags = (VB_FLAG_POSITION | VB_FLAG_NORMAL | VB_FLAG_UV1);

	if (model_list->tsb != NULL) {
		Assert( Cmdline_normal );
		vertex_flags |= VB_FLAG_TANGENT;
	}

	if ( model_list->submodels != NULL ) {
		vertex_flags |= VB_FLAG_MODEL_ID;
	}

	model->buffer.flags = vertex_flags;

	for (i = 0; i < MAX_MODEL_TEXTURES; i++) {
		if ( !polygon_list[i].n_verts )
			continue;

		buffer_data new_buffer(polygon_list[i].n_verts);

		Verify( new_buffer.get_index() != NULL );

		for (j = 0; j < polygon_list[i].n_verts; j++) {
			first_index = model_list->find_index_fast(&polygon_list[i], j);
			Assert(first_index != -1);

			new_buffer.assign(j, first_index);
		}

		new_buffer.texture = i;

		new_buffer.flags = 0;

		if (polygon_list[i].n_verts >= USHRT_MAX) {
			new_buffer.flags |= VB_FLAG_LARGE_INDEX;
		}

		model->buffer.tex_buf.push_back( new_buffer );
	}

	bool rval = model_interp_config_buffer(&pm->vert_source, &model->buffer, false);

	if ( !rval ) {
		Error( LOCATION, "Unable to configure vertex buffer for '%s'\n", pm->filename );
	}
}

void interp_copy_index_buffer(vertex_buffer *src, vertex_buffer *dest, size_t *index_counts)
{
	size_t i, j, k;
	size_t src_buff_size;
	buffer_data *src_buffer;
	buffer_data *dest_buffer;
	size_t vert_offset = src->vertex_num_offset; // assuming all submodels crunched into this index buffer have the same stride
	//int vert_offset = 0;

	for ( i = 0; i < dest->tex_buf.size(); ++i ) {
		dest_buffer = &dest->tex_buf[i];

		for ( j = 0; j < src->tex_buf.size(); ++j ) {
			if ( dest_buffer->texture != src->tex_buf[j].texture ) {
				continue;
			}

			src_buffer = &src->tex_buf[j];
			src_buff_size = (size_t)src_buffer->n_verts;

			for ( k = 0; k < src_buff_size; ++k ) {
				dest_buffer->assign(dest_buffer->n_verts, (uint32_t)(src_buffer->get_index()[k] + vert_offset)); // take into account the vertex offset.
				dest_buffer->n_verts++;

				Assert(dest_buffer->n_verts <= index_counts[dest_buffer->texture]);
			}
		}
	}
}

void interp_fill_detail_index_buffer(SCP_vector<int> &submodel_list, polymodel *pm, vertex_buffer *buffer)
{
	size_t index_counts[MAX_MODEL_TEXTURES];
	int i, j;
	int model_num;

	for ( i = 0; i < MAX_MODEL_TEXTURES; ++i ) {
		index_counts[i] = 0;
	}

	buffer->vertex_offset = 0;
	buffer->vertex_num_offset = 0;
	buffer->model_list = new(std::nothrow) poly_list;

	int num_buffers;
	int tex_num;

	// need to first count how many indexes there are in this entire detail model hierarchy
	for ( i = 0; i < (int)submodel_list.size(); ++i ) {
		model_num = submodel_list[i];

		if ( pm->submodel[model_num].is_thruster ) {
			continue;
		}

		num_buffers = (int)pm->submodel[model_num].buffer.tex_buf.size();

		buffer->flags |= pm->submodel[model_num].buffer.flags;

		for ( j = 0; j < num_buffers; ++j ) {
			tex_num = pm->submodel[model_num].buffer.tex_buf[j].texture;

			index_counts[tex_num] += pm->submodel[model_num].buffer.tex_buf[j].n_verts;
		}
	}

	// allocate the respective texture buffers with indexes for our detail buffer
	for ( i = 0; i < MAX_MODEL_TEXTURES; ++i ) {
		if ( index_counts[i] == 0 ) {
			continue;
		}

		buffer->tex_buf.push_back(buffer_data(index_counts[i]));

		buffer_data &new_buffer = buffer->tex_buf.back();
		//new_buffer.n_verts = 0;
		new_buffer.texture = i;
	}

	for ( i = 0; i < (int)buffer->tex_buf.size(); ++i ) {
		buffer->tex_buf[i].n_verts = 0;
	}

	// finally copy over the indexes
	for ( i = 0; i < (int)submodel_list.size(); ++i ) {
		model_num = submodel_list[i];

		if (pm->submodel[model_num].is_thruster) {
			continue;
		}

		interp_copy_index_buffer(&pm->submodel[model_num].buffer, buffer, index_counts);
	}

	// check which buffers need to have the > USHORT flag
	for ( i = 0; i < (int)buffer->tex_buf.size(); ++i ) {
		if ( buffer->tex_buf[i].i_last >= USHRT_MAX ) {
			buffer->tex_buf[i].flags |= VB_FLAG_LARGE_INDEX;
		}
	}
}

void interp_create_detail_index_buffer(polymodel *pm, int detail_num)
{
	TRACE_SCOPE(tracing::ModelCreateDetailIndexBuffers);

	SCP_vector<int> submodel_list;

	submodel_list.clear();

	model_get_submodel_tree_list(submodel_list, pm, pm->detail[detail_num]);

	if ( submodel_list.empty() ) {
		return;
	}

	interp_fill_detail_index_buffer(submodel_list, pm, &pm->detail_buffers[detail_num]);
	
	// check if anything was even put into this buffer
	if ( pm->detail_buffers[detail_num].tex_buf.empty() ) {
		return;
	} 

	model_interp_config_buffer(&pm->vert_source, &pm->detail_buffers[detail_num], true);
}

void interp_create_transparency_index_buffer(polymodel *pm, int mn)
{
	TRACE_SCOPE(tracing::ModelCreateTransparencyIndexBuffer);

	const int NUM_VERTS_PER_TRI = 3;

	bsp_info *sub_model = &pm->submodel[mn];

	vertex_buffer *trans_buffer = &sub_model->trans_buffer;

	trans_buffer->model_list = new(std::nothrow) poly_list;
	trans_buffer->vertex_offset = pm->submodel[mn].buffer.vertex_offset;
	trans_buffer->vertex_num_offset = pm->submodel[mn].buffer.vertex_num_offset;
	trans_buffer->stride = pm->submodel[mn].buffer.stride;
	trans_buffer->flags = pm->submodel[mn].buffer.flags;

	poly_list *model_list = pm->submodel[mn].buffer.model_list;

	// bail out if this buffer is empty
	if ( model_list == NULL || model_list->n_verts < 1 ) {
		return;
	}

	SCP_vector<buffer_data> &tex_buffers = pm->submodel[mn].buffer.tex_buf;
	uint current_tri[NUM_VERTS_PER_TRI];
	bool transparent_tri = false;
	int num_tris = 0;

	for ( int i = 0; i < (int)tex_buffers.size(); ++i ) {
		buffer_data *tex_buf = &tex_buffers[i];

		if ( tex_buf->n_verts < 1 ) {
			continue;
		}

		const uint *indices = tex_buf->get_index();

		texture_map *tmap = &pm->maps[tex_buf->texture];

		// skip if this is already designated to be a transparent pass by the modeller
// 		if ( tmap->is_transparent ) {
// 			continue;
// 		}

		int bitmap_handle = tmap->textures[TM_BASE_TYPE].GetTexture();

		if ( bitmap_handle < 0 || !bm_has_alpha_channel(bitmap_handle) ) {
			continue;
		}

		bitmap_lookup texture_lookup(bitmap_handle);

		if ( !texture_lookup.valid() ) {
			continue;
		}

		SCP_vector<int> transparent_indices;

		transparent_tri = false;
		num_tris = 0;

		for ( size_t j = 0; j < tex_buf->n_verts; ++j ) {
			uint index = indices[j];

			// need the uv coords of the vert at this index
			float u = model_list->vert[index].texture_position.u;
			float v = model_list->vert[index].texture_position.v;

			if ( texture_lookup.get_channel_alpha(u, v) < 0.95f) {
				transparent_tri = true;
			}

			current_tri[num_tris] = index;
			num_tris++;

			if ( num_tris == NUM_VERTS_PER_TRI ) {
				if ( transparent_tri ) {
					// we have a triangle and it's transparent. 
					// shove index into the transparency buffer
					transparent_indices.push_back(current_tri[0]);
					transparent_indices.push_back(current_tri[1]);
					transparent_indices.push_back(current_tri[2]);
				}

				transparent_tri = false;
				num_tris = 0;
			}
		}

		if ( transparent_indices.empty() ) {
			continue;
		}

		pm->flags |= PM_FLAG_TRANS_BUFFER;
		trans_buffer->flags |= VB_FLAG_TRANS;

		trans_buffer->tex_buf.push_back ( buffer_data ( transparent_indices.size() ) );

		buffer_data &new_buff = trans_buffer->tex_buf.back();
		new_buff.texture = tex_buf->texture;

		for ( int j = 0; j < (int)transparent_indices.size(); ++j ) {
			new_buff.assign(j, transparent_indices[j]);
		}
	}

	if ( trans_buffer->flags & VB_FLAG_TRANS ) {
		model_interp_config_buffer(&pm->vert_source, trans_buffer, true);
	}
}

void model_interp_process_shield_mesh(polymodel * pm)
{
	SCP_vector<vec3d> buffer;

	if ( pm->shield.nverts <= 0 ) {
		return;
	}

	int n_verts = 0;
	
	for ( int i = 0; i < pm->shield.ntris; i++ ) {
		shield_tri *tri = &pm->shield.tris[i];

		vec3d a = pm->shield.verts[tri->verts[0]].pos;
		vec3d b = pm->shield.verts[tri->verts[1]].pos;
		vec3d c = pm->shield.verts[tri->verts[2]].pos;

		// recalculate triangle normals to solve some issues regarding triangle collision
		vec3d b_a;
		vec3d c_a;

		vm_vec_sub(&b_a, &b, &a);
		vm_vec_sub(&c_a, &c, &a);
		vm_vec_cross(&tri->norm, &b_a, &c_a);
		vm_vec_normalize_safe(&tri->norm);

		buffer.push_back(a);
		buffer.push_back(tri->norm);

		buffer.push_back(b);
		buffer.push_back(tri->norm);

		buffer.push_back(c);
		buffer.push_back(tri->norm);

		n_verts += 3;
	}
	
	if ( !buffer.empty() ) {
		pm->shield.buffer_id = gr_create_buffer(BufferType::Vertex, BufferUsageHint::Static);
		pm->shield.buffer_n_verts = n_verts;
		gr_update_buffer_data(pm->shield.buffer_id, buffer.size() * sizeof(vec3d), &buffer[0]);

		pm->shield.layout.add_vertex_component(vertex_format_data::POSITION3, sizeof(vec3d) * 2, 0);
		pm->shield.layout.add_vertex_component(vertex_format_data::NORMAL, sizeof(vec3d) * 2, sizeof(vec3d));
	} else {
		pm->shield.buffer_id = gr_buffer_handle::invalid();
	}
}

// returns 1 if the thruster should be drawn
//         0 if it shouldn't
int model_should_render_engine_glow(int objnum, int bank_obj)
{
	if ((bank_obj <= -1) || (objnum <= -1))
		return 1;

	object *obj = &Objects[objnum];

	if (obj->type == OBJ_SHIP) {
		ship_subsys *ssp;
		ship *shipp = &Ships[obj->instance];
		ship_info *sip = &Ship_info[shipp->ship_info_index];

		Assert( bank_obj < sip->n_subsystems );

		char subname[MAX_NAME_LEN];
		// shipp->subsystems isn't always valid here so don't use it
		strcpy_s(subname, sip->subsystems[bank_obj].subobj_name);

		ssp = GET_FIRST(&shipp->subsys_list);
		while ( ssp != END_OF_LIST( &shipp->subsys_list ) ) {
			if ( !strcmp(subname, ssp->system_info->subobj_name) ) {
				// this subsystem has 0 or less hits, ie. it's destroyed
				if ( ssp->current_hits <= 0 )
					return 0;

				// see if the subsystem is disrupted, in which case it should be inoperable
				if ( ship_subsys_disrupted(ssp) )
					return 0;

				return 1;
			}
			ssp = GET_NEXT( ssp );
		}

	} else if (obj->type == OBJ_WEAPON) {
		// for weapons, if needed in the future
	}

	// default to render glow
	return 1;
}

// Goober5000
// uses same algorithms as in ship_do_thruster_frame
int model_interp_get_texture(texture_info *tinfo, fix base_frametime)
{
	int texture, frame, num_frames;
	float cur_time, total_time;

	// get texture
	num_frames = tinfo->GetNumFrames();
	texture = tinfo->GetTexture();
	total_time = tinfo->GetTotalTime();

	// maybe animate it
	if (texture >= 0 && num_frames > 1)
	{
		// sanity check total_time first thing
		Assert(total_time > 0.0f);

		cur_time = f2fl((game_get_overall_frametime() - base_frametime) % fl2f(total_time));

		// get animation frame
		frame = fl2i((cur_time * num_frames) / total_time);
		CLAMP(frame, 0, num_frames - 1);

		// advance to the correct frame
		texture += frame;
	}

	// done
	return texture;
}

void model_mix_two_team_colors(team_color* dest, team_color* a, team_color* b, float mix_factor)
{
	dest->base.r = a->base.r * (1.0f - mix_factor) + b->base.r * mix_factor;
	dest->base.g = a->base.g * (1.0f - mix_factor) + b->base.g * mix_factor;
	dest->base.b = a->base.b * (1.0f - mix_factor) + b->base.b * mix_factor;

	dest->stripe.r = a->stripe.r * (1.0f - mix_factor) + b->stripe.r * mix_factor;
	dest->stripe.g = a->stripe.g * (1.0f - mix_factor) + b->stripe.g * mix_factor;
	dest->stripe.b = a->stripe.b * (1.0f - mix_factor) + b->stripe.b * mix_factor;
}

bool model_get_team_color( team_color *clr, const SCP_string &team, const SCP_string &secondaryteam, fix timestamp, int fadetime )
{
	Assert(clr != NULL);

	if ( !stricmp(secondaryteam.c_str(), "none") ) {
		if (Team_Colors.find(team) != Team_Colors.end()) {
			*clr = Team_Colors[team];
			return true;
		} else
			return false;
	} else {
		if ( Team_Colors.find(secondaryteam) != Team_Colors.end()) {
			team_color temp_color;
			team_color start;

			if (Team_Colors.find(team) != Team_Colors.end()) {
				start = Team_Colors[team];
			} else {
				start.base.r = 0.0f;
				start.base.g = 0.0f;
				start.base.b = 0.0f;

				start.stripe.r = 0.0f;
				start.stripe.g = 0.0f;
				start.stripe.b = 0.0f;
			}

			team_color end = Team_Colors[secondaryteam];
			float time_remaining = 0.0f;
			if (fadetime != 0) // avoid potential div-by-zero
				time_remaining = (f2fl(Missiontime - timestamp) * 1000)/fadetime;
			CLAMP(time_remaining, 0.0f, 1.0f);
			model_mix_two_team_colors(&temp_color, &start, &end, time_remaining);

			*clr = temp_color;
			return true;
		} else
			return false;
	}
}

//********************-----CLASS: texture_info-----********************//
texture_info::texture_info()
{
	clear();
}
texture_info::texture_info(int bm_handle)
{
	if(!bm_is_valid(bm_handle))
	{
		clear();
		return;
	}

	this->original_texture = bm_handle;
	this->ResetTexture();
}
void texture_info::clear()
{
	texture = original_texture = -1;
	num_frames = 0;
	total_time = 1.0f;
}
int texture_info::GetNumFrames()
{
	return num_frames;
}
int texture_info::GetOriginalTexture()
{
	return original_texture;
}
int texture_info::GetTexture()
{
	return texture;
}
float texture_info::GetTotalTime()
{
	return total_time;
}
int texture_info::LoadTexture(const char *filename, const char *dbg_name)
{
	if (strlen(filename) + 4 >= NAME_LENGTH) //Filenames are passed in without extension
	{
		mprintf(("Generated texture name %s is too long. Skipping...\n", filename));
		return -1;
	}
	this->original_texture = bm_load_either(filename, NULL, NULL, NULL, true, CF_TYPE_MAPS);
	if(this->original_texture < 0)
		nprintf(("Maps", "For \"%s\" I couldn't find %s.ani\n", dbg_name, filename));
	this->ResetTexture();

	return texture;
}
void texture_info::PageIn()
{
	bm_page_in_texture(texture);
}

void texture_info::PageOut(bool release)
{
	if (texture >= 0) {
		if (release) {
			bm_release(texture);
			texture = -1;
			num_frames = 0;
			total_time = 1.0f;
		} else {
			bm_unload(texture);
		}
	}
}
int texture_info::ResetTexture()
{
	return this->SetTexture(original_texture);
}
int texture_info::SetTexture(int n_tex)
{
	if(n_tex != -1 && !bm_is_valid(n_tex))
		return texture;

	//Set the new texture
	texture = n_tex;

	//If it is intentionally invalid, blank everything else
	if(n_tex == -1)
	{
		num_frames = 0;
		total_time = 1.0f;
	}
	else
	{
		//Determine the num_frames and total_time values.
		int fps = 0;
		this->num_frames = 1;

		bm_get_info(texture, NULL, NULL, NULL, &this->num_frames, &fps);

		this->total_time = (num_frames / ((fps > 0) ? (float)fps : 1.0f));
	}

	return texture;
}

//********************-----CLASS: texture_map-----********************//
int texture_map::FindTexture(int bm_handle)
{
	if(!bm_is_valid(bm_handle))
		return -1;

	for(int i = 0; i < TM_NUM_TYPES; i++)
	{
		if (this->textures[i].GetTexture() == bm_handle)
			return i;
	}
	return -1;
}
int texture_map::FindTexture(const char* fname)
{
	if(fname == NULL || !strlen(fname))
		return -1;

	char buf[NAME_LENGTH];
	for(int i = 0; i < TM_NUM_TYPES; i++)
	{
		bm_get_filename(this->textures[i].GetTexture(), buf);
		if (!strextcmp(buf, fname)) {
			return i;
		}
	}
	return -1;
}

void texture_map::PageIn()
{
	for(int i = 0; i < TM_NUM_TYPES; i++)
		this->textures[i].PageIn();
}

void texture_map::PageOut(bool release)
{
	for(int i = 0; i < TM_NUM_TYPES; i++)
		this->textures[i].PageOut(release);
}

void texture_map::Clear()
{
	is_ambient = false;
	is_transparent = false;

	for(int i = 0; i < TM_NUM_TYPES; i++)
		this->textures[i].clear();
}

void texture_map::ResetToOriginal()
{
	for(int i = 0; i < TM_NUM_TYPES; i++)
		this->textures[i].ResetTexture();
}

bsp_polygon_data::bsp_polygon_data(ubyte* bsp_data)
{
	Polygon_vertices.clear();
	Polygons.clear();

	for (int i = 0; i < MAX_MODEL_TEXTURES; ++i) {
		Num_verts[i] = 0;
		Num_polies[i] = 0;
	}

	Num_flat_verts = 0;
	Num_flat_polies = 0;

	process_bsp(0, bsp_data);
}

void bsp_polygon_data::process_bsp(int offset, ubyte* bsp_data)
{
	int id = w(bsp_data + offset);
	int size = w(bsp_data + offset + 4);

	while (id != 0) {
		switch (id)
		{
		case OP_DEFPOINTS:
			process_defpoints(offset, bsp_data);
			break;

		case OP_SORTNORM:
			process_sortnorm(offset, bsp_data);
			break;

		case OP_FLATPOLY:
			process_flat(offset, bsp_data);
			break;

		case OP_TMAPPOLY:
			process_tmap(offset, bsp_data);
			break;

		case OP_BOUNDBOX:
			break;

		default:
			return;
		}

		offset += size;
		id = w(bsp_data + offset);
		size = w(bsp_data + offset + 4);

		if (size < 1)
			id = OP_EOF;
	}
}

void bsp_polygon_data::process_defpoints(int off, ubyte* bsp_data)
{
	int i, n;
	int nverts = w(off + bsp_data + 8);
	int offset = w(off + bsp_data + 16);

	ubyte *normcount = off + bsp_data + 20;
	vec3d *src = vp(off + bsp_data + offset);

	// Get pointer to lights
	Lights = off + bsp_data + 20 + nverts;

#ifndef NDEBUG
	modelstats_num_verts += nverts;
#endif

	Vertex_list.clear();
	Normal_list.clear();

	for (n = 0; n < nverts; n++) {
		Vertex_list.push_back(*src);
		src++; // move to normal

		for (i = 0; i < normcount[n]; i++) {
			Normal_list.push_back(*src);
			src++;
		}
	}
}

void bsp_polygon_data::process_sortnorm(int offset, ubyte* bsp_data)
{
	int frontlist, backlist, prelist, postlist, onlist;

	frontlist = w(bsp_data + offset + 36);
	backlist = w(bsp_data + offset + 40);
	prelist = w(bsp_data + offset + 44);
	postlist = w(bsp_data + offset + 48);
	onlist = w(bsp_data + offset + 52);

	if (prelist) process_bsp(offset + prelist, bsp_data);
	if (backlist) process_bsp(offset + backlist, bsp_data);
	if (onlist) process_bsp(offset + onlist, bsp_data);
	if (frontlist) process_bsp(offset + frontlist, bsp_data);
	if (postlist) process_bsp(offset + postlist, bsp_data);
}

void bsp_polygon_data::process_tmap(int offset, ubyte* bsp_data)
{
	int pof_tex = w(bsp_data + offset + 40);
	int n_vert = w(bsp_data + offset + 36);

	if ( n_vert < 3 ) {
		// don't parse degenerate polygons
		return;
	}

	ubyte *p = &bsp_data[offset + 8];
	model_tmap_vert *tverts;

	tverts = (model_tmap_vert *)&bsp_data[offset + 44];

	int problem_count = 0;

	// make a polygon
	bsp_polygon polygon;

	polygon.Start_index = (uint)Polygon_vertices.size();
	polygon.Num_verts = n_vert;
	polygon.texture = pof_tex;

	// this polygon will be broken up into a triangle fan. first three verts make up the first triangle
	// additional verts are made into new tris
	Num_polies[pof_tex]++;
	Num_verts[pof_tex] += n_vert;

	// stuff data making up the vertices of this polygon
	for ( int i = 0; i < n_vert; ++i ) {
		bsp_vertex vert;

		vert.position = Vertex_list[(int)tverts[i].vertnum];
		
		vert.tex_coord.u = tverts[i].u;
		vert.tex_coord.v = tverts[i].v;

		vert.normal = Normal_list[(int)tverts[i].normnum];

		// see if this normal is okay
		if (IS_VEC_NULL(&vert.normal))
			vert.normal = *vp(p);

		problem_count += check_values(&vert.normal);
		vm_vec_normalize_safe(&vert.normal);

		Polygon_vertices.push_back(vert);
	}

	Polygons.push_back(polygon);

	Parse_normal_problem_count += problem_count;
}

void bsp_polygon_data::process_flat(int offset, ubyte* bsp_data)
{
	int n_vert = w(bsp_data + offset + 36);

	if (n_vert < 3) {
		// don't parse degenerate polygons
		return;
	}

	short * verts = (short *)(bsp_data + offset + 44);

	ubyte r = *(bsp_data + offset + 40);
	ubyte g = *(bsp_data + offset + 41);
	ubyte b = *(bsp_data + offset + 42);

	bsp_polygon polygon;

	polygon.Start_index = (uint)Polygon_vertices.size();
	polygon.Num_verts = n_vert;
	polygon.texture = -1;

	Num_flat_polies++;
	Num_flat_verts += n_vert;

	for (int i = 0; i < n_vert; i++) {
		bsp_vertex vert;

		int vertnum = verts[i * 2 + 0];
		int norm = verts[i * 2 + 1];

		vert.position = Vertex_list[vertnum];
		vert.normal = Normal_list[norm];

		vert.r = r;
		vert.g = g;
		vert.b = b;
		vert.a = 255;

		Polygon_vertices.push_back(vert);
	}

	Polygons.push_back(polygon);
}

int bsp_polygon_data::get_num_triangles(int texture)
{
	if ( texture < 0 ) {
		return MAX(Num_flat_verts - 2 * Num_flat_polies, 0);
	}

	return MAX(Num_verts[texture] - 2 * Num_polies[texture], 0);
}

int bsp_polygon_data::get_num_lines(int texture)
{
	if (texture < 0) {
		return Num_flat_verts;
	}

	return Num_verts[texture];
}

void bsp_polygon_data::generate_triangles(int texture, vertex *vert_ptr, vec3d* norm_ptr)
{
	int num_verts = 0;

	for ( uint i = 0; i < Polygons.size(); ++i ) {
		if ( Polygons[i].texture != texture ) {
			continue;
		}

		uint start_index = Polygons[i].Start_index;
		uint end_index = Polygons[i].Start_index + Polygons[i].Num_verts;

		for ( uint j = start_index + 1; j < end_index - 1; ++j ) {
			// first vertex of this triangle. Always the first vertex of the polygon
			vertex* vert = &vert_ptr[num_verts];
			vert->world = Polygon_vertices[start_index].position;
			vert->texture_position = Polygon_vertices[start_index].tex_coord;

			vec3d* norm = &norm_ptr[num_verts];
			*norm = Polygon_vertices[start_index].normal;

			// second vertex of this triangle. 
			vert = &vert_ptr[num_verts + 1];
			vert->world = Polygon_vertices[j].position;
			vert->texture_position = Polygon_vertices[j].tex_coord;

			norm = &norm_ptr[num_verts + 1];
			*norm = Polygon_vertices[j].normal;

			// third vertex of this triangle. 
			vert = &vert_ptr[num_verts + 2];
			vert->world = Polygon_vertices[j+1].position;
			vert->texture_position = Polygon_vertices[j+1].tex_coord;

			norm = &norm_ptr[num_verts + 2];
			*norm = Polygon_vertices[j+1].normal;

			num_verts += 3;
		}
	}
}

void bsp_polygon_data::generate_lines(int texture, vertex *vert_ptr)
{
	int num_verts = 0;

	for (uint i = 0; i < Polygons.size(); ++i) {
		if (Polygons[i].texture != texture) {
			continue;
		}

		uint start_index = Polygons[i].Start_index;
		uint end_index = Polygons[i].Start_index + Polygons[i].Num_verts;

		for (uint j = start_index; j < end_index; ++j) {
			// first vertex of this triangle. Always the first vertex of the polygon
			vertex* vert = &vert_ptr[num_verts];
			vert->world = Polygon_vertices[j].position;
			vert->r = Polygon_vertices[j].r;
			vert->g = Polygon_vertices[j].g;
			vert->b = Polygon_vertices[j].b;
			vert->a = Polygon_vertices[j].a;

			if ( j == end_index - 1 ) {
				vert = &vert_ptr[num_verts + 1];
				vert->world = Polygon_vertices[start_index].position;
				vert->r = Polygon_vertices[start_index].r;
				vert->g = Polygon_vertices[start_index].g;
				vert->b = Polygon_vertices[start_index].b;
				vert->a = Polygon_vertices[start_index].a;
			} else {
				vert = &vert_ptr[num_verts + 1];
				vert->world = Polygon_vertices[j + 1].position;
				vert->r = Polygon_vertices[j + 1].r;
				vert->g = Polygon_vertices[j + 1].g;
				vert->b = Polygon_vertices[j + 1].b;
				vert->a = Polygon_vertices[j + 1].a;
			}

			num_verts += 2;
		}
	}
}<|MERGE_RESOLUTION|>--- conflicted
+++ resolved
@@ -1279,25 +1279,9 @@
 			return;
 		}
 
-<<<<<<< HEAD
-#ifndef NDEBUG
-		if (RAND_MAX < nv)
-		{
-			static int submodel_get_two_random_points_warned = false;
-			if (!submodel_get_two_random_points_warned)
-			{
-				Warning(LOCATION, "RAND_MAX is only %d, but submodel %d for model %s has %d vertices!  Explosions will not propagate through the entire model!\n", RAND_MAX, submodel_num, pm->filename, nv);
-				submodel_get_two_random_points_warned = true;
-			}
-		}
-#endif
 		int seed_num = seed == -1 ? rand32() : seed;
 		int vn1 = static_rand(seed_num) % nv;
 		int vn2 = static_rand(seed_num) % nv;
-=======
-		int vn1 = rand32() % nv;
-		int vn2 = rand32() % nv;
->>>>>>> 679f7f20
 
 		*v1 = tree->point_list[vn1];
 		*v2 = tree->point_list[vn2];
