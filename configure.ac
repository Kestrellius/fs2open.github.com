--- conflicted
+++ resolved
@@ -263,13 +263,8 @@
 
 if test "$fs2_debug" = "yes" ; then
 	AC_DEFINE([_DEBUG])
-<<<<<<< HEAD
-	D_CFLAGS="$D_CFLAGS -O0 -g -Wall -Wextra -Wno-unused-parameter -Wno-unused-function -Wno-write-strings -Wshadow -funroll-loops"
+	D_CFLAGS="$D_CFLAGS -O0 -g -Wall -Wextra -Wno-unused-parameter -Wno-write-strings -Wshadow -funroll-loops"
 	D_LDFLAGS="$D_LDFLAGS -g -rdynamic"
-=======
-	D_CFLAGS="$D_CFLAGS -O0 -g -Wall -Wextra -Wno-unused-parameter -Wno-write-strings -Wshadow -funroll-loops"
-	D_LDFLAGS="$D_LDFLAGS -g"
->>>>>>> 85a36e6f
 
 	if test "$fs2_fred" = "yes" ; then
 		AC_SUBST(FS2_BINARY, ["wxFRED2_${PACKAGE_VERSION}_DEBUG"])
@@ -280,9 +275,9 @@
 	AC_DEFINE([NDEBUG])
 	D_CFLAGS="$D_CFLAGS -O2 -Wall -funroll-loops"
 	D_CFLAGS="$D_CFLAGS -Wno-write-strings -Wno-unused-variable"
-	
+
 	AC_C_COMPILE_FLAGS([-Wno-unused-but-set-variable])
-	
+
 	D_LDFLAGS="$D_LDFLAGS "
 
 	if test "$fs2_fred" = "yes" ; then
