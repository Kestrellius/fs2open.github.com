/*
 * Copyright (C) Volition, Inc. 1999.  All rights reserved.
 *
 * All source code herein is the property of Volition, Inc. You may not sell
 * or otherwise commercially exploit the source or things you created based on the
 * source.
 *
 */


#include <ai/aigoals.h>
#include <asteroid/asteroid.h>
#include <cfile/cfile.h>
#include <hud/hudsquadmsg.h>
#include <gamesnd/eventmusic.h>
#include <globalincs/linklist.h>
#include <globalincs/version.h>
#include <iff_defs/iff_defs.h>
#include <jumpnode/jumpnode.h>
#include <localization/fhash.h>
#include <localization/localize.h>
#include <mission/missionbriefcommon.h>
#include <mission/missioncampaign.h>
#include <mission/missiongoals.h>
#include <mission/missionmessage.h>
#include <mission/missionparse.h>
#include <missionui/fictionviewer.h>
#include <missionui/missioncmdbrief.h>
#include <nebula/neb.h>
#include <object/objectdock.h>
#include <object/objectshield.h>
#include <parse/sexp_container.h>
#include <sound/ds.h>
#include <starfield/nebula.h>
#include <starfield/starfield.h>
#include <weapon/weapon.h>

#include "missionsave.h"
#include "util.h"

namespace fso {
namespace fred {

#define FRED_ENSURE_PROPERTY_VERSION(property, comments, formatstr, ...) do {\
	if (optional_string_fred(property)) \
		parse_comments(comments); \
	else \
		fout_version("\n" property); \
	fout(formatstr, __VA_ARGS__); \
} while(false)
#define FRED_ENSURE_PROPERTY_VERSION_WITH_DEFAULT(property, comments, expected_version, default, formatstr, value) do {\
	if (value != default) { \
		FRED_ENSURE_PROPERTY_VERSION(property, comments, formatstr, value); \
	} else \
		bypass_comment(expected_version " " property); \
} while(false)
#define FRED_ENSURE_PROPERTY_VERSION_WITH_DEFAULT_F(property, comments, expected_version, default, formatstr, value) do {\
	if (!fl_equal(value, default)) { \
		FRED_ENSURE_PROPERTY_VERSION(property, comments, formatstr, value); \
	} else \
		bypass_comment(expected_version " " property); \
} while(false)
#define FRED_ENSURE_PROPERTY_VERSION_IF(property, comments, expected_version, ifcase, formatstr, ...) do {\
	if (ifcase) { \
		FRED_ENSURE_PROPERTY_VERSION(property, comments, formatstr, __VA_ARGS__); \
	} else \
		bypass_comment(expected_version " " property); \
} while(false)

int CFred_mission_save::autosave_mission_file(char* pathname)
{
	char backup_name[256], name2[256];
	int i;

	auto len = strlen(pathname);
	strcpy_s(backup_name, pathname);
	strcpy_s(name2, pathname);
	sprintf(backup_name + len, ".%.3d", BACKUP_DEPTH);
	cf_delete(backup_name, CF_TYPE_MISSIONS);
	for (i = BACKUP_DEPTH; i > 1; i--) {
		sprintf(backup_name + len, ".%.3d", i - 1);
		sprintf(name2 + len, ".%.3d", i);
		cf_rename(backup_name, name2, CF_TYPE_MISSIONS);
	}

	strcpy(backup_name + len, ".001");

	save_mission_internal(backup_name);

	return err;
}

void CFred_mission_save::bypass_comment(const char* comment, const char* end)
{
	char* ch = strstr(raw_ptr, comment);
	if (ch != NULL) {
		if (end != NULL) {
			char* ep = strstr(raw_ptr, end);
			if (ep != NULL && ep < ch) {
				return;
			}
		}
		char* writep = ch;
		char* readp = strchr(writep, '\n');

		// copy all characters past it
		while (*readp != '\0') {
			*writep = *readp;

			writep++;
			readp++;
		}

		*writep = '\0';
	}
}

void CFred_mission_save::convert_special_tags_to_retail(char* text, int max_len)
{
	replace_all(text, "$quote", "''", max_len);
	replace_all(text, "$semicolon", ",", max_len);
}

void CFred_mission_save::convert_special_tags_to_retail(SCP_string& text)
{
	replace_all(text, "$quote", "''");
	replace_all(text, "$semicolon", ",");
}

void CFred_mission_save::convert_special_tags_to_retail()
{
	int i, team, stage;

	if (save_format != MissionFormat::RETAIL) {
		return;
	}

	for (team = 0; team < Num_teams; team++) {
		// command briefing
		for (stage = 0; stage < Cmd_briefs[team].num_stages; stage++) {
			convert_special_tags_to_retail(Cmd_briefs[team].stage[stage].text);
		}

		// briefing
		for (stage = 0; stage < Briefings[team].num_stages; stage++) {
			convert_special_tags_to_retail(Briefings[team].stages[stage].text);
		}

		// debriefing
		for (stage = 0; stage < Debriefings[team].num_stages; stage++) {
			convert_special_tags_to_retail(Debriefings[team].stages[stage].text);
		}
	}

	for (i = Num_builtin_messages; i < Num_messages; i++) {
		convert_special_tags_to_retail(Messages[i].message, MESSAGE_LENGTH - 1);
	}
}

int CFred_mission_save::fout(const char* format, ...)
{
	// don't output anything if we're saving in retail and have version-specific comments active
	if (save_format == MissionFormat::RETAIL && !fso_ver_comment.empty()) {
		return 0;
	}

	SCP_string str;
	va_list args;

	if (err) {
		return err;
	}

	va_start(args, format);
	vsprintf(str, format, args);
	va_end(args);

	cfputs(str.c_str(), fp);
	return 0;
}

int CFred_mission_save::fout_ext(const char* pre_str, const char* format, ...)
{
	// don't output anything if we're saving in retail and have version-specific comments active
	if (save_format == MissionFormat::RETAIL && !fso_ver_comment.empty()) {
		return 0;
	}

	SCP_string str_scp;
	SCP_string str_out_scp;
	va_list args;
	int str_id;

	if (err) {
		return err;
	}

	va_start(args, format);
	vsprintf(str_scp, format, args);
	va_end(args);

	if (pre_str) {
		str_out_scp = pre_str;
	}

	// lookup the string in the hash table
	str_id = fhash_string_exists(str_scp.c_str());

	// doesn't exist, so assign it an ID of -1 and stick it in the table
	if (str_id <= -2) {
		str_out_scp += " XSTR(\"";
		str_out_scp += str_scp;
		str_out_scp += "\", -1)";

		// add the string to the table		
		fhash_add_str(str_scp.c_str(), -1);
	}
		// _does_ exist, so just write it out as it is
	else {
		char buf[10];
		sprintf_safe(buf, "%d", str_id);

		str_out_scp += " XSTR(\"";
		str_out_scp += str_scp;
		str_out_scp += "\", ";
		str_out_scp += buf;
		str_out_scp += ")";
	}

	char* str_out_c = vm_strdup(str_out_scp.c_str());

	// this could be a multi-line string, so we've got to handle it all properly
	if (!fso_ver_comment.empty()) {
		bool first_line = true;
		char* str_p = str_out_c;

		char* ch = strchr(str_out_c, '\n');

		// if we have something, and it's not just at the end, then process it specially
		if ((ch != NULL) && (*(ch + 1) != '\0')) {
			do {
				if (*(ch + 1) != '\0') {
					*ch = '\0';

					if (first_line) {
						first_line = false;
					} else {
						cfputs(fso_ver_comment.back().c_str(), fp);
						cfputs(" ", fp);
					}

					cfputs(str_p, fp);
					cfputc('\n', fp);

					str_p = ch + 1;
				} else {
					if (first_line) {
						first_line = false;
					} else {
						cfputs(fso_ver_comment.back().c_str(), fp);
						cfputs(" ", fp);
					}

					cfputs(str_p, fp);

					str_p = ch + 1;

					break;
				}
			} while ((ch = strchr(str_p, '\n')) != NULL);

			// be sure to account for any ending elements too
			if (strlen(str_p)) {
				cfputs(fso_ver_comment.back().c_str(), fp);
				cfputs(" ", fp);
				cfputs(str_p, fp);
			}

			vm_free(str_out_c);
			return 0;
		}
	}

	cfputs(str_out_c, fp);

	vm_free(str_out_c);
	return 0;
}

int CFred_mission_save::fout_version(const char* format, ...)
{
	SCP_string str_scp;
	char* ch = NULL;
	va_list args;

	if (err) {
		return err;
	}

	// don't output anything if we're saving in retail and have version-specific comments active
	if (save_format == MissionFormat::RETAIL && !fso_ver_comment.empty()) {
		return 0;
	}

	// output the version first thing, but skip the special case where we use
	// fout_version() for multiline value strings (typically indicated by an initial space)
	if ((save_format == MissionFormat::COMPATIBILITY_MODE) && (*format != ' ') && !fso_ver_comment.empty()) {
		while (*format == '\n') {
			str_scp.append(1, *format);
			format++;
		}

		str_scp.append(fso_ver_comment.back().c_str());
		str_scp.append(" ");

		cfputs(str_scp.c_str(), fp);

		str_scp = "";
	}

	va_start(args, format);
	vsprintf(str_scp, format, args);
	va_end(args);

	char* str_c = vm_strdup(str_scp.c_str());

	// this could be a multi-line string, so we've got to handle it all properly
	if ((save_format == MissionFormat::COMPATIBILITY_MODE) && !fso_ver_comment.empty()) {
		bool first_line = true;
		char* str_p = str_c;

		ch = strchr(str_c, '\n');

		// if we have something, and it's not just at the end, then process it specially
		if ((ch != NULL) && (*(ch + 1) != '\0')) {
			do {
				if (*(ch + 1) != '\0') {
					*ch = '\0';

					if (first_line) {
						first_line = false;
					} else {
						cfputs(fso_ver_comment.back().c_str(), fp);
						cfputs(" ", fp);
					}

					cfputs(str_p, fp);
					cfputc('\n', fp);

					str_p = ch + 1;
				} else {
					if (first_line) {
						first_line = false;
					} else {
						cfputs(fso_ver_comment.back().c_str(), fp);
						cfputs(" ", fp);
					}

					cfputs(str_p, fp);

					str_p = ch + 1;

					break;
				}
			} while ((ch = strchr(str_p, '\n')) != NULL);

			// be sure to account for any ending elements too
			if (strlen(str_p)) {
				cfputs(fso_ver_comment.back().c_str(), fp);
				cfputs(" ", fp);
				cfputs(str_p, fp);
			}

			vm_free(str_c);
			return 0;
		}
	}

	cfputs(str_c, fp);

	vm_free(str_c);
	return 0;
}

void CFred_mission_save::parse_comments(int newlines)
{
	char* comment_start = NULL;
	int state = 0, same_line = 0, first_comment = 1, tab = 0, flag = 0;
	bool version_added = false;

	if (newlines < 0) {
		newlines = -newlines;
		tab = 1;
	}

	if (newlines) {
		same_line = 1;
	}

	if (fred_parse_flag || !Token_found_flag || !token_found || (token_found && (*Parse_text_raw == '\0'))) {
		while (newlines-- > 0) {
			fout("\n");
		}

		if (tab && token_found) {
			fout_version("\t%s", token_found);
		} else if (token_found) {
			fout_version("%s", token_found);
		} else if (tab) {
			fout("\t");
		}

		return;
	}

	while (*raw_ptr != '\0') {
		// state values (as far as I could figure out):
		// 0 - raw_ptr not inside comment
		// 1 - raw_ptr inside /**/ comment
		// 2 - raw_ptr inside ; (newline-delimited) comment
		// 3,4 - raw_ptr inside ;; (FSO version) comment
		if (!state) {
			if (token_found && (*raw_ptr == *token_found)) {
				if (!strnicmp(raw_ptr, token_found, strlen(token_found))) {
					same_line = newlines - 1 + same_line;
					while (same_line-- > 0) {
						fout("\n");
					}

					if (tab) {
						fout_version("\t");
						fout("%s", token_found);
					} else {
						fout_version("%s", token_found);
					}

					// If you have a bunch of lines that all start with the same token (like, say, "+Subsystem:"),
					// this makes it so it won't just repeatedly match the first one. -MageKing17
					raw_ptr++;

					if (version_added) {
						fso_comment_pop();
					}

					return;
				}
			}

			if ((*raw_ptr == '/') && (raw_ptr[1] == '*')) {
				comment_start = raw_ptr;
				state = 1;
			}

			if ((*raw_ptr == ';') && (raw_ptr[1] != '!')) {
				comment_start = raw_ptr;
				state = 2;

				// check for a FSO version comment, but if we can't understand it then
				// just handle it as a regular comment
				if ((raw_ptr[1] == ';') && (raw_ptr[2] == 'F') && (raw_ptr[3] == 'S') && (raw_ptr[4] == 'O')) {
					int major, minor, build, revis;
					int s_num = scan_fso_version_string(raw_ptr, &major, &minor, &build, &revis);

					// hack for releases
					if (FS_VERSION_REVIS < 1000) {
						s_num = 3;
					}

					if ((s_num == 3) && ((major < FS_VERSION_MAJOR) || ((major == FS_VERSION_MAJOR)
						&& ((minor < FS_VERSION_MINOR)
							|| ((minor == FS_VERSION_MINOR) && (build <= FS_VERSION_BUILD)))))) {
						state = 3;
					} else if ((s_num == 4) && ((major < FS_VERSION_MAJOR) || ((major == FS_VERSION_MAJOR)
						&& ((minor < FS_VERSION_MINOR) || ((minor == FS_VERSION_MINOR) && ((build < FS_VERSION_BUILD)
							|| ((build == FS_VERSION_BUILD) && (revis <= FS_VERSION_REVIS)))))))) {
						state = 3;
					} else {
						state = 4;
					}
				}
			}

			if (*raw_ptr == '\n') {
				flag = 1;
			}

			if (flag && state && !(state == 3)) {
				fout("\n");
			}

		} else {
			if (*raw_ptr == '\n') {
				if (state == 2) {
					if (first_comment && !flag) {
						fout("\t\t");
					}

					*raw_ptr = 0;
					fout("%s\n", comment_start);
					*raw_ptr = '\n';
					state = first_comment = same_line = flag = 0;
				} else if (state == 4) {
					same_line = newlines - 2 + same_line;
					while (same_line-- > 0) {
						fout("\n");
					}

					if (*(raw_ptr - 1) == '\r') {
						*(raw_ptr - 1) = '\0';
					} else {
						*raw_ptr = 0;
					}

					fout("%s\n", comment_start);

					if (*(raw_ptr - 1) == '\0') {
						*(raw_ptr - 1) = '\r';
					} else {
						*raw_ptr = '\n';
					}

					state = first_comment = same_line = flag = 0;
				}
			}

			if ((*raw_ptr == '*') && (raw_ptr[1] == '/') && (state == 1)) {
				if (first_comment && !flag) {
					fout("\t\t");
				}

				const char tmp = raw_ptr[2];
				raw_ptr[2] = 0;
				fout("%s", comment_start);
				raw_ptr[2] = tmp;
				state = first_comment = flag = 0;
			}

			if ((*raw_ptr == ';') && (raw_ptr[1] == ';') && (state == 3)) {
				const char tmp = raw_ptr[2];
				raw_ptr[2] = 0;
				if (version_added) {
					fso_comment_pop();
				} else {
					version_added = true;
				}
				fso_comment_push(comment_start);
				raw_ptr[2] = tmp;
				state = first_comment = flag = 0;
				raw_ptr++;
			}
		}

		raw_ptr++;
	}

	if (version_added) {
		fso_comment_pop();
	}

	return;
}

void CFred_mission_save::save_ai_goals(ai_goal* goalp, int ship)
{
	const char* str = NULL;
	char buf[80];
	int i, valid, flag = 1;

	for (i = 0; i < MAX_AI_GOALS; i++) {
		if (goalp[i].ai_mode == AI_GOAL_NONE) {
			continue;
		}

		if (flag) {
			if (optional_string_fred("$AI Goals:", "$Name:")) {
				parse_comments();
			} else {
				fout("\n$AI Goals:");
			}

			fout(" ( goals ");
			flag = 0;
		}

		if (goalp[i].ai_mode == AI_GOAL_CHASE_ANY) {
			fout("( ai-chase-any %d ) ", goalp[i].priority);

		} else if (goalp[i].ai_mode == AI_GOAL_UNDOCK) {
			fout("( ai-undock %d ) ", goalp[i].priority);

		} else if (goalp[i].ai_mode == AI_GOAL_KEEP_SAFE_DISTANCE) {
			fout("( ai-keep-safe-distance %d ) ", goalp[i].priority);

		} else if (goalp[i].ai_mode == AI_GOAL_PLAY_DEAD) {
			fout("( ai-play-dead %d ) ", goalp[i].priority);

		} else if (goalp[i].ai_mode == AI_GOAL_PLAY_DEAD_PERSISTENT) {
			fout("( ai-play-dead-persistent %d ) ", goalp[i].priority);

		} else if (goalp[i].ai_mode == AI_GOAL_WARP) {
			fout("( ai-warp-out %d ) ", goalp[i].priority);

		} else {
			valid = 1;
			if (!goalp[i].target_name) {
				Warning(LOCATION, "Ai goal has no target where one is required");

			} else {
				sprintf(buf, "\"%s\"", goalp[i].target_name);
				switch (goalp[i].ai_mode) {
				case AI_GOAL_WAYPOINTS:
					str = "ai-waypoints";
					break;

				case AI_GOAL_WAYPOINTS_ONCE:
					str = "ai-waypoints-once";
					break;

				case AI_GOAL_DESTROY_SUBSYSTEM:
					if (goalp[i].docker.index == -1 || !goalp[i].docker.index) {
						valid = 0;
						Warning(LOCATION, "AI destroy subsystem goal invalid subsystem name\n");

					} else {
						sprintf(buf, "\"%s\" \"%s\"", goalp[i].target_name, goalp[i].docker.name);
						str = "ai-destroy-subsystem";
					}

					break;

				case AI_GOAL_DOCK:
					if (ship < 0) {
						valid = 0;
						Warning(LOCATION, "Wings aren't allowed to have a docking goal\n");

					} else if (goalp[i].docker.index == -1 || !goalp[i].docker.index) {
						valid = 0;
						Warning(LOCATION, "AI dock goal for \"%s\" has invalid docker point "
										  "(docking with \"%s\")\n", Ships[ship].ship_name, goalp[i].target_name);

					} else if (goalp[i].dockee.index == -1 || !goalp[i].dockee.index) {
						valid = 0;
						Warning(LOCATION, "AI dock goal for \"%s\" has invalid dockee point "
										  "(docking with \"%s\")\n", Ships[ship].ship_name, goalp[i].target_name);

					} else {
						sprintf(buf,
								"\"%s\" \"%s\" \"%s\"",
								goalp[i].target_name,
								goalp[i].docker.name,
								goalp[i].dockee.name);

						str = "ai-dock";
					}
					break;

				case AI_GOAL_CHASE:
					str = "ai-chase";
					break;

				case AI_GOAL_CHASE_WING:
					str = "ai-chase-wing";
					break;

				case AI_GOAL_CHASE_SHIP_CLASS:
					str = "ai-chase-ship-class";
					break;

				case AI_GOAL_GUARD:
					str = "ai-guard";
					break;

				case AI_GOAL_GUARD_WING:
					str = "ai-guard-wing";
					break;

				case AI_GOAL_DISABLE_SHIP:
					str = "ai-disable-ship";
					break;

				case AI_GOAL_DISARM_SHIP:
					str = "ai-disarm-ship";
					break;

				case AI_GOAL_IGNORE:
					str = "ai-ignore";
					break;

				case AI_GOAL_IGNORE_NEW:
					str = "ai-ignore-new";
					break;

				case AI_GOAL_EVADE_SHIP:
					str = "ai-evade-ship";
					break;

				case AI_GOAL_STAY_NEAR_SHIP:
					str = "ai-stay-near-ship";
					break;

				case AI_GOAL_STAY_STILL:
					str = "ai-stay-still";
					break;

				case AI_GOAL_REARM_REPAIR:
					str = "ai-rearm-repair";
					break;

				case AI_GOAL_FLY_TO_SHIP:
					str = "ai-fly-to-ship";
					break;

				default:
					UNREACHABLE("Goal %d not handled!", goalp[i].ai_mode);
				}

				if (valid) {
					fout("( %s %s %d ) ", str, buf, goalp[i].priority);
				}
			}
		}

		fso_comment_pop();
	}

	if (!flag) {
		fout(")");
	}

	fso_comment_pop(true);
}

int CFred_mission_save::save_asteroid_fields()
{
	int i;

	fred_parse_flag = 0;
	required_string_fred("#Asteroid Fields");
	parse_comments(2);

	for (i = 0; i < 1 /*MAX_ASTEROID_FIELDS*/; i++) {
		if (!Asteroid_field.num_initial_asteroids) {
			continue;
		}

		required_string_fred("$Density:");
		parse_comments(2);
		fout(" %d", Asteroid_field.num_initial_asteroids);

		// field type
		if (optional_string_fred("+Field Type:")) {
			parse_comments();
		} else {
			fout("\n+Field Type:");
		}
		fout(" %d", Asteroid_field.field_type);

		// debris type
		if (optional_string_fred("+Debris Genre:")) {
			parse_comments();
		} else {
			fout("\n+Debris Genre:");
		}
		fout(" %d", Asteroid_field.debris_genre);

		// field_debris_type (only if ship genre)
		if (Asteroid_field.debris_genre == DG_DEBRIS) {
			for (int idx = 0; idx < 3; idx++) {
				if (Asteroid_field.field_debris_type[idx] != -1) {
					if (optional_string_fred("+Field Debris Type:")) {
						parse_comments();
					} else {
						fout("\n+Field Debris Type:");
					}
					fout(" %d", Asteroid_field.field_debris_type[idx]);
				}
			}
		} else {
			// asteroid subtypes stored in field_debris_type as -1 or 1
			for (auto idx = 0; idx < 3; idx++) {
				if (Asteroid_field.field_debris_type[idx] != -1) {
					if (optional_string_fred("+Field Debris Type:")) {
						parse_comments();
					} else {
						fout("\n+Field Debris Type:");
					}
					fout(" %d", idx);
				}
			}
		}


		required_string_fred("$Average Speed:");
		parse_comments();
		fout(" %f", vm_vec_mag(&Asteroid_field.vel));

		required_string_fred("$Minimum:");
		parse_comments();
		save_vector(Asteroid_field.min_bound);

		required_string_fred("$Maximum:");
		parse_comments();
		save_vector(Asteroid_field.max_bound);

		if (Asteroid_field.has_inner_bound) {
			if (optional_string_fred("+Inner Bound:")) {
				parse_comments();
			} else {
				fout("\n+Inner Bound:");
			}

			required_string_fred("$Minimum:");
			parse_comments();
			save_vector(Asteroid_field.inner_min_bound);

			required_string_fred("$Maximum:");
			parse_comments();
			save_vector(Asteroid_field.inner_max_bound);
		}

		if (!Asteroid_field.target_names.empty()) {
			fso_comment_push(";;FSO 22.0.0;;");
			if (optional_string_fred("$Asteroid Targets:")) {
				parse_comments();
				fout(" (");
			} else {
				fout_version("\n$Asteroid Targets: (");
			}

			for (SCP_string& name : Asteroid_field.target_names) {
				fout(" \"%s\"", name.c_str());
			}

			fout(" )");
			fso_comment_pop();
		}

		fso_comment_pop();
	}

	fso_comment_pop(true);

	return err;
}

int CFred_mission_save::save_bitmaps()
{
	int i;
	uint j;

	fred_parse_flag = 0;
	required_string_fred("#Background bitmaps");
	parse_comments(2);
	fout("\t\t;! %d total\n", stars_get_num_bitmaps());

	required_string_fred("$Num stars:");
	parse_comments();
	fout(" %d", Num_stars);

	required_string_fred("$Ambient light level:");
	parse_comments();
	fout(" %d", The_mission.ambient_light_level);

	// neb2 stuff
	if (The_mission.flags[Mission::Mission_Flags::Fullneb]) {
		fout("\n");
		required_string_fred("+Neb2:");
		parse_comments();
		fout(" %s", Neb2_texture_name);

		if (save_format != MissionFormat::RETAIL && The_mission.flags[Mission::Mission_Flags::Neb2_fog_color_override]) {
			if (optional_string_fred("+Neb2Color:")) {
				parse_comments();
			} else {
				fout("\n+Neb2Color:");
			}
			fout(" (");
			for (auto c : Neb2_fog_color) {
				fout(" %d", c);
			}
			fout(" )");
		}

		if (save_format == MissionFormat::RETAIL) {
			if (optional_string_fred("+Neb2Flags:")) {
				parse_comments();
			} else {
				fout("\n+Neb2Flags:");
			}
			fout(" %d", Neb2_poof_flags);
		} else {
			if (optional_string_fred("+Neb2 Poofs List:")) {
				parse_comments();
			} else {
				fout("\n+Neb2 Poofs List:");
			}
			fout(" (");
			for (i = 0; i < (int)Poof_info.size(); ++i) {
				if (Neb2_poof_flags & (1 << i)) {
					fout(" \"%s\" ", Poof_info[i].name);
				}
			}
			fout(") ");
		}
	}
		// neb 1 stuff
	else {
		if (Nebula_index >= 0) {
			if (optional_string_fred("+Nebula:")) {
				parse_comments();
			} else {
				fout("\n+Nebula:");
			}
			fout(" %s", Nebula_filenames[Nebula_index]);

			required_string_fred("+Color:");
			parse_comments();
			fout(" %s", Nebula_colors[Mission_palette]);

			required_string_fred("+Pitch:");
			parse_comments();
			fout(" %d", Nebula_pitch);

			required_string_fred("+Bank:");
			parse_comments();
			fout(" %d", Nebula_bank);

			required_string_fred("+Heading:");
			parse_comments();
			fout(" %d", Nebula_heading);
		}
	}

	fso_comment_pop();

	// Goober5000 - save all but the lowest priority using the special comment tag
	for (i = 0; i < (int)Backgrounds.size(); i++) {
		bool tag = (i < (int)Backgrounds.size() - 1);
		background_t* background = &Backgrounds[i];

		// each background should be preceded by this line so that the suns/bitmaps are partitioned correctly
		fso_comment_push(";;FSO 3.6.9;;");
		if (optional_string_fred("$Bitmap List:")) {
			parse_comments(2);
		} else {
			fout_version("\n\n$Bitmap List:");
		}

		if (!tag) {
			fso_comment_pop(true);
		}

		// save our flags
		if (save_format == MissionFormat::RETAIL) {
			_viewport->dialogProvider->showButtonDialog(DialogType::Warning,
				"Incompatibility with retail mission format",
				"Warning: Background flags (including the fixed-angles-in-mission-file flag) are not supported in retail.  The sun and bitmap angles will be loaded differently by previous versions.",
				{ DialogButton::Ok });
		} else if (background->flags.any_set()) {
			if (optional_string_fred("+Flags:")) {
				parse_comments();
			} else {
				fout_version("\n+Flags:");
			}
			fout(" (");
			if (background->flags[Starfield::Background_Flags::Corrected_angles_in_mission_file]) {
				fout(" \"corrected angles\"");
			}
			fout(" )");
		}

		// save suns by filename
		for (j = 0; j < background->suns.size(); j++) {
			starfield_list_entry* sle = &background->suns[j];

			// filename
			required_string_fred("$Sun:");
			parse_comments();
			fout(" %s", sle->filename);

			// angles
			required_string_fred("+Angles:");
			parse_comments();
			angles ang = sle->ang;
			if (!background->flags[Starfield::Background_Flags::Corrected_angles_in_mission_file])
				stars_uncorrect_background_sun_angles(&ang);
			fout(" %f %f %f", ang.p, ang.b, ang.h);

			// scale
			required_string_fred("+Scale:");
			parse_comments();
			fout(" %f", sle->scale_x);
		}

		// save background bitmaps by filename
		for (j = 0; j < background->bitmaps.size(); j++) {
			starfield_list_entry* sle = &background->bitmaps[j];

			// filename
			required_string_fred("$Starbitmap:");
			parse_comments();
			fout(" %s", sle->filename);

			// angles
			required_string_fred("+Angles:");
			parse_comments();
			angles ang = sle->ang;
			if (!background->flags[Starfield::Background_Flags::Corrected_angles_in_mission_file])
				stars_uncorrect_background_bitmap_angles(&ang);
			fout(" %f %f %f", ang.p, ang.b, ang.h);

			// scale
			required_string_fred("+ScaleX:");
			parse_comments();
			fout(" %f", sle->scale_x);
			required_string_fred("+ScaleY:");
			parse_comments();
			fout(" %f", sle->scale_y);

			// div
			required_string_fred("+DivX:");
			parse_comments();
			fout(" %d", sle->div_x);
			required_string_fred("+DivY:");
			parse_comments();
			fout(" %d", sle->div_y);
		}

		fso_comment_pop();
	}

	// taylor's environment map thingy
	if (strlen(The_mission.envmap_name) > 0) { //-V805
		fso_comment_push(";;FSO 3.6.9;;");
		if (optional_string_fred("$Environment Map:")) {
			parse_comments(2);
			fout(" %s", The_mission.envmap_name);
		} else {
			fout_version("\n\n$Environment Map: %s", The_mission.envmap_name);
		}
		fso_comment_pop();
	} else {
		bypass_comment(";;FSO 3.6.9;; $Environment Map:");
	}

	fso_comment_pop(true);

	return err;
}

int CFred_mission_save::save_briefing()
{
	int i, j, k, nb;
	SCP_string sexp_out;
	brief_stage* bs;
	brief_icon* bi;

	for (nb = 0; nb < Num_teams; nb++) {

		required_string_fred("#Briefing");
		parse_comments(2);

		required_string_fred("$start_briefing");
		parse_comments();

		save_custom_bitmap("$briefing_background_640:",
						   "$briefing_background_1024:",
						   Briefings[nb].background[GR_640],
						   Briefings[nb].background[GR_1024]);
		save_custom_bitmap("$ship_select_background_640:",
						   "$ship_select_background_1024:",
						   Briefings[nb].ship_select_background[GR_640],
						   Briefings[nb].ship_select_background[GR_1024]);
		save_custom_bitmap("$weapon_select_background_640:",
						   "$weapon_select_background_1024:",
						   Briefings[nb].weapon_select_background[GR_640],
						   Briefings[nb].weapon_select_background[GR_1024]);

		Assert(Briefings[nb].num_stages <= MAX_BRIEF_STAGES);
		required_string_fred("$num_stages:");
		parse_comments();
		fout(" %d", Briefings[nb].num_stages);

		for (i = 0; i < Briefings[nb].num_stages; i++) {
			bs = &Briefings[nb].stages[i];

			required_string_fred("$start_stage");
			parse_comments();

			required_string_fred("$multi_text");
			parse_comments();

			// XSTR
			fout_ext("\n", "%s", bs->text.c_str());

			required_string_fred("$end_multi_text", "$start_stage");
			parse_comments();

			if (!drop_white_space(bs->voice)[0]) {
				strcpy_s(bs->voice, "None");
			}

			required_string_fred("$voice:");
			parse_comments();
			fout(" %s", bs->voice);

			required_string_fred("$camera_pos:");
			parse_comments();
			save_vector(bs->camera_pos);

			required_string_fred("$camera_orient:");
			parse_comments();
			save_matrix(bs->camera_orient);

			required_string_fred("$camera_time:");
			parse_comments();
			fout(" %d", bs->camera_time);

			if (!bs->draw_grid) {
				if (save_format != MissionFormat::RETAIL) {
					fout("\n$no_grid");
				}
			}

			required_string_fred("$num_lines:");
			parse_comments();
			fout(" %d", bs->num_lines);

			for (k = 0; k < bs->num_lines; k++) {
				required_string_fred("$line_start:");
				parse_comments();
				fout(" %d", bs->lines[k].start_icon);

				required_string_fred("$line_end:");
				parse_comments();
				fout(" %d", bs->lines[k].end_icon);

				fso_comment_pop();
			}

			required_string_fred("$num_icons:");
			parse_comments();
			Assert(bs->num_icons <= MAX_STAGE_ICONS);
			fout(" %d", bs->num_icons);

			required_string_fred("$Flags:");
			parse_comments();
			fout(" %d", bs->flags);

			required_string_fred("$Formula:");
			parse_comments();
			convert_sexp_to_string(sexp_out, bs->formula, SEXP_SAVE_MODE);
			fout(" %s", sexp_out.c_str());

			for (j = 0; j < bs->num_icons; j++) {
				bi = &bs->icons[j];

				required_string_fred("$start_icon");
				parse_comments();

				required_string_fred("$type:");
				parse_comments();
				fout(" %d", bi->type);

				required_string_fred("$team:");
				parse_comments();
				fout(" %s", Iff_info[bi->team].iff_name);

				required_string_fred("$class:");
				parse_comments();
				if (bi->ship_class < 0) {
					bi->ship_class = 0;
				}

				fout(" %s", Ship_info[bi->ship_class].name);

				required_string_fred("$pos:");
				parse_comments();
				save_vector(bi->pos);

				if (drop_white_space(bi->label)[0]) {
					if (optional_string_fred("$label:")) {
						parse_comments();
					} else {
						fout("\n$label:");
					}

					fout_ext(" ", "%s", bi->label);
				}
				if (save_format != MissionFormat::RETAIL) {
					if (drop_white_space(bi->closeup_label)[0]) {
						if (optional_string_fred("$closeup label:")) {
							parse_comments();
						}
						else {
							fout("\n$closeup label:");
						}

						fout_ext(" ", "%s", bi->closeup_label);
					}
				}

				if (save_format != MissionFormat::RETAIL) {
					if (optional_string_fred("$icon scale:"))
						parse_comments();
					else
						fout("\n$icon scale:");

					fout(" %d", bi->scale);
				}

				if (optional_string_fred("+id:")) {
					parse_comments();
				} else {
					fout("\n+id:");
				}

				fout(" %d", bi->id);

				required_string_fred("$hlight:");
				parse_comments();
				fout(" %d", (bi->flags & BI_HIGHLIGHT) ? 1 : 0);

				if (save_format != MissionFormat::RETAIL) {
					required_string_fred("$mirror:");
					parse_comments();
					fout(" %d", (bi->flags & BI_MIRROR_ICON) ? 1 : 0);
				}

				if ((save_format != MissionFormat::RETAIL) && (bi->flags & BI_USE_WING_ICON)) {
					required_string_fred("$use wing icon:");
					parse_comments();
					fout(" %d", (bi->flags & BI_USE_WING_ICON) ? 1 : 0);
				}

				if ((save_format != MissionFormat::RETAIL) && (bi->flags & BI_USE_CARGO_ICON)) {
					required_string_fred("$use cargo icon:");
					parse_comments();
					fout(" %d", (bi->flags & BI_USE_CARGO_ICON) ? 1 : 0);
				}

				required_string_fred("$multi_text");
				parse_comments();

				//				sprintf(out,"\n%s", bi->text);
				//				fout(out);

				required_string_fred("$end_multi_text");
				parse_comments();

				required_string_fred("$end_icon");
				parse_comments();

				fso_comment_pop();
			}

			required_string_fred("$end_stage");
			parse_comments();

			fso_comment_pop();
		}
		required_string_fred("$end_briefing");
		parse_comments();

		fso_comment_pop();
	}

	fso_comment_pop(true);

	return err;
}

int CFred_mission_save::save_cmd_brief()
{
	int stage;

	stage = 0;
	required_string_fred("#Command Briefing");
	parse_comments(2);

	save_custom_bitmap("$Background 640:",
					   "$Background 1024:",
					   Cur_cmd_brief->background[GR_640],
					   Cur_cmd_brief->background[GR_1024],
					   1);

	for (stage = 0; stage < Cur_cmd_brief->num_stages; stage++) {
		required_string_fred("$Stage Text:");
		parse_comments(2);

		// XSTR
		fout_ext("\n", "%s", Cur_cmd_brief->stage[stage].text.c_str());

		required_string_fred("$end_multi_text", "$Stage Text:");
		parse_comments();

		required_string_fred("$Ani Filename:");
		parse_comments();
		fout(" %s", Cur_cmd_brief->stage[stage].ani_filename);

		required_string_fred("+Wave Filename:", "$Ani Filename:");
		parse_comments();
		fout(" %s", Cur_cmd_brief->stage[stage].wave_filename);

		fso_comment_pop();
	}

	fso_comment_pop(true);

	return err;
}

int CFred_mission_save::save_cmd_briefs()
{
	int i;

	for (i = 0; i < Num_teams; i++) {
		Cur_cmd_brief = &Cmd_briefs[i];
		save_cmd_brief();
	}

	return err;
}

void CFred_mission_save::fso_comment_push(const char* ver)
{
	if (fso_ver_comment.empty()) {
		fso_ver_comment.push_back(SCP_string(ver));
		return;
	}

	SCP_string before = fso_ver_comment.back();

	int major, minor, build, revis;
	int in_major, in_minor, in_build, in_revis;
	int elem1, elem2;

	elem1 = scan_fso_version_string(fso_ver_comment.back().c_str(), &major, &minor, &build, &revis);
	elem2 = scan_fso_version_string(ver, &in_major, &in_minor, &in_build, &in_revis);

	// check consistency
	if ((elem1 == 3 && elem2 == 4) || (elem1 == 4 && elem2 == 3)) {
		elem1 = elem2 = 3;
	} else if ((elem1 >= 3 && elem2 >= 3) && (revis < 1000 || in_revis < 1000)) {
		elem1 = elem2 = 3;
	}

	if ((elem1 == 3) && ((major > in_major)
		|| ((major == in_major) && ((minor > in_minor) || ((minor == in_minor) && (build > in_build)))))) {
		// the push'd version is older than our current version, so just push a copy of the previous version
		fso_ver_comment.push_back(before);
	} else if ((elem1 == 4) && ((major > in_major) || ((major == in_major) && ((minor > in_minor)
		|| ((minor == in_minor) && ((build > in_build) || ((build == in_build) || (revis > in_revis)))))))) {
		// the push'd version is older than our current version, so just push a copy of the previous version
		fso_ver_comment.push_back(before);
	} else {
		fso_ver_comment.push_back(SCP_string(ver));
	}
}

void CFred_mission_save::fso_comment_pop(bool pop_all)
{
	if (fso_ver_comment.empty()) {
		return;
	}

	if (pop_all) {
		fso_ver_comment.clear();
		return;
	}

	fso_ver_comment.pop_back();
}

int CFred_mission_save::save_common_object_data(object* objp, ship* shipp)
{
	int j, z;
	ship_subsys* ptr = NULL;
	ship_info* sip = NULL;
	ship_weapon* wp = NULL;
	float temp_max_hull_strength;

	sip = &Ship_info[shipp->ship_info_index];

	if ((int) objp->phys_info.speed) {
		if (optional_string_fred("+Initial Velocity:", "$Name:", "+Subsystem:")) {
			parse_comments();
		} else {
			fout("\n+Initial Velocity:");
		}

		fout(" %d", (int) objp->phys_info.speed);
	}

	// Goober5000
	if (save_format != MissionFormat::RETAIL && (shipp->special_hitpoints > 0)) {
		temp_max_hull_strength = (float) shipp->special_hitpoints;
	} else {
		temp_max_hull_strength = sip->max_hull_strength;
	}

	if ((int) objp->hull_strength != temp_max_hull_strength) {
		if (optional_string_fred("+Initial Hull:", "$Name:", "+Subsystem:")) {
			parse_comments();
		} else {
			fout("\n+Initial Hull:");
		}

		fout(" %d", (int) objp->hull_strength);
	}

	if ((int) shield_get_strength(objp) != 100) {
		if (optional_string_fred("+Initial Shields:", "$Name:", "+Subsystem:")) {
			parse_comments();
		} else {
			fout("\n+Initial Shields:");
		}

		fout(" %d", (int) objp->shield_quadrant[0]);
	}

	// save normal ship weapons info
	required_string_fred("+Subsystem:", "$Name:");
	parse_comments();
	fout(" Pilot");

	wp = &shipp->weapons;
	z = 0;
	j = wp->num_primary_banks;
	while (j-- && (j >= 0)) {
		if (wp->primary_bank_weapons[j] != sip->primary_bank_weapons[j]) {
			z = 1;
		}
	}

	if (z) {
		if (optional_string_fred("+Primary Banks:", "$Name:", "+Subsystem:")) {
			parse_comments();
		} else {
			fout("\n+Primary Banks:");
		}

		fout(" ( ");
		for (j = 0; j < wp->num_primary_banks; j++) {
			if (wp->primary_bank_weapons[j] != -1) { // Just in case someone has set a weapon bank to empty
				fout("\"%s\" ", Weapon_info[wp->primary_bank_weapons[j]].name);
			} else {
				fout("\"\" ");
			}
		}

		fout(")");
	}

	z = 0;
	j = wp->num_secondary_banks;
	while (j-- && (j >= 0)) {
		if (wp->secondary_bank_weapons[j] != sip->secondary_bank_weapons[j]) {
			z = 1;
		}
	}

	if (z) {
		if (optional_string_fred("+Secondary Banks:", "$Name:", "+Subsystem:")) {
			parse_comments();
		} else {
			fout("\n+Secondary Banks:");
		}

		fout(" ( ");
		for (j = 0; j < wp->num_secondary_banks; j++) {
			if (wp->secondary_bank_weapons[j] != -1) {
				fout("\"%s\" ", Weapon_info[wp->secondary_bank_weapons[j]].name);
			} else {
				fout("\"\" ");
			}
		}

		fout(")");
	}

	z = 0;
	j = wp->num_secondary_banks;
	while (j-- && (j >= 0)) {
		if (wp->secondary_bank_ammo[j] != 100) {
			z = 1;
		}
	}

	if (z) {
		if (optional_string_fred("+Sbank Ammo:", "$Name:", "+Subsystem:")) {
			parse_comments();
		} else {
			fout("\n+Sbank Ammo:");
		}

		fout(" ( ");
		for (j = 0; j < wp->num_secondary_banks; j++) {
			fout("%d ", wp->secondary_bank_ammo[j]);
		}

		fout(")");
	}

	ptr = GET_FIRST(&shipp->subsys_list);
	Assert(ptr);

	while (ptr != END_OF_LIST(&shipp->subsys_list) && ptr) {
		// Crashing here!
		if ((ptr->current_hits) || (ptr->system_info && ptr->system_info->type == SUBSYSTEM_TURRET)
			|| (ptr->subsys_cargo_name > 0)) {
			if (optional_string_fred("+Subsystem:", "$Name:")) {
				parse_comments();
			} else {
				fout("\n+Subsystem:");
			}

			fout(" %s", ptr->system_info->subobj_name);
		}

		if (ptr->current_hits) {
			if (optional_string_fred("$Damage:", "$Name:", "+Subsystem:")) {
				parse_comments();
			} else {
				fout("\n$Damage:");
			}

			fout(" %d", (int) ptr->current_hits);
		}

		if (ptr->subsys_cargo_name > 0) {
			if (optional_string_fred("+Cargo Name:", "$Name:", "+Subsystem:")) {
				parse_comments();
			} else {
				fout("\n+Cargo Name:");
			}

			fout_ext(NULL, "%s", Cargo_names[ptr->subsys_cargo_name]);
		}

		if (ptr->system_info->type == SUBSYSTEM_TURRET) {
			save_turret_info(ptr, SHIP_INDEX(shipp));
		}

		ptr = GET_NEXT(ptr);

		fso_comment_pop();
	}

	fso_comment_pop(true);

	return err;
}

void CFred_mission_save::save_custom_bitmap(const char* expected_string_640,
											const char* expected_string_1024,
											const char* string_field_640,
											const char* string_field_1024,
											int blank_lines)
{
	if (save_format != MissionFormat::RETAIL) {
		if ((*string_field_640 != '\0') || (*string_field_1024 != '\0')) {
			while (blank_lines-- > 0) {
				fout("\n");
			}
		}

		if (*string_field_640 != '\0') {
			fout("\n%s %s", expected_string_640, string_field_640);
		}

		if (*string_field_1024 != '\0') {
			fout("\n%s %s", expected_string_1024, string_field_1024);
		}
	}
}

int CFred_mission_save::save_cutscenes()
{
	char type[NAME_LENGTH];
	SCP_string sexp_out;

	// Let's just assume it has them for now - 
	if (!(The_mission.cutscenes.empty())) {
		if (save_format != MissionFormat::RETAIL) {
			if (optional_string_fred("#Cutscenes")) {
				parse_comments(2);
			} else {
				fout_version("\n\n#Cutscenes\n\n");
			}

			for (uint i = 0; i < The_mission.cutscenes.size(); i++) {
				if (strlen(The_mission.cutscenes[i].filename)) {
					// determine the name of this cutscene type
					switch (The_mission.cutscenes[i].type) {
					case MOVIE_PRE_FICTION:
						strcpy_s(type, "$Fiction Viewer Cutscene:");
						break;
					case MOVIE_PRE_CMD_BRIEF:
						strcpy_s(type, "$Command Brief Cutscene:");
						break;
					case MOVIE_PRE_BRIEF:
						strcpy_s(type, "$Briefing Cutscene:");
						break;
					case MOVIE_PRE_GAME:
						strcpy_s(type, "$Pre-game Cutscene:");
						break;
					case MOVIE_PRE_DEBRIEF:
						strcpy_s(type, "$Debriefing Cutscene:");
						break;
					case MOVIE_POST_DEBRIEF:
						strcpy_s(type, "$Post-debriefing Cutscene:");
						break;
					case MOVIE_END_CAMPAIGN:
						strcpy_s(type, "$Campaign End Cutscene:");
						break;
					default:
						Int3();
						continue;
					}

					if (optional_string_fred(type)) {
						parse_comments();
						fout(" %s", The_mission.cutscenes[i].filename);
					} else {
						fout_version("%s %s\n", type, The_mission.cutscenes[i].filename);
					}

					required_string_fred("+formula:");
					parse_comments();
					convert_sexp_to_string(sexp_out, The_mission.cutscenes[i].formula, SEXP_SAVE_MODE);
					fout(" %s", sexp_out.c_str());
				}
			}
			required_string_fred("#end");
			parse_comments();
		} else {
			_viewport->dialogProvider->showButtonDialog(DialogType::Warning,
														"Incompatibility with retail mission format",
														"Warning: This mission contains cutscene data, but you are saving in the retail mission format. This information will be lost.",
														{ DialogButton::Ok });
		}
	}

	fso_comment_pop(true);
	return err;
}

int CFred_mission_save::save_debriefing()
{
	int j, i;
	SCP_string sexp_out;

	for (j = 0; j < Num_teams; j++) {

		Debriefing = &Debriefings[j];

		required_string_fred("#Debriefing_info");
		parse_comments(2);

		save_custom_bitmap("$Background 640:",
						   "$Background 1024:",
						   Debriefing->background[GR_640],
						   Debriefing->background[GR_1024],
						   1);

		required_string_fred("$Num stages:");
		parse_comments(2);
		fout(" %d", Debriefing->num_stages);

		for (i = 0; i < Debriefing->num_stages; i++) {
			required_string_fred("$Formula:");
			parse_comments(2);
			convert_sexp_to_string(sexp_out, Debriefing->stages[i].formula, SEXP_SAVE_MODE);
			fout(" %s", sexp_out.c_str());

			// XSTR
			required_string_fred("$Multi text");
			parse_comments();
			fout_ext("\n   ", "%s", Debriefing->stages[i].text.c_str());

			required_string_fred("$end_multi_text");
			parse_comments();

			if (!drop_white_space(Debriefing->stages[i].voice)[0]) {
				strcpy_s(Debriefing->stages[i].voice, "None");
			}

			required_string_fred("$Voice:");
			parse_comments();
			fout(" %s", Debriefing->stages[i].voice);

			// XSTR
			required_string_fred("$Recommendation text:");
			parse_comments();
			fout_ext("\n   ", "%s", Debriefing->stages[i].recommendation_text.c_str());

			required_string_fred("$end_multi_text");
			parse_comments();

			fso_comment_pop();
		}
	}

	fso_comment_pop(true);

	return err;
}

int CFred_mission_save::save_events()
{
	SCP_string sexp_out;
	int i, j, add_flag;

	fred_parse_flag = 0;
	required_string_fred("#Events");
	parse_comments(2);
	fout("\t\t;! " SIZE_T_ARG " total\n", Mission_events.size());

	for (i = 0; i < (int)Mission_events.size(); i++) {
		required_string_either_fred("$Formula:", "#Goals");
		required_string_fred("$Formula:");
		parse_comments(i ? 2 : 1);
		convert_sexp_to_string(sexp_out, Mission_events[i].formula, SEXP_SAVE_MODE);
		fout(" %s", sexp_out.c_str());

		if (!Mission_events[i].name.empty()) {
			if (optional_string_fred("+Name:", "$Formula:")) {
				parse_comments();
			} else {
				fout("\n+Name:");
			}

			fout(" %s", Mission_events[i].name.c_str());
		}

		if (optional_string_fred("+Repeat Count:", "$Formula:")) {
			parse_comments();
		} else {
			fout("\n+Repeat Count:");
		}

		// if we have a trigger count but no repeat count, we want the event to loop until it has triggered enough times
		if (Mission_events[i].repeat_count == 1 && Mission_events[i].trigger_count != 1) {
			fout(" -1");
		} else {
			fout(" %d", Mission_events[i].repeat_count);
		}

		if (save_format != MissionFormat::RETAIL && Mission_events[i].trigger_count != 1) {
			fso_comment_push(";;FSO 3.6.11;;");
			if (optional_string_fred("+Trigger Count:", "$Formula:")) {
				parse_comments();
			} else {
				fout_version("\n+Trigger Count:");
			}
			fso_comment_pop();

			fout(" %d", Mission_events[i].trigger_count);
		}

		if (optional_string_fred("+Interval:", "$Formula:")) {
			parse_comments();
		} else {
			fout("\n+Interval:");
		}

		fout(" %d", Mission_events[i].interval);

		if (Mission_events[i].score != 0) {
			if (optional_string_fred("+Score:", "$Formula:")) {
				parse_comments();
			} else {
				fout("\n+Score:");
			}
			fout(" %d", Mission_events[i].score);
		}

		if (Mission_events[i].chain_delay >= 0) {
			if (optional_string_fred("+Chained:", "$Formula:")) {
				parse_comments();
			} else {
				fout("\n+Chained:");
			}

			fout(" %d", Mission_events[i].chain_delay);
		}

		//XSTR
		if (!Mission_events[i].objective_text.empty()) {
			if (optional_string_fred("+Objective:", "$Formula:")) {
				parse_comments();
			} else {
				fout("\n+Objective:");
			}

			fout_ext(" ", "%s", Mission_events[i].objective_text.c_str());
		}

		//XSTR
		if (!Mission_events[i].objective_key_text.empty()) {
			if (optional_string_fred("+Objective key:", "$Formula:")) {
				parse_comments();
			} else {
				fout("\n+Objective key:");
			}

			fout_ext(" ", "%s", Mission_events[i].objective_key_text.c_str());
		}

		// save team
		if (Mission_events[i].team >= 0) {
			if (optional_string_fred("+Team:")) {
				parse_comments();
			} else {
				fout("\n+Team:");
			}
			fout(" %d", Mission_events[i].team);
		}

		// save flags, if any
		if (save_format != MissionFormat::RETAIL) {
			// we need to lazily-write the tag because we should only write it if there are also flags to write
			// (some of the flags are transient, internal flags)
			bool wrote_tag = false;

			for (j = 0; j < Num_mission_event_flags; ++j) {
				if (Mission_events[i].flags & Mission_event_flags[j].def) {
					if (!wrote_tag) {
						wrote_tag = true;

						fso_comment_push(";;FSO 20.0.0;;");
						if (optional_string_fred("+Event Flags: (", "$Formula:")) {
							parse_comments();
						}
						else {
							fout_version("\n+Event Flags: (");
						}
						fso_comment_pop();
					}

					fout(" \"%s\"", Mission_event_flags[j].name);
				}
			}

			if (wrote_tag)
				fout(" )");
		}

		if (save_format != MissionFormat::RETAIL && Mission_events[i].mission_log_flags != 0) {
			fso_comment_push(";;FSO 3.6.11;;");
			if (optional_string_fred("+Event Log Flags: (", "$Formula:")) {
				parse_comments();
			} else {
				fout_version("\n+Event Log Flags: (");
			}
			fso_comment_pop();

			for (j = 0; j < MAX_MISSION_EVENT_LOG_FLAGS; j++) {
				add_flag = 1 << j;
				if (Mission_events[i].mission_log_flags & add_flag) {
					fout(" \"%s\"", Mission_event_log_flags[j]);
				}
			}
			fout(" )");
		}

		// save event annotations
		if (save_format != MissionFormat::RETAIL && !Event_annotations.empty())
		{
			bool at_least_one = false;
			fso_comment_push(";;FSO 21.0.0;;");
			event_annotation default_ea;

			// see if there is an annotation for this event
			for (const auto &ea : Event_annotations)
			{
				if (ea.path.empty() || ea.path.front() != i)
					continue;

				if (!at_least_one)
				{
					if (optional_string_fred("$Annotations Start", "$Formula:"))
						parse_comments();
					else
						fout_version("\n$Annotations Start");
					at_least_one = true;
				}

				if (ea.comment != default_ea.comment)
				{
					if (optional_string_fred("+Comment:", "$Formula:"))
						parse_comments();
					else
						fout_version("\n+Comment:");

					auto copy = ea.comment;
					lcl_fred_replace_stuff(copy);
					fout(" %s", copy.c_str());

					if (optional_string_fred("$end_multi_text", "$Formula:"))
						parse_comments();
					else
						fout_version("\n$end_multi_text");
				}

				if (ea.r != default_ea.r || ea.g != default_ea.g || ea.b != default_ea.b)
				{
					if (optional_string_fred("+Background Color:", "$Formula:"))
						parse_comments();
					else
						fout_version("\n+Background Color:");

					fout(" %d, %d, %d", ea.r, ea.g, ea.b);
				}

				if (ea.path.size() > 1)
				{
					if (optional_string_fred("+Path:", "$Formula:"))
						parse_comments();
					else
						fout_version("\n+Path:");

					bool comma = false;
					auto it = ea.path.begin();
					for (++it; it != ea.path.end(); ++it)
					{
						if (comma)
							fout(",");
						comma = true;
						fout(" %d", *it);
					}
				}
			}

			if (at_least_one)
			{
				if (optional_string_fred("$Annotations End", "$Formula:"))
					parse_comments();
				else
					fout_version("\n$Annotations End");
			}

			fso_comment_pop();
		}
	}

	fso_comment_pop(true);

	return err;
}

int CFred_mission_save::save_fiction()
{
	if (mission_has_fiction()) {
		if (save_format != MissionFormat::RETAIL) {
			if (optional_string_fred("#Fiction Viewer")) {
				parse_comments(2);
			} else {
				fout("\n\n#Fiction Viewer");
			}

			// we have multiple stages now, so save them all
			for (SCP_vector<fiction_viewer_stage>::iterator stage = Fiction_viewer_stages.begin();
				 stage != Fiction_viewer_stages.end(); ++stage) {
				fout("\n");

				// save file
				required_string_fred("$File:");
				parse_comments();
				fout(" %s", stage->story_filename);

				// save font
				if (strlen(stage->font_filename) > 0) //-V805
				{
					if (optional_string_fred("$Font:")) {
						parse_comments();
					} else {
						fout("\n$Font:");
					}
					fout(" %s", stage->font_filename);
				} else {
					optional_string_fred("$Font:");
				}

				// save voice
				if (strlen(stage->voice_filename) > 0) //-V805
				{
					if (optional_string_fred("$Voice:")) {
						parse_comments();
					} else {
						fout("\n$Voice:");
					}
					fout(" %s", stage->voice_filename);
				} else {
					optional_string_fred("$Voice:");
				}

				// save UI
				if (strlen(stage->ui_name) > 0) {
					if (optional_string_fred("$UI:")) {
						parse_comments();
					} else {
						fout("\n$UI:");
					}
					fout(" %s", stage->ui_name);
				} else {
					optional_string_fred("$UI:");
				}

				// save background
				save_custom_bitmap("$Background 640:",
								   "$Background 1024:",
								   stage->background[GR_640],
								   stage->background[GR_1024]);

				// save sexp formula if we have one
				if (stage->formula >= 0 && stage->formula != Locked_sexp_true) {
					SCP_string sexp_out;
					convert_sexp_to_string(sexp_out, stage->formula, SEXP_SAVE_MODE);

					if (optional_string_fred("$Formula:")) {
						parse_comments();
					} else {
						fout("\n$Formula:");
					}
					fout(" %s", sexp_out.c_str());
				} else {
					optional_string_fred("$Formula:");
				}
			}
		} else {
			_viewport->dialogProvider->showButtonDialog(DialogType::Warning,
														"Incompatibility with retail mission format",
														"Warning: This mission contains fiction viewer data, but you are saving in the retail mission format.",
														{ DialogButton::Ok });
		}
	}

	fso_comment_pop(true);

	return err;
}

int CFred_mission_save::save_goals()
{
	SCP_string sexp_out;
	int i;

	fred_parse_flag = 0;
	required_string_fred("#Goals");
	parse_comments(2);
	fout("\t\t;! " SIZE_T_ARG " total\n", Mission_goals.size());

	for (i = 0; i < (int)Mission_goals.size(); i++) {
		int type;

		required_string_either_fred("$Type:", "#Waypoints");
		required_string_fred("$Type:");
		parse_comments(i ? 2 : 1);

		type = Mission_goals[i].type & GOAL_TYPE_MASK;
		fout(" %s", Goal_type_names[type]);

		if (!Mission_goals[i].name.empty()) {
			if (optional_string_fred("+Name:", "$Type:")) {
				parse_comments();
			} else {
				fout("\n+Name:");
			}

			fout(" %s", Mission_goals[i].name.c_str());
		}

		// XSTR
		required_string_fred("$MessageNew:");
		parse_comments();
		fout_ext(" ", "%s", Mission_goals[i].message.c_str());
		fout("\n");
		required_string_fred("$end_multi_text");
		parse_comments(0);

		required_string_fred("$Formula:");
		parse_comments();
		convert_sexp_to_string(sexp_out, Mission_goals[i].formula, SEXP_SAVE_MODE);
		fout(" %s", sexp_out.c_str());

		if (Mission_goals[i].type & INVALID_GOAL) {
			if (optional_string_fred("+Invalid", "$Type:")) {
				parse_comments();
			} else {
				fout("\n+Invalid");
			}
		}

		if (Mission_goals[i].flags & MGF_NO_MUSIC) {
			if (optional_string_fred("+No music", "$Type:")) {
				parse_comments();
			} else {
				fout("\n+No music");
			}
		}

		if (Mission_goals[i].score != 0) {
			if (optional_string_fred("+Score:", "$Type:")) {
				parse_comments();
			} else {
				fout("\n+Score:");
			}
			fout(" %d", Mission_goals[i].score);
		}

		if (The_mission.game_type & MISSION_TYPE_MULTI_TEAMS) {
			if (optional_string_fred("+Team:", "$Type:")) {
				parse_comments();
			} else {
				fout("\n+Team:");
			}
			fout(" %d", Mission_goals[i].team);
		}

		fso_comment_pop();
	}

	fso_comment_pop(true);

	return err;
}

int CFred_mission_save::save_matrix(matrix& m)
{
	fout("\n\t%f, %f, %f,\n", m.vec.rvec.xyz.x, m.vec.rvec.xyz.y, m.vec.rvec.xyz.z);
	fout("\t%f, %f, %f,\n", m.vec.uvec.xyz.x, m.vec.uvec.xyz.y, m.vec.uvec.xyz.z);
	fout("\t%f, %f, %f", m.vec.fvec.xyz.x, m.vec.fvec.xyz.y, m.vec.fvec.xyz.z);
	return 0;
}

int CFred_mission_save::save_messages()
{
	int i;

	fred_parse_flag = 0;
	required_string_fred("#Messages");
	parse_comments(2);
	fout("\t\t;! %d total\n", Num_messages - Num_builtin_messages);

	// Goober5000 - special Command info
	if (save_format != MissionFormat::RETAIL) {
		if (stricmp(The_mission.command_sender, DEFAULT_COMMAND) != 0) {
			fout("\n$Command Sender: %s", The_mission.command_sender);
		}

		if (The_mission.command_persona != Default_command_persona) {
			fout("\n$Command Persona: %s", Personas[The_mission.command_persona].name);
		}
	}

	for (i = Num_builtin_messages; i < Num_messages; i++) {
		required_string_either_fred("$Name:", "#Reinforcements");
		required_string_fred("$Name:");
		parse_comments(2);
		fout(" %s", Messages[i].name);

		// team
		required_string_fred("$Team:");
		parse_comments(1);
		if ((Messages[i].multi_team < 0) || (Messages[i].multi_team >= 2)) {
			fout(" %d", -1);
		} else {
			fout(" %d", Messages[i].multi_team);
		}

		// XSTR
		required_string_fred("$MessageNew:");
		parse_comments();
		fout_ext(" ", "%s", Messages[i].message);
		fout("\n");
		required_string_fred("$end_multi_text");
		parse_comments(0);

		if (Messages[i].persona_index != -1) {
			if (optional_string_fred("+Persona:", "$Name:")) {
				parse_comments();
			} else {
				fout("\n+Persona:");
			}

			fout(" %s", Personas[Messages[i].persona_index].name);
		}

		if (Messages[i].avi_info.name) {
			if (optional_string_fred("+AVI Name:", "$Name:")) {
				parse_comments();
			} else {
				fout("\n+AVI Name:");
			}

			fout(" %s", Messages[i].avi_info.name);
		}

		if (Messages[i].wave_info.name) {
			if (optional_string_fred("+Wave Name:", "$Name:")) {
				parse_comments();
			} else {
				fout("\n+Wave Name:");
			}

			fout(" %s", Messages[i].wave_info.name);
		}

		fso_comment_pop();
	}

	fso_comment_pop(true);

	return err;
}

int CFred_mission_save::save_mission_file(const char* pathname_in)
{
	char backup_name[256], savepath[MAX_PATH_LEN], pathname[MAX_PATH_LEN];

	strcpy_s(pathname, pathname_in);

	strcpy_s(savepath, "");
	auto p = strrchr(pathname, DIR_SEPARATOR_CHAR);
	if (p) {
		*p = '\0';
		strcpy_s(savepath, pathname);
		*p = DIR_SEPARATOR_CHAR;
		strcat_s(savepath, DIR_SEPARATOR_STR);
	}
	strcat_s(savepath, "saving.xxx");

	save_mission_internal(savepath);

	if (!err) {
		strcpy_s(backup_name, pathname);
		if (backup_name[strlen(backup_name) - 4] == '.') {
			backup_name[strlen(backup_name) - 4] = 0;
		}

		strcat_s(backup_name, ".bak");
		cf_delete(backup_name, CF_TYPE_MISSIONS);
		cf_rename(pathname, backup_name, CF_TYPE_MISSIONS);
		cf_rename(savepath, pathname, CF_TYPE_MISSIONS);
	}

	return err;
}

int CFred_mission_save::save_mission_info()
{
	required_string_fred("#Mission Info");
	parse_comments(0);

	required_string_fred("$Version:");
	parse_comments(2);
	// Since previous versions of FreeSpace interpret this as a float, this can only have one decimal point
	fout(" %d.%d", The_mission.required_fso_version.major, The_mission.required_fso_version.minor);

	// XSTR
	required_string_fred("$Name:");
	parse_comments();
	fout_ext(" ", "%s", The_mission.name);

	required_string_fred("$Author:");
	parse_comments();
	fout(" %s", The_mission.author.c_str());

	required_string_fred("$Created:");
	parse_comments();
	fout(" %s", The_mission.created);

	required_string_fred("$Modified:");
	parse_comments();
	fout(" %s", The_mission.modified);

	required_string_fred("$Notes:");
	parse_comments();
	fout("\n%s", The_mission.notes);

	required_string_fred("$End Notes:");
	parse_comments(0);

	// XSTR
	required_string_fred("$Mission Desc:");
	parse_comments(2);
	fout_ext("\n", "%s", The_mission.mission_desc);
	fout("\n");

	required_string_fred("$end_multi_text");
	parse_comments(0);

#if 0
    if (optional_string_fred("+Game Type:"))
        parse_comments(2);
    else
        fout("\n\n+Game Type:");
    fout("\n%s", Game_types[The_mission.game_type]);
#endif

	if (optional_string_fred("+Game Type Flags:")) {
		parse_comments(1);
	} else {
		fout("\n+Game Type Flags:");
	}

	fout(" %d", The_mission.game_type);

	if (optional_string_fred("+Flags:")) {
		parse_comments(1);
	} else {
		fout("\n+Flags:");
	}

	fout(" %" PRIu64, The_mission.flags.to_u64());

	// maybe write out Nebula intensity
	if (The_mission.flags[Mission::Mission_Flags::Fullneb]) {
		Assert(Neb2_awacs > 0.0f);
		fout("\n+NebAwacs: %f\n", Neb2_awacs);

		// storm name
		fout("\n+Storm: %s\n", Mission_parse_storm_name);
	}

	// Goober5000
	if (save_format != MissionFormat::RETAIL) {
		// write out the nebula clipping multipliers
		fout("\n+Fog Near Mult: %f\n", Neb2_fog_near_mult);
		fout("\n+Fog Far Mult: %f\n", Neb2_fog_far_mult);

		if (The_mission.contrail_threshold != CONTRAIL_THRESHOLD_DEFAULT) {
			fout("\n$Contrail Speed Threshold: %d\n", The_mission.contrail_threshold);
		}
	}

	{
		bool hasVolumetricNoise = false;

		if (The_mission.volumetrics) {
			fso_comment_push(";;FSO 23.1.0;;");

			if (optional_string_fred("+Volumetric Nebula:"))
				parse_comments(2);
			else
				fout_version("\n+Volumetric Nebula:");
			fout(" %s", The_mission.volumetrics->hullPof.c_str());

			FRED_ENSURE_PROPERTY_VERSION("+Position:", 1, " %f, %f, %f",
				The_mission.volumetrics->pos.xyz.x,
				The_mission.volumetrics->pos.xyz.y,
				The_mission.volumetrics->pos.xyz.z);
			FRED_ENSURE_PROPERTY_VERSION("+Color:", 1, " (%d, %d, %d)",
				static_cast<ubyte>(std::get<0>(The_mission.volumetrics->nebulaColor) * 255.0f),
				static_cast<ubyte>(std::get<1>(The_mission.volumetrics->nebulaColor) * 255.0f),
				static_cast<ubyte>(std::get<2>(The_mission.volumetrics->nebulaColor) * 255.0f));
			FRED_ENSURE_PROPERTY_VERSION("+Visibility Opacity:", 1, " %f", The_mission.volumetrics->alphaLim);
			FRED_ENSURE_PROPERTY_VERSION("+Visibility Distance:", 1, " %f", The_mission.volumetrics->visibility);
			FRED_ENSURE_PROPERTY_VERSION_WITH_DEFAULT("+Steps:", 1, ";;FSO 23.1.0;;", 15, " %d", The_mission.volumetrics->steps);
			FRED_ENSURE_PROPERTY_VERSION_WITH_DEFAULT("+Resolution:", 1, ";;FSO 23.1.0;;", 6, " %d", The_mission.volumetrics->resolution);
			FRED_ENSURE_PROPERTY_VERSION_WITH_DEFAULT("+Oversampling:", 1, ";;FSO 23.1.0;;", 2, " %d", The_mission.volumetrics->oversampling);
			FRED_ENSURE_PROPERTY_VERSION_WITH_DEFAULT_F("+Heyney Greenstein Coefficient:", 1, ";;FSO 23.1.0;;", 0.2f, " %f", The_mission.volumetrics->henyeyGreensteinCoeff);
			FRED_ENSURE_PROPERTY_VERSION_WITH_DEFAULT_F("+Sun Falloff Factor:", 1, ";;FSO 23.1.0;;", 1.0f, " %f", The_mission.volumetrics->globalLightDistanceFactor);
			FRED_ENSURE_PROPERTY_VERSION_WITH_DEFAULT("+Sun Steps:", 1, ";;FSO 23.1.0;;", 6, " %d", The_mission.volumetrics->globalLightSteps);
			FRED_ENSURE_PROPERTY_VERSION_WITH_DEFAULT_F("+Emissive Light Spread:", 1, ";;FSO 23.1.0;;", 0.7f, " %f", The_mission.volumetrics->emissiveSpread);
			FRED_ENSURE_PROPERTY_VERSION_WITH_DEFAULT_F("+Emissive Light Intensity:", 1, ";;FSO 23.1.0;;", 1.1f, " %f", The_mission.volumetrics->emissiveIntensity);
			FRED_ENSURE_PROPERTY_VERSION_WITH_DEFAULT_F("+Emissive Light Falloff:", 1, ";;FSO 23.1.0;;", 1.5f, " %f", The_mission.volumetrics->emissiveFalloff);

			if (The_mission.volumetrics->noiseActive) {
				hasVolumetricNoise = true;

				if (optional_string_fred("+Noise:"))
					parse_comments(1);
				else
					fout_version("\n+Noise:");

				FRED_ENSURE_PROPERTY_VERSION("+Scale:", 1, " (%f, %f)", std::get<0>(The_mission.volumetrics->noiseScale), std::get<1>(The_mission.volumetrics->noiseScale));
				FRED_ENSURE_PROPERTY_VERSION("+Color:", 1, " (%d, %d, %d)",
					static_cast<ubyte>(std::get<0>(The_mission.volumetrics->noiseColor) * 255.0f),
					static_cast<ubyte>(std::get<1>(The_mission.volumetrics->noiseColor) * 255.0f),
					static_cast<ubyte>(std::get<2>(The_mission.volumetrics->noiseColor) * 255.0f));
				FRED_ENSURE_PROPERTY_VERSION_WITH_DEFAULT_F("+Intensity:", 1, ";;FSO 23.1.0;;", 1.0f, " %f", The_mission.volumetrics->noiseColorIntensity);
				FRED_ENSURE_PROPERTY_VERSION_IF("+Function Base:", 1, ";;FSO 23.1.0;;", The_mission.volumetrics->noiseColorFunc1, " %s", The_mission.volumetrics->noiseColorFunc1->c_str());
				FRED_ENSURE_PROPERTY_VERSION_IF("+Function Sub:", 1, ";;FSO 23.1.0;;", The_mission.volumetrics->noiseColorFunc2, " %s", The_mission.volumetrics->noiseColorFunc2->c_str());
				FRED_ENSURE_PROPERTY_VERSION_WITH_DEFAULT("+Resolution:", 1, ";;FSO 23.1.0;;", 5, " %d", The_mission.volumetrics->noiseResolution);
			}

			fso_comment_pop();
		}
		else {
			bypass_comment(";;FSO 23.1.0;; +Volumetric Nebula:");
			bypass_comment(";;FSO 23.1.0;; +Position:");
			bypass_comment(";;FSO 23.1.0;; +Color:");
			bypass_comment(";;FSO 23.1.0;; +Visibility Opacity:");
			bypass_comment(";;FSO 23.1.0;; +Visibility Distance:");
			bypass_comment(";;FSO 23.1.0;; +Steps:");
			bypass_comment(";;FSO 23.1.0;; +Resolution:");
			bypass_comment(";;FSO 23.1.0;; +Oversampling:");
			bypass_comment(";;FSO 23.1.0;; +Heyney Greenstein Coefficient:");
			bypass_comment(";;FSO 23.1.0;; +Sun Falloff Factor:");
			bypass_comment(";;FSO 23.1.0;; +Sun Steps:");
			bypass_comment(";;FSO 23.1.0;; +Emissive Light Spread:");
			bypass_comment(";;FSO 23.1.0;; +Emissive Light Intensity:");
			bypass_comment(";;FSO 23.1.0;; +Emissive Light Falloff:");
		}

		if (!hasVolumetricNoise) {
			bypass_comment(";;FSO 23.1.0;; +Noise:");
			bypass_comment(";;FSO 23.1.0;; +Scale:");
			bypass_comment(";;FSO 23.1.0;; +Color:");
			bypass_comment(";;FSO 23.1.0;; +Intensity:");
			bypass_comment(";;FSO 23.1.0;; +Function Base:");
			bypass_comment(";;FSO 23.1.0;; +Function Sub:");
			bypass_comment(";;FSO 23.1.0;; +Resolution:");
		}
	}

	// For multiplayer missions -- write out the number of player starts and number of respawns
	if (The_mission.game_type & MISSION_TYPE_MULTI) {
		if (optional_string_fred("+Num Players:")) {
			parse_comments(2);
		} else {
			fout("\n+Num Players:");
		}

		fout(" %d", Player_starts);

		if (optional_string_fred("+Num Respawns:")) {
			parse_comments(2);
		} else {
			fout("\n+Num Respawns:");
		}

		fout(" %d", The_mission.num_respawns);

		if (save_format != MissionFormat::RETAIL) {
			fso_comment_push(";;FSO 3.6.11;;");
			if (optional_string_fred("+Max Respawn Time:")) {
				parse_comments(2);
			} else {
				fout_version("\n+Max Respawn Time:");
			}
			fso_comment_pop();

			fout(" %d", The_mission.max_respawn_delay);
		} else {
			bypass_comment(";;FSO 3.6.11;; +Max Respawn Time:");
		}
	}

	if (save_format == MissionFormat::RETAIL) {
		if (optional_string_fred("+Red Alert:")) {
			parse_comments(2);
		} else {
			fout("\n+Red Alert:");
		}

		fout(" %d", (The_mission.flags[Mission::Mission_Flags::Red_alert]) ? 1 : 0);
	}

	if (save_format == MissionFormat::RETAIL) //-V581
	{
		if (optional_string_fred("+Scramble:")) {
			parse_comments(2);
		} else {
			fout("\n+Scramble:");
		}

		fout(" %d", (The_mission.flags[Mission::Mission_Flags::Scramble]) ? 1 : 0);
	}

	if (optional_string_fred("+Disallow Support:")) {
		parse_comments(2);
	} else {
		fout("\n+Disallow Support:");
	}
	// this is compatible with non-SCP variants - Goober5000
	fout(" %d", (The_mission.support_ships.max_support_ships == 0) ? 1 : 0);

	// here be WMCoolmon's hull and subsys repair stuff
	if (save_format != MissionFormat::RETAIL) {
		if (optional_string_fred("+Hull Repair Ceiling:")) {
			parse_comments(1);
		} else {
			fout("\n+Hull Repair Ceiling:");
		}
		fout(" %f", The_mission.support_ships.max_hull_repair_val);

		if (optional_string_fred("+Subsystem Repair Ceiling:")) {
			parse_comments(1);
		} else {
			fout("\n+Subsystem Repair Ceiling:");
		}
		fout(" %f", The_mission.support_ships.max_subsys_repair_val);
	}

	if (Mission_all_attack) {
		if (optional_string_fred("+All Teams Attack")) {
			parse_comments();
		} else {
			fout("\n+All Teams Attack");
		}
	}

	if (Entry_delay_time) {
		if (optional_string_fred("+Player Entry Delay:")) {
			parse_comments(2);
		} else {
			fout("\n\n+Player Entry Delay:");
		}

		fout("\n%f", f2fl(Entry_delay_time));
	}

	if (optional_string_fred("+Viewer pos:")) {
		parse_comments(2);
	} else {
		fout("\n\n+Viewer pos:");
	}

	save_vector(_viewport->view_pos);

	if (optional_string_fred("+Viewer orient:")) {
		parse_comments();
	} else {
		fout("\n+Viewer orient:");
	}

	save_matrix(_viewport->view_orient);

	// squadron info
	if (!(The_mission.game_type & MISSION_TYPE_MULTI) && (strlen(The_mission.squad_name) > 0)) { //-V805
		// squad name
		fout("\n+SquadReassignName: %s", The_mission.squad_name);

		// maybe squad logo
		if (strlen(The_mission.squad_filename) > 0) { //-V805
			fout("\n+SquadReassignLogo: %s", The_mission.squad_filename);
		}
	}

	// Goober5000 - special wing info
	if (save_format != MissionFormat::RETAIL) {
		int i;
		fout("\n");

		// starting wings
		if (strcmp(Starting_wing_names[0], "Alpha") != 0 || strcmp(Starting_wing_names[1], "Beta") != 0
			|| strcmp(Starting_wing_names[2], "Gamma") != 0) {
			fout("\n$Starting wing names: ( ");

			for (i = 0; i < MAX_STARTING_WINGS; i++) {
				fout("\"%s\" ", Starting_wing_names[i]);
			}

			fout(")");
		}

		// squadron wings
		if (strcmp(Squadron_wing_names[0], "Alpha") != 0 || strcmp(Squadron_wing_names[1], "Beta") != 0
			|| strcmp(Squadron_wing_names[2], "Gamma") != 0 || strcmp(Squadron_wing_names[3], "Delta") != 0
			|| strcmp(Squadron_wing_names[4], "Epsilon") != 0) {
			fout("\n$Squadron wing names: ( ");

			for (i = 0; i < MAX_SQUADRON_WINGS; i++) {
				fout("\"%s\" ", Squadron_wing_names[i]);
			}

			fout(")");
		}

		// tvt wings
		if (strcmp(TVT_wing_names[0], "Alpha") != 0 || strcmp(TVT_wing_names[1], "Zeta") != 0) {
			fout("\n$Team-versus-team wing names: ( ");

			for (i = 0; i < MAX_TVT_WINGS; i++) {
				fout("\"%s\" ", TVT_wing_names[i]);
			}

			fout(")");
		}
	}

	save_custom_bitmap("$Load Screen 640:",
					   "$Load Screen 1024:",
					   The_mission.loading_screen[GR_640],
					   The_mission.loading_screen[GR_1024],
					   1);

	// Phreak's skybox stuff
	if (strlen(The_mission.skybox_model) > 0) //-V805
	{
		char out_str[NAME_LENGTH];
		char* period;

		// kill off any extension, we will add one here
		strcpy_s(out_str, The_mission.skybox_model);
		period = strrchr(out_str, '.');
		if (period != NULL) {
			*period = 0;
		}

		fso_comment_push(";;FSO 3.6.0;;");
		if (optional_string_fred("$Skybox Model:")) {
			parse_comments(2);
			fout(" %s.pof", out_str);
		} else {
			fout_version("\n\n$Skybox Model: %s.pof", out_str);
		}
		fso_comment_pop();

		const auto& anim_triggers = The_mission.skybox_model_animations.getRegisteredAnimNames();
		const auto& moveable_triggers = The_mission.skybox_model_animations.getRegisteredMoveables();

		if (!anim_triggers.empty() || !moveable_triggers.empty()) {
			fso_comment_push(";;FSO 23.0.0;;");
			if (!anim_triggers.empty()) {
				if (optional_string_fred("$Skybox Model Animations:")) {
					parse_comments(1);
					fout("( ");
					for (const auto& animation : anim_triggers) {
						fout("\"%s\" ", animation.c_str());
					}
					fout(")");
				}
				else {
					fout_version("\n$Skybox Model Animations:");
					fout("( ");
					for (const auto& animation : anim_triggers) {
						fout("\"%s\" ", animation.c_str());
					}
					fout(")");
				}
			}
			if (!moveable_triggers.empty()) {
				if (optional_string_fred("$Skybox Model Moveables:")) {
					parse_comments(1);
					fout("( ");
					for (const auto& moveable : moveable_triggers) {
						fout("\"%s\" ", moveable.c_str());
					}
					fout(")");
				}
				else {
					fout_version("\n$Skybox Model Moveables:");
					fout("( ");
					for (const auto& moveable : moveable_triggers) {
						fout("\"%s\" ", moveable.c_str());
					}
					fout(")");
				}
			}
			fso_comment_pop();
		}
	} else {
		bypass_comment(";;FSO 3.6.0;; $Skybox Model:");
	}

	// orientation?
	if ((strlen(The_mission.skybox_model) > 0)
		&& !vm_matrix_same(&vmd_identity_matrix, &The_mission.skybox_orientation)) {
		fso_comment_push(";;FSO 3.6.14;;");
		if (optional_string_fred("+Skybox Orientation:")) {
			parse_comments(1);
			save_matrix(The_mission.skybox_orientation);
		} else {
			fout_version("\n+Skybox Orientation:");
			save_matrix(The_mission.skybox_orientation);
		}
		fso_comment_pop();
	} else {
		bypass_comment(";;FSO 3.6.14;; +Skybox Orientation:");
	}

	// are skybox flags in use?
	if (The_mission.skybox_flags != DEFAULT_NMODEL_FLAGS) {
		//char out_str[4096];
		fso_comment_push(";;FSO 3.6.11;;");
		if (optional_string_fred("+Skybox Flags:")) {
			parse_comments(1);
			fout(" %d", The_mission.skybox_flags);
		} else {
			fout_version("\n+Skybox Flags: %d", The_mission.skybox_flags);
		}
		fso_comment_pop();
	} else {
		bypass_comment(";;FSO 3.6.11;; +Skybox Flags:");
	}

	// Goober5000's AI profile stuff
	int profile_index = AI_PROFILES_INDEX(The_mission.ai_profile);
	Assert(profile_index >= 0 && profile_index < MAX_AI_PROFILES);

	fso_comment_push(";;FSO 3.6.9;;");
	if (optional_string_fred("$AI Profile:")) {
		parse_comments(2);
		fout(" %s", The_mission.ai_profile->profile_name);
	} else {
		fout_version("\n\n$AI Profile: %s", The_mission.ai_profile->profile_name);
	}
	fso_comment_pop();

	// sound environment (EFX/EAX) - taylor
	sound_env* m_env = &The_mission.sound_environment;
	if ((m_env->id >= 0) && (m_env->id < (int) EFX_presets.size())) {
		EFXREVERBPROPERTIES* prop = &EFX_presets[m_env->id];

		fso_comment_push(";;FSO 3.6.12;;");

		fout_version("\n\n$Sound Environment: %s", prop->name.c_str());

		if (m_env->volume != prop->flGain) {
			fout_version("\n+Volume: %f", m_env->volume);
		}

		if (m_env->damping != prop->flDecayHFRatio) {
			fout_version("\n+Damping: %f", m_env->damping);
		}

		if (m_env->decay != prop->flDecayTime) {
			fout_version("\n+Decay Time: %f", m_env->decay);
		}

		fso_comment_pop();
	}

	return err;
}

void CFred_mission_save::save_mission_internal(const char* pathname)
{
	time_t rawtime;

	time(&rawtime);
	auto timeinfo = localtime(&rawtime);
	strftime(The_mission.modified, sizeof(The_mission.modified), "%x at %X", timeinfo);

	// Migrate the version!
	The_mission.required_fso_version = MISSION_VERSION;

	reset_parse();
	fred_parse_flag = 0;
	fp = cfopen(pathname, "wt", CFILE_NORMAL, CF_TYPE_MISSIONS);
	if (!fp) {
		nprintf(("Error", "Can't open mission file to save.\n"));
		err = -1;
		return;
	}

	// Goober5000
	convert_special_tags_to_retail();

	if (save_mission_info()) {
		err = -2;
	} else if (save_plot_info()) {
		err = -3;
	} else if (save_variables()) {
		err = -3;
	} else if (save_containers()) {
		err = -3;
		//	else if (save_briefing_info())
		//		err = -4;
	} else if (save_cutscenes()) {
		err = -4;
	} else if (save_fiction()) {
		err = -3;
	} else if (save_cmd_briefs()) {
		err = -4;
	} else if (save_briefing()) {
		err = -4;
	} else if (save_debriefing()) {
		err = -5;
	} else if (save_players()) {
		err = -6;
	} else if (save_objects()) {
		err = -7;
	} else if (save_wings()) {
		err = -8;
	} else if (save_events()) {
		err = -9;
	} else if (save_goals()) {
		err = -10;
	} else if (save_waypoints()) {
		err = -11;
	} else if (save_messages()) {
		err = -12;
	} else if (save_reinforcements()) {
		err = -13;
	} else if (save_bitmaps()) {
		err = -14;
	} else if (save_asteroid_fields()) {
		err = -15;
	} else if (save_music()) {
		err = -16;
	} else {
		required_string_fred("#End");
		parse_comments(2);
		token_found = NULL;
		parse_comments();
		fout("\n");
	}

	cfclose(fp);
	if (err)
		mprintf(("Mission saving error code #%d\n", err));
}

int CFred_mission_save::save_music()
{
	required_string_fred("#Music");
	parse_comments(2);

	required_string_fred("$Event Music:");
	parse_comments(2);
	if (Current_soundtrack_num < 0) {
		fout(" None");
	} else {
		fout(" %s", Soundtracks[Current_soundtrack_num].name);
	}

	// Goober5000 - save using the special comment prefix
	if (stricmp(The_mission.substitute_event_music_name, "None") != 0) {
		fso_comment_push(";;FSO 3.6.9;;");
		if (optional_string_fred("$Substitute Event Music:")) {
			parse_comments(1);
			fout(" %s", The_mission.substitute_event_music_name);
		} else {
			fout_version("\n$Substitute Event Music: %s", The_mission.substitute_event_music_name);
		}
		fso_comment_pop();
	} else {
		bypass_comment(";;FSO 3.6.9;; $Substitute Event Music:");
	}

	required_string_fred("$Briefing Music:");
	parse_comments();
	if (Mission_music[SCORE_BRIEFING] < 0) {
		fout(" None");
	} else {
		fout(" %s", Spooled_music[Mission_music[SCORE_BRIEFING]].name);
	}

	// Goober5000 - save using the special comment prefix
	if (stricmp(The_mission.substitute_briefing_music_name, "None") != 0) {
		fso_comment_push(";;FSO 3.6.9;;");
		if (optional_string_fred("$Substitute Briefing Music:")) {
			parse_comments(1);
			fout(" %s", The_mission.substitute_briefing_music_name);
		} else {
			fout_version("\n$Substitute Briefing Music: %s", The_mission.substitute_briefing_music_name);
		}
		fso_comment_pop();
	} else {
		bypass_comment(";;FSO 3.6.9;; $Substitute Briefing Music:");
	}

	// avoid keeping the old one around
	bypass_comment(";;FSO 3.6.8;; $Substitute Music:");

	// old stuff
	if (Mission_music[SCORE_DEBRIEFING_SUCCESS] != event_music_get_spooled_music_index("Success")) {
		if (optional_string_fred("$Debriefing Success Music:")) {
			parse_comments(1);
		} else {
			fout("\n$Debriefing Success Music:");
		}
		fout(" %s",
			 Mission_music[SCORE_DEBRIEFING_SUCCESS] < 0 ? "None"
													  : Spooled_music[Mission_music[SCORE_DEBRIEFING_SUCCESS]].name);
	}
	if (save_format != MissionFormat::RETAIL && Mission_music[SCORE_DEBRIEFING_AVERAGE] != event_music_get_spooled_music_index("Average")) {
		if (optional_string_fred("$Debriefing Average Music:")) {
			parse_comments(1);
		} else {
			fout("\n$Debriefing Average Music:");
		}
		fout(" %s",
			 Mission_music[SCORE_DEBRIEFING_AVERAGE] < 0 ? "None"
													  : Spooled_music[Mission_music[SCORE_DEBRIEFING_AVERAGE]].name);
	}
	if (Mission_music[SCORE_DEBRIEFING_FAILURE] != event_music_get_spooled_music_index("Failure")) {
		if (optional_string_fred("$Debriefing Fail Music:")) {
			parse_comments(1);
		} else {
			fout("\n$Debriefing Fail Music:");
		}
		fout(" %s",
			 Mission_music[SCORE_DEBRIEFING_FAILURE] < 0 ? "None" : Spooled_music[Mission_music[SCORE_DEBRIEFING_FAILURE]].name);
	}

	// Goober5000 - save using the special comment prefix
	if (mission_has_fiction() && Mission_music[SCORE_FICTION_VIEWER] >= 0) {
		fso_comment_push(";;FSO 3.6.11;;");
		if (optional_string_fred("$Fiction Viewer Music:")) {
			parse_comments(1);
			fout(" %s", Spooled_music[Mission_music[SCORE_FICTION_VIEWER]].name);
		} else {
			fout_version("\n$Fiction Viewer Music: %s", Spooled_music[Mission_music[SCORE_FICTION_VIEWER]].name);
		}
		fso_comment_pop();
	} else {
		bypass_comment(";;FSO 3.6.11;; $Fiction Viewer Music:");
	}

	fso_comment_pop(true);

	return err;
}

int CFred_mission_save::save_warp_params(WarpDirection direction, ship *shipp)
{
	if (save_format == MissionFormat::RETAIL)
		return err;

	// for writing to file; c.f. parse_warp_params
	const char *prefix = (direction == WarpDirection::WARP_IN) ? "$Warpin" : "$Warpout";

	WarpParams *shipp_params, *sip_params;
	if (direction == WarpDirection::WARP_IN)
	{
		// if exactly the same params used, no need to output anything
		if (shipp->warpin_params_index == Ship_info[shipp->ship_info_index].warpin_params_index)
			return err;

		shipp_params = &Warp_params[shipp->warpin_params_index];
		sip_params = &Warp_params[Ship_info[shipp->ship_info_index].warpin_params_index];
	}
	else
	{
		// if exactly the same params used, no need to output anything
		if (shipp->warpout_params_index == Ship_info[shipp->ship_info_index].warpout_params_index)
			return err;

		shipp_params = &Warp_params[shipp->warpout_params_index];
		sip_params = &Warp_params[Ship_info[shipp->ship_info_index].warpout_params_index];
	}

	if (shipp_params->warp_type != sip_params->warp_type)
	{
		// is it a fireball?
		if (shipp_params->warp_type & WT_DEFAULT_WITH_FIREBALL)
		{
			fout("\n%s type: %s", prefix, Fireball_info[shipp_params->warp_type & WT_FLAG_MASK].unique_id);
		}
		// probably a warp type
		else if (shipp_params->warp_type >= 0 && shipp_params->warp_type < Num_warp_types)
		{
			fout("\n%s type: %s", prefix, Warp_types[shipp_params->warp_type]);
		}
	}

	if (shipp_params->snd_start != sip_params->snd_start)
	{
		if (shipp_params->snd_start.isValid())
			fout("\n%s Start Sound: %s", prefix, gamesnd_get_game_sound(shipp_params->snd_start)->name.c_str());
	}

	if (shipp_params->snd_end != sip_params->snd_end)
	{
		if (shipp_params->snd_end.isValid())
			fout("\n%s End Sound: %s", prefix, gamesnd_get_game_sound(shipp_params->snd_end)->name.c_str());
	}

	if (direction == WarpDirection::WARP_OUT && shipp_params->warpout_engage_time != sip_params->warpout_engage_time)
	{
		if (shipp_params->warpout_engage_time > 0)
			fout("\n%s engage time: %.2f", prefix, i2fl(shipp_params->warpout_engage_time) / 1000.0f);
	}

	if (shipp_params->speed != sip_params->speed)
	{
		if (shipp_params->speed > 0.0f)
			fout("\n%s speed: %.2f", prefix, shipp_params->speed);
	}

	if (shipp_params->time != sip_params->time)
	{
		if (shipp_params->time > 0)
			fout("\n%s time: %.2f", prefix, i2fl(shipp_params->time) / 1000.0f);
	}

	if (shipp_params->accel_exp != sip_params->accel_exp)
	{
		if (shipp_params->accel_exp > 0.0f)
			fout("\n%s %s exp: %.2f", prefix, direction == WarpDirection::WARP_IN ? "decel" : "accel", shipp_params->accel_exp);
	}

	if (shipp_params->radius != sip_params->radius)
	{
		if (shipp_params->radius > 0.0f)
			fout("\n%s radius: %.2f", prefix, shipp_params->radius);
	}

	if (stricmp(shipp_params->anim, sip_params->anim) != 0)
	{
		if (strlen(shipp_params->anim) > 0)
			fout("\n%s animation: %s", prefix, shipp_params->anim);
	}

	if (direction == WarpDirection::WARP_OUT && shipp_params->warpout_player_speed != sip_params->warpout_player_speed)
	{
		if (shipp_params->warpout_player_speed > 0.0f)
			fout("\n$Player warpout speed: %.2f", shipp_params->warpout_player_speed);
	}

	return err;
}

int CFred_mission_save::save_objects()
{
	SCP_string sexp_out;
	int i, z;
	object* objp;
	ship* shipp;

	required_string_fred("#Objects");
	parse_comments(2);
	fout("\t\t;! %d total\n", ship_get_num_ships());

	for (i = z = 0; i < MAX_SHIPS; i++) {
		if (Ships[i].objnum < 0) {
			continue;
		}

		auto j = Objects[Ships[i].objnum].type;
		if ((j != OBJ_SHIP) && (j != OBJ_START)) {
			continue;
		}

		shipp = &Ships[i];
		objp = &Objects[shipp->objnum];
		required_string_either_fred("$Name:", "#Wings");
		required_string_fred("$Name:");
		parse_comments(z ? 2 : 1);
		fout(" %s\t\t;! Object #%d", shipp->ship_name, i);

		// Display name
		// The display name is only written if there was one at the start to avoid introducing inconsistencies
		if (save_format != MissionFormat::RETAIL && shipp->has_display_name()) {
			char truncated_name[NAME_LENGTH];
			strcpy_s(truncated_name, shipp->ship_name);
			end_string_at_first_hash_symbol(truncated_name);

			// Also, the display name is not written if it's just the truncation of the name at the hash
			if (strcmp(shipp->get_display_name(), truncated_name) != 0) {
				fout("\n$Display name:");
				fout_ext(" ", "%s", shipp->display_name.c_str());
			}
		}

		required_string_fred("\n$Class:");
		parse_comments(0);
		fout(" %s", Ship_info[shipp->ship_info_index].name);

		//alt classes stuff
		if (save_format != MissionFormat::RETAIL) {
			for (SCP_vector<alt_class>::iterator ii = shipp->s_alt_classes.begin(); ii != shipp->s_alt_classes.end();
				 ++ii) {
				// is this a variable?
				if (ii->variable_index != -1) {
					fout("\n$Alt Ship Class: @%s", Sexp_variables[ii->variable_index].variable_name);
				} else {
					fout("\n$Alt Ship Class: \"%s\"", Ship_info[ii->ship_class].name);
				}

				// default class?					
				if (ii->default_to_this_class) {
					fout("\n+Default Class:");
				}
			}
		}

		// optional alternate type name
		if (strlen(Fred_alt_names[i])) {
			fout("\n$Alt: %s\n", Fred_alt_names[i]);
		}

		// optional callsign
		if (save_format != MissionFormat::RETAIL && strlen(Fred_callsigns[i])) {
			fout("\n$Callsign: %s\n", Fred_callsigns[i]);
		}

		required_string_fred("$Team:");
		parse_comments();
		fout(" %s", Iff_info[shipp->team].iff_name);

		if (save_format != MissionFormat::RETAIL && Ship_info[shipp->ship_info_index].uses_team_colors) {
			required_string_fred("$Team Color Setting:");
			parse_comments();
			fout(" %s", shipp->team_name.c_str());
		}

		required_string_fred("$Location:");
		parse_comments();
		save_vector(Objects[shipp->objnum].pos);

		required_string_fred("$Orientation:");
		parse_comments();
		save_matrix(Objects[shipp->objnum].orient);

		if (save_format == MissionFormat::RETAIL) {
			required_string_fred("$IFF:");
			parse_comments();
			fout(" %s", "IFF 1");

			required_string_fred("$AI Behavior:");
			parse_comments();
			fout(" %s", Ai_behavior_names[AIM_NONE]);
		}

		if (shipp->weapons.ai_class != Ship_info[shipp->ship_info_index].ai_class) {
			if (optional_string_fred("+AI Class:", "$Name:")) {
				parse_comments();
			} else {
				fout("\n+AI Class:");
			}

			fout(" %s", Ai_class_names[shipp->weapons.ai_class]);
		}

		save_ai_goals(Ai_info[shipp->ai_index].goals, i);

		// XSTR
		required_string_fred("$Cargo 1:");
		parse_comments();
		fout_ext(" ", "%s", Cargo_names[shipp->cargo1]);

		save_common_object_data(&Objects[shipp->objnum], &Ships[i]);

		if (shipp->wingnum >= 0) {
			shipp->arrival_location = ARRIVE_AT_LOCATION;
		}

		required_string_fred("$Arrival Location:");
		parse_comments();
		fout(" %s", Arrival_location_names[shipp->arrival_location]);

		if (shipp->arrival_location != ARRIVE_AT_LOCATION) {
			if (optional_string_fred("+Arrival Distance:", "$Name:")) {
				parse_comments();
			} else {
				fout("\n+Arrival Distance:");
			}

			fout(" %d", shipp->arrival_distance);
			if (optional_string_fred("$Arrival Anchor:", "$Name:")) {
				parse_comments();
			} else {
				fout("\n$Arrival Anchor:");
			}

			z = shipp->arrival_anchor;
			if (z & SPECIAL_ARRIVAL_ANCHOR_FLAG) {
				// get name
				char tmp[NAME_LENGTH + 15];
				stuff_special_arrival_anchor_name(tmp, z, save_format == MissionFormat::RETAIL);

				// save it
				fout(" %s", tmp);
			} else if (z >= 0) {
				fout(" %s", Ships[z].ship_name);
			} else {
				fout(" <error>");
			}
		}

		// Goober5000
		if (save_format != MissionFormat::RETAIL) {
			if ((shipp->arrival_location == ARRIVE_FROM_DOCK_BAY) && (shipp->arrival_path_mask > 0)) {
				int anchor_shipnum;
				polymodel* pm;

				anchor_shipnum = shipp->arrival_anchor;
				Assert(anchor_shipnum >= 0 && anchor_shipnum < MAX_SHIPS);

				fout("\n+Arrival Paths: ( ");

				pm = model_get(Ship_info[Ships[anchor_shipnum].ship_info_index].model_num);
				for (auto n = 0; n < pm->ship_bay->num_paths; n++) {
					if (shipp->arrival_path_mask & (1 << n)) {
						fout("\"%s\" ", pm->paths[pm->ship_bay->path_indexes[n]].name);
					}
				}

				fout(")");
			}
		}

		if (shipp->arrival_delay) {
			if (optional_string_fred("+Arrival Delay:", "$Name:")) {
				parse_comments();
			} else {
				fout("\n+Arrival Delay:");
			}

			fout(" %d", shipp->arrival_delay);
		}

		required_string_fred("$Arrival Cue:");
		parse_comments();
		convert_sexp_to_string(sexp_out, shipp->arrival_cue, SEXP_SAVE_MODE);
		fout(" %s", sexp_out.c_str());

		if (shipp->wingnum >= 0) {
			shipp->departure_location = DEPART_AT_LOCATION;
		}

		required_string_fred("$Departure Location:");
		parse_comments();
		fout(" %s", Departure_location_names[shipp->departure_location]);

		if (shipp->departure_location != DEPART_AT_LOCATION) {
			required_string_fred("$Departure Anchor:");
			parse_comments();

			if (shipp->departure_anchor >= 0) {
				fout(" %s", Ships[shipp->departure_anchor].ship_name);
			} else {
				fout(" <error>");
			}
		}

		// Goober5000
		if (save_format != MissionFormat::RETAIL) {
			if ((shipp->departure_location == DEPART_AT_DOCK_BAY) && (shipp->departure_path_mask > 0)) {
				int anchor_shipnum;
				polymodel* pm;

				anchor_shipnum = shipp->departure_anchor;
				Assert(anchor_shipnum >= 0 && anchor_shipnum < MAX_SHIPS);

				fout("\n+Departure Paths: ( ");

				pm = model_get(Ship_info[Ships[anchor_shipnum].ship_info_index].model_num);
				for (auto n = 0; n < pm->ship_bay->num_paths; n++) {
					if (shipp->departure_path_mask & (1 << n)) {
						fout("\"%s\" ", pm->paths[pm->ship_bay->path_indexes[n]].name);
					}
				}

				fout(")");
			}
		}

		if (shipp->departure_delay) {
			if (optional_string_fred("+Departure delay:", "$Name:")) {
				parse_comments();
			} else {
				fout("\n+Departure delay:");
			}

			fout(" %d", shipp->departure_delay);
		}

		required_string_fred("$Departure Cue:");
		parse_comments();
		convert_sexp_to_string(sexp_out, shipp->departure_cue, SEXP_SAVE_MODE);
		fout(" %s", sexp_out.c_str());

		save_warp_params(WarpDirection::WARP_IN, shipp);
		save_warp_params(WarpDirection::WARP_OUT, shipp);

		required_string_fred("$Determination:");
		parse_comments();
		fout(" 10"); // dummy value for backwards compatibility

		if (optional_string_fred("+Flags:", "$Name:")) {
			parse_comments();
			fout(" (");
		} else {
			fout("\n+Flags: (");
		}

		if (shipp->flags[Ship::Ship_Flags::Cargo_revealed]) {
			fout(" \"cargo-known\"");
		}
		if (shipp->flags[Ship::Ship_Flags::Ignore_count]) {
			fout(" \"ignore-count\"");
		}
		if (objp->flags[Object::Object_Flags::Protected]) {
			fout(" \"protect-ship\"");
		}
		if (shipp->flags[Ship::Ship_Flags::Reinforcement]) {
			fout(" \"reinforcement\"");
		}
		if (objp->flags[Object::Object_Flags::No_shields]) {
			fout(" \"no-shields\"");
		}
		if (shipp->flags[Ship::Ship_Flags::Escort]) {
			fout(" \"escort\"");
		}
		if (objp->type == OBJ_START) {
			fout(" \"player-start\"");
		}
		if (shipp->flags[Ship::Ship_Flags::No_arrival_music]) {
			fout(" \"no-arrival-music\"");
		}
		if (shipp->flags[Ship::Ship_Flags::No_arrival_warp]) {
			fout(" \"no-arrival-warp\"");
		}
		if (shipp->flags[Ship::Ship_Flags::No_departure_warp]) {
			fout(" \"no-departure-warp\"");
		}
		if (Objects[shipp->objnum].flags[Object::Object_Flags::Invulnerable]) {
			fout(" \"invulnerable\"");
		}
		if (shipp->flags[Ship::Ship_Flags::Hidden_from_sensors]) {
			fout(" \"hidden-from-sensors\"");
		}
		if (shipp->flags[Ship::Ship_Flags::Scannable]) {
			fout(" \"scannable\"");
		}
		if (Ai_info[shipp->ai_index].ai_flags[AI::AI_Flags::Kamikaze]) {
			fout(" \"kamikaze\"");
		}
		if (Ai_info[shipp->ai_index].ai_flags[AI::AI_Flags::No_dynamic]) {
			fout(" \"no-dynamic\"");
		}
		if (shipp->flags[Ship::Ship_Flags::Red_alert_store_status]) {
			fout(" \"red-alert-carry\"");
		}
		if (objp->flags[Object::Object_Flags::Beam_protected]) {
			fout(" \"beam-protect-ship\"");
		}
		if (objp->flags[Object::Object_Flags::Flak_protected]) {
			fout(" \"flak-protect-ship\"");
		}
		if (objp->flags[Object::Object_Flags::Laser_protected]) {
			fout(" \"laser-protect-ship\"");
		}
		if (objp->flags[Object::Object_Flags::Missile_protected]) {
			fout(" \"missile-protect-ship\"");
		}
		if (shipp->ship_guardian_threshold != 0) {
			fout(" \"guardian\"");
		}
		if (objp->flags[Object::Object_Flags::Special_warpin]) {
			fout(" \"special-warp\"");
		}
		if (shipp->flags[Ship::Ship_Flags::Vaporize]) {
			fout(" \"vaporize\"");
		}
		if (shipp->flags[Ship::Ship_Flags::Stealth]) {
			fout(" \"stealth\"");
		}
		if (shipp->flags[Ship::Ship_Flags::Friendly_stealth_invis]) {
			fout(" \"friendly-stealth-invisible\"");
		}
		if (shipp->flags[Ship::Ship_Flags::Dont_collide_invis]) {
			fout(" \"don't-collide-invisible\"");
		}
		//for compatibility reasons ship locked or weapons locked are saved as both locked in retail mode
		if ((save_format == MissionFormat::RETAIL)
			&& ((shipp->flags[Ship::Ship_Flags::Ship_locked]) || (shipp->flags[Ship::Ship_Flags::Weapons_locked]))) {
				fout(" \"locked\"");
		}
		fout(" )");

		// flags2 added by Goober5000 --------------------------------
		if (save_format != MissionFormat::RETAIL) {
			if (optional_string_fred("+Flags2:", "$Name:")) {
				parse_comments();
				fout(" (");
			} else {
				fout("\n+Flags2: (");
			}

			if (shipp->flags[Ship::Ship_Flags::Primitive_sensors]) {
				fout(" \"primitive-sensors\"");
			}
			if (shipp->flags[Ship::Ship_Flags::No_subspace_drive]) {
				fout(" \"no-subspace-drive\"");
			}
			if (shipp->flags[Ship::Ship_Flags::Navpoint_carry]) {
				fout(" \"nav-carry-status\"");
			}
			if (shipp->flags[Ship::Ship_Flags::Affected_by_gravity]) {
				fout(" \"affected-by-gravity\"");
			}
			if (shipp->flags[Ship::Ship_Flags::Toggle_subsystem_scanning]) {
				fout(" \"toggle-subsystem-scanning\"");
			}
			if (objp->flags[Object::Object_Flags::Targetable_as_bomb]) {
				fout(" \"targetable-as-bomb\"");
			}
			if (shipp->flags[Ship::Ship_Flags::No_builtin_messages]) {
				fout(" \"no-builtin-messages\"");
			}
			if (shipp->flags[Ship::Ship_Flags::Primaries_locked]) {
				fout(" \"primaries-locked\"");
			}
			if (shipp->flags[Ship::Ship_Flags::Secondaries_locked]) {
				fout(" \"secondaries-locked\"");
			}
			if (shipp->flags[Ship::Ship_Flags::No_death_scream]) {
				fout(" \"no-death-scream\"");
			}
			if (shipp->flags[Ship::Ship_Flags::Always_death_scream]) {
				fout(" \"always-death-scream\"");
			}
			if (shipp->flags[Ship::Ship_Flags::Navpoint_needslink]) {
				fout(" \"nav-needslink\"");
			}
			if (shipp->flags[Ship::Ship_Flags::Hide_ship_name]) {
				fout(" \"hide-ship-name\"");
			}
			if (shipp->flags[Ship::Ship_Flags::Set_class_dynamically]) {
				fout(" \"set-class-dynamically\"");
			}
			if (shipp->flags[Ship::Ship_Flags::Lock_all_turrets_initially]) {
				fout(" \"lock-all-turrets\"");
			}
			if (shipp->flags[Ship::Ship_Flags::Afterburner_locked]) {
				fout(" \"afterburners-locked\"");
			}
			if (shipp->flags[Ship::Ship_Flags::Force_shields_on]) {
				fout(" \"force-shields-on\"");
			}
			if (objp->flags[Object::Object_Flags::Immobile]) {
				fout(" \"immobile\"");
			}
			if (shipp->flags[Ship::Ship_Flags::No_ets]) {
				fout(" \"no-ets\"");
			}
			if (shipp->flags[Ship::Ship_Flags::Cloaked]) {
				fout(" \"cloaked\"");
			}
			if (shipp->flags[Ship::Ship_Flags::Ship_locked]) {
				fout(" \"ship-locked\"");
			}
			if (shipp->flags[Ship::Ship_Flags::Weapons_locked]) {
				fout(" \"weapons-locked\"");
			}
			if (shipp->flags[Ship::Ship_Flags::Scramble_messages]) {
				fout(" \"scramble-messages\"");
			}
			if (!(objp->flags[Object::Object_Flags::Collides])) {
				fout(" \"no_collide\"");
			}
			if (shipp->flags[Ship::Ship_Flags::No_disabled_self_destruct]) {
				fout(" \"no-disabled-self-destruct\"");
			}
			if (shipp->flags[Ship::Ship_Flags::Same_arrival_warp_when_docked]) {
				fout(" \"same-arrival-warp-when-docked\"");
			}
			if (shipp->flags[Ship::Ship_Flags::Same_departure_warp_when_docked]) {
				fout(" \"same-departure-warp-when-docked\"");
			}
			if (objp->flags[Object::Object_Flags::Attackable_if_no_collide]) {
				fout(" \"ai-attackable-if-no-collide\"");
			}
			if (shipp->flags[Ship::Ship_Flags::Fail_sound_locked_primary]) {
				fout(" \"fail-sound-locked-primary\"");
			}
			if (shipp->flags[Ship::Ship_Flags::Fail_sound_locked_secondary]) {
				fout(" \"fail-sound-locked-secondary\"");
			}
			if (shipp->flags[Ship::Ship_Flags::Aspect_immune]) {
				fout(" \"aspect-immune\"");
			}
			if (shipp->flags[Ship::Ship_Flags::Cannot_perform_scan]) {
				fout(" \"cannot-perform-scan\"");
			}
			if (shipp->flags[Ship::Ship_Flags::No_targeting_limits]) {
				fout(" \"no-targeting-limits\"");
			}
			fout(" )");
		}
		// -----------------------------------------------------------

		fout("\n+Respawn priority: %d", shipp->respawn_priority);    // HA!  Newline added by Goober5000

		if (shipp->flags[Ship::Ship_Flags::Escort]) {
			if (optional_string_fred("+Escort priority:", "$Name:")) {
				parse_comments();
			} else {
				fout("\n+Escort priority:");
			}

			fout(" %d", shipp->escort_priority);
		}

		// special explosions
		if (save_format != MissionFormat::RETAIL) {
			if (shipp->use_special_explosion) {
				fso_comment_push(";;FSO 3.6.13;;");
				if (optional_string_fred("$Special Explosion:", "$Name:")) {
					parse_comments();

					required_string_fred("+Special Exp Damage:");
					parse_comments();
					fout(" %d", shipp->special_exp_damage);

					required_string_fred("+Special Exp Blast:");
					parse_comments();
					fout(" %d", shipp->special_exp_blast);

					required_string_fred("+Special Exp Inner Radius:");
					parse_comments();
					fout(" %d", shipp->special_exp_inner);

					required_string_fred("+Special Exp Outer Radius:");
					parse_comments();
					fout(" %d", shipp->special_exp_outer);

					if (shipp->use_shockwave && (shipp->special_exp_shockwave_speed > 0)) {
						optional_string_fred("+Special Exp Shockwave Speed:");
						parse_comments();
						fout(" %d", shipp->special_exp_shockwave_speed);
					} else {
						bypass_comment(";;FSO 3.6.13;; +Special Exp Shockwave Speed:", "$Name:");
					}

					if (shipp->special_exp_deathroll_time > 0) {
						optional_string_fred("+Special Exp Death Roll Time:");
						parse_comments();
						fout(" %d", shipp->special_exp_deathroll_time);
					} else {
						bypass_comment(";;FSO 3.6.13;; +Special Exp Death Roll Time:", "$Name:");
					}
				} else {
					fout_version("\n$Special Explosion:");

					fout_version("\n+Special Exp Damage:");
					fout(" %d", shipp->special_exp_damage);

					fout_version("\n+Special Exp Blast:");
					fout(" %d", shipp->special_exp_blast);

					fout_version("\n+Special Exp Inner Radius:");
					fout(" %d", shipp->special_exp_inner);

					fout_version("\n+Special Exp Outer Radius:");
					fout(" %d", shipp->special_exp_outer);

					if (shipp->use_shockwave && (shipp->special_exp_shockwave_speed > 0)) {
						fout_version("\n+Special Exp Shockwave Speed:");
						fout(" %d", shipp->special_exp_shockwave_speed);
					}

					if (shipp->special_exp_deathroll_time > 0) {
						fout_version("\n+Special Exp Death Roll Time:");
						fout(" %d", shipp->special_exp_deathroll_time);
					}

				}
				fso_comment_pop();
			} else {
				bypass_comment(";;FSO 3.6.13;; +Special Exp Shockwave Speed:", "$Name:");
				bypass_comment(";;FSO 3.6.13;; +Special Exp Death Roll Time:", "$Name:");
			}
		}
			// retail format special explosions
		else {
			if (shipp->use_special_explosion) {
				int special_exp_index;

				if (has_special_explosion_block_index(&Ships[i], &special_exp_index)) {
					fout("\n+Special Exp index:");
					fout(" %d", special_exp_index);
				} else {
					SCP_string text = "You are saving in the retail mission format, but ";
					text += "the mission has too many special explosions defined. \"";
					text += shipp->ship_name;
					text += "\" has therefore lost any special explosion data that was defined for it. ";
					text += "\" Either remove special explosions or SEXP variables if you need it to have one ";
					_viewport->dialogProvider->showButtonDialog(DialogType::Warning,
																"Too many variables!",
																text,
																{ DialogButton::Ok });
				}
			}
		}

		// Goober5000 ------------------------------------------------
		if (save_format != MissionFormat::RETAIL) {
			if (shipp->special_hitpoints) {
				fso_comment_push(";;FSO 3.6.13;;");
				if (optional_string_fred("+Special Hitpoints:", "$Name:")) {
					parse_comments();
				} else {
					fout_version("\n+Special Hitpoints:");
				}
				fso_comment_pop();

				fout(" %d", shipp->special_hitpoints);
			} else {
				bypass_comment(";;FSO 3.6.13;; +Special Hitpoints:", "$Name:");
			}

			if (shipp->special_shield >= 0) {
				fso_comment_push(";;FSO 3.6.13;;");
				if (optional_string_fred("+Special Shield Points:", "$Name:")) {
					parse_comments();
				} else {
					fout_version("\n+Special Shield Points:");
				}
				fso_comment_pop();

				fout(" %d", shipp->special_shield);
			} else {
				bypass_comment(";;FSO 3.6.13;; +Special Shield Points:", "$Name:");
			}
		}
		// -----------------------------------------------------------

		if (Ai_info[shipp->ai_index].ai_flags[AI::AI_Flags::Kamikaze]) {
			if (optional_string_fred("+Kamikaze Damage:", "$Name:")) {
				parse_comments();
			} else {
				fout("\n+Kamikaze Damage:");
			}

			fout(" %d", Ai_info[shipp->ai_index].kamikaze_damage);
		}

		if (shipp->hotkey != -1) {
			if (optional_string_fred("+Hotkey:", "$Name:")) {
				parse_comments();
			} else {
				fout("\n+Hotkey:");
			}

			fout(" %d", shipp->hotkey);
		}

		// mwa -- new code to save off information about initially docked ships.
		// Goober5000 - newer code to save off information about initially docked ships. ;)
		if (object_is_docked(&Objects[shipp->objnum])) {
			// possible incompatibility
			if (save_format == MissionFormat::RETAIL && !dock_check_docked_one_on_one(&Objects[shipp->objnum])) {
				static bool warned = false;
				if (!warned) {
					SCP_string text = "You are saving in the retail mission format, but \"";
					text += shipp->ship_name;
					text += "\" is docked to more than one ship.  If you wish to run this mission in retail, ";
					text += "you should remove the additional ships and save the mission again.";
					_viewport->dialogProvider->showButtonDialog(DialogType::Warning,
																"Incompatibility with retail mission format",
																text,
																{ DialogButton::Ok });

					warned = true;    // to avoid zillions of boxes
				}
			}

			// save one-on-one groups as if they were retail
			if (dock_check_docked_one_on_one(&Objects[shipp->objnum])) {
				// retail format only saved information for non-leaders
				if (!(shipp->flags[Ship::Ship_Flags::Dock_leader])) {
					save_single_dock_instance(&Ships[i], Objects[shipp->objnum].dock_list);
				}
			}
				// multiply docked
			else {
				// save all instances for all ships
				for (dock_instance* dock_ptr = Objects[shipp->objnum].dock_list; dock_ptr != NULL;
					 dock_ptr = dock_ptr->next) {
					save_single_dock_instance(&Ships[i], dock_ptr);
				}
			}
		}

		// check the ship flag about killing off the ship before a mission starts.  Write out the appropriate
		// variable if necessary
		if (shipp->flags[Ship::Ship_Flags::Kill_before_mission]) {
			if (optional_string_fred("+Destroy At:", "$Name:")) {
				parse_comments();
			} else {
				fout("\n+Destroy At: ");
			}

			fout(" %d", shipp->final_death_time);
		}

		// possibly write out the orders that this ship will accept.  We'll only do it if the orders
		// are not the default set of orders
		if (shipp->orders_accepted != ship_get_default_orders_accepted(&Ship_info[shipp->ship_info_index])) {
			if (save_format == MissionFormat::RETAIL) {
				if (optional_string_fred("+Orders Accepted:", "$Name:")) {
					parse_comments();
				} else {
					fout("\n+Orders Accepted:");
				}

				int bitfield = 0;
				for (size_t order : shipp->orders_accepted) {
					if (order < 32)
						bitfield |= (1 << (order - 1)); //The first "true" order starts at idx 1, since 0 can be "no order"
				}
				fout(" %d\t\t;! note that this is a bitfield!!!", bitfield);
			} else {
				if (optional_string_fred("+Orders Accepted List:", "$Name:")) {
					parse_comments();
				} else {
					fout("\n+Orders Accepted List:");
				}

				fout(" (");
				for (size_t order_id : shipp->orders_accepted) {
					const auto& order = Player_orders[order_id];
					fout(" \"%s\"", order.parse_name.c_str());
				}
				fout(" )");
			}
		}

		if (shipp->group >= 0) {
			if (optional_string_fred("+Group:", "$Name:")) {
				parse_comments();
			} else {
				fout("\n+Group:");
			}

			fout(" %d", shipp->group);
		}

		// always write out the score to ensure backwards compatibility. If the score is the same as the value 
		// in the table write out a flag to tell the game to simply use whatever is in the table instead
		if (Ship_info[shipp->ship_info_index].score == shipp->score) {
			fso_comment_push(";;FSO 3.6.10;;");
			if (optional_string_fred("+Use Table Score:", "$Name:")) {
				parse_comments();
			} else {
				fout_version("\n+Use Table Score:");
			}
			fso_comment_pop();
		} else {
			bypass_comment(";;FSO 3.6.10;; +Use Table Score:", "$Name:");
		}

		if (optional_string_fred("+Score:", "$Name:")) {
			parse_comments();
		} else {
			fout("\n+Score:");
		}

		fout(" %d", shipp->score);


		if (save_format != MissionFormat::RETAIL && shipp->assist_score_pct != 0) {
			fso_comment_push(";;FSO 3.6.10;;");
			if (optional_string_fred("+Assist Score Percentage:")) {
				parse_comments();
			} else {
				fout_version("\n+Assist Score Percentage:");
			}
			fso_comment_pop();

			fout(" %f", shipp->assist_score_pct);
		} else {
			bypass_comment(";;FSO 3.6.10;; +Assist Score Percentage:", "$Name:");
		}

		// deal with the persona for this ship as well.
		if (shipp->persona_index != -1) {
			if (optional_string_fred("+Persona Index:", "$Name:")) {
				parse_comments();
			} else {
				fout("\n+Persona Index:");
			}

			fout(" %d", shipp->persona_index);
		}

		// Goober5000 - deal with texture replacement ----------------
		if (!Fred_texture_replacements.empty()) {
			bool needs_header = true;
			fso_comment_push(";;FSO 3.6.8;;");

			for (SCP_vector<texture_replace>::iterator ii = Fred_texture_replacements.begin();
				 ii != Fred_texture_replacements.end(); ++ii) {
				// Only look at this entry if it's not from the table. Table entries will just be read by FSO.
				if (!stricmp(shipp->ship_name, ii->ship_name) && !(ii->from_table)) {
					if (needs_header) {
						if (optional_string_fred("$Texture Replace:")) {
							parse_comments(1);
						} else {
							fout_version("\n$Texture Replace:");
						}

						needs_header = false;
					}

					// write out this entry
					if (optional_string_fred("+old:")) {
						parse_comments(1);
						fout(" %s", ii->old_texture);
					} else {
						fout_version("\n+old: %s", ii->old_texture);
					}

					if (optional_string_fred("+new:")) {
						parse_comments(1);
						fout(" %s", ii->new_texture);
					} else {
						fout_version("\n+new: %s", ii->new_texture);
					}
				}
			}

			fso_comment_pop();
		} else {
			bypass_comment(";;FSO 3.6.8;; $Texture Replace:", "$Name:");
		}

		// end of texture replacement -------------------------------

		z++;

		fso_comment_pop();
	}

	fso_comment_pop(true);

	return err;
}

int CFred_mission_save::save_players()
{
	bool wrote_fso_data = false;
	int i, j;
	int var_idx;
	int used_pool[MAX_WEAPON_TYPES];

	if (optional_string_fred("#Alternate Types:")) {    // Make sure the parser doesn't get out of sync
		required_string_fred("#end");
	}
	if (optional_string_fred("#Callsigns:")) {
		required_string_fred("#end");
	}

	// write out alternate name list
	if (Mission_alt_type_count > 0) {
		fout("\n\n#Alternate Types:\n");

		// write them all out
		for (i = 0; i < Mission_alt_type_count; i++) {
			fout("$Alt: %s\n", Mission_alt_types[i]);
		}

		// end
		fout("\n#end\n");
	}

	// write out callsign list
	if (save_format != MissionFormat::RETAIL && Mission_callsign_count > 0) {
		fout("\n\n#Callsigns:\n");

		// write them all out
		for (i = 0; i < Mission_callsign_count; i++) {
			fout("$Callsign: %s\n", Mission_callsigns[i]);
		}

		// end
		fout("\n#end\n");
	}

	required_string_fred("#Players");
	parse_comments(2);
	fout("\t\t;! %d total\n", Player_starts);

	for (i = 0; i < Num_teams; i++) {
		required_string_fred("$Starting Shipname:");
		parse_comments();
		Assert(Player_start_shipnum >= 0);
		fout(" %s", Ships[Player_start_shipnum].ship_name);

		required_string_fred("$Ship Choices:");
		parse_comments();
		fout(" (\n");

		int num_dogfight_weapons = 0;
		SCP_vector<SCP_string> dogfight_ships;

		for (j = 0; j < Team_data[i].num_ship_choices; j++) {
			// Check to see if a variable name should be written for the class rather than a number
			if (strlen(Team_data[i].ship_list_variables[j])) {
				var_idx = get_index_sexp_variable_name(Team_data[i].ship_list_variables[j]);
				Assert(var_idx > -1 && var_idx < MAX_SEXP_VARIABLES);
				wrote_fso_data = true;

				fout("\t@%s\t", Sexp_variables[var_idx].variable_name);
			} else {
				fout("\t\"%s\"\t", Ship_info[Team_data[i].ship_list[j]].name);
			}

			// Now check if we should write a variable or a number for the amount of ships available
			if (strlen(Team_data[i].ship_count_variables[j])) {
				var_idx = get_index_sexp_variable_name(Team_data[i].ship_count_variables[j]);
				Assert(var_idx > -1 && var_idx < MAX_SEXP_VARIABLES);
				wrote_fso_data = true;

				fout("@%s\n", Sexp_variables[var_idx].variable_name);
			} else {
				fout("%d\n", Team_data[i].ship_count[j]);
			}

			// Check the weapons pool for at least one dogfight weapon for this ship type
			if (IS_MISSION_MULTI_DOGFIGHT) {
				for (int wepCount = 0; wepCount < Team_data[i].num_weapon_choices; wepCount++) {
					if (Ship_info[Team_data[i].ship_list[j]].allowed_weapons[Team_data[i].weaponry_pool[wepCount]] & DOGFIGHT_WEAPON) {
						num_dogfight_weapons++;
						break;
					} else {
						dogfight_ships.push_back(Ship_info[Team_data[i].ship_list[j]].name);
					}
				}
			}
		}

		fout(")");

		// make sure we have at least one dogfight weapon for each ship type in a dogfight mission
		if (IS_MISSION_MULTI_DOGFIGHT && (num_dogfight_weapons != Team_data[i].num_ship_choices)) {
			for (int numErrors = 0; numErrors < (int)dogfight_ships.size(); numErrors++) {
				mprintf(("Warning: Ship %s has no dogfight weapons allowed\n", dogfight_ships[numErrors].c_str()));
			}
<<<<<<< HEAD
			SCP_string text = "Warning: This mission is a dogfight mission but no dogfight weapons are available for at least one "
			text += "ship in the loadout! In Debug mode a list of ships will be printed to the log.";
			_viewport->dialogProvider->showButtonDialog(DialogType::Warning,
				"No dogfight weapons",
				text,
				{DialogButton::Ok});
=======
/*			MessageBox(nullptr,
				"Warning: This mission is a dogfight mission but no dogfight weapons are available for at least one "
				"ship in the loadout! In Debug mode a list of ships will be printed to the log.",
				"No dogfight weapons",
				MB_OK);*/
>>>>>>> 2baf97b0
		}

		if (optional_string_fred("+Weaponry Pool:", "$Starting Shipname:")) {
			parse_comments(2);
		} else {
			fout("\n\n+Weaponry Pool:");
		}

		fout(" (\n");
		generate_weaponry_usage_list_team(i, used_pool);

		for (j = 0; j < Team_data[i].num_weapon_choices; j++) {
			// first output the weapon name or a variable that sets it 
			if (strlen(Team_data[i].weaponry_pool_variable[j])) {
				var_idx = get_index_sexp_variable_name(Team_data[i].weaponry_pool_variable[j]);
				Assert(var_idx > -1 && var_idx < MAX_SEXP_VARIABLES);
				wrote_fso_data = true;

				fout("\t@%s\t", Sexp_variables[var_idx].variable_name);
			} else {
				fout("\t\"%s\"\t", Weapon_info[Team_data[i].weaponry_pool[j]].name);
			}

			// now output the amount of this weapon or a variable that sets it. If this weapon is in the used pool and isn't
			// set by a variable we should add the amount of weapons used by the wings to it and zero the entry so we know 
			// that we have dealt with it
			if (strlen(Team_data[i].weaponry_amount_variable[j])) {
				var_idx = get_index_sexp_variable_name(Team_data[i].weaponry_amount_variable[j]);
				Assert(var_idx > -1 && var_idx < MAX_SEXP_VARIABLES);
				wrote_fso_data = true;

				fout("@%s\n", Sexp_variables[var_idx].variable_name);
			} else {
				if (strlen(Team_data[i].weaponry_pool_variable[j])) {
					fout("%d\n", Team_data[i].weaponry_count[j]);
				} else {
					fout("%d\n", Team_data[i].weaponry_count[j] + used_pool[Team_data[i].weaponry_pool[j]]);
					used_pool[Team_data[i].weaponry_pool[j]] = 0;
				}
			}
		}

		// now we add anything left in the used pool as a static entry
		for (j = 0; j < static_cast<int>(Weapon_info.size()); j++) {
			if (used_pool[j] > 0) {
				fout("\t\"%s\"\t%d\n", Weapon_info[j].name, used_pool[j]);
			}
		}

		fout(")");

		// sanity check
		if (save_format == MissionFormat::RETAIL && wrote_fso_data) {
			// this is such an unlikely (and hard-to-fix) case that a warning should be sufficient
			_viewport->dialogProvider->showButtonDialog(DialogType::Warning,
				"Incompatibility with retail mission format",
				"Warning: This mission contains variable-based team loadout information, but you are saving in the retail mission format. Retail FRED and FS2 will not be able to read this information.",
				{ DialogButton::Ok });
		}

		// Goober5000 - mjn.mixael's required weapon feature
		bool uses_required_weapon = false;
		for (j = 0; j < static_cast<int>(Weapon_info.size()); j++) {
			if (Team_data[i].weapon_required[j]) {
				uses_required_weapon = true;
				break;
			}
		}
		if (save_format != MissionFormat::RETAIL && uses_required_weapon) {
			if (optional_string_fred("+Required for mission:", "$Starting Shipname:")) {
				parse_comments(2);
			} else {
				fout("\n+Required for mission:");
			}

			fout(" (");
			for (j = 0; j < static_cast<int>(Weapon_info.size()); j++) {
				if (Team_data[i].weapon_required[j]) {
					fout(" \"%s\"", Weapon_info[j].name);
				}
			}
			fout(" )");
		}

		fso_comment_pop();
	}

	fso_comment_pop(true);

	return err;
}

int CFred_mission_save::save_plot_info()
{
	if (save_format == MissionFormat::RETAIL) {
		if (optional_string_fred("#Plot Info")) {
			parse_comments(2);

			// XSTR
			required_string_fred("$Tour:");
			parse_comments(2);
			fout_ext(" ", "Blah");

			required_string_fred("$Pre-Briefing Cutscene:");
			parse_comments();
			fout(" Blah");

			required_string_fred("$Pre-Mission Cutscene:");
			parse_comments();
			fout(" Blah");

			required_string_fred("$Next Mission Success:");
			parse_comments();
			fout(" Blah");

			required_string_fred("$Next Mission Partial:");
			parse_comments();
			fout(" Blah");

			required_string_fred("$Next Mission Failure:");
			parse_comments();
			fout(" Blah");
		} else {
			fout("\n\n#Plot Info\n\n");

			fout("$Tour: ");
			fout_ext(NULL, "Blah");
			fout("\n");
			fout("$Pre-Briefing Cutscene: Blah\n");
			fout("$Pre-Mission Cutscene: Blah\n");
			fout("$Next Mission Success: Blah\n");
			fout("$Next Mission Partial: Blah\n");
			fout("$Next Mission Failure: Blah\n");

			fout("\n");
		}
	}

	fso_comment_pop(true);

	return err;
}

int CFred_mission_save::save_reinforcements()
{
	int i, j, type;

	fred_parse_flag = 0;
	required_string_fred("#Reinforcements");
	parse_comments(2);
	fout("\t\t;! %d total\n", Num_reinforcements);

	for (i = 0; i < Num_reinforcements; i++) {
		required_string_either_fred("$Name:", "#Background bitmaps");
		required_string_fred("$Name:");
		parse_comments(i ? 2 : 1);
		fout(" %s", Reinforcements[i].name);

		type = TYPE_ATTACK_PROTECT;
		for (j = 0; j < MAX_SHIPS; j++) {
			if ((Ships[j].objnum != -1) && !stricmp(Ships[j].ship_name, Reinforcements[i].name)) {
				if (Ship_info[Ships[j].ship_info_index].flags[Ship::Info_Flags::Support]) {
					type = TYPE_REPAIR_REARM;
				}
				break;
			}
		}

		required_string_fred("$Type:");
		parse_comments();
		fout(" %s", Reinforcement_type_names[type]);

		required_string_fred("$Num times:");
		parse_comments();
		fout(" %d", Reinforcements[i].uses);

		if (optional_string_fred("+Arrival Delay:", "$Name:")) {
			parse_comments();
		} else {
			fout("\n+Arrival Delay:");
		}
		fout(" %d", Reinforcements[i].arrival_delay);

		if (optional_string_fred("+No Messages:", "$Name:")) {
			parse_comments();
		} else {
			fout("\n+No Messages:");
		}
		fout(" (");
		for (j = 0; j < MAX_REINFORCEMENT_MESSAGES; j++) {
			if (strlen(Reinforcements[i].no_messages[j])) {
				fout(" \"%s\"", Reinforcements[i].no_messages[j]);
			}
		}
		fout(" )");

		if (optional_string_fred("+Yes Messages:", "$Name:")) {
			parse_comments();
		} else {
			fout("\n+Yes Messages:");
		}
		fout(" (");
		for (j = 0; j < MAX_REINFORCEMENT_MESSAGES; j++) {
			if (strlen(Reinforcements[i].yes_messages[j])) {
				fout(" \"%s\"", Reinforcements[i].yes_messages[j]);
			}
		}
		fout(" )");

		fso_comment_pop();
	}

	fso_comment_pop(true);

	return err;
}

void CFred_mission_save::save_single_dock_instance(ship* shipp, dock_instance* dock_ptr)
{
	Assert(shipp && dock_ptr);
	Assert(dock_ptr->docked_objp->type == OBJ_SHIP || dock_ptr->docked_objp->type == OBJ_START);

	// get ships and objects
	object* objp = &Objects[shipp->objnum];
	object* other_objp = dock_ptr->docked_objp;
	ship* other_shipp = &Ships[other_objp->instance];

	// write other ship
	if (optional_string_fred("+Docked With:", "$Name:")) {
		parse_comments();
	} else {
		fout("\n+Docked With:");
	}
	fout(" %s", other_shipp->ship_name);


	// Goober5000 - hm, Volition seems to have reversed docker and dockee here

	// write docker (actually dockee) point
	required_string_fred("$Docker Point:", "$Name:");
	parse_comments();
	fout(" %s",
		 model_get_dock_name(Ship_info[other_shipp->ship_info_index].model_num,
							 dock_find_dockpoint_used_by_object(other_objp, objp)));

	// write dockee (actually docker) point
	required_string_fred("$Dockee Point:", "$Name:");
	parse_comments();
	fout(" %s",
		 model_get_dock_name(Ship_info[shipp->ship_info_index].model_num,
							 dock_find_dockpoint_used_by_object(objp, other_objp)));

	fso_comment_pop(true);
}

void CFred_mission_save::save_turret_info(ship_subsys* ptr, int ship)
{
	int i, z;
	ship_weapon* wp = &ptr->weapons;

	if (wp->ai_class != Ship_info[Ships[ship].ship_info_index].ai_class) {
		if (optional_string_fred("+AI Class:", "$Name:", "+Subsystem:")) {
			parse_comments();
		} else {
			fout("\n+AI Class:");
		}

		fout(" %s", Ai_class_names[wp->ai_class]);
	}

	z = 0;
	i = wp->num_primary_banks;
	while (i--) {
		if (wp->primary_bank_weapons[i] != ptr->system_info->primary_banks[i]) {
			z = 1;
		}
	}

	if (z) {
		if (optional_string_fred("+Primary Banks:", "$Name:", "+Subsystem:")) {
			parse_comments();
		} else {
			fout("\n+Primary Banks:");
		}

		fout(" ( ");
		for (i = 0; i < wp->num_primary_banks; i++) {
			if (wp->primary_bank_weapons[i] != -1) { // Just in case someone has set a weapon bank to empty
				fout("\"%s\" ", Weapon_info[wp->primary_bank_weapons[i]].name);
			} else {
				fout("\"\" ");
			}
		}
		fout(")");
	}

	z = 0;
	i = wp->num_secondary_banks;
	while (i--) {
		if (wp->secondary_bank_weapons[i] != ptr->system_info->secondary_banks[i]) {
			z = 1;
		}
	}

	if (z) {
		if (optional_string_fred("+Secondary Banks:", "$Name:", "+Subsystem:")) {
			parse_comments();
		} else {
			fout("\n+Secondary Banks:");
		}

		fout(" ( ");
		for (i = 0; i < wp->num_secondary_banks; i++) {
			if (wp->secondary_bank_weapons[i] != -1) {
				fout("\"%s\" ", Weapon_info[wp->secondary_bank_weapons[i]].name);
			} else {
				fout("\"\" ");
			}
		}
		fout(")");
	}

	z = 0;
	i = wp->num_secondary_banks;
	while (i--) {
		if (wp->secondary_bank_ammo[i] != 100) {
			z = 1;
		}
	}

	if (z) {
		if (optional_string_fred("+Sbank Ammo:", "$Name:", "+Subsystem:")) {
			parse_comments();
		} else {
			fout("\n+Sbank Ammo:");
		}

		fout(" ( ");
		for (i = 0; i < wp->num_secondary_banks; i++) {
			fout("%d ", wp->secondary_bank_ammo[i]);
		}

		fout(")");
	}

	fso_comment_pop(true);
}

int CFred_mission_save::save_variables()
{
	char* type;
	char number[] = "number";
	char string[] = "string";
	char block[] = "block";
	int i;
	int num_block_vars = 0;

	// sort sexp_variables
	sexp_variable_sort();

	// get count
	int num_variables = sexp_variable_count();

	if (save_format == MissionFormat::RETAIL) {
		generate_special_explosion_block_variables();
		num_block_vars = num_block_variables();
	}
	int total_variables = num_variables + num_block_vars;

	if (total_variables > 0) {

		// write 'em out
		required_string_fred("#Sexp_variables");
		parse_comments(2);

		required_string_fred("$Variables:");
		parse_comments(2);

		fout("\n(");
		//		parse_comments();

		for (i = 0; i < num_variables; i++) {
			if (Sexp_variables[i].type & SEXP_VARIABLE_NUMBER) {
				type = number;
			} else {
				type = string;
			}
			// index "var name" "default" "type"
			fout("\n\t\t%d\t\t\"%s\"\t\t\"%s\"\t\t\"%s\"",
				 i,
				 Sexp_variables[i].variable_name,
				 Sexp_variables[i].text,
				 type);

			// persistent and network variables
			if (save_format != MissionFormat::RETAIL) {
				// Network variable - Karajorma
				if (Sexp_variables[i].type & SEXP_VARIABLE_NETWORK) {
					fout("\t\t\"%s\"", "network-variable");
				}

				// player-persistent - Goober5000
				if (Sexp_variables[i].type & SEXP_VARIABLE_SAVE_ON_MISSION_CLOSE) {
					fout("\t\t\"%s\"", "save-on-mission-close");
					// campaign-persistent - Goober5000
				} else if (Sexp_variables[i].type & SEXP_VARIABLE_SAVE_ON_MISSION_PROGRESS) {
					fout("\t\t\"%s\"", "save-on-mission-progress");
				}
			}

			//			parse_comments();
		}

		for (i = MAX_SEXP_VARIABLES - num_block_vars; i < MAX_SEXP_VARIABLES; i++) {
			type = block;
			fout("\n\t\t%d\t\t\"%s\"\t\t\"%s\"\t\t\"%s\"",
				 i,
				 Block_variables[i].variable_name,
				 Block_variables[i].text,
				 type);
		}

		fout("\n)");

		fso_comment_pop();
	}

	fso_comment_pop(true);

	return err;
}

int CFred_mission_save::save_containers()
{
	if (save_format == MissionFormat::RETAIL) {
		return 0;
	}

	const auto &containers = get_all_sexp_containers();

	if (containers.empty()) {
		fso_comment_pop(true);
		return 0;
	}

	required_string_fred("#Sexp_containers");
	parse_comments(2);

	bool list_found = false;
	bool map_found = false;

	// What types of container do we have?
	for (const auto &container : containers) {
		if (container.is_list()) {
			list_found = true;
		} else if (container.is_map()) {
			map_found = true;
		}
		if (list_found && map_found) {
			// no point in continuing to check
			break;
		}
	}

	if (list_found) {
		required_string_fred("$Lists");
		parse_comments(2);

		for (const auto &container : containers) {
			if (container.is_list()) {
				fout("\n$Name: %s", container.container_name.c_str());
				if (any(container.type & ContainerType::STRING_DATA)) {
					fout("\n$Data Type: String");
				} else if (any(container.type & ContainerType::NUMBER_DATA)) {
					fout("\n$Data Type: Number");
				}

				if (any(container.type & ContainerType::STRICTLY_TYPED_DATA)) {
					fout("\n+Strictly Typed Data");
				}

				fout("\n$Data: ( ");
				for (const auto &list_entry : container.list_data) {
					fout("\"%s\" ", list_entry.c_str());
				}

				fout(")\n");

				save_container_options(container);
			}
		}

		required_string_fred("$End Lists");
		parse_comments(1);
	}

	if (map_found) {
		required_string_fred("$Maps");
		parse_comments(2);

		for (const auto &container : containers) {
			if (container.is_map()) {
				fout("\n$Name: %s", container.container_name.c_str());
				if (any(container.type & ContainerType::STRING_DATA)) {
					fout("\n$Data Type: String");
				} else if (any(container.type & ContainerType::NUMBER_DATA)) {
					fout("\n$Data Type: Number");
				}

				if (any(container.type & ContainerType::NUMBER_KEYS)) {
					fout("\n$Key Type: Number");
				} else {
					fout("\n$Key Type: String");
				}

				if (any(container.type & ContainerType::STRICTLY_TYPED_KEYS)) {
					fout("\n+Strictly Typed Keys");
				}

				if (any(container.type & ContainerType::STRICTLY_TYPED_DATA)) {
					fout("\n+Strictly Typed Data");
				}

				fout("\n$Data: ( ");
				for (const auto &map_entry : container.map_data) {
					fout("\"%s\" \"%s\" ", map_entry.first.c_str(), map_entry.second.c_str());
				}

				fout(")\n");

				save_container_options(container);
			}
		}

		required_string_fred("$End Maps");
		parse_comments(1);
	}

	return err;
}

void CFred_mission_save::save_container_options(const sexp_container &container)
{
	if (any(container.type & ContainerType::NETWORK)) {
		fout("+Network Container\n");
	}

	if (container.is_eternal()) {
		fout("+Eternal\n");
	}

	if (any(container.type & ContainerType::SAVE_ON_MISSION_CLOSE)) {
		fout("+Save On Mission Close\n");
	} else if (any(container.type & ContainerType::SAVE_ON_MISSION_PROGRESS)) {
		fout("+Save On Mission Progress\n");
	}

	fout("\n");
}

int CFred_mission_save::save_vector(vec3d& v)
{
	fout(" %f, %f, %f", v.xyz.x, v.xyz.y, v.xyz.z);
	return 0;
}

int CFred_mission_save::save_waypoints()
{
	//object *ptr;

	fred_parse_flag = 0;
	required_string_fred("#Waypoints");
	parse_comments(2);
	fout("\t\t;! %d lists total\n", Waypoint_lists.size());

	SCP_list<CJumpNode>::iterator jnp;
	for (jnp = Jump_nodes.begin(); jnp != Jump_nodes.end(); ++jnp) {
		required_string_fred("$Jump Node:", "$Jump Node Name:");
		parse_comments(2);
		save_vector(jnp->GetSCPObject()->pos);

		required_string_fred("$Jump Node Name:", "$Jump Node:");
		parse_comments();
		fout(" %s", jnp->GetName());

		if (save_format != MissionFormat::RETAIL) {
			if (jnp->IsSpecialModel()) {
				if (optional_string_fred("+Model File:", "$Jump Node:")) {
					parse_comments();
				}
				else {
					fout("\n+Model File:");
				}

				int model = jnp->GetModelNumber();
				polymodel* pm = model_get(model);
				fout(" %s", pm->filename);
			}

			if (jnp->IsColored()) {
				if (optional_string_fred("+Alphacolor:", "$Jump Node:")) {
					parse_comments();
				}
				else {
					fout("\n+Alphacolor:");
				}

				color jn_color = jnp->GetColor();
				fout(" %u %u %u %u", jn_color.red, jn_color.green, jn_color.blue, jn_color.alpha);
			}

			int hidden_is_there = optional_string_fred("+Hidden:", "$Jump Node:");
			if (hidden_is_there) {
				parse_comments();
			}

			if (hidden_is_there || jnp->IsHidden()) {
				if (!hidden_is_there) {
					fout("\n+Hidden:");
				}

				if (jnp->IsHidden()) {
					fout(" %s", "true");
				}
				else {
					fout(" %s", "false");
				}
			}
		}

		fso_comment_pop();
	}

	SCP_list<waypoint_list>::iterator ii;
	for (ii = Waypoint_lists.begin(); ii != Waypoint_lists.end(); ++ii) {
		required_string_either_fred("$Name:", "#Messages");
		required_string_fred("$Name:");
		parse_comments((ii == Waypoint_lists.begin()) ? 1 : 2);
		fout(" %s", ii->get_name());

		required_string_fred("$List:");
		parse_comments();
		fout(" (\t\t;! %d points in list\n", ii->get_waypoints().size());

		save_waypoint_list(&(*ii));
		fout(")");

		fso_comment_pop();
	}

	fso_comment_pop(true);

	return err;
}

int CFred_mission_save::save_waypoint_list(waypoint_list* wp_list)
{
	Assert(wp_list != NULL);
	SCP_vector<waypoint>::iterator ii;

	for (ii = wp_list->get_waypoints().begin(); ii != wp_list->get_waypoints().end(); ++ii) {
		vec3d* pos = ii->get_pos();
		fout("\t( %f, %f, %f )\n", pos->xyz.x, pos->xyz.y, pos->xyz.z);
	}

	return 0;
}

int CFred_mission_save::save_wings()
{
	SCP_string sexp_out;
	int i, j, z, count = 0;

	fred_parse_flag = 0;
	required_string_fred("#Wings");
	parse_comments(2);
	fout("\t\t;! %d total", Num_wings);

	for (i = 0; i < MAX_WINGS; i++) {
		if (!Wings[i].wave_count) {
			continue;
		}

		count++;
		required_string_either_fred("$Name:", "#Events");
		required_string_fred("$Name:");
		parse_comments(2);
		fout(" %s", Wings[i].name);

		// squad logo - Goober5000
		if (save_format != MissionFormat::RETAIL) {
			if (strlen(Wings[i].wing_squad_filename) > 0) //-V805
			{
				if (optional_string_fred("+Squad Logo:", "$Name:")) {
					parse_comments();
				} else {
					fout("\n+Squad Logo:");
				}

				fout(" %s", Wings[i].wing_squad_filename);
			}
		}

		required_string_fred("$Waves:");
		parse_comments();
		fout(" %d", Wings[i].num_waves);

		required_string_fred("$Wave Threshold:");
		parse_comments();
		fout(" %d", Wings[i].threshold);

		required_string_fred("$Special Ship:");
		parse_comments();
		fout(" %d\t\t;! %s", Wings[i].special_ship, Ships[Wings[i].ship_index[Wings[i].special_ship]].ship_name);

		if (save_format != MissionFormat::RETAIL) {
			if (Wings[i].formation >= 0 && Wings[i].formation < (int)Wing_formations.size())
			{
				if (optional_string_fred("+Formation:", "$Name:")) {
					parse_comments();
				}
				else {
					fout("\n+Formation:");
				}

				fout(" %s", Wing_formations[Wings[i].formation].name);
			}
			if (!fl_equal(Wings[i].formation_scale, 1.0f, 0.001f))
			{
				if (optional_string_fred("+Formation Scale:", "$Name:")) {
					parse_comments();
				}
				else {
					fout("\n+Formation Scale:");
				}
				fout(" %f", Wings[i].formation_scale);
			}
		}

		required_string_fred("$Arrival Location:");
		parse_comments();
		fout(" %s", Arrival_location_names[Wings[i].arrival_location]);

		if (Wings[i].arrival_location != ARRIVE_AT_LOCATION) {
			if (optional_string_fred("+Arrival Distance:", "$Name:")) {
				parse_comments();
			} else {
				fout("\n+Arrival Distance:");
			}

			fout(" %d", Wings[i].arrival_distance);
			if (optional_string_fred("$Arrival Anchor:", "$Name:")) {
				parse_comments();
			} else {
				fout("\n$Arrival Anchor:");
			}

			z = Wings[i].arrival_anchor;
			if (z & SPECIAL_ARRIVAL_ANCHOR_FLAG) {
				// get name
				char tmp[NAME_LENGTH + 15];
				stuff_special_arrival_anchor_name(tmp, z, save_format == MissionFormat::RETAIL);

				// save it
				fout(" %s", tmp);
			} else if (z >= 0) {
				fout(" %s", Ships[z].ship_name);
			} else {
				fout(" <error>");
			}
		}

		// Goober5000
		if (save_format != MissionFormat::RETAIL) {
			if ((Wings[i].arrival_location == ARRIVE_FROM_DOCK_BAY) && (Wings[i].arrival_path_mask > 0)) {
				int anchor_shipnum;
				polymodel* pm;

				anchor_shipnum = Wings[i].arrival_anchor;
				Assert(anchor_shipnum >= 0 && anchor_shipnum < MAX_SHIPS);

				fout("\n+Arrival Paths: ( ");

				pm = model_get(Ship_info[Ships[anchor_shipnum].ship_info_index].model_num);
				for (auto n = 0; n < pm->ship_bay->num_paths; n++) {
					if (Wings[i].arrival_path_mask & (1 << n)) {
						fout("\"%s\" ", pm->paths[pm->ship_bay->path_indexes[n]].name);
					}
				}

				fout(")");
			}
		}

		if (Wings[i].arrival_delay) {
			if (optional_string_fred("+Arrival delay:", "$Name:")) {
				parse_comments();
			} else {
				fout("\n+Arrival delay:");
			}

			fout(" %d", Wings[i].arrival_delay);
		}

		required_string_fred("$Arrival Cue:");
		parse_comments();
		convert_sexp_to_string(sexp_out, Wings[i].arrival_cue, SEXP_SAVE_MODE);
		fout(" %s", sexp_out.c_str());

		required_string_fred("$Departure Location:");
		parse_comments();
		fout(" %s", Departure_location_names[Wings[i].departure_location]);

		if (Wings[i].departure_location != DEPART_AT_LOCATION) {
			required_string_fred("$Departure Anchor:");
			parse_comments();

			if (Wings[i].departure_anchor >= 0) {
				fout(" %s", Ships[Wings[i].departure_anchor].ship_name);
			} else {
				fout(" <error>");
			}
		}

		// Goober5000
		if (save_format != MissionFormat::RETAIL) {
			if ((Wings[i].departure_location == DEPART_AT_DOCK_BAY) && (Wings[i].departure_path_mask > 0)) {
				int anchor_shipnum;
				polymodel* pm;

				anchor_shipnum = Wings[i].departure_anchor;
				Assert(anchor_shipnum >= 0 && anchor_shipnum < MAX_SHIPS);

				fout("\n+Departure Paths: ( ");

				pm = model_get(Ship_info[Ships[anchor_shipnum].ship_info_index].model_num);
				for (auto n = 0; n < pm->ship_bay->num_paths; n++) {
					if (Wings[i].departure_path_mask & (1 << n)) {
						fout("\"%s\" ", pm->paths[pm->ship_bay->path_indexes[n]].name);
					}
				}

				fout(")");
			}
		}

		if (Wings[i].departure_delay) {
			if (optional_string_fred("+Departure delay:", "$Name:")) {
				parse_comments();
			} else {
				fout("\n+Departure delay:");
			}

			fout(" %d", Wings[i].departure_delay);
		}

		required_string_fred("$Departure Cue:");
		parse_comments();
		convert_sexp_to_string(sexp_out, Wings[i].departure_cue, SEXP_SAVE_MODE);
		fout(" %s", sexp_out.c_str());

		required_string_fred("$Ships:");
		parse_comments();
		fout(" (\t\t;! %d total\n", Wings[i].wave_count);

		for (j = 0; j < Wings[i].wave_count; j++) {
			//			if (Objects[Ships[ship].objnum].type == OBJ_START)
			//				fout("\t\"Player 1\"\n");
			//			else
			fout("\t\"%s\"\n", Ships[Wings[i].ship_index[j]].ship_name);
		}

		fout(")");

		save_ai_goals(Wings[i].ai_goals, -1);

		if (Wings[i].hotkey != -1) {
			if (optional_string_fred("+Hotkey:", "$Name:")) {
				parse_comments();
			} else {
				fout("\n+Hotkey:");
			}

			fout(" %d", Wings[i].hotkey);
		}

		if (optional_string_fred("+Flags:", "$Name:")) {
			parse_comments();
			fout(" (");
		} else {
			fout("\n+Flags: (");
		}

		if (Wings[i].flags[Ship::Wing_Flags::Ignore_count]) {
			fout(" \"ignore-count\"");
		}
		if (Wings[i].flags[Ship::Wing_Flags::Reinforcement]) {
			fout(" \"reinforcement\"");
		}
		if (Wings[i].flags[Ship::Wing_Flags::No_arrival_music]) {
			fout(" \"no-arrival-music\"");
		}
		if (Wings[i].flags[Ship::Wing_Flags::No_arrival_message]) {
			fout(" \"no-arrival-message\"");
		}
		if (Wings[i].flags[Ship::Wing_Flags::No_arrival_warp]) {
			fout(" \"no-arrival-warp\"");
		}
		if (Wings[i].flags[Ship::Wing_Flags::No_departure_warp]) {
			fout(" \"no-departure-warp\"");
		}
		if (Wings[i].flags[Ship::Wing_Flags::No_dynamic]) {
			fout(" \"no-dynamic\"");
		}
		if (save_format != MissionFormat::RETAIL) {
			if (Wings[i].flags[Ship::Wing_Flags::Nav_carry]) {
				fout(" \"nav-carry-status\"");
			}
			if (Wings[i].flags[Ship::Wing_Flags::Same_arrival_warp_when_docked]) {
				fout(" \"same-arrival-warp-when-docked\"");
			}
			if (Wings[i].flags[Ship::Wing_Flags::Same_departure_warp_when_docked]) {
				fout(" \"same-departure-warp-when-docked\"");
			}
		}

		fout(" )");

		if (Wings[i].wave_delay_min) {
			if (optional_string_fred("+Wave Delay Min:", "$Name:")) {
				parse_comments();
			} else {
				fout("\n+Wave Delay Min:");
			}

			fout(" %d", Wings[i].wave_delay_min);
		}

		if (Wings[i].wave_delay_max) {
			if (optional_string_fred("+Wave Delay Max:", "$Name:")) {
				parse_comments();
			} else {
				fout("\n+Wave Delay Max:");
			}

			fout(" %d", Wings[i].wave_delay_max);
		}

		fso_comment_pop();
	}

	fso_comment_pop(true);

	Assert(count == Num_wings);
	return err;
}

}
}<|MERGE_RESOLUTION|>--- conflicted
+++ resolved
@@ -3918,20 +3918,11 @@
 			for (int numErrors = 0; numErrors < (int)dogfight_ships.size(); numErrors++) {
 				mprintf(("Warning: Ship %s has no dogfight weapons allowed\n", dogfight_ships[numErrors].c_str()));
 			}
-<<<<<<< HEAD
-			SCP_string text = "Warning: This mission is a dogfight mission but no dogfight weapons are available for at least one "
-			text += "ship in the loadout! In Debug mode a list of ships will be printed to the log.";
 			_viewport->dialogProvider->showButtonDialog(DialogType::Warning,
 				"No dogfight weapons",
-				text,
-				{DialogButton::Ok});
-=======
-/*			MessageBox(nullptr,
 				"Warning: This mission is a dogfight mission but no dogfight weapons are available for at least one "
 				"ship in the loadout! In Debug mode a list of ships will be printed to the log.",
-				"No dogfight weapons",
-				MB_OK);*/
->>>>>>> 2baf97b0
+				{DialogButton::Ok});
 		}
 
 		if (optional_string_fred("+Weaponry Pool:", "$Starting Shipname:")) {
