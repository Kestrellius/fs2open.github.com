--- conflicted
+++ resolved
@@ -3454,13 +3454,12 @@
 		list = get_listing_opf_traitor_overrides();
 		break;
 
-<<<<<<< HEAD
+	case OPF_LUA_GENERAL_ORDER:
+		list = get_listing_opf_lua_general_orders();
+		break;
+
 	case OPF_CHILD_LUA_ENUM:
 		list = get_listing_opf_lua_enum(parent_node, arg_index);
-=======
-	case OPF_LUA_GENERAL_ORDER:
-		list = get_listing_opf_lua_general_orders();
->>>>>>> ec706a6a
 		break;
 
 	default:
