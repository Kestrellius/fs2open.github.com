#include "ShipEditorDialog.h"

#include "ui_ShipEditorDialog.h"

#include "iff_defs/iff_defs.h"
#include "mission/missionmessage.h"

#include <globalincs/linklist.h>
#include <ui/util/SignalBlockers.h>

#include "mission/object.h"

#include <QCloseEvent>

namespace fso {
namespace fred {
namespace dialogs {

ShipEditorDialog::ShipEditorDialog(FredView* parent, EditorViewport* viewport)
	: QDialog(parent), ui(new Ui::ShipEditorDialog()), _model(new ShipEditorDialogModel(this, viewport)),
	  _viewport(viewport)
{
	this->setFocus();
	ui->setupUi(this);

	connect(_model.get(), &AbstractDialogModel::modelChanged, this, &ShipEditorDialog::updateUI);
	connect(this, &QDialog::accepted, _model.get(), &ShipEditorDialogModel::apply);
	connect(viewport->editor, &Editor::currentObjectChanged, _model.get(), &ShipEditorDialogModel::apply);
	connect(viewport->editor, &Editor::objectMarkingChanged, _model.get(), &ShipEditorDialogModel::apply);

	// Column One
	connect(ui->shipNameEdit,(&QLineEdit::editingFinished),
		this,
		&ShipEditorDialog::shipNameChanged);

	connect(ui->shipClassCombo,
		static_cast<void (QComboBox::*)(int)>(&QComboBox::currentIndexChanged),
		this,
		&ShipEditorDialog::shipClassChanged);
	connect(ui->AIClassCombo,
		static_cast<void (QComboBox::*)(int)>(&QComboBox::currentIndexChanged),
		this,
		&ShipEditorDialog::aiClassChanged);
	connect(ui->teamCombo,
		static_cast<void (QComboBox::*)(int)>(&QComboBox::currentIndexChanged),
		this,
		&ShipEditorDialog::teamChanged);

	connect(ui->cargoCombo->lineEdit(), (&QLineEdit::editingFinished), this, &ShipEditorDialog::cargoChanged);

	// ui->cargoCombo->installEventFilter(this);
	connect(ui->altNameCombo->lineEdit(), SIGNAL(editingFinished()),
		this,
		SLOT(altNameChanged()));
	connect(ui->altNameCombo,
		SIGNAL(currentIndexChanged(const QString&)),
		this,
		SLOT(altNameChanged(const QString&)));
	connect(ui->callsignCombo,
		SIGNAL(currentIndexChanged(const QString&)),
		this,
		SLOT(callsignChanged(const QString&)));
	connect(ui->callsignCombo->lineEdit(), SIGNAL(editingFinished()),
		this,
		SLOT(callsignChanged()));

	// Column Two
	connect(ui->hotkeyCombo,
		static_cast<void (QComboBox::*)(int)>(&QComboBox::currentIndexChanged),
		this,
		&ShipEditorDialog::hotkeyChanged);

	connect(ui->personaCombo,
		static_cast<void (QComboBox::*)(int)>(&QComboBox::currentIndexChanged),
		this,
		&ShipEditorDialog::personaChanged);

	connect(ui->killScoreEdit,
		static_cast<void (QSpinBox::*)(int)>(&QSpinBox::valueChanged),
		this,
		&ShipEditorDialog::scoreChanged);

	connect(ui->assistEdit,
		static_cast<void (QSpinBox::*)(int)>(&QSpinBox::valueChanged),
		this,
		&ShipEditorDialog::assistChanged);
	connect(ui->playerShipCheckBox, &QCheckBox::toggled, this, &ShipEditorDialog::playerChanged);

	// Arival Box
	connect(ui->arrivalLocationCombo,
		static_cast<void (QComboBox::*)(int)>(&QComboBox::currentIndexChanged),
		this,
		&ShipEditorDialog::arrivalLocationChanged);
	connect(ui->arrivalTargetCombo,
		static_cast<void (QComboBox::*)(int)>(&QComboBox::currentIndexChanged),
		this,
		&ShipEditorDialog::arrivalTargetChanged);
	connect(ui->arrivalDistanceEdit,
		static_cast<void (QSpinBox::*)(int)>(&QSpinBox::valueChanged),
		this,
		&ShipEditorDialog::arrivalDistanceChanged);
	connect(ui->arrivalDelaySpinBox,
		static_cast<void (QSpinBox::*)(int)>(&QSpinBox::valueChanged),
		this,
		&ShipEditorDialog::arrivalDelayChanged);

	connect(ui->updateArrivalCueCheckBox, &QCheckBox::toggled, this, &ShipEditorDialog::ArrivalCueChanged);

	connect(ui->arrivalTree, &sexp_tree::rootNodeFormulaChanged, this, [this](int old, int node) {
		// use this otherwise linux complains

		_model->setArrivalFormula(old, node);
	});
	connect(ui->arrivalTree, &sexp_tree::helpChanged, this, [this](const QString& help) {
		ui->helpText->setPlainText(help);
	});
	connect(ui->arrivalTree, &sexp_tree::miniHelpChanged, this, [this](const QString& help) {
		ui->HelpTitle->setText(help);
	});

	connect(ui->noArrivalWarpCheckBox, &QCheckBox::toggled, this, &ShipEditorDialog::arrivalWarpChanged);

	// Departure Box
	connect(ui->departureLocationCombo,
		static_cast<void (QComboBox::*)(int)>(&QComboBox::currentIndexChanged),
		this,
		&ShipEditorDialog::departureLocationChanged);
	connect(ui->departureTargetCombo,
		static_cast<void (QComboBox::*)(int)>(&QComboBox::currentIndexChanged),
		this,
		&ShipEditorDialog::departureTargetChanged);
	connect(ui->departureDelaySpinBox,
		static_cast<void (QSpinBox::*)(int)>(&QSpinBox::valueChanged),
		this,
		&ShipEditorDialog::departureDelayChanged);

	connect(ui->updateDepartureCueCheckBox, &QCheckBox::toggled, this, &ShipEditorDialog::DepartureCueChanged);

	connect(ui->departureTree, &sexp_tree::rootNodeFormulaChanged, this, [this](int old, int node) {
		// use this otherwise linux complains
		_model->setDepartureFormula(old, node);
	});
	connect(ui->departureTree, &sexp_tree::helpChanged, this, [this](const QString& help) {
		ui->helpText->setPlainText(help);
	});
	connect(ui->departureTree, &sexp_tree::miniHelpChanged, this, [this](const QString& help) {
		ui->HelpTitle->setText(help);
	});
	connect(ui->noDepartureWarpCheckBox, &QCheckBox::toggled, this, &ShipEditorDialog::departureWarpChanged);

	updateUI();

	// Resize the dialog to the minimum size
	resize(QDialog::sizeHint());
}

ShipEditorDialog::~ShipEditorDialog() = default;

int ShipEditorDialog::getShipClass()
{
	return _model->getShipClass();
}

<<<<<<< HEAD
int ShipEditorDialog::getSingleShip()
{
	return _model->single_ship;
}

bool ShipEditorDialog::getMulti()
=======
bool ShipEditorDialog::getIfMultipleShips()
>>>>>>> ca3bc079
{
	return _model->multi_edit;
}

void ShipEditorDialog::closeEvent(QCloseEvent* event)
{
	_model->apply();
	QDialog::closeEvent(event);
}

void ShipEditorDialog::on_miscButton_clicked()
{
	if (!flagsDialog) {
		flagsDialog = new dialogs::ShipFlagsDialog(this, _viewport);
	}
	flagsDialog->show();
}

void ShipEditorDialog::on_initialStatusButton_clicked()
{
	if (!initialStatusDialog) {
		initialStatusDialog = new dialogs::ShipInitialStatusDialog(this, _viewport);
	}
	initialStatusDialog->show();
}

void ShipEditorDialog::on_initialOrdersButton_clicked()
{
	if (!GoalsDialog) {
		GoalsDialog = new dialogs::ShipGoalsDialog(this, _viewport);
	}
	GoalsDialog->show();

}

void ShipEditorDialog::on_tblInfoButton_clicked()
{
	if (!TBLViewer) {
		TBLViewer = new dialogs::ShipTBLViewer(this, _viewport);
	}
	TBLViewer->show();
}

void ShipEditorDialog::updateUI()
{
	util::SignalBlockers blockers(this);
	enableDisable();
	updateColumnOne();
	updateColumnTwo();
	updateArrival();
	updateDeparture();
}
void ShipEditorDialog::updateColumnOne()
{
	ui->shipNameEdit->setText(_model->getShipName().c_str());
	int i;
	auto idx = _model->getShipClass();
	ui->shipClassCombo->clear();
	for (i = 0; i < int(Ship_info.size()); i++) {
		ui->shipClassCombo->addItem(Ship_info[i].name, QVariant(i));
	}
	ui->shipClassCombo->setCurrentIndex(ui->shipClassCombo->findData(idx));

	auto ai = _model->getAIClass();
	ui->AIClassCombo->clear();
	for (i = 0; i < Num_ai_classes; i++) {
		ui->AIClassCombo->addItem(Ai_class_names[i], QVariant(i));
	}
	ui->AIClassCombo->setCurrentIndex(ui->AIClassCombo->findData(ai));

	if (_model->player_count) {
		if (_model->getTeam() != -1) {
			ui->teamCombo->setEnabled(true);
		} else {
			ui->teamCombo->setEnabled(false);
		}

		ui->teamCombo->clear();
		for (i = 0; i < MAX_TVT_TEAMS; i++) {
			ui->teamCombo->addItem(Iff_info[i].iff_name, QVariant(i));
		}
	} else {
		idx = _model->getTeam();
		ui->teamCombo->setEnabled(_model->enable);
		ui->teamCombo->clear();
		for (i = 0; i < (int)Iff_info.size(); i++) {
			ui->teamCombo->addItem(Iff_info[i].iff_name, QVariant(i));
		}
		ui->teamCombo->setCurrentIndex(ui->teamCombo->findData(idx));
	}
	auto cargo = _model->getCargo();
	ui->cargoCombo->clear();
	for (i = 0; i < Num_cargo; i++) {
		ui->cargoCombo->addItem(Cargo_names[i]);
	}
	if (ui->cargoCombo->findText(QString(cargo.c_str()))) {
		ui->cargoCombo->setCurrentIndex(ui->cargoCombo->findText(QString(cargo.c_str())));
	} else {
		ui->cargoCombo->addItem(cargo.c_str());

		ui->cargoCombo->setCurrentIndex(ui->cargoCombo->findText(QString(cargo.c_str())));
	}
	ui->altNameCombo->clear();
	if (_model->multi_edit) {
		ui->altNameCombo->setEnabled(false);
	} else {
		auto altname = _model->getAltName();
		ui->altNameCombo->setEnabled(true);
		ui->altNameCombo->addItem("<none>");
		for (i = 0; i < Mission_alt_type_count; i++) {
			ui->altNameCombo->addItem(Mission_alt_types[i], QVariant(Mission_alt_types[i]));
		}
		if (ui->altNameCombo->findText(QString(altname.c_str()))) {
			ui->altNameCombo->setCurrentIndex(ui->altNameCombo->findText(QString(altname.c_str())));
		} else {
			ui->altNameCombo->addItem(altname.c_str(), QVariant(altname.c_str()));
			ui->altNameCombo->setCurrentIndex(ui->altNameCombo->findText(QString(altname.c_str())));
		}
	}
	ui->callsignCombo->clear();
	if (_model->multi_edit) {
		ui->callsignCombo->setEnabled(false);
	} else {
		auto callsign = _model->getCallsign();
		ui->callsignCombo->addItem("<none>");
		ui->callsignCombo->setEnabled(true);
		for (i = 0; i < Mission_callsign_count; i++) {
			ui->callsignCombo->addItem(Mission_callsigns[i], QVariant(Mission_callsigns[i]));
		}

		if (ui->callsignCombo->findText(QString(callsign.c_str()))) {
			ui->callsignCombo->setCurrentIndex(ui->callsignCombo->findText(QString(callsign.c_str())));
		} else {
			ui->callsignCombo->addItem(callsign.c_str(), QVariant(callsign.c_str()));
			ui->callsignCombo->setCurrentIndex(ui->callsignCombo->findText(QString(callsign.c_str())));
		}
	}
}
void ShipEditorDialog::updateColumnTwo()
{
	int i;
	ui->wing->setText(_model->getWing().c_str());

	ui->personaCombo->clear();
	ui->personaCombo->addItem("<none>", QVariant(-1));
	for (i = 0; i < Num_personas; i++) {
		if (Personas[i].flags & PERSONA_FLAG_WINGMAN) {

			SCP_string persona_name = Personas[i].name;
			if (Personas[i].flags & PERSONA_FLAG_VASUDAN) {
				persona_name += " -Vas";
			}

			ui->personaCombo->addItem(persona_name.c_str(), QVariant(i));
		}
	}
	auto idx = _model->getPersona();
	ui->personaCombo->setCurrentIndex(ui->personaCombo->findData(idx));

	ui->killScoreEdit->setValue(_model->getScore());

	ui->assistEdit->setValue(_model->getAssist());

	ui->playerShipCheckBox->setChecked(_model->getPlayer());
}
void ShipEditorDialog::updateArrival()
{
	auto idx = _model->getArrivalLocation();
	int i;
	ui->arrivalLocationCombo->clear();
	for (i = 0; i < MAX_ARRIVAL_NAMES; i++) {
		ui->arrivalLocationCombo->addItem(Arrival_location_names[i], QVariant(i));
	}
	ui->arrivalLocationCombo->setCurrentIndex(ui->arrivalLocationCombo->findData(idx));

	object* objp;
	int restrict_to_players;
	ui->arrivalTargetCombo->clear();
	if (_model->getArrivalLocation() != ARRIVE_FROM_DOCK_BAY) {
		// Add Special Arrivals
		for (restrict_to_players = 0; restrict_to_players < 2; restrict_to_players++) {
			for (i = 0; i < (int)Iff_info.size(); i++) {
				char tmp[NAME_LENGTH + 15];
				stuff_special_arrival_anchor_name(tmp, i, restrict_to_players, 0);

				ui->arrivalTargetCombo->addItem(tmp, QVariant(get_special_anchor(tmp)));
			}
		}
		// Add All Ships
		for (objp = GET_FIRST(&obj_used_list); objp != END_OF_LIST(&obj_used_list); objp = GET_NEXT(objp)) {
			if (((objp->type == OBJ_SHIP) || (objp->type == OBJ_START)) &&
				!(objp->flags[Object::Object_Flags::Marked])) {
				auto ship = get_ship_from_obj(objp);
				ui->arrivalTargetCombo->addItem(Ships[ship].ship_name, QVariant(ship));
			}
		}
	} else {
		for (objp = GET_FIRST(&obj_used_list); objp != END_OF_LIST(&obj_used_list); objp = GET_NEXT(objp)) {
			if (((objp->type == OBJ_SHIP) || (objp->type == OBJ_START)) &&
				!(objp->flags[Object::Object_Flags::Marked])) {
				polymodel* pm;

				// determine if this ship has a docking bay
				pm = model_get(Ship_info[Ships[objp->instance].ship_info_index].model_num);
				Assert(pm);
				if (pm->ship_bay && (pm->ship_bay->num_paths > 0)) {
					auto ship = get_ship_from_obj(objp);
					ui->arrivalTargetCombo->addItem(Ships[ship].ship_name, QVariant(ship));
				}
			}
		}
	}
	ui->arrivalTargetCombo->setCurrentIndex(ui->arrivalTargetCombo->findData(_model->getArrivalTarget()));

	ui->arrivalDistanceEdit->clear();
	ui->arrivalDistanceEdit->setValue(_model->getArrivalDistance());
	ui->arrivalDelaySpinBox->setValue(_model->getArrivalDelay());

	ui->updateArrivalCueCheckBox->setChecked(_model->getArrivalCue());

	ui->arrivalTree->initializeEditor(_viewport->editor, this);
	if (_model->ship_count) {

		if (_model->multi_edit) {
			ui->arrivalTree->clear_tree("");
		}
		if (_model->cue_init) {
			ui->arrivalTree->load_tree(_model->getArrivalFormula());
		} else {
			ui->arrivalTree->clear_tree("");
		}
		if (!_model->multi_edit) {
			i = ui->arrivalTree->select_sexp_node;
			if (i != -1) {
				ui->arrivalTree->hilite_item(i);
			}
		}
	} else {
		ui->arrivalTree->clear_tree("");
	}

	ui->noArrivalWarpCheckBox->setChecked(_model->getNoArrivalWarp());
}
void ShipEditorDialog::updateDeparture()
{
	auto idx = _model->getDepartureLocation();
	int i;
	ui->departureLocationCombo->clear();
	for (i = 0; i < MAX_DEPARTURE_NAMES; i++) {
		ui->departureLocationCombo->addItem(Departure_location_names[i], QVariant(i));
	}
	ui->departureLocationCombo->setCurrentIndex(ui->departureLocationCombo->findData(idx));
	object* objp;

	ui->departureTargetCombo->clear();
	for (objp = GET_FIRST(&obj_used_list); objp != END_OF_LIST(&obj_used_list); objp = GET_NEXT(objp)) {
		if (((objp->type == OBJ_SHIP) || (objp->type == OBJ_START)) && !(objp->flags[Object::Object_Flags::Marked])) {
			polymodel* pm;

			// determine if this ship has a docking bay
			pm = model_get(Ship_info[Ships[objp->instance].ship_info_index].model_num);
			Assert(pm);
			if (pm->ship_bay && (pm->ship_bay->num_paths > 0)) {
				auto ship = get_ship_from_obj(objp);
				ui->departureTargetCombo->addItem(Ships[ship].ship_name, QVariant(ship));
			}
		}
	}
	ui->departureTargetCombo->setCurrentIndex(ui->departureTargetCombo->findData(_model->getDepartureTarget()));

	ui->departureDelaySpinBox->setValue(_model->getDepartureDelay());

	ui->departureTree->initializeEditor(_viewport->editor, this);
	if (_model->ship_count) {

		if (_model->multi_edit) {
			ui->departureTree->clear_tree("");
		}
		if (_model->cue_init) {
			ui->departureTree->load_tree(_model->getDepartureFormula(), "false");
		} else {
			ui->departureTree->clear_tree("");
		}
		if (!_model->multi_edit) {
			i = ui->arrivalTree->select_sexp_node;
			if (i != -1) {
				i = ui->departureTree->select_sexp_node;
				ui->departureTree->hilite_item(i);
			}
		}
	} else {
		ui->departureTree->clear_tree("");
	}

	ui->noDepartureWarpCheckBox->setChecked(_model->getNoDepartureWarp());

	ui->updateDepartureCueCheckBox->setChecked(_model->getDepartureCue());
}
// Enables disbales controls based on what is selected
void ShipEditorDialog::enableDisable()
{
	if (!_model->cue_init) {
		ui->arrivalLocationCombo->setEnabled(false);
		ui->arrivalDelaySpinBox->setEnabled(false);
		ui->arrivalDistanceEdit->setEnabled(false);
		ui->arrivalTargetCombo->setEnabled(false);
		ui->arrivalTree->setEnabled(false);

		ui->departureLocationCombo->setEnabled(false);
		ui->departureDelaySpinBox->setEnabled(false);
		ui->departureTargetCombo->setEnabled(false);
		ui->departureTree->setEnabled(false);

		ui->noArrivalWarpCheckBox->setEnabled(false);
		ui->noDepartureWarpCheckBox->setEnabled(false);

		ui->restrictArrivalPathsButton->setEnabled(false);
		ui->restrictDeparturePathsButton->setEnabled(false);
	} else {
		ui->arrivalLocationCombo->setEnabled(_model->enable);
		if (_model->getArrivalLocation()) {
			ui->arrivalDistanceEdit->setEnabled(_model->enable);
			ui->arrivalTargetCombo->setEnabled(_model->enable);
		} else {
			ui->arrivalDistanceEdit->setEnabled(false);
			ui->arrivalTargetCombo->setEnabled(false);
		}
		if (_model->getArrivalLocation() == ARRIVE_FROM_DOCK_BAY) {
			ui->restrictArrivalPathsButton->setEnabled(_model->enable);
			ui->customWarpinButton->setEnabled(false);
		} else {
			ui->restrictArrivalPathsButton->setEnabled(false);
			ui->customWarpinButton->setEnabled(_model->enable);
		}

		ui->departureLocationCombo->setEnabled(_model->enable);
		if (_model->getDepartureLocation()) {
			ui->departureTargetCombo->setEnabled(_model->enable);
		} else {
			ui->departureTargetCombo->setEnabled(false);
		}
		if (_model->getDepartureLocation() == DEPART_AT_DOCK_BAY) {
			ui->restrictDeparturePathsButton->setEnabled(_model->enable);
			ui->customWarpoutButton->setEnabled(false);
		} else {
			ui->restrictDeparturePathsButton->setEnabled(false);
			ui->customWarpoutButton->setEnabled(_model->enable);
		}

		ui->arrivalDelaySpinBox->setEnabled(_model->enable);
		ui->arrivalTree->setEnabled(_model->enable);
		ui->departureDelaySpinBox->setEnabled(_model->enable);
		ui->departureTree->setEnabled(_model->enable);
		ui->noArrivalWarpCheckBox->setEnabled(_model->enable);
		ui->noDepartureWarpCheckBox->setEnabled(_model->enable);
	}

	if (_model->total_count) {
		ui->shipNameEdit->setEnabled(!_model->multi_edit);
		ui->shipClassCombo->setEnabled(true);
		ui->altNameCombo->setEnabled(true);
		ui->initialStatusButton->setEnabled(true);
		ui->weaponsButton->setEnabled(_model->getShipClass() >= 0);
		ui->miscButton->setEnabled(true);
		ui->textureReplacementButton->setEnabled(true);
		ui->altShipClassButton->setEnabled(true);
		ui->specialStatsButton->setEnabled(true);
	} else {
		ui->shipNameEdit->setEnabled(false);
		ui->shipClassCombo->setEnabled(false);
		ui->altNameCombo->setEnabled(false);
		ui->initialStatusButton->setEnabled(false);
		ui->weaponsButton->setEnabled(false);
		ui->miscButton->setEnabled(false);
		ui->textureReplacementButton->setEnabled(false);
		ui->altShipClassButton->setEnabled(false);
		ui->specialStatsButton->setEnabled(false);
	}

	// disable textures for multiple ships
		ui->textureReplacementButton->setEnabled(_model->texenable);

	ui->AIClassCombo->setEnabled(_model->enable);
	ui->cargoCombo->setEnabled(_model->enable);
	ui->hotkeyCombo->setEnabled(_model->enable);
	if ((_model->getShipClass() >= 0) && !(Ship_info[_model->getShipClass()].flags[Ship::Info_Flags::Cargo]) &&
		!(Ship_info[_model->getShipClass()].flags[Ship::Info_Flags::No_ship_type]))
		ui->initialOrdersButton->setEnabled(_model->enable);
	else if (_model->multi_edit)
		ui->initialOrdersButton->setEnabled(_model->enable);
	else
		ui->initialOrdersButton->setEnabled(false);

	// !pship_count used because if allowed to clear, we would have no player starts
	// mission_type 0 = multi, 1 = single
	if (!(The_mission.game_type & MISSION_TYPE_MULTI) || !_model->pship_count ||
		(_model->pship_count + _model->total_count > MAX_PLAYERS) || (_model->pvalid_count < _model->total_count))
		ui->playerShipCheckBox->setEnabled(false);
	else
		ui->playerShipCheckBox->setEnabled(true);

	// show the "set player" button only if single player
	if (!(The_mission.game_type & MISSION_TYPE_MULTI))
		ui->playerShipButton->setVisible(true);
	else
		ui->playerShipButton->setVisible(false);

	// enable the "set player" button only if single player, single edit, and ship is in player wing
	{
		int marked_ship = (_model->player_ship >= 0) ? _model->player_ship : _model->single_ship;

		if (!(The_mission.game_type & MISSION_TYPE_MULTI) && _model->total_count && !_model->multi_edit &&
			_model->wing_is_player_wing(Ships[marked_ship].wingnum))
			ui->playerShipButton->setEnabled(true);
		else
			ui->playerShipButton->setEnabled(false);
	}

	ui->deleteButton->setEnabled(_model->enable);
	ui->resetButton->setEnabled(_model->enable);
	ui->killScoreEdit->setEnabled(_model->enable);
	ui->assistEdit->setEnabled(_model->enable);

	ui->tblInfoButton->setEnabled(_model->getShipClass() >= 0);

	if (_model->cue_init > 1) {
		ui->updateArrivalCueCheckBox->setVisible(true);
		ui->updateDepartureCueCheckBox->setVisible(true);
	} else {
		ui->updateArrivalCueCheckBox->setVisible(false);
		ui->updateDepartureCueCheckBox->setVisible(false);
	}

	if (_model->multi_edit || (_model->total_count > 1)) {
		// we will allow the ignore orders dialog to be multi edit if all selected
		// ships are the same type.  the ship_type variable holds the ship types
		// for all ships.  Determine how may bits set and enable/diable window
		// as appropriate
		if (_model->ship_orders.find(std::numeric_limits<size_t>::max()) != _model->ship_orders.end()) {
			ui->playerOrdersButton->setEnabled(false);
		} else {
			ui->playerOrdersButton->setEnabled(true);
		}
	}
	else {
		// always enabled when one ship is selected
		ui->playerOrdersButton->setEnabled(_model->enable);
	}

	// always enabled if >= 1 ship selected
	ui->personaCombo->setEnabled(_model->enable);

	if (_model->multi_edit) {
		this->setWindowTitle("Edit Marked Ships");
	} else if (_model->player_count) {
		this->setWindowTitle("Edit Player Ship");
	} else {
		this->setWindowTitle("Edit Ship");
	}
}

void ShipEditorDialog::shipNameChanged()
{
	_model->setShipName(ui->shipNameEdit->text().toUtf8().toStdString());
}
void ShipEditorDialog::shipClassChanged(int index)
{
	auto shipClassIdx = ui->shipClassCombo->itemData(index).value<int>();
	_model->setShipClass(shipClassIdx);
}
void ShipEditorDialog::aiClassChanged(int index)
{
	auto aiClassIdx = ui->AIClassCombo->itemData(index).value<int>();
	_model->setAIClass(aiClassIdx);
}
void ShipEditorDialog::teamChanged(int index)
{
	auto teamIdx = ui->teamCombo->itemData(index).value<int>();
	_model->setTeam(teamIdx);
}
void ShipEditorDialog::cargoChanged() { _model->setCargo(ui->cargoCombo->currentText().toStdString()); }
void ShipEditorDialog::altNameChanged()
{
	_model->setAltName(ui->altNameCombo->lineEdit()->text().toStdString());
}
void ShipEditorDialog::altNameChanged(const QString& value) { _model->setAltName(value.toStdString()); }
void ShipEditorDialog::callsignChanged()
{
	_model->setCallsign(ui->callsignCombo->lineEdit()->text().toStdString());
}
void ShipEditorDialog::callsignChanged(const QString& value) { _model->setCallsign(value.toStdString()); }
void ShipEditorDialog::hotkeyChanged(int index)
{
	auto hotkeyIdx = ui->hotkeyCombo->itemData(index).value<int>();
	_model->setHotkey(hotkeyIdx);
}
void ShipEditorDialog::personaChanged(int index)
{
	auto personaIdx = ui->personaCombo->itemData(index).value<int>();
	_model->setPersona(personaIdx);
}
void ShipEditorDialog::scoreChanged(int value) { _model->setScore(value); }
void ShipEditorDialog::assistChanged(int value) { _model->setAssist(value); }
void ShipEditorDialog::playerChanged(bool enabled) { _model->setPlayer(enabled); }

void ShipEditorDialog::arrivalLocationChanged(int index)
{
	auto arrivalLocationIdx = ui->arrivalLocationCombo->itemData(index).value<int>();
	_model->setArrivalLocation(arrivalLocationIdx);
}

void ShipEditorDialog::arrivalTargetChanged(int index)
{
	auto arrivalLocationIdx = ui->arrivalTargetCombo->itemData(index).value<int>();
	_model->setArrivalTarget(arrivalLocationIdx);
}

void ShipEditorDialog::arrivalDistanceChanged(int value) { _model->setArrivalDistance(value); }

void ShipEditorDialog::arrivalDelayChanged(int value) { _model->setArrivalDelay(value); }

void ShipEditorDialog::arrivalWarpChanged(bool enable) { _model->setNoArrivalWarp(enable); }

void ShipEditorDialog::ArrivalCueChanged(bool value) { _model->setArrivalCue(value); }

void ShipEditorDialog::departureLocationChanged(int index)
{
	auto depLocationIdx = ui->departureLocationCombo->itemData(index).value<int>();
	_model->setDepartureLocation(depLocationIdx);
}

void ShipEditorDialog::departureTargetChanged(int index)
{
	auto depLocationIdx = ui->departureTargetCombo->itemData(index).value<int>();
	_model->setDepartureTarget(depLocationIdx);
}

void ShipEditorDialog::departureDelayChanged(int value) { _model->setDepartureDelay(value); }

void ShipEditorDialog::departureWarpChanged(bool value) { _model->setNoDepartureWarp(value); }

void ShipEditorDialog::DepartureCueChanged(bool value) { _model->setDepartureCue(value); }

void ShipEditorDialog::on_textureReplacementButton_clicked()
{
	if (!TextureReplacementDialog) {
		TextureReplacementDialog = new dialogs::ShipTextureReplacementDialog(this, _viewport);
	}
	TextureReplacementDialog->show();
}

void ShipEditorDialog::on_playerShipButton_clicked() { _model->setPlayer(true); }
void ShipEditorDialog::on_altShipClassButton_clicked()
{
	// TODO: altshipclassui
}
void ShipEditorDialog::on_prevButton_clicked() { _model->OnPrevious(); }
void ShipEditorDialog::on_nextButton_clicked() { _model->OnNext(); }
void ShipEditorDialog::on_resetButton_clicked() { _model->OnShipReset(); }
void ShipEditorDialog::on_deleteButton_clicked() { _model->OnDeleteShip(); }
void ShipEditorDialog::on_weaponsButton_clicked()
{
	// TODO: weapons dialog
}
void ShipEditorDialog::on_playerOrdersButton_clicked()
{
	if (!playerOrdersDialog) {
		playerOrdersDialog = new dialogs::PlayerOrdersDialog(this, _viewport);
	}
	playerOrdersDialog->show();
}
void ShipEditorDialog::on_specialStatsButton_clicked()
{
	if (!specialStatsDialog) {
		specialStatsDialog = new dialogs::ShipSpecialStatsDialog(this, _viewport);
	}
	specialStatsDialog->show();
}
void ShipEditorDialog::on_hideCuesButton_clicked()
{
	if (ui->hideCuesButton->isChecked()) {
		ui->arrivalGroupBox->setVisible(false);
		ui->departureGroupBox->setVisible(false);
		ui->HelpTitle->setVisible(false);
		ui->helpText->setVisible(false);
		QApplication::processEvents(QEventLoop::ExcludeUserInputEvents);
		resize(sizeHint());
	} else {
		ui->arrivalGroupBox->setVisible(true);
		ui->departureGroupBox->setVisible(true);
		ui->HelpTitle->setVisible(true);
		ui->helpText->setVisible(true);
		QApplication::processEvents(QEventLoop::ExcludeUserInputEvents);
		resize(sizeHint());
	}
}
void ShipEditorDialog::on_restrictArrivalPathsButton_clicked()
{
	// TODO:: Restrict Paths Dialog
}
void ShipEditorDialog::on_customWarpinButton_clicked()
{
	// TODO:: Custom warp Dialog
}
void ShipEditorDialog::on_restrictDeparturePathsButton_clicked()
{
	// TODO:: Restrict Paths Dialog
}
void ShipEditorDialog::on_customWarpoutButton_clicked()
{ // TODO:: Custom warp Dialog
}
} // namespace dialogs
} // namespace fred
} // namespace fso<|MERGE_RESOLUTION|>--- conflicted
+++ resolved
@@ -161,16 +161,12 @@
 	return _model->getShipClass();
 }
 
-<<<<<<< HEAD
 int ShipEditorDialog::getSingleShip()
 {
 	return _model->single_ship;
 }
 
-bool ShipEditorDialog::getMulti()
-=======
 bool ShipEditorDialog::getIfMultipleShips()
->>>>>>> ca3bc079
 {
 	return _model->multi_edit;
 }
