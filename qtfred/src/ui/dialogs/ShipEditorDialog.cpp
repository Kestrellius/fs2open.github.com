--- conflicted
+++ resolved
@@ -175,12 +175,8 @@
 
 void ShipEditorDialog::on_initialOrdersButton_clicked()
 {
-	// TODO:: Initial orders dialog
-<<<<<<< HEAD
 	auto GoalsDialog = new dialogs::ShipGoalsDialog(this, _viewport, _model->multi_edit, Ships[_model->single_ship].objnum, -1);
 	GoalsDialog->show();
-=======
->>>>>>> 101dda7f
 
 }
 
