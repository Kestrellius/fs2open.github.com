--- conflicted
+++ resolved
@@ -1,12 +1,7 @@
 #!/usr/bin/env sh
 
 if [ "$TRAVIS_OS_NAME" = "linux" ]; then
-<<<<<<< HEAD
-    sudo apt-get install libopenal-dev libogg-dev libvorbis-dev build-essential automake1.10 autoconf libsdl2-dev libtheora-dev libreadline6-dev libpng12-dev libjpeg62-dev liblua5.1-0-dev libjansson-dev libtool
-=======
-    # Nothing to do here
-    :
->>>>>>> efa5dc96
+    sudo apt-get install libsdl2-dev
 elif [ "$TRAVIS_OS_NAME" = "osx" ]; then
     gem install xcpretty
 fi